--- conflicted
+++ resolved
@@ -2771,147 +2771,6 @@
 static void pnv_pci_ioda_setup_iommu_api(void) { };
 #endif
 
-<<<<<<< HEAD
-static __be64 *pnv_pci_ioda2_table_do_alloc_pages(int nid, unsigned shift,
-		unsigned levels, unsigned long limit,
-		unsigned long *current_offset, unsigned long *total_allocated)
-{
-	struct page *tce_mem = NULL;
-	__be64 *addr, *tmp;
-	unsigned order = max_t(unsigned, shift, PAGE_SHIFT) - PAGE_SHIFT;
-	unsigned long allocated = 1UL << (order + PAGE_SHIFT);
-	unsigned entries = 1UL << (shift - 3);
-	long i;
-
-	tce_mem = alloc_pages_node(nid, GFP_KERNEL, order);
-	if (!tce_mem) {
-		pr_err("Failed to allocate a TCE memory, order=%d\n", order);
-		return NULL;
-	}
-	addr = page_address(tce_mem);
-	memset(addr, 0, allocated);
-	*total_allocated += allocated;
-
-	--levels;
-	if (!levels) {
-		*current_offset += allocated;
-		return addr;
-	}
-
-	for (i = 0; i < entries; ++i) {
-		tmp = pnv_pci_ioda2_table_do_alloc_pages(nid, shift,
-				levels, limit, current_offset, total_allocated);
-		if (!tmp)
-			break;
-
-		addr[i] = cpu_to_be64(__pa(tmp) |
-				TCE_PCI_READ | TCE_PCI_WRITE);
-
-		if (*current_offset >= limit)
-			break;
-	}
-
-	return addr;
-}
-
-static void pnv_pci_ioda2_table_do_free_pages(__be64 *addr,
-		unsigned long size, unsigned level);
-
-static long pnv_pci_ioda2_table_alloc_pages(int nid, __u64 bus_offset,
-		__u32 page_shift, __u64 window_size, __u32 levels,
-		struct iommu_table *tbl)
-{
-	void *addr;
-	unsigned long offset = 0, level_shift, total_allocated = 0;
-	const unsigned window_shift = ilog2(window_size);
-	unsigned entries_shift = window_shift - page_shift;
-	unsigned table_shift = max_t(unsigned, entries_shift + 3, PAGE_SHIFT);
-	const unsigned long tce_table_size = 1UL << table_shift;
-
-	if (!levels || (levels > POWERNV_IOMMU_MAX_LEVELS))
-		return -EINVAL;
-
-	if (!is_power_of_2(window_size))
-		return -EINVAL;
-
-	/* Adjust direct table size from window_size and levels */
-	entries_shift = (entries_shift + levels - 1) / levels;
-	level_shift = entries_shift + 3;
-	level_shift = max_t(unsigned, level_shift, PAGE_SHIFT);
-
-	if ((level_shift - 3) * levels + page_shift >= 55)
-		return -EINVAL;
-
-	/* Allocate TCE table */
-	addr = pnv_pci_ioda2_table_do_alloc_pages(nid, level_shift,
-			levels, tce_table_size, &offset, &total_allocated);
-
-	/* addr==NULL means that the first level allocation failed */
-	if (!addr)
-		return -ENOMEM;
-
-	/*
-	 * First level was allocated but some lower level failed as
-	 * we did not allocate as much as we wanted,
-	 * release partially allocated table.
-	 */
-	if (offset < tce_table_size) {
-		pnv_pci_ioda2_table_do_free_pages(addr,
-				1ULL << (level_shift - 3), levels - 1);
-		return -ENOMEM;
-	}
-
-	/* Setup linux iommu table */
-	pnv_pci_setup_iommu_table(tbl, addr, tce_table_size, bus_offset,
-			page_shift);
-	tbl->it_level_size = 1ULL << (level_shift - 3);
-	tbl->it_indirect_levels = levels - 1;
-	tbl->it_allocated_size = total_allocated;
-
-	pr_devel("Created TCE table: ws=%08llx ts=%lx @%08llx\n",
-			window_size, tce_table_size, bus_offset);
-
-	return 0;
-}
-
-static void pnv_pci_ioda2_table_do_free_pages(__be64 *addr,
-		unsigned long size, unsigned level)
-{
-	const unsigned long addr_ul = (unsigned long) addr &
-			~(TCE_PCI_READ | TCE_PCI_WRITE);
-
-	if (level) {
-		long i;
-		u64 *tmp = (u64 *) addr_ul;
-
-		for (i = 0; i < size; ++i) {
-			unsigned long hpa = be64_to_cpu(tmp[i]);
-
-			if (!(hpa & (TCE_PCI_READ | TCE_PCI_WRITE)))
-				continue;
-
-			pnv_pci_ioda2_table_do_free_pages(__va(hpa), size,
-					level - 1);
-		}
-	}
-
-	free_pages(addr_ul, get_order(size << 3));
-}
-
-static void pnv_pci_ioda2_table_free_pages(struct iommu_table *tbl)
-{
-	const unsigned long size = tbl->it_indirect_levels ?
-			tbl->it_level_size : tbl->it_size;
-
-	if (!tbl->it_size)
-		return;
-
-	pnv_pci_ioda2_table_do_free_pages((__be64 *)tbl->it_base, size,
-			tbl->it_indirect_levels);
-}
-
-=======
->>>>>>> a68bd126
 static unsigned long pnv_ioda_parse_tce_sizes(struct pnv_phb *phb)
 {
 	struct pci_controller *hose = phb->hose;

// SPDX-License-Identifier: GPL-2.0
/*
 * Copyright (C) 2017 - Cambridge Greys Ltd
 * Copyright (C) 2011 - 2014 Cisco Systems Inc
 * Copyright (C) 2000 - 2007 Jeff Dike (jdike@{addtoit,linux.intel}.com)
 * Derived (i.e. mostly copied) from arch/i386/kernel/irq.c:
 *	Copyright (C) 1992, 1998 Linus Torvalds, Ingo Molnar
 */

#include <linux/cpumask.h>
#include <linux/hardirq.h>
#include <linux/interrupt.h>
#include <linux/kernel_stat.h>
#include <linux/module.h>
#include <linux/sched.h>
#include <linux/seq_file.h>
#include <linux/slab.h>
#include <as-layout.h>
#include <kern_util.h>
#include <os.h>
#include <irq_user.h>


extern void free_irqs(void);

/* When epoll triggers we do not know why it did so
 * we can also have different IRQs for read and write.
 * This is why we keep a small irq_fd array for each fd -
 * one entry per IRQ type
 */

struct irq_entry {
	struct irq_entry *next;
	int fd;
	struct irq_fd *irq_array[MAX_IRQ_TYPE + 1];
};

static struct irq_entry *active_fds;

static DEFINE_SPINLOCK(irq_lock);

static void irq_io_loop(struct irq_fd *irq, struct uml_pt_regs *regs)
{
/*
 * irq->active guards against reentry
 * irq->pending accumulates pending requests
 * if pending is raised the irq_handler is re-run
 * until pending is cleared
 */
	if (irq->active) {
		irq->active = false;
		do {
			irq->pending = false;
			do_IRQ(irq->irq, regs);
		} while (irq->pending && (!irq->purge));
		if (!irq->purge)
			irq->active = true;
	} else {
		irq->pending = true;
	}
}

void sigio_handler(int sig, struct siginfo *unused_si, struct uml_pt_regs *regs)
{
	struct irq_entry *irq_entry;
	struct irq_fd *irq;

	int n, i, j;

	while (1) {
		/* This is now lockless - epoll keeps back-referencesto the irqs
		 * which have trigger it so there is no need to walk the irq
		 * list and lock it every time. We avoid locking by turning off
		 * IO for a specific fd by executing os_del_epoll_fd(fd) before
		 * we do any changes to the actual data structures
		 */
		n = os_waiting_for_events_epoll();

		if (n <= 0) {
			if (n == -EINTR)
				continue;
			else
				break;
		}

		for (i = 0; i < n ; i++) {
			/* Epoll back reference is the entry with 3 irq_fd
			 * leaves - one for each irq type.
			 */
			irq_entry = (struct irq_entry *)
				os_epoll_get_data_pointer(i);
			for (j = 0; j < MAX_IRQ_TYPE ; j++) {
				irq = irq_entry->irq_array[j];
				if (irq == NULL)
					continue;
				if (os_epoll_triggered(i, irq->events) > 0)
					irq_io_loop(irq, regs);
				if (irq->purge) {
					irq_entry->irq_array[j] = NULL;
					kfree(irq);
				}
			}
		}
	}

	free_irqs();
}

static int assign_epoll_events_to_irq(struct irq_entry *irq_entry)
{
	int i;
	int events = 0;
	struct irq_fd *irq;

	for (i = 0; i < MAX_IRQ_TYPE ; i++) {
		irq = irq_entry->irq_array[i];
		if (irq != NULL)
			events = irq->events | events;
	}
	if (events > 0) {
	/* os_add_epoll will call os_mod_epoll if this already exists */
		return os_add_epoll_fd(events, irq_entry->fd, irq_entry);
	}
	/* No events - delete */
	return os_del_epoll_fd(irq_entry->fd);
}



static int activate_fd(int irq, int fd, int type, void *dev_id)
{
	struct irq_fd *new_fd;
	struct irq_entry *irq_entry;
	int i, err, events;
	unsigned long flags;

	err = os_set_fd_async(fd);
	if (err < 0)
		goto out;

	spin_lock_irqsave(&irq_lock, flags);

	/* Check if we have an entry for this fd */

	err = -EBUSY;
	for (irq_entry = active_fds;
		irq_entry != NULL; irq_entry = irq_entry->next) {
		if (irq_entry->fd == fd)
			break;
	}

	if (irq_entry == NULL) {
		/* This needs to be atomic as it may be called from an
		 * IRQ context.
		 */
		irq_entry = kmalloc(sizeof(struct irq_entry), GFP_ATOMIC);
		if (irq_entry == NULL) {
			printk(KERN_ERR
				"Failed to allocate new IRQ entry\n");
			goto out_unlock;
		}
		irq_entry->fd = fd;
		for (i = 0; i < MAX_IRQ_TYPE; i++)
			irq_entry->irq_array[i] = NULL;
		irq_entry->next = active_fds;
		active_fds = irq_entry;
	}

	/* Check if we are trying to re-register an interrupt for a
	 * particular fd
	 */

	if (irq_entry->irq_array[type] != NULL) {
		printk(KERN_ERR
			"Trying to reregister IRQ %d FD %d TYPE %d ID %p\n",
			irq, fd, type, dev_id
		);
		goto out_unlock;
	} else {
		/* New entry for this fd */

		err = -ENOMEM;
		new_fd = kmalloc(sizeof(struct irq_fd), GFP_ATOMIC);
		if (new_fd == NULL)
			goto out_unlock;

		events = os_event_mask(type);

		*new_fd = ((struct irq_fd) {
			.id		= dev_id,
			.irq		= irq,
			.type		= type,
			.events		= events,
			.active		= true,
			.pending	= false,
			.purge		= false
		});
		/* Turn off any IO on this fd - allows us to
		 * avoid locking the IRQ loop
		 */
		os_del_epoll_fd(irq_entry->fd);
		irq_entry->irq_array[type] = new_fd;
	}

	/* Turn back IO on with the correct (new) IO event mask */
	assign_epoll_events_to_irq(irq_entry);
	spin_unlock_irqrestore(&irq_lock, flags);
	maybe_sigio_broken(fd, (type != IRQ_NONE));

	return 0;
out_unlock:
	spin_unlock_irqrestore(&irq_lock, flags);
out:
	return err;
}

/*
 * Walk the IRQ list and dispose of any unused entries.
 * Should be done under irq_lock.
 */

static void garbage_collect_irq_entries(void)
{
	int i;
	bool reap;
	struct irq_entry *walk;
	struct irq_entry *previous = NULL;
	struct irq_entry *to_free;

	if (active_fds == NULL)
		return;
	walk = active_fds;
	while (walk != NULL) {
		reap = true;
		for (i = 0; i < MAX_IRQ_TYPE ; i++) {
			if (walk->irq_array[i] != NULL) {
				reap = false;
				break;
			}
		}
		if (reap) {
			if (previous == NULL)
				active_fds = walk->next;
			else
				previous->next = walk->next;
			to_free = walk;
		} else {
			to_free = NULL;
		}
		walk = walk->next;
		kfree(to_free);
	}
}

/*
 * Walk the IRQ list and get the descriptor for our FD
 */

static struct irq_entry *get_irq_entry_by_fd(int fd)
{
	struct irq_entry *walk = active_fds;

	while (walk != NULL) {
		if (walk->fd == fd)
			return walk;
		walk = walk->next;
	}
	return NULL;
}


/*
 * Walk the IRQ list and dispose of an entry for a specific
 * device, fd and number. Note - if sharing an IRQ for read
 * and writefor the same FD it will be disposed in either case.
 * If this behaviour is undesirable use different IRQ ids.
 */

#define IGNORE_IRQ 1
#define IGNORE_DEV (1<<1)

static void do_free_by_irq_and_dev(
	struct irq_entry *irq_entry,
	unsigned int irq,
	void *dev,
	int flags
)
{
	int i;
	struct irq_fd *to_free;

	for (i = 0; i < MAX_IRQ_TYPE ; i++) {
		if (irq_entry->irq_array[i] != NULL) {
			if (
			((flags & IGNORE_IRQ) ||
				(irq_entry->irq_array[i]->irq == irq)) &&
			((flags & IGNORE_DEV) ||
				(irq_entry->irq_array[i]->id == dev))
			) {
				/* Turn off any IO on this fd - allows us to
				 * avoid locking the IRQ loop
				 */
				os_del_epoll_fd(irq_entry->fd);
				to_free = irq_entry->irq_array[i];
				irq_entry->irq_array[i] = NULL;
				assign_epoll_events_to_irq(irq_entry);
				if (to_free->active)
					to_free->purge = true;
				else
					kfree(to_free);
			}
		}
	}
}

void free_irq_by_fd(int fd)
{
	struct irq_entry *to_free;
	unsigned long flags;

	spin_lock_irqsave(&irq_lock, flags);
	to_free = get_irq_entry_by_fd(fd);
	if (to_free != NULL) {
		do_free_by_irq_and_dev(
			to_free,
			-1,
			NULL,
			IGNORE_IRQ | IGNORE_DEV
		);
	}
	garbage_collect_irq_entries();
	spin_unlock_irqrestore(&irq_lock, flags);
}
EXPORT_SYMBOL(free_irq_by_fd);

static void free_irq_by_irq_and_dev(unsigned int irq, void *dev)
{
	struct irq_entry *to_free;
	unsigned long flags;

	spin_lock_irqsave(&irq_lock, flags);
	to_free = active_fds;
	while (to_free != NULL) {
		do_free_by_irq_and_dev(
			to_free,
			irq,
			dev,
			0
		);
		to_free = to_free->next;
	}
	garbage_collect_irq_entries();
	spin_unlock_irqrestore(&irq_lock, flags);
}


void deactivate_fd(int fd, int irqnum)
{
	struct irq_entry *to_free;
	unsigned long flags;

	os_del_epoll_fd(fd);
	spin_lock_irqsave(&irq_lock, flags);
	to_free = get_irq_entry_by_fd(fd);
	if (to_free != NULL) {
		do_free_by_irq_and_dev(
			to_free,
			irqnum,
			NULL,
			IGNORE_DEV
		);
	}
	garbage_collect_irq_entries();
	spin_unlock_irqrestore(&irq_lock, flags);
	ignore_sigio_fd(fd);
}
EXPORT_SYMBOL(deactivate_fd);

/*
 * Called just before shutdown in order to provide a clean exec
 * environment in case the system is rebooting.  No locking because
 * that would cause a pointless shutdown hang if something hadn't
 * released the lock.
 */
int deactivate_all_fds(void)
{
	struct irq_entry *to_free;

	/* Stop IO. The IRQ loop has no lock so this is our
	 * only way of making sure we are safe to dispose
	 * of all IRQ handlers
	 */
	os_set_ioignore();
	to_free = active_fds;
	while (to_free != NULL) {
		do_free_by_irq_and_dev(
			to_free,
			-1,
			NULL,
			IGNORE_IRQ | IGNORE_DEV
		);
		to_free = to_free->next;
	}
	/* don't garbage collect - we can no longer call kfree() here */
	os_close_epoll_fd();
	return 0;
}

/*
 * do_IRQ handles all normal device IRQs (the special
 * SMP cross-CPU interrupts have their own specific
 * handlers).
 */
unsigned int do_IRQ(int irq, struct uml_pt_regs *regs)
{
	struct pt_regs *old_regs = set_irq_regs((struct pt_regs *)regs);
	irq_enter();
	generic_handle_irq(irq);
	irq_exit();
	set_irq_regs(old_regs);
	return 1;
}

void um_free_irq(unsigned int irq, void *dev)
{
	free_irq_by_irq_and_dev(irq, dev);
	free_irq(irq, dev);
}
EXPORT_SYMBOL(um_free_irq);

int um_request_irq(unsigned int irq, int fd, int type,
		   irq_handler_t handler,
		   unsigned long irqflags, const char * devname,
		   void *dev_id)
{
	int err;

	if (fd != -1) {
		err = activate_fd(irq, fd, type, dev_id);
		if (err)
			return err;
	}

	return request_irq(irq, handler, irqflags, devname, dev_id);
}

EXPORT_SYMBOL(um_request_irq);

/*
 * irq_chip must define at least enable/disable and ack when
 * the edge handler is used.
 */
static void dummy(struct irq_data *d)
{
}

/* This is used for everything else than the timer. */
static struct irq_chip normal_irq_type = {
	.name = "SIGIO",
	.irq_disable = dummy,
	.irq_enable = dummy,
	.irq_ack = dummy,
	.irq_mask = dummy,
	.irq_unmask = dummy,
};

static struct irq_chip SIGVTALRM_irq_type = {
	.name = "SIGVTALRM",
	.irq_disable = dummy,
	.irq_enable = dummy,
	.irq_ack = dummy,
	.irq_mask = dummy,
	.irq_unmask = dummy,
};

void __init init_IRQ(void)
{
	int i;

	irq_set_chip_and_handler(TIMER_IRQ, &SIGVTALRM_irq_type, handle_edge_irq);


<<<<<<< HEAD
	for (i = 1; i < NR_IRQS; i++)
=======
	for (i = 1; i <= LAST_IRQ; i++)
>>>>>>> 619e17cf
		irq_set_chip_and_handler(i, &normal_irq_type, handle_edge_irq);
	/* Initialize EPOLL Loop */
	os_setup_epoll();
}

/*
 * IRQ stack entry and exit:
 *
 * Unlike i386, UML doesn't receive IRQs on the normal kernel stack
 * and switch over to the IRQ stack after some preparation.  We use
 * sigaltstack to receive signals on a separate stack from the start.
 * These two functions make sure the rest of the kernel won't be too
 * upset by being on a different stack.  The IRQ stack has a
 * thread_info structure at the bottom so that current et al continue
 * to work.
 *
 * to_irq_stack copies the current task's thread_info to the IRQ stack
 * thread_info and sets the tasks's stack to point to the IRQ stack.
 *
 * from_irq_stack copies the thread_info struct back (flags may have
 * been modified) and resets the task's stack pointer.
 *
 * Tricky bits -
 *
 * What happens when two signals race each other?  UML doesn't block
 * signals with sigprocmask, SA_DEFER, or sa_mask, so a second signal
 * could arrive while a previous one is still setting up the
 * thread_info.
 *
 * There are three cases -
 *     The first interrupt on the stack - sets up the thread_info and
 * handles the interrupt
 *     A nested interrupt interrupting the copying of the thread_info -
 * can't handle the interrupt, as the stack is in an unknown state
 *     A nested interrupt not interrupting the copying of the
 * thread_info - doesn't do any setup, just handles the interrupt
 *
 * The first job is to figure out whether we interrupted stack setup.
 * This is done by xchging the signal mask with thread_info->pending.
 * If the value that comes back is zero, then there is no setup in
 * progress, and the interrupt can be handled.  If the value is
 * non-zero, then there is stack setup in progress.  In order to have
 * the interrupt handled, we leave our signal in the mask, and it will
 * be handled by the upper handler after it has set up the stack.
 *
 * Next is to figure out whether we are the outer handler or a nested
 * one.  As part of setting up the stack, thread_info->real_thread is
 * set to non-NULL (and is reset to NULL on exit).  This is the
 * nesting indicator.  If it is non-NULL, then the stack is already
 * set up and the handler can run.
 */

static unsigned long pending_mask;

unsigned long to_irq_stack(unsigned long *mask_out)
{
	struct thread_info *ti;
	unsigned long mask, old;
	int nested;

	mask = xchg(&pending_mask, *mask_out);
	if (mask != 0) {
		/*
		 * If any interrupts come in at this point, we want to
		 * make sure that their bits aren't lost by our
		 * putting our bit in.  So, this loop accumulates bits
		 * until xchg returns the same value that we put in.
		 * When that happens, there were no new interrupts,
		 * and pending_mask contains a bit for each interrupt
		 * that came in.
		 */
		old = *mask_out;
		do {
			old |= mask;
			mask = xchg(&pending_mask, old);
		} while (mask != old);
		return 1;
	}

	ti = current_thread_info();
	nested = (ti->real_thread != NULL);
	if (!nested) {
		struct task_struct *task;
		struct thread_info *tti;

		task = cpu_tasks[ti->cpu].task;
		tti = task_thread_info(task);

		*ti = *tti;
		ti->real_thread = tti;
		task->stack = ti;
	}

	mask = xchg(&pending_mask, 0);
	*mask_out |= mask | nested;
	return 0;
}

unsigned long from_irq_stack(int nested)
{
	struct thread_info *ti, *to;
	unsigned long mask;

	ti = current_thread_info();

	pending_mask = 1;

	to = ti->real_thread;
	current->stack = to;
	ti->real_thread = NULL;
	*to = *ti;

	mask = xchg(&pending_mask, 0);
	return mask & ~1;
}
<|MERGE_RESOLUTION|>--- conflicted
+++ resolved
@@ -480,11 +480,7 @@
 	irq_set_chip_and_handler(TIMER_IRQ, &SIGVTALRM_irq_type, handle_edge_irq);
 
 
-<<<<<<< HEAD
 	for (i = 1; i < NR_IRQS; i++)
-=======
-	for (i = 1; i <= LAST_IRQ; i++)
->>>>>>> 619e17cf
 		irq_set_chip_and_handler(i, &normal_irq_type, handle_edge_irq);
 	/* Initialize EPOLL Loop */
 	os_setup_epoll();

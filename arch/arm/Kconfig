# SPDX-License-Identifier: GPL-2.0
config ARM
	bool
	default y
	select ARCH_32BIT_OFF_T
	select ARCH_HAS_BINFMT_FLAT
	select ARCH_HAS_DEBUG_VIRTUAL if MMU
	select ARCH_HAS_DEVMEM_IS_ALLOWED
<<<<<<< HEAD
=======
	select ARCH_HAS_DMA_COHERENT_TO_PFN if SWIOTLB
	select ARCH_HAS_DMA_PREP_COHERENT if IOMMU_DMA
>>>>>>> 158801d1
	select ARCH_HAS_DMA_WRITE_COMBINE if !ARM_DMA_MEM_BUFFERABLE
	select ARCH_HAS_ELF_RANDOMIZE
	select ARCH_HAS_FORTIFY_SOURCE
	select ARCH_HAS_KEEPINITRD
	select ARCH_HAS_KCOV
	select ARCH_HAS_MEMBARRIER_SYNC_CORE
	select ARCH_HAS_NON_OVERLAPPING_ADDRESS_SPACE
	select ARCH_HAS_PTE_SPECIAL if ARM_LPAE
	select ARCH_HAS_PHYS_TO_DMA
	select ARCH_HAS_SETUP_DMA_OPS
	select ARCH_HAS_SET_MEMORY
	select ARCH_HAS_STRICT_KERNEL_RWX if MMU && !XIP_KERNEL
	select ARCH_HAS_STRICT_MODULE_RWX if MMU
	select ARCH_HAS_SYNC_DMA_FOR_DEVICE if SWIOTLB || IOMMU_DMA
	select ARCH_HAS_SYNC_DMA_FOR_CPU if SWIOTLB || IOMMU_DMA
	select ARCH_HAS_TEARDOWN_DMA_OPS if MMU
	select ARCH_HAS_TICK_BROADCAST if GENERIC_CLOCKEVENTS_BROADCAST
	select ARCH_HAVE_CUSTOM_GPIO_H
	select ARCH_HAS_GCOV_PROFILE_ALL
	select ARCH_KEEP_MEMBLOCK if HAVE_ARCH_PFN_VALID || KEXEC
	select ARCH_MIGHT_HAVE_PC_PARPORT
	select ARCH_NO_SG_CHAIN if !ARM_HAS_SG_CHAIN
	select ARCH_OPTIONAL_KERNEL_RWX if ARCH_HAS_STRICT_KERNEL_RWX
	select ARCH_OPTIONAL_KERNEL_RWX_DEFAULT if CPU_V7
	select ARCH_SUPPORTS_ATOMIC_RMW
	select ARCH_USE_BUILTIN_BSWAP
	select ARCH_USE_CMPXCHG_LOCKREF
	select ARCH_WANT_DEFAULT_TOPDOWN_MMAP_LAYOUT if MMU
	select ARCH_WANT_IPC_PARSE_VERSION
	select BINFMT_FLAT_ARGVP_ENVP_ON_STACK
	select BUILDTIME_TABLE_SORT if MMU
	select CLONE_BACKWARDS
	select CPU_PM if SUSPEND || CPU_IDLE
	select DCACHE_WORD_ACCESS if HAVE_EFFICIENT_UNALIGNED_ACCESS
	select DMA_DECLARE_COHERENT
	select DMA_DIRECT_REMAP
	select DMA_OPS
	select EDAC_SUPPORT
	select EDAC_ATOMIC_SCRUB
	select GENERIC_ALLOCATOR
	select GENERIC_ARCH_TOPOLOGY if ARM_CPU_TOPOLOGY
	select GENERIC_ATOMIC64 if CPU_V7M || CPU_V6 || !CPU_32v6K || !AEABI
	select GENERIC_CLOCKEVENTS_BROADCAST if SMP
	select GENERIC_IRQ_IPI if SMP
	select GENERIC_CPU_AUTOPROBE
	select GENERIC_EARLY_IOREMAP
	select GENERIC_IDLE_POLL_SETUP
	select GENERIC_IRQ_PROBE
	select GENERIC_IRQ_SHOW
	select GENERIC_IRQ_SHOW_LEVEL
	select GENERIC_PCI_IOMAP
	select GENERIC_SCHED_CLOCK
	select GENERIC_SMP_IDLE_THREAD
	select GENERIC_STRNCPY_FROM_USER
	select GENERIC_STRNLEN_USER
	select HANDLE_DOMAIN_IRQ
	select HARDIRQS_SW_RESEND
	select HAVE_ARCH_AUDITSYSCALL if AEABI && !OABI_COMPAT
	select HAVE_ARCH_BITREVERSE if (CPU_32v7M || CPU_32v7) && !CPU_32v6
	select HAVE_ARCH_JUMP_LABEL if !XIP_KERNEL && !CPU_ENDIAN_BE32 && MMU
	select HAVE_ARCH_KGDB if !CPU_ENDIAN_BE32 && MMU
	select HAVE_ARCH_MMAP_RND_BITS if MMU
	select HAVE_ARCH_SECCOMP
	select HAVE_ARCH_SECCOMP_FILTER if AEABI && !OABI_COMPAT
	select HAVE_ARCH_THREAD_STRUCT_WHITELIST
	select HAVE_ARCH_TRACEHOOK
	select HAVE_ARM_SMCCC if CPU_V7
	select HAVE_EBPF_JIT if !CPU_ENDIAN_BE32
	select HAVE_CONTEXT_TRACKING
	select HAVE_C_RECORDMCOUNT
	select HAVE_DEBUG_KMEMLEAK if !XIP_KERNEL
	select HAVE_DMA_CONTIGUOUS if MMU
	select HAVE_DYNAMIC_FTRACE if !XIP_KERNEL && !CPU_ENDIAN_BE32 && MMU
	select HAVE_DYNAMIC_FTRACE_WITH_REGS if HAVE_DYNAMIC_FTRACE
	select HAVE_EFFICIENT_UNALIGNED_ACCESS if (CPU_V6 || CPU_V6K || CPU_V7) && MMU
	select HAVE_EXIT_THREAD
	select HAVE_FAST_GUP if ARM_LPAE
	select HAVE_FTRACE_MCOUNT_RECORD if !XIP_KERNEL
	select HAVE_FUNCTION_GRAPH_TRACER if !THUMB2_KERNEL && !CC_IS_CLANG
	select HAVE_FUNCTION_TRACER if !XIP_KERNEL
	select HAVE_GCC_PLUGINS
	select HAVE_HW_BREAKPOINT if PERF_EVENTS && (CPU_V6 || CPU_V6K || CPU_V7)
	select HAVE_IDE if PCI || ISA || PCMCIA
	select HAVE_IRQ_TIME_ACCOUNTING
	select HAVE_KERNEL_GZIP
	select HAVE_KERNEL_LZ4
	select HAVE_KERNEL_LZMA
	select HAVE_KERNEL_LZO
	select HAVE_KERNEL_XZ
	select HAVE_KPROBES if !XIP_KERNEL && !CPU_ENDIAN_BE32 && !CPU_V7M
	select HAVE_KRETPROBES if HAVE_KPROBES
	select HAVE_MOD_ARCH_SPECIFIC
	select HAVE_NMI
	select HAVE_OPROFILE if HAVE_PERF_EVENTS
	select HAVE_OPTPROBES if !THUMB2_KERNEL
	select HAVE_PERF_EVENTS
	select HAVE_PERF_REGS
	select HAVE_PERF_USER_STACK_DUMP
	select MMU_GATHER_RCU_TABLE_FREE if SMP && ARM_LPAE
	select HAVE_REGS_AND_STACK_ACCESS_API
	select HAVE_RSEQ
	select HAVE_STACKPROTECTOR
	select HAVE_SYSCALL_TRACEPOINTS
	select HAVE_UID16
	select HAVE_VIRT_CPU_ACCOUNTING_GEN
	select IRQ_FORCED_THREADING
	select MODULES_USE_ELF_REL
	select NEED_DMA_MAP_STATE
	select OF_EARLY_FLATTREE if OF
	select OLD_SIGACTION
	select OLD_SIGSUSPEND3
	select PCI_SYSCALL if PCI
	select PERF_USE_VMALLOC
	select RTC_LIB
	select SET_FS
	select SYS_SUPPORTS_APM_EMULATION
	select IOMMU_DMA if IOMMU_SUPPORT
	# Above selects are sorted alphabetically; please add new ones
	# according to that.  Thanks.
	help
	  The ARM series is a line of low-power-consumption RISC chip designs
	  licensed by ARM Ltd and targeted at embedded applications and
	  handhelds such as the Compaq IPAQ.  ARM-based PCs are no longer
	  manufactured, but legacy ARM-based PC hardware remains popular in
	  Europe.  There is an ARM Linux project with a web page at
	  <http://www.arm.linux.org.uk/>.

config ARM_HAS_SG_CHAIN
	bool

config ARM_DMA_USE_IOMMU
	bool
	select ARM_HAS_SG_CHAIN
	select NEED_SG_DMA_LENGTH

if ARM_DMA_USE_IOMMU

config ARM_DMA_IOMMU_ALIGNMENT
	int "Maximum PAGE_SIZE order of alignment for DMA IOMMU buffers"
	range 4 9
	default 9
	help
	  DMA mapping framework by default aligns all buffers to the smallest
	  PAGE_SIZE order which is greater than or equal to the requested buffer
	  size. This works well for buffers up to a few hundreds kilobytes, but
	  for larger buffers it just a waste of address space. Drivers which has
	  relatively small addressing window (like 64Mib) might run out of
	  virtual space with just a few allocations.

	  With this parameter you can specify the maximum PAGE_SIZE order for
	  DMA IOMMU buffers. Larger buffers will be aligned only to this
	  specified order. The order is expressed as a power of two multiplied
	  by the PAGE_SIZE.

endif

config SYS_SUPPORTS_APM_EMULATION
	bool

config HAVE_TCM
	bool
	select GENERIC_ALLOCATOR

config HAVE_PROC_CPU
	bool

config NO_IOPORT_MAP
	bool

config SBUS
	bool

config STACKTRACE_SUPPORT
	bool
	default y

config LOCKDEP_SUPPORT
	bool
	default y

config TRACE_IRQFLAGS_SUPPORT
	bool
	default !CPU_V7M

config ARCH_HAS_ILOG2_U32
	bool

config ARCH_HAS_ILOG2_U64
	bool

config ARCH_HAS_BANDGAP
	bool

config FIX_EARLYCON_MEM
	def_bool y if MMU

config GENERIC_HWEIGHT
	bool
	default y

config GENERIC_CALIBRATE_DELAY
	bool
	default y

config ARCH_MAY_HAVE_PC_FDC
	bool

config ZONE_DMA
	bool

config ARCH_SUPPORTS_UPROBES
	def_bool y

config ARCH_HAS_DMA_SET_COHERENT_MASK
	bool

config GENERIC_ISA_DMA
	bool

config FIQ
	bool

config NEED_RET_TO_USER
	bool

config ARCH_MTD_XIP
	bool

config ARM_PATCH_PHYS_VIRT
	bool "Patch physical to virtual translations at runtime" if EMBEDDED
	default y
	depends on !XIP_KERNEL && MMU
	help
	  Patch phys-to-virt and virt-to-phys translation functions at
	  boot and module load time according to the position of the
	  kernel in system memory.

	  This can only be used with non-XIP MMU kernels where the base
	  of physical memory is at a 16MB boundary.

	  Only disable this option if you know that you do not require
	  this feature (eg, building a kernel for a single machine) and
	  you need to shrink the kernel to the minimal size.

config NEED_MACH_IO_H
	bool
	help
	  Select this when mach/io.h is required to provide special
	  definitions for this platform.  The need for mach/io.h should
	  be avoided when possible.

config NEED_MACH_MEMORY_H
	bool
	help
	  Select this when mach/memory.h is required to provide special
	  definitions for this platform.  The need for mach/memory.h should
	  be avoided when possible.

config PHYS_OFFSET
	hex "Physical address of main memory" if MMU
	depends on !ARM_PATCH_PHYS_VIRT
	default DRAM_BASE if !MMU
	default 0x00000000 if ARCH_EBSA110 || \
			ARCH_FOOTBRIDGE
	default 0x10000000 if ARCH_OMAP1 || ARCH_RPC
	default 0x20000000 if ARCH_S5PV210
	default 0xc0000000 if ARCH_SA1100
	help
	  Please provide the physical address corresponding to the
	  location of main memory in your system.

config GENERIC_BUG
	def_bool y
	depends on BUG

config PGTABLE_LEVELS
	int
	default 3 if ARM_LPAE
	default 2

menu "System Type"

config MMU
	bool "MMU-based Paged Memory Management Support"
	default y
	help
	  Select if you want MMU-based virtualised addressing space
	  support by paged memory management. If unsure, say 'Y'.

config ARCH_MMAP_RND_BITS_MIN
	default 8

config ARCH_MMAP_RND_BITS_MAX
	default 14 if PAGE_OFFSET=0x40000000
	default 15 if PAGE_OFFSET=0x80000000
	default 16

#
# The "ARM system type" choice list is ordered alphabetically by option
# text.  Please add new entries in the option alphabetic order.
#
choice
	prompt "ARM system type"
	default ARM_SINGLE_ARMV7M if !MMU
	default ARCH_MULTIPLATFORM if MMU

config ARCH_MULTIPLATFORM
	bool "Allow multiple platforms to be selected"
	depends on MMU
	select ARCH_FLATMEM_ENABLE
	select ARCH_SPARSEMEM_ENABLE
	select ARCH_SELECT_MEMORY_MODEL
	select ARM_HAS_SG_CHAIN
	select ARM_PATCH_PHYS_VIRT
	select AUTO_ZRELADDR
	select TIMER_OF
	select COMMON_CLK
	select GENERIC_CLOCKEVENTS
	select GENERIC_IRQ_MULTI_HANDLER
	select HAVE_PCI
	select PCI_DOMAINS_GENERIC if PCI
	select SPARSE_IRQ
	select USE_OF

config ARM_SINGLE_ARMV7M
	bool "ARMv7-M based platforms (Cortex-M0/M3/M4)"
	depends on !MMU
	select ARM_NVIC
	select AUTO_ZRELADDR
	select TIMER_OF
	select COMMON_CLK
	select CPU_V7M
	select GENERIC_CLOCKEVENTS
	select NO_IOPORT_MAP
	select SPARSE_IRQ
	select USE_OF

config ARCH_EBSA110
	bool "EBSA-110"
	select ARCH_USES_GETTIMEOFFSET
	select CPU_SA110
	select ISA
	select NEED_MACH_IO_H
	select NEED_MACH_MEMORY_H
	select NO_IOPORT_MAP
	help
	  This is an evaluation board for the StrongARM processor available
	  from Digital. It has limited hardware on-board, including an
	  Ethernet interface, two PCMCIA sockets, two serial ports and a
	  parallel port.

config ARCH_EP93XX
	bool "EP93xx-based"
	select ARCH_SPARSEMEM_ENABLE
	select ARM_AMBA
	imply ARM_PATCH_PHYS_VIRT
	select ARM_VIC
	select AUTO_ZRELADDR
	select CLKDEV_LOOKUP
	select CLKSRC_MMIO
	select CPU_ARM920T
	select GENERIC_CLOCKEVENTS
	select GPIOLIB
	select HAVE_LEGACY_CLK
	help
	  This enables support for the Cirrus EP93xx series of CPUs.

config ARCH_FOOTBRIDGE
	bool "FootBridge"
	select CPU_SA110
	select FOOTBRIDGE
	select GENERIC_CLOCKEVENTS
	select HAVE_IDE
	select NEED_MACH_IO_H if !MMU
	select NEED_MACH_MEMORY_H
	help
	  Support for systems based on the DC21285 companion chip
	  ("FootBridge"), such as the Simtec CATS and the Rebel NetWinder.

config ARCH_IOP32X
	bool "IOP32x-based"
	depends on MMU
	select CPU_XSCALE
	select GPIO_IOP
	select GPIOLIB
	select NEED_RET_TO_USER
	select FORCE_PCI
	select PLAT_IOP
	help
	  Support for Intel's 80219 and IOP32X (XScale) family of
	  processors.

config ARCH_IXP4XX
	bool "IXP4xx-based"
	depends on MMU
	select ARCH_HAS_DMA_SET_COHERENT_MASK
	select ARCH_SUPPORTS_BIG_ENDIAN
	select CPU_XSCALE
	select DMABOUNCE if PCI
	select GENERIC_CLOCKEVENTS
	select GENERIC_IRQ_MULTI_HANDLER
	select GPIO_IXP4XX
	select GPIOLIB
	select HAVE_PCI
	select IXP4XX_IRQ
	select IXP4XX_TIMER
	select NEED_MACH_IO_H
	select USB_EHCI_BIG_ENDIAN_DESC
	select USB_EHCI_BIG_ENDIAN_MMIO
	help
	  Support for Intel's IXP4XX (XScale) family of processors.

config ARCH_DOVE
	bool "Marvell Dove"
	select CPU_PJ4
	select GENERIC_CLOCKEVENTS
	select GENERIC_IRQ_MULTI_HANDLER
	select GPIOLIB
	select HAVE_PCI
	select MVEBU_MBUS
	select PINCTRL
	select PINCTRL_DOVE
	select PLAT_ORION_LEGACY
	select SPARSE_IRQ
	select PM_GENERIC_DOMAINS if PM
	help
	  Support for the Marvell Dove SoC 88AP510

config ARCH_PXA
	bool "PXA2xx/PXA3xx-based"
	depends on MMU
	select ARCH_MTD_XIP
	select ARM_CPU_SUSPEND if PM
	select AUTO_ZRELADDR
	select COMMON_CLK
	select CLKSRC_PXA
	select CLKSRC_MMIO
	select TIMER_OF
	select CPU_XSCALE if !CPU_XSC3
	select GENERIC_CLOCKEVENTS
	select GENERIC_IRQ_MULTI_HANDLER
	select GPIO_PXA
	select GPIOLIB
	select HAVE_IDE
	select IRQ_DOMAIN
	select PLAT_PXA
	select SPARSE_IRQ
	help
	  Support for Intel/Marvell's PXA2xx/PXA3xx processor line.

config ARCH_QCOM
       bool "Qualcomm MSM (non-multiplatform)"
       select ARCH_REQUIRE_GPIOLIB
       select CPU_V7
       select AUTO_ZRELADDR
       select HAVE_SMP
       select CLKDEV_LOOKUP
       select GENERIC_CLOCKEVENTS
       select GENERIC_ALLOCATOR
       select ARM_PATCH_PHYS_VIRT
       select ARM_HAS_SG_CHAIN
       select ARCH_HAS_OPP
       select SOC_BUS
       select GENERIC_IRQ_MULTI_HANDLER
       select PM_OPP
       select SPARSE_IRQ
       select USE_OF
       select PINCTRL
       help
         Support for Qualcomm MSM/QSD based systems.  This runs on the
         apps processor of the MSM/QSD and depends on a shared memory
         interface to the modem processor which runs the baseband
         stack and controls some vital subsystems
         (clock and power control, etc).

config ARCH_RPC
	bool "RiscPC"
	depends on MMU
	select ARCH_ACORN
	select ARCH_MAY_HAVE_PC_FDC
	select ARCH_SPARSEMEM_ENABLE
	select ARM_HAS_SG_CHAIN
	select CPU_SA110
	select FIQ
	select HAVE_IDE
	select HAVE_PATA_PLATFORM
	select ISA_DMA_API
	select NEED_MACH_IO_H
	select NEED_MACH_MEMORY_H
	select NO_IOPORT_MAP
	help
	  On the Acorn Risc-PC, Linux can support the internal IDE disk and
	  CD-ROM interface, serial and parallel port, and the floppy drive.

config ARCH_SA1100
	bool "SA1100-based"
	select ARCH_MTD_XIP
	select ARCH_SPARSEMEM_ENABLE
	select CLKSRC_MMIO
	select CLKSRC_PXA
	select TIMER_OF if OF
	select COMMON_CLK
	select CPU_FREQ
	select CPU_SA1100
	select GENERIC_CLOCKEVENTS
	select GENERIC_IRQ_MULTI_HANDLER
	select GPIOLIB
	select HAVE_IDE
	select IRQ_DOMAIN
	select ISA
	select NEED_MACH_MEMORY_H
	select SPARSE_IRQ
	help
	  Support for StrongARM 11x0 based boards.

config ARCH_S3C24XX
	bool "Samsung S3C24XX SoCs"
	select ATAGS
	select CLKSRC_SAMSUNG_PWM
	select GENERIC_CLOCKEVENTS
	select GPIO_SAMSUNG
	select GPIOLIB
	select GENERIC_IRQ_MULTI_HANDLER
	select HAVE_S3C2410_I2C if I2C
	select HAVE_S3C_RTC if RTC_CLASS
	select NEED_MACH_IO_H
	select S3C2410_WATCHDOG
	select SAMSUNG_ATAGS
	select USE_OF
	select WATCHDOG
	help
	  Samsung S3C2410, S3C2412, S3C2413, S3C2416, S3C2440, S3C2442, S3C2443
	  and S3C2450 SoCs based systems, such as the Simtec Electronics BAST
	  (<http://www.simtec.co.uk/products/EB110ITX/>), the IPAQ 1940 or the
	  Samsung SMDK2410 development board (and derivatives).

config ARCH_OMAP1
	bool "TI OMAP1"
	depends on MMU
	select ARCH_HAS_HOLES_MEMORYMODEL
	select ARCH_OMAP
	select CLKDEV_LOOKUP
	select CLKSRC_MMIO
	select GENERIC_CLOCKEVENTS
	select GENERIC_IRQ_CHIP
	select GENERIC_IRQ_MULTI_HANDLER
	select GPIOLIB
	select HAVE_IDE
	select HAVE_LEGACY_CLK
	select IRQ_DOMAIN
	select NEED_MACH_IO_H if PCCARD
	select NEED_MACH_MEMORY_H
	select SPARSE_IRQ
	help
	  Support for older TI OMAP1 (omap7xx, omap15xx or omap16xx)

endchoice

menu "Multiple platform selection"
	depends on ARCH_MULTIPLATFORM

comment "CPU Core family selection"

config ARCH_MULTI_V4
	bool "ARMv4 based platforms (FA526)"
	depends on !ARCH_MULTI_V6_V7
	select ARCH_MULTI_V4_V5
	select CPU_FA526

config ARCH_MULTI_V4T
	bool "ARMv4T based platforms (ARM720T, ARM920T, ...)"
	depends on !ARCH_MULTI_V6_V7
	select ARCH_MULTI_V4_V5
	select CPU_ARM920T if !(CPU_ARM7TDMI || CPU_ARM720T || \
		CPU_ARM740T || CPU_ARM9TDMI || CPU_ARM922T || \
		CPU_ARM925T || CPU_ARM940T)

config ARCH_MULTI_V5
	bool "ARMv5 based platforms (ARM926T, XSCALE, PJ1, ...)"
	depends on !ARCH_MULTI_V6_V7
	select ARCH_MULTI_V4_V5
	select CPU_ARM926T if !(CPU_ARM946E || CPU_ARM1020 || \
		CPU_ARM1020E || CPU_ARM1022 || CPU_ARM1026 || \
		CPU_XSCALE || CPU_XSC3 || CPU_MOHAWK || CPU_FEROCEON)

config ARCH_MULTI_V4_V5
	bool

config ARCH_MULTI_V6
	bool "ARMv6 based platforms (ARM11)"
	select ARCH_MULTI_V6_V7
	select CPU_V6K

config ARCH_MULTI_V7
	bool "ARMv7 based platforms (Cortex-A, PJ4, Scorpion, Krait)"
	default y
	select ARCH_MULTI_V6_V7
	select CPU_V7
	select HAVE_SMP

config ARCH_MULTI_V6_V7
	bool
	select MIGHT_HAVE_CACHE_L2X0

config ARCH_MULTI_CPU_AUTO
	def_bool !(ARCH_MULTI_V4 || ARCH_MULTI_V4T || ARCH_MULTI_V6_V7)
	select ARCH_MULTI_V5

endmenu

config ARCH_VIRT
	bool "Dummy Virtual Machine"
	depends on ARCH_MULTI_V7
	select ARM_AMBA
	select ARM_GIC
	select ARM_GIC_V2M if PCI
	select ARM_GIC_V3
	select ARM_GIC_V3_ITS if PCI
	select ARM_PSCI
	select HAVE_ARM_ARCH_TIMER
	select ARCH_SUPPORTS_BIG_ENDIAN

#
# This is sorted alphabetically by mach-* pathname.  However, plat-*
# Kconfigs may be included either alphabetically (according to the
# plat- suffix) or along side the corresponding mach-* source.
#
source "arch/arm/mach-actions/Kconfig"

source "arch/arm/mach-alpine/Kconfig"

source "arch/arm/mach-artpec/Kconfig"

source "arch/arm/mach-asm9260/Kconfig"

source "arch/arm/mach-aspeed/Kconfig"

source "arch/arm/mach-at91/Kconfig"

source "arch/arm/mach-axxia/Kconfig"

source "arch/arm/mach-bcm/Kconfig"

source "arch/arm/mach-berlin/Kconfig"

source "arch/arm/mach-clps711x/Kconfig"

source "arch/arm/mach-cns3xxx/Kconfig"

source "arch/arm/mach-davinci/Kconfig"

source "arch/arm/mach-digicolor/Kconfig"

source "arch/arm/mach-dove/Kconfig"

source "arch/arm/mach-ep93xx/Kconfig"

source "arch/arm/mach-exynos/Kconfig"

source "arch/arm/mach-footbridge/Kconfig"

source "arch/arm/mach-gemini/Kconfig"

source "arch/arm/mach-highbank/Kconfig"

source "arch/arm/mach-hisi/Kconfig"

source "arch/arm/mach-imx/Kconfig"

source "arch/arm/mach-integrator/Kconfig"

source "arch/arm/mach-iop32x/Kconfig"

source "arch/arm/mach-ixp4xx/Kconfig"

source "arch/arm/mach-keystone/Kconfig"

source "arch/arm/mach-lpc32xx/Kconfig"

source "arch/arm/mach-mediatek/Kconfig"

source "arch/arm/mach-meson/Kconfig"

source "arch/arm/mach-milbeaut/Kconfig"

source "arch/arm/mach-mmp/Kconfig"

source "arch/arm/mach-moxart/Kconfig"

source "arch/arm/mach-mstar/Kconfig"

source "arch/arm/mach-mv78xx0/Kconfig"

source "arch/arm/mach-mvebu/Kconfig"

source "arch/arm/mach-mxs/Kconfig"

source "arch/arm/mach-nomadik/Kconfig"

source "arch/arm/mach-npcm/Kconfig"

source "arch/arm/mach-nspire/Kconfig"

source "arch/arm/plat-omap/Kconfig"

source "arch/arm/mach-omap1/Kconfig"

source "arch/arm/mach-omap2/Kconfig"

source "arch/arm/mach-orion5x/Kconfig"

source "arch/arm/mach-oxnas/Kconfig"

source "arch/arm/mach-picoxcell/Kconfig"

source "arch/arm/mach-prima2/Kconfig"

source "arch/arm/mach-pxa/Kconfig"
source "arch/arm/plat-pxa/Kconfig"

source "arch/arm/mach-qcom/Kconfig"

source "arch/arm/mach-rda/Kconfig"

source "arch/arm/mach-realtek/Kconfig"

source "arch/arm/mach-realview/Kconfig"

source "arch/arm/mach-rockchip/Kconfig"

source "arch/arm/mach-s3c/Kconfig"

source "arch/arm/mach-s5pv210/Kconfig"

source "arch/arm/mach-sa1100/Kconfig"

source "arch/arm/mach-shmobile/Kconfig"

source "arch/arm/mach-socfpga/Kconfig"

source "arch/arm/mach-spear/Kconfig"

source "arch/arm/mach-sti/Kconfig"

source "arch/arm/mach-stm32/Kconfig"

source "arch/arm/mach-sunxi/Kconfig"

source "arch/arm/mach-tango/Kconfig"

source "arch/arm/mach-tegra/Kconfig"

source "arch/arm/mach-u300/Kconfig"

source "arch/arm/mach-uniphier/Kconfig"

source "arch/arm/mach-ux500/Kconfig"

source "arch/arm/mach-versatile/Kconfig"

source "arch/arm/mach-vexpress/Kconfig"

source "arch/arm/mach-vt8500/Kconfig"

source "arch/arm/mach-zx/Kconfig"

source "arch/arm/mach-zynq/Kconfig"

# ARMv7-M architecture
config ARCH_EFM32
	bool "Energy Micro efm32"
	depends on ARM_SINGLE_ARMV7M
	select GPIOLIB
	help
	  Support for Energy Micro's (now Silicon Labs) efm32 Giant Gecko
	  processors.

config ARCH_LPC18XX
	bool "NXP LPC18xx/LPC43xx"
	depends on ARM_SINGLE_ARMV7M
	select ARCH_HAS_RESET_CONTROLLER
	select ARM_AMBA
	select CLKSRC_LPC32XX
	select PINCTRL
	help
	  Support for NXP's LPC18xx Cortex-M3 and LPC43xx Cortex-M4
	  high performance microcontrollers.

config ARCH_MPS2
	bool "ARM MPS2 platform"
	depends on ARM_SINGLE_ARMV7M
	select ARM_AMBA
	select CLKSRC_MPS2
	help
	  Support for Cortex-M Prototyping System (or V2M-MPS2) which comes
	  with a range of available cores like Cortex-M3/M4/M7.

	  Please, note that depends which Application Note is used memory map
	  for the platform may vary, so adjustment of RAM base might be needed.

# Definitions to make life easier
config ARCH_ACORN
	bool

config PLAT_IOP
	bool
	select GENERIC_CLOCKEVENTS

config PLAT_ORION
	bool
	select CLKSRC_MMIO
	select COMMON_CLK
	select GENERIC_IRQ_CHIP
	select IRQ_DOMAIN

config PLAT_ORION_LEGACY
	bool
	select PLAT_ORION

config PLAT_PXA
	bool

config PLAT_VERSATILE
	bool

source "arch/arm/mm/Kconfig"

config IWMMXT
	bool "Enable iWMMXt support"
	depends on CPU_XSCALE || CPU_XSC3 || CPU_MOHAWK || CPU_PJ4 || CPU_PJ4B
	default y if PXA27x || PXA3xx || ARCH_MMP || CPU_PJ4 || CPU_PJ4B
	help
	  Enable support for iWMMXt context switching at run time if
	  running on a CPU that supports it.

if !MMU
source "arch/arm/Kconfig-nommu"
endif

config PJ4B_ERRATA_4742
	bool "PJ4B Errata 4742: IDLE Wake Up Commands can Cause the CPU Core to Cease Operation"
	depends on CPU_PJ4B && MACH_ARMADA_370
	default y
	help
	  When coming out of either a Wait for Interrupt (WFI) or a Wait for
	  Event (WFE) IDLE states, a specific timing sensitivity exists between
	  the retiring WFI/WFE instructions and the newly issued subsequent
	  instructions.  This sensitivity can result in a CPU hang scenario.
	  Workaround:
	  The software must insert either a Data Synchronization Barrier (DSB)
	  or Data Memory Barrier (DMB) command immediately after the WFI/WFE
	  instruction

config ARM_ERRATA_326103
	bool "ARM errata: FSR write bit incorrect on a SWP to read-only memory"
	depends on CPU_V6
	help
	  Executing a SWP instruction to read-only memory does not set bit 11
	  of the FSR on the ARM 1136 prior to r1p0. This causes the kernel to
	  treat the access as a read, preventing a COW from occurring and
	  causing the faulting task to livelock.

config ARM_ERRATA_411920
	bool "ARM errata: Invalidation of the Instruction Cache operation can fail"
	depends on CPU_V6 || CPU_V6K
	help
	  Invalidation of the Instruction Cache operation can
	  fail. This erratum is present in 1136 (before r1p4), 1156 and 1176.
	  It does not affect the MPCore. This option enables the ARM Ltd.
	  recommended workaround.

config ARM_ERRATA_430973
	bool "ARM errata: Stale prediction on replaced interworking branch"
	depends on CPU_V7
	help
	  This option enables the workaround for the 430973 Cortex-A8
	  r1p* erratum. If a code sequence containing an ARM/Thumb
	  interworking branch is replaced with another code sequence at the
	  same virtual address, whether due to self-modifying code or virtual
	  to physical address re-mapping, Cortex-A8 does not recover from the
	  stale interworking branch prediction. This results in Cortex-A8
	  executing the new code sequence in the incorrect ARM or Thumb state.
	  The workaround enables the BTB/BTAC operations by setting ACTLR.IBE
	  and also flushes the branch target cache at every context switch.
	  Note that setting specific bits in the ACTLR register may not be
	  available in non-secure mode.

config ARM_ERRATA_458693
	bool "ARM errata: Processor deadlock when a false hazard is created"
	depends on CPU_V7
	depends on !ARCH_MULTIPLATFORM
	help
	  This option enables the workaround for the 458693 Cortex-A8 (r2p0)
	  erratum. For very specific sequences of memory operations, it is
	  possible for a hazard condition intended for a cache line to instead
	  be incorrectly associated with a different cache line. This false
	  hazard might then cause a processor deadlock. The workaround enables
	  the L1 caching of the NEON accesses and disables the PLD instruction
	  in the ACTLR register. Note that setting specific bits in the ACTLR
	  register may not be available in non-secure mode.

config ARM_ERRATA_460075
	bool "ARM errata: Data written to the L2 cache can be overwritten with stale data"
	depends on CPU_V7
	depends on !ARCH_MULTIPLATFORM
	help
	  This option enables the workaround for the 460075 Cortex-A8 (r2p0)
	  erratum. Any asynchronous access to the L2 cache may encounter a
	  situation in which recent store transactions to the L2 cache are lost
	  and overwritten with stale memory contents from external memory. The
	  workaround disables the write-allocate mode for the L2 cache via the
	  ACTLR register. Note that setting specific bits in the ACTLR register
	  may not be available in non-secure mode.

config ARM_ERRATA_742230
	bool "ARM errata: DMB operation may be faulty"
	depends on CPU_V7 && SMP
	depends on !ARCH_MULTIPLATFORM
	help
	  This option enables the workaround for the 742230 Cortex-A9
	  (r1p0..r2p2) erratum. Under rare circumstances, a DMB instruction
	  between two write operations may not ensure the correct visibility
	  ordering of the two writes. This workaround sets a specific bit in
	  the diagnostic register of the Cortex-A9 which causes the DMB
	  instruction to behave as a DSB, ensuring the correct behaviour of
	  the two writes.

config ARM_ERRATA_742231
	bool "ARM errata: Incorrect hazard handling in the SCU may lead to data corruption"
	depends on CPU_V7 && SMP
	depends on !ARCH_MULTIPLATFORM
	help
	  This option enables the workaround for the 742231 Cortex-A9
	  (r2p0..r2p2) erratum. Under certain conditions, specific to the
	  Cortex-A9 MPCore micro-architecture, two CPUs working in SMP mode,
	  accessing some data located in the same cache line, may get corrupted
	  data due to bad handling of the address hazard when the line gets
	  replaced from one of the CPUs at the same time as another CPU is
	  accessing it. This workaround sets specific bits in the diagnostic
	  register of the Cortex-A9 which reduces the linefill issuing
	  capabilities of the processor.

config ARM_ERRATA_643719
	bool "ARM errata: LoUIS bit field in CLIDR register is incorrect"
	depends on CPU_V7 && SMP
	default y
	help
	  This option enables the workaround for the 643719 Cortex-A9 (prior to
	  r1p0) erratum. On affected cores the LoUIS bit field of the CLIDR
	  register returns zero when it should return one. The workaround
	  corrects this value, ensuring cache maintenance operations which use
	  it behave as intended and avoiding data corruption.

config ARM_ERRATA_720789
	bool "ARM errata: TLBIASIDIS and TLBIMVAIS operations can broadcast a faulty ASID"
	depends on CPU_V7
	help
	  This option enables the workaround for the 720789 Cortex-A9 (prior to
	  r2p0) erratum. A faulty ASID can be sent to the other CPUs for the
	  broadcasted CP15 TLB maintenance operations TLBIASIDIS and TLBIMVAIS.
	  As a consequence of this erratum, some TLB entries which should be
	  invalidated are not, resulting in an incoherency in the system page
	  tables. The workaround changes the TLB flushing routines to invalidate
	  entries regardless of the ASID.

config ARM_ERRATA_743622
	bool "ARM errata: Faulty hazard checking in the Store Buffer may lead to data corruption"
	depends on CPU_V7
	depends on !ARCH_MULTIPLATFORM
	help
	  This option enables the workaround for the 743622 Cortex-A9
	  (r2p*) erratum. Under very rare conditions, a faulty
	  optimisation in the Cortex-A9 Store Buffer may lead to data
	  corruption. This workaround sets a specific bit in the diagnostic
	  register of the Cortex-A9 which disables the Store Buffer
	  optimisation, preventing the defect from occurring. This has no
	  visible impact on the overall performance or power consumption of the
	  processor.

config ARM_ERRATA_751472
	bool "ARM errata: Interrupted ICIALLUIS may prevent completion of broadcasted operation"
	depends on CPU_V7
	depends on !ARCH_MULTIPLATFORM
	help
	  This option enables the workaround for the 751472 Cortex-A9 (prior
	  to r3p0) erratum. An interrupted ICIALLUIS operation may prevent the
	  completion of a following broadcasted operation if the second
	  operation is received by a CPU before the ICIALLUIS has completed,
	  potentially leading to corrupted entries in the cache or TLB.

config ARM_ERRATA_754322
	bool "ARM errata: possible faulty MMU translations following an ASID switch"
	depends on CPU_V7
	help
	  This option enables the workaround for the 754322 Cortex-A9 (r2p*,
	  r3p*) erratum. A speculative memory access may cause a page table walk
	  which starts prior to an ASID switch but completes afterwards. This
	  can populate the micro-TLB with a stale entry which may be hit with
	  the new ASID. This workaround places two dsb instructions in the mm
	  switching code so that no page table walks can cross the ASID switch.

config ARM_ERRATA_754327
	bool "ARM errata: no automatic Store Buffer drain"
	depends on CPU_V7 && SMP
	help
	  This option enables the workaround for the 754327 Cortex-A9 (prior to
	  r2p0) erratum. The Store Buffer does not have any automatic draining
	  mechanism and therefore a livelock may occur if an external agent
	  continuously polls a memory location waiting to observe an update.
	  This workaround defines cpu_relax() as smp_mb(), preventing correctly
	  written polling loops from denying visibility of updates to memory.

config ARM_ERRATA_364296
	bool "ARM errata: Possible cache data corruption with hit-under-miss enabled"
	depends on CPU_V6
	help
	  This options enables the workaround for the 364296 ARM1136
	  r0p2 erratum (possible cache data corruption with
	  hit-under-miss enabled). It sets the undocumented bit 31 in
	  the auxiliary control register and the FI bit in the control
	  register, thus disabling hit-under-miss without putting the
	  processor into full low interrupt latency mode. ARM11MPCore
	  is not affected.

config ARM_ERRATA_764369
	bool "ARM errata: Data cache line maintenance operation by MVA may not succeed"
	depends on CPU_V7 && SMP
	help
	  This option enables the workaround for erratum 764369
	  affecting Cortex-A9 MPCore with two or more processors (all
	  current revisions). Under certain timing circumstances, a data
	  cache line maintenance operation by MVA targeting an Inner
	  Shareable memory region may fail to proceed up to either the
	  Point of Coherency or to the Point of Unification of the
	  system. This workaround adds a DSB instruction before the
	  relevant cache maintenance functions and sets a specific bit
	  in the diagnostic control register of the SCU.

config ARM_ERRATA_775420
       bool "ARM errata: A data cache maintenance operation which aborts, might lead to deadlock"
       depends on CPU_V7
       help
	 This option enables the workaround for the 775420 Cortex-A9 (r2p2,
	 r2p6,r2p8,r2p10,r3p0) erratum. In case a data cache maintenance
	 operation aborts with MMU exception, it might cause the processor
	 to deadlock. This workaround puts DSB before executing ISB if
	 an abort may occur on cache maintenance.

config ARM_ERRATA_798181
	bool "ARM errata: TLBI/DSB failure on Cortex-A15"
	depends on CPU_V7 && SMP
	help
	  On Cortex-A15 (r0p0..r3p2) the TLBI*IS/DSB operations are not
	  adequately shooting down all use of the old entries. This
	  option enables the Linux kernel workaround for this erratum
	  which sends an IPI to the CPUs that are running the same ASID
	  as the one being invalidated.

config ARM_ERRATA_773022
	bool "ARM errata: incorrect instructions may be executed from loop buffer"
	depends on CPU_V7
	help
	  This option enables the workaround for the 773022 Cortex-A15
	  (up to r0p4) erratum. In certain rare sequences of code, the
	  loop buffer may deliver incorrect instructions. This
	  workaround disables the loop buffer to avoid the erratum.

config ARM_ERRATA_818325_852422
	bool "ARM errata: A12: some seqs of opposed cond code instrs => deadlock or corruption"
	depends on CPU_V7
	help
	  This option enables the workaround for:
	  - Cortex-A12 818325: Execution of an UNPREDICTABLE STR or STM
	    instruction might deadlock.  Fixed in r0p1.
	  - Cortex-A12 852422: Execution of a sequence of instructions might
	    lead to either a data corruption or a CPU deadlock.  Not fixed in
	    any Cortex-A12 cores yet.
	  This workaround for all both errata involves setting bit[12] of the
	  Feature Register. This bit disables an optimisation applied to a
	  sequence of 2 instructions that use opposing condition codes.

config ARM_ERRATA_821420
	bool "ARM errata: A12: sequence of VMOV to core registers might lead to a dead lock"
	depends on CPU_V7
	help
	  This option enables the workaround for the 821420 Cortex-A12
	  (all revs) erratum. In very rare timing conditions, a sequence
	  of VMOV to Core registers instructions, for which the second
	  one is in the shadow of a branch or abort, can lead to a
	  deadlock when the VMOV instructions are issued out-of-order.

config ARM_ERRATA_825619
	bool "ARM errata: A12: DMB NSHST/ISHST mixed ... might cause deadlock"
	depends on CPU_V7
	help
	  This option enables the workaround for the 825619 Cortex-A12
	  (all revs) erratum. Within rare timing constraints, executing a
	  DMB NSHST or DMB ISHST instruction followed by a mix of Cacheable
	  and Device/Strongly-Ordered loads and stores might cause deadlock

config ARM_ERRATA_857271
	bool "ARM errata: A12: CPU might deadlock under some very rare internal conditions"
	depends on CPU_V7
	help
	  This option enables the workaround for the 857271 Cortex-A12
	  (all revs) erratum. Under very rare timing conditions, the CPU might
	  hang. The workaround is expected to have a < 1% performance impact.

config ARM_ERRATA_852421
	bool "ARM errata: A17: DMB ST might fail to create order between stores"
	depends on CPU_V7
	help
	  This option enables the workaround for the 852421 Cortex-A17
	  (r1p0, r1p1, r1p2) erratum. Under very rare timing conditions,
	  execution of a DMB ST instruction might fail to properly order
	  stores from GroupA and stores from GroupB.

config ARM_ERRATA_852423
	bool "ARM errata: A17: some seqs of opposed cond code instrs => deadlock or corruption"
	depends on CPU_V7
	help
	  This option enables the workaround for:
	  - Cortex-A17 852423: Execution of a sequence of instructions might
	    lead to either a data corruption or a CPU deadlock.  Not fixed in
	    any Cortex-A17 cores yet.
	  This is identical to Cortex-A12 erratum 852422.  It is a separate
	  config option from the A12 erratum due to the way errata are checked
	  for and handled.

config ARM_ERRATA_857272
	bool "ARM errata: A17: CPU might deadlock under some very rare internal conditions"
	depends on CPU_V7
	help
	  This option enables the workaround for the 857272 Cortex-A17 erratum.
	  This erratum is not known to be fixed in any A17 revision.
	  This is identical to Cortex-A12 erratum 857271.  It is a separate
	  config option from the A12 erratum due to the way errata are checked
	  for and handled.

endmenu

source "arch/arm/common/Kconfig"

menu "Bus support"

config ISA
	bool
	help
	  Find out whether you have ISA slots on your motherboard.  ISA is the
	  name of a bus system, i.e. the way the CPU talks to the other stuff
	  inside your box.  Other bus systems are PCI, EISA, MicroChannel
	  (MCA) or VESA.  ISA is an older system, now being displaced by PCI;
	  newer boards don't support it.  If you have ISA, say Y, otherwise N.

# Select ISA DMA controller support
config ISA_DMA
	bool
	select ISA_DMA_API

# Select ISA DMA interface
config ISA_DMA_API
	bool

config PCI_NANOENGINE
	bool "BSE nanoEngine PCI support"
	depends on SA1100_NANOENGINE
	help
	  Enable PCI on the BSE nanoEngine board.

config ARM_ERRATA_814220
	bool "ARM errata: Cache maintenance by set/way operations can execute out of order"
	depends on CPU_V7
	help
	  The v7 ARM states that all cache and branch predictor maintenance
	  operations that do not specify an address execute, relative to
	  each other, in program order.
	  However, because of this erratum, an L2 set/way cache maintenance
	  operation can overtake an L1 set/way cache maintenance operation.
	  This ERRATA only affected the Cortex-A7 and present in r0p2, r0p3,
	  r0p4, r0p5.

endmenu

menu "Kernel Features"

config HAVE_SMP
	bool
	help
	  This option should be selected by machines which have an SMP-
	  capable CPU.

	  The only effect of this option is to make the SMP-related
	  options available to the user for configuration.

config SMP
	bool "Symmetric Multi-Processing"
	depends on CPU_V6K || CPU_V7
	depends on GENERIC_CLOCKEVENTS
	depends on HAVE_SMP
	depends on MMU || ARM_MPU
	select IRQ_WORK
	help
	  This enables support for systems with more than one CPU. If you have
	  a system with only one CPU, say N. If you have a system with more
	  than one CPU, say Y.

	  If you say N here, the kernel will run on uni- and multiprocessor
	  machines, but will use only one CPU of a multiprocessor machine. If
	  you say Y here, the kernel will run on many, but not all,
	  uniprocessor machines. On a uniprocessor machine, the kernel
	  will run faster if you say N here.

	  See also <file:Documentation/x86/i386/IO-APIC.rst>,
	  <file:Documentation/admin-guide/lockup-watchdogs.rst> and the SMP-HOWTO available at
	  <http://tldp.org/HOWTO/SMP-HOWTO.html>.

	  If you don't know what to do here, say N.

config SMP_ON_UP
	bool "Allow booting SMP kernel on uniprocessor systems"
	depends on SMP && !XIP_KERNEL && MMU
	default y
	help
	  SMP kernels contain instructions which fail on non-SMP processors.
	  Enabling this option allows the kernel to modify itself to make
	  these instructions safe.  Disabling it allows about 1K of space
	  savings.

	  If you don't know what to do here, say Y.

config ARM_CPU_TOPOLOGY
	bool "Support cpu topology definition"
	depends on SMP && CPU_V7
	default y
	help
	  Support ARM cpu topology definition. The MPIDR register defines
	  affinity between processors which is then used to describe the cpu
	  topology of an ARM System.

config SCHED_MC
	bool "Multi-core scheduler support"
	depends on ARM_CPU_TOPOLOGY
	help
	  Multi-core scheduler support improves the CPU scheduler's decision
	  making when dealing with multi-core CPU chips at a cost of slightly
	  increased overhead in some places. If unsure say N here.

config SCHED_SMT
	bool "SMT scheduler support"
	depends on ARM_CPU_TOPOLOGY
	help
	  Improves the CPU scheduler's decision making when dealing with
	  MultiThreading at a cost of slightly increased overhead in some
	  places. If unsure say N here.

config HAVE_ARM_SCU
	bool
	help
	  This option enables support for the ARM snoop control unit

config HAVE_ARM_ARCH_TIMER
	bool "Architected timer support"
	depends on CPU_V7
	select ARM_ARCH_TIMER
<<<<<<< HEAD
=======
	select GENERIC_CLOCKEVENTS
	select GENERIC_GETTIMEOFDAY
>>>>>>> 158801d1
	help
	  This option enables support for the ARM architected timer

config HAVE_ARM_TWD
	bool
	help
	  This options enables support for the ARM timer and watchdog unit

config MCPM
	bool "Multi-Cluster Power Management"
	depends on CPU_V7 && SMP
	help
	  This option provides the common power management infrastructure
	  for (multi-)cluster based systems, such as big.LITTLE based
	  systems.

config MCPM_QUAD_CLUSTER
	bool
	depends on MCPM
	help
	  To avoid wasting resources unnecessarily, MCPM only supports up
	  to 2 clusters by default.
	  Platforms with 3 or 4 clusters that use MCPM must select this
	  option to allow the additional clusters to be managed.

config BIG_LITTLE
	bool "big.LITTLE support (Experimental)"
	depends on CPU_V7 && SMP
	select MCPM
	help
	  This option enables support selections for the big.LITTLE
	  system architecture.

config BL_SWITCHER
	bool "big.LITTLE switcher support"
	depends on BIG_LITTLE && MCPM && HOTPLUG_CPU && ARM_GIC
	select CPU_PM
	help
	  The big.LITTLE "switcher" provides the core functionality to
	  transparently handle transition between a cluster of A15's
	  and a cluster of A7's in a big.LITTLE system.

config BL_SWITCHER_DUMMY_IF
	tristate "Simple big.LITTLE switcher user interface"
	depends on BL_SWITCHER && DEBUG_KERNEL
	help
	  This is a simple and dummy char dev interface to control
	  the big.LITTLE switcher core code.  It is meant for
	  debugging purposes only.

choice
	prompt "Memory split"
	depends on MMU
	default VMSPLIT_3G
	help
	  Select the desired split between kernel and user memory.

	  If you are not absolutely sure what you are doing, leave this
	  option alone!

	config VMSPLIT_3G
		bool "3G/1G user/kernel split"
	config VMSPLIT_3G_OPT
		depends on !ARM_LPAE
		bool "3G/1G user/kernel split (for full 1G low memory)"
	config VMSPLIT_2G
		bool "2G/2G user/kernel split"
	config VMSPLIT_1G
		bool "1G/3G user/kernel split"
endchoice

config PAGE_OFFSET
	hex
	default PHYS_OFFSET if !MMU
	default 0x40000000 if VMSPLIT_1G
	default 0x80000000 if VMSPLIT_2G
	default 0xB0000000 if VMSPLIT_3G_OPT
	default 0xC0000000

config NR_CPUS
	int "Maximum number of CPUs (2-32)"
	range 2 32
	depends on SMP
	default "4"

config HOTPLUG_CPU
	bool "Support for hot-pluggable CPUs"
	depends on SMP
	select GENERIC_IRQ_MIGRATION
	help
	  Say Y here to experiment with turning CPUs off and on.  CPUs
	  can be controlled through /sys/devices/system/cpu.

config ARM_PSCI
	bool "Support for the ARM Power State Coordination Interface (PSCI)"
	depends on HAVE_ARM_SMCCC
	select ARM_PSCI_FW
	help
	  Say Y here if you want Linux to communicate with system firmware
	  implementing the PSCI specification for CPU-centric power
	  management operations described in ARM document number ARM DEN
	  0022A ("Power State Coordination Interface System Software on
	  ARM processors").

# The GPIO number here must be sorted by descending number. In case of
# a multiplatform kernel, we just want the highest value required by the
# selected platforms.
config ARCH_NR_GPIO
	int
	default 2048 if ARCH_SOCFPGA
	default 1024 if ARCH_BRCMSTB || ARCH_RENESAS || ARCH_TEGRA || \
		ARCH_ZYNQ || ARCH_ASPEED || ARCH_QCOM
	default 512 if ARCH_EXYNOS || ARCH_KEYSTONE || SOC_OMAP5 || \
		SOC_DRA7XX || ARCH_S3C24XX || ARCH_S3C64XX || ARCH_S5PV210
	default 416 if ARCH_SUNXI
	default 392 if ARCH_U8500
	default 352 if ARCH_VT8500
	default 288 if ARCH_ROCKCHIP
	default 264 if MACH_H4700
	default 0
	help
	  Maximum number of GPIOs in the system.

	  If unsure, leave the default value.

config HZ_FIXED
	int
	default 200 if ARCH_EBSA110
	default 128 if SOC_AT91RM9200
	default 0

choice
	depends on HZ_FIXED = 0
	prompt "Timer frequency"

config HZ_100
	bool "100 Hz"

config HZ_200
	bool "200 Hz"

config HZ_250
	bool "250 Hz"

config HZ_300
	bool "300 Hz"

config HZ_500
	bool "500 Hz"

config HZ_1000
	bool "1000 Hz"

endchoice

config HZ
	int
	default HZ_FIXED if HZ_FIXED != 0
	default 100 if HZ_100
	default 200 if HZ_200
	default 250 if HZ_250
	default 300 if HZ_300
	default 500 if HZ_500
	default 1000

config SCHED_HRTICK
	def_bool HIGH_RES_TIMERS

config THUMB2_KERNEL
	bool "Compile the kernel in Thumb-2 mode" if !CPU_THUMBONLY
	depends on (CPU_V7 || CPU_V7M) && !CPU_V6 && !CPU_V6K
	default y if CPU_THUMBONLY
	select ARM_UNWIND
	help
	  By enabling this option, the kernel will be compiled in
	  Thumb-2 mode.

	  If unsure, say N.

config ARM_PATCH_IDIV
	bool "Runtime patch udiv/sdiv instructions into __aeabi_{u}idiv()"
	depends on CPU_32v7 && !XIP_KERNEL
	default y
	help
	  The ARM compiler inserts calls to __aeabi_idiv() and
	  __aeabi_uidiv() when it needs to perform division on signed
	  and unsigned integers. Some v7 CPUs have support for the sdiv
	  and udiv instructions that can be used to implement those
	  functions.

	  Enabling this option allows the kernel to modify itself to
	  replace the first two instructions of these library functions
	  with the sdiv or udiv plus "bx lr" instructions when the CPU
	  it is running on supports them. Typically this will be faster
	  and less power intensive than running the original library
	  code to do integer division.

config AEABI
	bool "Use the ARM EABI to compile the kernel" if !CPU_V7 && \
		!CPU_V7M && !CPU_V6 && !CPU_V6K && !CC_IS_CLANG
	default CPU_V7 || CPU_V7M || CPU_V6 || CPU_V6K || CC_IS_CLANG
	help
	  This option allows for the kernel to be compiled using the latest
	  ARM ABI (aka EABI).  This is only useful if you are using a user
	  space environment that is also compiled with EABI.

	  Since there are major incompatibilities between the legacy ABI and
	  EABI, especially with regard to structure member alignment, this
	  option also changes the kernel syscall calling convention to
	  disambiguate both ABIs and allow for backward compatibility support
	  (selected with CONFIG_OABI_COMPAT).

	  To use this you need GCC version 4.0.0 or later.

config OABI_COMPAT
	bool "Allow old ABI binaries to run with this kernel (EXPERIMENTAL)"
	depends on AEABI && !THUMB2_KERNEL
	help
	  This option preserves the old syscall interface along with the
	  new (ARM EABI) one. It also provides a compatibility layer to
	  intercept syscalls that have structure arguments which layout
	  in memory differs between the legacy ABI and the new ARM EABI
	  (only for non "thumb" binaries). This option adds a tiny
	  overhead to all syscalls and produces a slightly larger kernel.

	  The seccomp filter system will not be available when this is
	  selected, since there is no way yet to sensibly distinguish
	  between calling conventions during filtering.

	  If you know you'll be using only pure EABI user space then you
	  can say N here. If this option is not selected and you attempt
	  to execute a legacy ABI binary then the result will be
	  UNPREDICTABLE (in fact it can be predicted that it won't work
	  at all). If in doubt say N.

config ARCH_HAS_HOLES_MEMORYMODEL
	bool

config ARCH_SELECT_MEMORY_MODEL
	bool

config ARCH_FLATMEM_ENABLE
	bool

config ARCH_SPARSEMEM_ENABLE
	bool
	select SPARSEMEM_STATIC if SPARSEMEM

config HAVE_ARCH_PFN_VALID
	def_bool ARCH_HAS_HOLES_MEMORYMODEL || !SPARSEMEM

config HIGHMEM
	bool "High Memory Support"
	depends on MMU
	help
	  The address space of ARM processors is only 4 Gigabytes large
	  and it has to accommodate user address space, kernel address
	  space as well as some memory mapped IO. That means that, if you
	  have a large amount of physical memory and/or IO, not all of the
	  memory can be "permanently mapped" by the kernel. The physical
	  memory that is not permanently mapped is called "high memory".

	  Depending on the selected kernel/user memory split, minimum
	  vmalloc space and actual amount of RAM, you may not need this
	  option which should result in a slightly faster kernel.

	  If unsure, say n.

config HIGHPTE
	bool "Allocate 2nd-level pagetables from highmem" if EXPERT
	depends on HIGHMEM
	default y
	help
	  The VM uses one page of physical memory for each page table.
	  For systems with a lot of processes, this can use a lot of
	  precious low memory, eventually leading to low memory being
	  consumed by page tables.  Setting this option will allow
	  user-space 2nd level page tables to reside in high memory.

config CPU_SW_DOMAIN_PAN
	bool "Enable use of CPU domains to implement privileged no-access"
	depends on MMU && !ARM_LPAE
	default y
	help
	  Increase kernel security by ensuring that normal kernel accesses
	  are unable to access userspace addresses.  This can help prevent
	  use-after-free bugs becoming an exploitable privilege escalation
	  by ensuring that magic values (such as LIST_POISON) will always
	  fault when dereferenced.

	  CPUs with low-vector mappings use a best-efforts implementation.
	  Their lower 1MB needs to remain accessible for the vectors, but
	  the remainder of userspace will become appropriately inaccessible.

config HW_PERF_EVENTS
	def_bool y
	depends on ARM_PMU

config SYS_SUPPORTS_HUGETLBFS
       def_bool y
       depends on ARM_LPAE

config HAVE_ARCH_TRANSPARENT_HUGEPAGE
       def_bool y
       depends on ARM_LPAE

config ARCH_WANT_GENERAL_HUGETLB
	def_bool y

config ARM_MODULE_PLTS
	bool "Use PLTs to allow module memory to spill over into vmalloc area"
	depends on MODULES
	default y
	help
	  Allocate PLTs when loading modules so that jumps and calls whose
	  targets are too far away for their relative offsets to be encoded
	  in the instructions themselves can be bounced via veneers in the
	  module's PLT. This allows modules to be allocated in the generic
	  vmalloc area after the dedicated module memory area has been
	  exhausted. The modules will use slightly more memory, but after
	  rounding up to page size, the actual memory footprint is usually
	  the same.

	  Disabling this is usually safe for small single-platform
	  configurations. If unsure, say y.

choice
	prompt "Virtual Memory Reclaim"
	default NO_VM_RECLAIM
	help
	  Select the method of reclaiming virtual memory. Two values
	  are allowed to choose, one is NO_VM_RECLAIM, the other is
	  ENABLE_VMALLOC_SAVING.

	  If you are not absolutely sure what you are doing, leave this
	  option alone.

config ENABLE_VMALLOC_SAVING
	bool "Reclaim memory for each subsystem"
	help
	  Enable this config to reclaim the virtual space belonging
	  to any subsystem which is expected to have a lifetime of
	  the entire system. This feature allows lowmem to be non-
	  contiguous.

config NO_VM_RECLAIM
	bool "Do not reclaim memory"
	help
	  Do not reclaim any memory. This might result in less lowmem
	  and wasting some virtual memory space which could otherwise
	  be reclaimed by using any of the other two config options as
	  above.

endchoice

config FORCE_MAX_ZONEORDER
	int "Maximum zone order"
	default "12" if SOC_AM33XX
	default "9" if SA1111 || ARCH_EFM32
	default "11"
	help
	  The kernel memory allocator divides physically contiguous memory
	  blocks into "zones", where each zone is a power of two number of
	  pages.  This option selects the largest power of two that the kernel
	  keeps in the memory allocator.  If you need to allocate very large
	  blocks of physically contiguous memory, then you may need to
	  increase this value.

	  This config option is actually maximum order plus one. For example,
	  a value of 11 means that the largest free memory block is 2^10 pages.

config ALIGNMENT_TRAP
	bool
	depends on CPU_CP15_MMU
	default y if !ARCH_EBSA110
	select HAVE_PROC_CPU if PROC_FS
	help
	  ARM processors cannot fetch/store information which is not
	  naturally aligned on the bus, i.e., a 4 byte fetch must start at an
	  address divisible by 4. On 32-bit ARM processors, these non-aligned
	  fetch/store instructions will be emulated in software if you say
	  here, which has a severe performance impact. This is necessary for
	  correct operation of some network protocols. With an IP-only
	  configuration it is safe to say N, otherwise say Y.

config UACCESS_WITH_MEMCPY
	bool "Use kernel mem{cpy,set}() for {copy_to,clear}_user()"
	depends on MMU
	default y if CPU_FEROCEON
	help
	  Implement faster copy_to_user and clear_user methods for CPU
	  cores where a 8-word STM instruction give significantly higher
	  memory write throughput than a sequence of individual 32bit stores.

	  A possible side effect is a slight increase in scheduling latency
	  between threads sharing the same address space if they invoke
	  such copy operations with large buffers.

	  However, if the CPU data cache is using a write-allocate mode,
	  this option is unlikely to provide any performance gain.

config PARAVIRT
	bool "Enable paravirtualization code"
	help
	  This changes the kernel so it can modify itself when it is run
	  under a hypervisor, potentially improving performance significantly
	  over full virtualization.

config PARAVIRT_TIME_ACCOUNTING
	bool "Paravirtual steal time accounting"
	select PARAVIRT
	help
	  Select this option to enable fine granularity task steal time
	  accounting. Time spent executing other tasks in parallel with
	  the current vCPU is discounted from the vCPU power. To account for
	  that, there can be a small performance impact.

	  If in doubt, say N here.

config XEN_DOM0
	def_bool y
	depends on XEN

config XEN
	bool "Xen guest support on ARM"
	depends on ARM && AEABI && OF
	depends on CPU_V7 && !CPU_V6
	depends on !GENERIC_ATOMIC64
	depends on MMU
	select ARCH_DMA_ADDR_T_64BIT
	select ARM_PSCI
	select SWIOTLB
	select SWIOTLB_XEN
	select PARAVIRT
	help
	  Say Y if you want to run Linux in a Virtual Machine on Xen on ARM.

config STACKPROTECTOR_PER_TASK
	bool "Use a unique stack canary value for each task"
	depends on GCC_PLUGINS && STACKPROTECTOR && SMP && !XIP_DEFLATED_DATA
	select GCC_PLUGIN_ARM_SSP_PER_TASK
	default y
	help
	  Due to the fact that GCC uses an ordinary symbol reference from
	  which to load the value of the stack canary, this value can only
	  change at reboot time on SMP systems, and all tasks running in the
	  kernel's address space are forced to use the same canary value for
	  the entire duration that the system is up.

	  Enable this option to switch to a different method that uses a
	  different canary value for each task.

endmenu

menu "Boot options"

config USE_OF
	bool "Flattened Device Tree support"
	select IRQ_DOMAIN
	select OF
	help
	  Include support for flattened device tree machine descriptions.

config ATAGS
	bool "Support for the traditional ATAGS boot data passing" if USE_OF
	default y
	help
	  This is the traditional way of passing data to the kernel at boot
	  time. If you are solely relying on the flattened device tree (or
	  the ARM_ATAG_DTB_COMPAT option) then you may unselect this option
	  to remove ATAGS support from your kernel binary.  If unsure,
	  leave this to y.

config DEPRECATED_PARAM_STRUCT
	bool "Provide old way to pass kernel parameters"
	depends on ATAGS
	help
	  This was deprecated in 2001 and announced to live on for 5 years.
	  Some old boot loaders still use this way.

config BUILD_ARM_APPENDED_DTB_IMAGE
	bool "Build a concatenated zImage/dtb by default"
	depends on OF
	help
	  Enabling this option will cause a concatenated zImage and list of
	  DTBs to be built by default (instead of a standalone zImage.)
	  The image will built in arch/arm/boot/zImage-dtb

config BUILD_ARM_APPENDED_DTB_IMAGE_NAME
	string "Default dtb name"
	depends on BUILD_ARM_APPENDED_DTB_IMAGE
	help
	  Space separated list of names of dtbs to append when building a
	  concatenated zImage-dtb.

# Compressed boot loader in ROM.  Yes, we really want to ask about
# TEXT and BSS so we preserve their values in the config files.
config ZBOOT_ROM_TEXT
	hex "Compressed ROM boot loader base address"
	default 0x0
	help
	  The physical address at which the ROM-able zImage is to be
	  placed in the target.  Platforms which normally make use of
	  ROM-able zImage formats normally set this to a suitable
	  value in their defconfig file.

	  If ZBOOT_ROM is not enabled, this has no effect.

config ZBOOT_ROM_BSS
	hex "Compressed ROM boot loader BSS address"
	default 0x0
	help
	  The base address of an area of read/write memory in the target
	  for the ROM-able zImage which must be available while the
	  decompressor is running. It must be large enough to hold the
	  entire decompressed kernel plus an additional 128 KiB.
	  Platforms which normally make use of ROM-able zImage formats
	  normally set this to a suitable value in their defconfig file.

	  If ZBOOT_ROM is not enabled, this has no effect.

config ZBOOT_ROM
	bool "Compressed boot loader in ROM/flash"
	depends on ZBOOT_ROM_TEXT != ZBOOT_ROM_BSS
	depends on !ARM_APPENDED_DTB && !XIP_KERNEL && !AUTO_ZRELADDR
	help
	  Say Y here if you intend to execute your compressed kernel image
	  (zImage) directly from ROM or flash.  If unsure, say N.

config ARM_APPENDED_DTB
	bool "Use appended device tree blob to zImage (EXPERIMENTAL)"
	depends on OF
	help
	  With this option, the boot code will look for a device tree binary
	  (DTB) appended to zImage
	  (e.g. cat zImage <filename>.dtb > zImage_w_dtb).

	  This is meant as a backward compatibility convenience for those
	  systems with a bootloader that can't be upgraded to accommodate
	  the documented boot protocol using a device tree.

	  Beware that there is very little in terms of protection against
	  this option being confused by leftover garbage in memory that might
	  look like a DTB header after a reboot if no actual DTB is appended
	  to zImage.  Do not leave this option active in a production kernel
	  if you don't intend to always append a DTB.  Proper passing of the
	  location into r2 of a bootloader provided DTB is always preferable
	  to this option.

config ARM_ATAG_DTB_COMPAT
	bool "Supplement the appended DTB with traditional ATAG information"
	depends on ARM_APPENDED_DTB
	help
	  Some old bootloaders can't be updated to a DTB capable one, yet
	  they provide ATAGs with memory configuration, the ramdisk address,
	  the kernel cmdline string, etc.  Such information is dynamically
	  provided by the bootloader and can't always be stored in a static
	  DTB.  To allow a device tree enabled kernel to be used with such
	  bootloaders, this option allows zImage to extract the information
	  from the ATAG list and store it at run time into the appended DTB.

choice
	prompt "Kernel command line type" if ARM_ATAG_DTB_COMPAT
	default ARM_ATAG_DTB_COMPAT_CMDLINE_FROM_BOOTLOADER

config ARM_ATAG_DTB_COMPAT_CMDLINE_FROM_BOOTLOADER
	bool "Use bootloader kernel arguments if available"
	help
	  Uses the command-line options passed by the boot loader instead of
	  the device tree bootargs property. If the boot loader doesn't provide
	  any, the device tree bootargs property will be used.

config ARM_ATAG_DTB_COMPAT_CMDLINE_EXTEND
	bool "Extend with bootloader kernel arguments"
	help
	  The command-line arguments provided by the boot loader will be
	  appended to the the device tree bootargs property.

endchoice

config CMDLINE
	string "Default kernel command string"
	default ""
	help
	  On some architectures (EBSA110 and CATS), there is currently no way
	  for the boot loader to pass arguments to the kernel. For these
	  architectures, you should supply some command-line options at build
	  time by entering them here. As a minimum, you should specify the
	  memory size and the root device (e.g., mem=64M root=/dev/nfs).

choice
	prompt "Kernel command line type" if CMDLINE != ""
	default CMDLINE_FROM_BOOTLOADER
	depends on ATAGS

config CMDLINE_FROM_BOOTLOADER
	bool "Use bootloader kernel arguments if available"
	help
	  Uses the command-line options passed by the boot loader. If
	  the boot loader doesn't provide any, the default kernel command
	  string provided in CMDLINE will be used.

config CMDLINE_EXTEND
	bool "Extend bootloader kernel arguments"
	help
	  The command-line arguments provided by the boot loader will be
	  appended to the default kernel command string.

config CMDLINE_FORCE
	bool "Always use the default kernel command string"
	help
	  Always use the default kernel command string, even if the boot
	  loader passes other arguments to the kernel.
	  This is useful if you cannot or don't want to change the
	  command-line options your boot loader passes to the kernel.
endchoice

config XIP_KERNEL
	bool "Kernel Execute-In-Place from ROM"
	depends on !ARM_LPAE && !ARCH_MULTIPLATFORM
	help
	  Execute-In-Place allows the kernel to run from non-volatile storage
	  directly addressable by the CPU, such as NOR flash. This saves RAM
	  space since the text section of the kernel is not loaded from flash
	  to RAM.  Read-write sections, such as the data section and stack,
	  are still copied to RAM.  The XIP kernel is not compressed since
	  it has to run directly from flash, so it will take more space to
	  store it.  The flash address used to link the kernel object files,
	  and for storing it, is configuration dependent. Therefore, if you
	  say Y here, you must know the proper physical address where to
	  store the kernel image depending on your own flash memory usage.

	  Also note that the make target becomes "make xipImage" rather than
	  "make zImage" or "make Image".  The final kernel binary to put in
	  ROM memory will be arch/arm/boot/xipImage.

	  If unsure, say N.

config XIP_PHYS_ADDR
	hex "XIP Kernel Physical Location"
	depends on XIP_KERNEL
	default "0x00080000"
	help
	  This is the physical address in your flash memory the kernel will
	  be linked for and stored to.  This address is dependent on your
	  own flash usage.

config XIP_DEFLATED_DATA
	bool "Store kernel .data section compressed in ROM"
	depends on XIP_KERNEL
	select ZLIB_INFLATE
	help
	  Before the kernel is actually executed, its .data section has to be
	  copied to RAM from ROM. This option allows for storing that data
	  in compressed form and decompressed to RAM rather than merely being
	  copied, saving some precious ROM space. A possible drawback is a
	  slightly longer boot delay.

config KEXEC
	bool "Kexec system call (EXPERIMENTAL)"
	depends on (!SMP || PM_SLEEP_SMP)
	depends on MMU
	select KEXEC_CORE
	help
	  kexec is a system call that implements the ability to shutdown your
	  current kernel, and to start another kernel.  It is like a reboot
	  but it is independent of the system firmware.   And like a reboot
	  you can start any kernel with it, not just Linux.

	  It is an ongoing process to be certain the hardware in a machine
	  is properly shutdown, so do not be surprised if this code does not
	  initially work for you.

config ATAGS_PROC
	bool "Export atags in procfs"
	depends on ATAGS && KEXEC
	default y
	help
	  Should the atags used to boot the kernel be exported in an "atags"
	  file in procfs. Useful with kexec.

config CRASH_DUMP
	bool "Build kdump crash kernel (EXPERIMENTAL)"
	help
	  Generate crash dump after being started by kexec. This should
	  be normally only set in special crash dump kernels which are
	  loaded in the main kernel with kexec-tools into a specially
	  reserved region and then later executed after a crash by
	  kdump/kexec. The crash dump kernel must be compiled to a
	  memory address not used by the main kernel

	  For more details see Documentation/admin-guide/kdump/kdump.rst

config AUTO_ZRELADDR
	bool "Auto calculation of the decompressed kernel image address"
	help
	  ZRELADDR is the physical address where the decompressed kernel
	  image will be placed. If AUTO_ZRELADDR is selected, the address
	  will be determined at run-time by masking the current IP with
	  0xf8000000. This assumes the zImage being placed in the first 128MB
	  from start of memory.

config EFI_STUB
	bool

config EFI
	bool "UEFI runtime support"
	depends on OF && !CPU_BIG_ENDIAN && MMU && AUTO_ZRELADDR && !XIP_KERNEL
	select UCS2_STRING
	select EFI_PARAMS_FROM_FDT
	select EFI_STUB
	select EFI_GENERIC_STUB
	select EFI_RUNTIME_WRAPPERS
	help
	  This option provides support for runtime services provided
	  by UEFI firmware (such as non-volatile variables, realtime
	  clock, and platform reset). A UEFI stub is also provided to
	  allow the kernel to be booted as an EFI application. This
	  is only useful for kernels that may run on systems that have
	  UEFI firmware.

config DMI
	bool "Enable support for SMBIOS (DMI) tables"
	depends on EFI
	default y
	help
	  This enables SMBIOS/DMI feature for systems.

	  This option is only useful on systems that have UEFI firmware.
	  However, even with this option, the resultant kernel should
	  continue to boot on existing non-UEFI platforms.

	  NOTE: This does *NOT* enable or encourage the use of DMI quirks,
	  i.e., the the practice of identifying the platform via DMI to
	  decide whether certain workarounds for buggy hardware and/or
	  firmware need to be enabled. This would require the DMI subsystem
	  to be enabled much earlier than we do on ARM, which is non-trivial.

endmenu

menu "CPU Power Management"

source "drivers/cpufreq/Kconfig"

source "drivers/cpuidle/Kconfig"

endmenu

menu "Floating point emulation"

comment "At least one emulation must be selected"

config FPE_NWFPE
	bool "NWFPE math emulation"
	depends on (!AEABI || OABI_COMPAT) && !THUMB2_KERNEL
	help
	  Say Y to include the NWFPE floating point emulator in the kernel.
	  This is necessary to run most binaries. Linux does not currently
	  support floating point hardware so you need to say Y here even if
	  your machine has an FPA or floating point co-processor podule.

	  You may say N here if you are going to load the Acorn FPEmulator
	  early in the bootup.

config FPE_NWFPE_XP
	bool "Support extended precision"
	depends on FPE_NWFPE
	help
	  Say Y to include 80-bit support in the kernel floating-point
	  emulator.  Otherwise, only 32 and 64-bit support is compiled in.
	  Note that gcc does not generate 80-bit operations by default,
	  so in most cases this option only enlarges the size of the
	  floating point emulator without any good reason.

	  You almost surely want to say N here.

config FPE_FASTFPE
	bool "FastFPE math emulation (EXPERIMENTAL)"
	depends on (!AEABI || OABI_COMPAT) && !CPU_32v3
	help
	  Say Y here to include the FAST floating point emulator in the kernel.
	  This is an experimental much faster emulator which now also has full
	  precision for the mantissa.  It does not support any exceptions.
	  It is very simple, and approximately 3-6 times faster than NWFPE.

	  It should be sufficient for most programs.  It may be not suitable
	  for scientific calculations, but you have to check this for yourself.
	  If you do not feel you need a faster FP emulation you should better
	  choose NWFPE.

config VFP
	bool "VFP-format floating point maths"
	depends on CPU_V6 || CPU_V6K || CPU_ARM926T || CPU_V7 || CPU_FEROCEON
	help
	  Say Y to include VFP support code in the kernel. This is needed
	  if your hardware includes a VFP unit.

	  Please see <file:Documentation/arm/vfp/release-notes.rst> for
	  release notes and additional status information.

	  Say N if your target does not have VFP hardware.

config VFPv3
	bool
	depends on VFP
	default y if CPU_V7

config NEON
	bool "Advanced SIMD (NEON) Extension support"
	depends on VFPv3 && CPU_V7
	help
	  Say Y to include support code for NEON, the ARMv7 Advanced SIMD
	  Extension.

config KERNEL_MODE_NEON
	bool "Support for NEON in kernel mode"
	depends on NEON && AEABI
	help
	  Say Y to include support for NEON in kernel mode.

endmenu

menu "Power management options"

source "kernel/power/Kconfig"

config ARCH_SUSPEND_POSSIBLE
	depends on CPU_ARM920T || CPU_ARM926T || CPU_FEROCEON || CPU_SA1100 || \
		CPU_V6 || CPU_V6K || CPU_V7 || CPU_V7M || CPU_XSC3 || CPU_XSCALE || CPU_MOHAWK
	def_bool y

config ARM_CPU_SUSPEND
	def_bool PM_SLEEP || BL_SWITCHER || ARM_PSCI_FW
	depends on ARCH_SUSPEND_POSSIBLE

config ARCH_HIBERNATION_POSSIBLE
	bool
	depends on MMU
	default y if ARCH_SUSPEND_POSSIBLE

endmenu

source "drivers/firmware/Kconfig"

if CRYPTO
source "arch/arm/crypto/Kconfig"
endif

source "arch/arm/Kconfig.assembler"<|MERGE_RESOLUTION|>--- conflicted
+++ resolved
@@ -6,11 +6,7 @@
 	select ARCH_HAS_BINFMT_FLAT
 	select ARCH_HAS_DEBUG_VIRTUAL if MMU
 	select ARCH_HAS_DEVMEM_IS_ALLOWED
-<<<<<<< HEAD
-=======
-	select ARCH_HAS_DMA_COHERENT_TO_PFN if SWIOTLB
 	select ARCH_HAS_DMA_PREP_COHERENT if IOMMU_DMA
->>>>>>> 158801d1
 	select ARCH_HAS_DMA_WRITE_COMBINE if !ARM_DMA_MEM_BUFFERABLE
 	select ARCH_HAS_ELF_RANDOMIZE
 	select ARCH_HAS_FORTIFY_SOURCE
@@ -1275,11 +1271,6 @@
 	bool "Architected timer support"
 	depends on CPU_V7
 	select ARM_ARCH_TIMER
-<<<<<<< HEAD
-=======
-	select GENERIC_CLOCKEVENTS
-	select GENERIC_GETTIMEOFDAY
->>>>>>> 158801d1
 	help
 	  This option enables support for the ARM architected timer
 

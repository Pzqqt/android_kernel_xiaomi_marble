--- conflicted
+++ resolved
@@ -1383,11 +1383,7 @@
 	int
 	default 2048 if ARCH_SOCFPGA
 	default 1024 if ARCH_BRCMSTB || ARCH_RENESAS || ARCH_TEGRA || \
-<<<<<<< HEAD
-		ARCH_ZYNQ || ARCH_ASPEED
-=======
-		ARCH_ZYNQ || ARCH_QCOM
->>>>>>> 0070b55b
+		ARCH_ZYNQ || ARCH_ASPEED || ARCH_QCOM
 	default 512 if ARCH_EXYNOS || ARCH_KEYSTONE || SOC_OMAP5 || \
 		SOC_DRA7XX || ARCH_S3C24XX || ARCH_S3C64XX || ARCH_S5PV210
 	default 416 if ARCH_SUNXI

--- conflicted
+++ resolved
@@ -46,17 +46,7 @@
 $(warning Detected assembler with broken .inst; disassembly will be unreliable)
 endif
 
-<<<<<<< HEAD
 KBUILD_CFLAGS	+= -mgeneral-regs-only	\
-=======
-ifdef CONFIG_CC_IS_CLANG
-KBUILD_CFLAGS	+= -mno-implicit-float
-else
-KBUILD_CFLAGS	+= -mgeneral-regs-only
-endif
-
-KBUILD_CFLAGS	+= $(lseinstr) $(brokengasinst)	\
->>>>>>> 69e489fe
 		   $(compat_vdso) $(cc_has_k_constraint)
 KBUILD_CFLAGS	+= -fno-asynchronous-unwind-tables
 KBUILD_CFLAGS	+= $(call cc-disable-warning, psabi)

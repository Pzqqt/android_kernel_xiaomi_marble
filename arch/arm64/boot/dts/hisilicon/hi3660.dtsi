--- conflicted
+++ resolved
@@ -355,12 +355,6 @@
 			#clock-cells = <1>;
 		};
 
-		pmctrl: pmctrl@fff31000 {
-			compatible = "hisilicon,hi3660-pmctrl", "syscon";
-			reg = <0x0 0xfff31000 0x0 0x1000>;
-			#clock-cells = <1>;
-		};
-
 		pmuctrl: crg_ctrl@fff34000 {
 			compatible = "hisilicon,hi3660-pmuctrl", "syscon";
 			reg = <0x0 0xfff34000 0x0 0x1000>;
@@ -371,13 +365,6 @@
 			compatible = "hisilicon,hi3660-sctrl", "syscon";
 			reg = <0x0 0xfff0a000 0x0 0x1000>;
 			#clock-cells = <1>;
-		};
-
-		reboot {
-			compatible = "hisilicon,hi3660-reboot";
-			pmu-regmap = <&pmuctrl>;
-			sctrl-regmap = <&sctrl>;
-			reboot-offset = <0x4>;
 		};
 
 		iomcu: iomcu@ffd7e000 {
@@ -444,28 +431,7 @@
 			resets = <&iomcu_rst 0x20 4>;
 			pinctrl-names = "default";
 			pinctrl-0 = <&i2c1_pmx_func &i2c1_cfg_func>;
-			status = "ok";
-
-			adv7533: adv7533@39 {
-				status = "ok";
-				compatible = "adi,adv7533";
-				reg = <0x39>;
-				v1p2-supply = <&ldo3>;
-				vdd-supply = <&ldo3>;
-				interrupt-parent = <&gpio1>;
-				interrupts = <1 2>;
-				pd-gpio = <&gpio5 1 0>;
-				sel-gpio = <&gpio2 4 0>;
-				adi,dsi-lanes = <4>;
-				adi,disable-timing-generator;
-				#sound-dai-cells = <0>;
-
-				port {
-					adv7533_in: endpoint {
-						remote-endpoint = <&dsi_out0>;
-					};
-				};
-			};
+			status = "disabled";
 		};
 
 		i2c3: i2c@fdf0c000 {
@@ -1200,10 +1166,6 @@
 			};
 		};
 
-<<<<<<< HEAD
-
-=======
->>>>>>> 9ea491ae
 		dwc3: dwc3@ff100000 {
 			compatible = "snps,dwc3";
 			reg = <0x0 0xff100000 0x0 0x100000>;
@@ -1223,38 +1185,6 @@
 			interrupts = <0 159 4>, <0 161 4>;
 			phys = <&usb_phy>;
 			phy-names = "usb3-phy";
-<<<<<<< HEAD
-
-			dr_mode = "otg";
-			maximum-speed = "super-speed";
-			phy_type = "utmi";
-			snps,dis-del-phy-power-chg-quirk;
-			snps,lfps_filter_quirk;
-			snps,dis_u2_susphy_quirk;
-			snps,dis_u3_susphy_quirk;
-			snps,tx_de_emphasis_quirk;
-			snps,tx_de_emphasis = <1>;
-			snps,dis_enblslpm_quirk;
-			snps,gctl-reset-quirk;
-			usb-role-switch;
-			role-switch-default-mode = "host";
-
-			port {
-				#address-cells = <1>;
-				#size-cells = <0>;
-
-				dwc3_role_switch: endpoint@0 {
-					reg = <0>;
-					remote-endpoint = <&hikey_usb_ep0>;
-				};
-
-				dwc3_ss: endpoint@1 {
-					reg = <1>;
-					remote-endpoint = <&usb_con_ss>;
-				};
-			};
-=======
->>>>>>> 9ea491ae
 		};
 	};
 };

// SPDX-License-Identifier: GPL-2.0-only
/*
 * Copyright (c) 2015-2020, The Linux Foundation. All rights reserved.
 */

#include <linux/irq.h>
#include <linux/kernel.h>
#include <linux/init.h>
#include <linux/slab.h>
#include <linux/io.h>
#include <linux/interrupt.h>
#include <linux/platform_device.h>
#include <linux/delay.h>
#include <linux/kthread.h>
#include <linux/bitops.h>
#include <linux/clk.h>
#include <linux/gpio.h>
#include <linux/of_gpio.h>
#include <linux/pm_runtime.h>
#include <linux/of.h>
#include <soc/soundwire.h>
#include <soc/swr-common.h>
#include <linux/regmap.h>
#include <dsp/msm-audio-event-notify.h>
#include "swr-mstr-registers.h"
#include "swr-slave-registers.h"
#include <dsp/digital-cdc-rsc-mgr.h>
#include "swr-mstr-ctrl.h"
#include "swr-slave-port-config.h"

#define SWR_NUM_PORTS    4 /* TODO - Get this info from DT */

#define SWRM_FRAME_SYNC_SEL    4000 /* 4KHz */
#define SWRM_FRAME_SYNC_SEL_NATIVE 3675 /* 3.675KHz */

#define SWRM_PCM_OUT    0
#define SWRM_PCM_IN     1

#define SWRM_SYSTEM_RESUME_TIMEOUT_MS 700
#define SWRM_SYS_SUSPEND_WAIT 1

#define SWRM_DSD_PARAMS_PORT 4

#define SWR_BROADCAST_CMD_ID            0x0F
#define SWR_DEV_ID_MASK			0xFFFFFFFFFFFF
#define SWR_REG_VAL_PACK(data, dev, id, reg)	\
			((reg) | ((id) << 16) | ((dev) << 20) | ((data) << 24))

#define SWR_INVALID_PARAM 0xFF
#define SWR_HSTOP_MAX_VAL 0xF
#define SWR_HSTART_MIN_VAL 0x0

#define ERR_AUTO_SUSPEND_TIMER_VAL 0x1

#define SWRM_INTERRUPT_STATUS_MASK 0x1FDFD
#define SWRM_LINK_STATUS_RETRY_CNT 100

#define SWRM_ROW_48    48
#define SWRM_ROW_50    50
#define SWRM_ROW_64    64
#define SWRM_COL_02    02
#define SWRM_COL_16    16

#define SWRS_SCP_INT_STATUS_CLEAR_1 0x40
#define SWRS_SCP_INT_STATUS_MASK_1 0x41
#define SWRM_NUM_AUTO_ENUM_SLAVES    6

#define SWRM_MCP_SLV_STATUS_MASK    0x03
#define SWRM_ROW_CTRL_MASK    0xF8
#define SWRM_COL_CTRL_MASK    0x07
#define SWRM_CLK_DIV_MASK     0x700
#define SWRM_SSP_PERIOD_MASK  0xff0000
#define SWRM_NUM_PINGS_MASK   0x3E0000
#define SWRM_MCP_FRAME_CTRL_BANK_ROW_CTRL_SHFT    3
#define SWRM_MCP_FRAME_CTRL_BANK_COL_CTRL_SHFT    0
#define SWRM_MCP_FRAME_CTRL_BANK_CLK_DIV_VALUE_SHFT 8
#define SWRM_MCP_FRAME_CTRL_BANK_SSP_PERIOD_SHFT  16
#define SWRM_NUM_PINGS_POS    0x11

#define SWRM_DP_PORT_CTRL_EN_CHAN_SHFT    0x18
#define SWRM_DP_PORT_CTRL_OFFSET2_SHFT    0x10
#define SWRM_DP_PORT_CTRL_OFFSET1_SHFT    0x08

#define SWR_OVERFLOW_RETRY_COUNT 30

/* pm runtime auto suspend timer in msecs */
static int auto_suspend_timer = 500;
module_param(auto_suspend_timer, int, 0664);
MODULE_PARM_DESC(auto_suspend_timer, "timer for auto suspend");

enum {
	SWR_NOT_PRESENT, /* Device is detached/not present on the bus */
	SWR_ATTACHED_OK, /* Device is attached */
	SWR_ALERT,       /* Device alters master for any interrupts */
	SWR_RESERVED,    /* Reserved */
};

enum {
	MASTER_ID_WSA = 1,
	MASTER_ID_RX,
	MASTER_ID_TX
};

enum {
	ENABLE_PENDING,
	DISABLE_PENDING
};

enum {
	LPASS_HW_CORE,
	LPASS_AUDIO_CORE,
};

enum {
	SWRM_WR_CHECK_AVAIL,
	SWRM_RD_CHECK_AVAIL,
};

#define TRUE 1
#define FALSE 0

#define SWRM_MAX_PORT_REG    120
#define SWRM_MAX_INIT_REG    11

#define MAX_FIFO_RD_FAIL_RETRY 3

static bool swrm_lock_sleep(struct swr_mstr_ctrl *swrm);
static void swrm_unlock_sleep(struct swr_mstr_ctrl *swrm);
static u32 swr_master_read(struct swr_mstr_ctrl *swrm, unsigned int reg_addr);
static void swr_master_write(struct swr_mstr_ctrl *swrm, u16 reg_addr, u32 val);
static int swrm_runtime_resume(struct device *dev);

static u64 swrm_phy_dev[] = {
	0,
	0xd01170223,
	0x858350223,
	0x858350222,
	0x858350221,
	0x858350220,
};

static u8 swrm_get_device_id(struct swr_mstr_ctrl *swrm, u8 devnum)
{
	int i;

	for (i = 1; i < (swrm->num_dev + 1); i++) {
		if (swrm->logical_dev[devnum] == swrm_phy_dev[i])
			break;
	}

	if (i == (swrm->num_dev + 1)) {
		pr_info("%s: could not find the slave\n", __func__);
		i = devnum;
	}

	return i;
}

static u8 swrm_get_clk_div(int mclk_freq, int bus_clk_freq)
{
	int clk_div = 0;
	u8 div_val = 0;

	if (!mclk_freq || !bus_clk_freq)
		return 0;

	clk_div = (mclk_freq / bus_clk_freq);

	switch (clk_div) {
	case 32:
		div_val = 5;
		break;
	case 16:
		div_val = 4;
		break;
	case 8:
		div_val = 3;
		break;
	case 4:
		div_val = 2;
		break;
	case 2:
		div_val = 1;
		break;
	case 1:
	default:
		div_val = 0;
		break;
	}

	return div_val;
}

static bool swrm_is_msm_variant(int val)
{
	return (val == SWRM_VERSION_1_3);
}

#ifdef CONFIG_DEBUG_FS
static int swrm_debug_open(struct inode *inode, struct file *file)
{
	file->private_data = inode->i_private;
	return 0;
}

static int get_parameters(char *buf, u32 *param1, int num_of_par)
{
	char *token;
	int base, cnt;

	token = strsep(&buf, " ");
	for (cnt = 0; cnt < num_of_par; cnt++) {
		if (token) {
			if ((token[1] == 'x') || (token[1] == 'X'))
				base = 16;
			else
				base = 10;

			if (kstrtou32(token, base, &param1[cnt]) != 0)
				return -EINVAL;

			token = strsep(&buf, " ");
		} else
			return -EINVAL;
	}
	return 0;
}

static ssize_t swrm_reg_show(struct swr_mstr_ctrl *swrm, char __user *ubuf,
			     size_t count, loff_t *ppos)
{
	int i, reg_val, len;
	ssize_t total = 0;
	char tmp_buf[SWR_MSTR_MAX_BUF_LEN];
	int rem = 0;

	if (!ubuf || !ppos)
		return 0;

	i = ((int) *ppos + SWRM_BASE);
	rem = i%4;

	if (rem)
		i = (i - rem);

	for (; i <= SWRM_MAX_REGISTER; i += 4) {
		usleep_range(100, 150);
		reg_val = swr_master_read(swrm, i);
		len = snprintf(tmp_buf, 25, "0x%.3x: 0x%.2x\n", i, reg_val);
		if (len < 0) {
			pr_err("%s: fail to fill the buffer\n", __func__);
			total = -EFAULT;
			goto copy_err;
		}
		if ((total + len) >= count - 1)
			break;
		if (copy_to_user((ubuf + total), tmp_buf, len)) {
			pr_err("%s: fail to copy reg dump\n", __func__);
			total = -EFAULT;
			goto copy_err;
		}
		*ppos += len;
		total += len;
	}

copy_err:
	return total;
}

static ssize_t swrm_debug_reg_dump(struct file *file, char __user *ubuf,
				size_t count, loff_t *ppos)
{
	struct swr_mstr_ctrl *swrm;

	if (!count || !file || !ppos || !ubuf)
		return -EINVAL;

	swrm = file->private_data;
	if (!swrm)
		return -EINVAL;

	if (*ppos < 0)
		return -EINVAL;

	return swrm_reg_show(swrm, ubuf, count, ppos);
}

static ssize_t swrm_debug_read(struct file *file, char __user *ubuf,
				size_t count, loff_t *ppos)
{
	char lbuf[SWR_MSTR_RD_BUF_LEN];
	struct swr_mstr_ctrl *swrm = NULL;

	if (!count || !file || !ppos || !ubuf)
		return -EINVAL;

	swrm = file->private_data;
	if (!swrm)
		return -EINVAL;

	if (*ppos < 0)
		return -EINVAL;

	snprintf(lbuf, sizeof(lbuf), "0x%x\n", swrm->read_data);

	return simple_read_from_buffer(ubuf, count, ppos, lbuf,
					       strnlen(lbuf, 7));
}

static ssize_t swrm_debug_peek_write(struct file *file, const char __user *ubuf,
				     size_t count, loff_t *ppos)
{
	char lbuf[SWR_MSTR_RD_BUF_LEN];
	int rc;
	u32 param[5];
	struct swr_mstr_ctrl *swrm = NULL;

	if (!count || !file || !ppos || !ubuf)
		return -EINVAL;

	swrm = file->private_data;
	if (!swrm)
		return -EINVAL;

	if (*ppos < 0)
		return -EINVAL;

	if (count > sizeof(lbuf) - 1)
		return -EINVAL;

	rc = copy_from_user(lbuf, ubuf, count);
	if (rc)
		return -EFAULT;

	lbuf[count] = '\0';
	rc = get_parameters(lbuf, param, 1);
	if ((param[0] <= SWRM_MAX_REGISTER) && (rc == 0))
		swrm->read_data = swr_master_read(swrm, param[0]);
	else
		rc = -EINVAL;

	if (rc == 0)
		rc = count;
	else
		dev_err(swrm->dev, "%s: rc = %d\n", __func__, rc);

	return rc;
}

static ssize_t swrm_debug_write(struct file *file,
	const char __user *ubuf, size_t count, loff_t *ppos)
{
	char lbuf[SWR_MSTR_WR_BUF_LEN];
	int rc;
	u32 param[5];
	struct swr_mstr_ctrl *swrm;

	if (!file || !ppos || !ubuf)
		return -EINVAL;

	swrm = file->private_data;
	if (!swrm)
		return -EINVAL;

	if (count > sizeof(lbuf) - 1)
		return -EINVAL;

	rc = copy_from_user(lbuf, ubuf, count);
	if (rc)
		return -EFAULT;

	lbuf[count] = '\0';
	rc = get_parameters(lbuf, param, 2);
	if ((param[0] <= SWRM_MAX_REGISTER) &&
		(param[1] <= 0xFFFFFFFF) &&
		(rc == 0))
		swr_master_write(swrm, param[0], param[1]);
	else
		rc = -EINVAL;

	if (rc == 0)
		rc = count;
	else
		pr_err("%s: rc = %d\n", __func__, rc);

	return rc;
}

static const struct file_operations swrm_debug_read_ops = {
	.open = swrm_debug_open,
	.write = swrm_debug_peek_write,
	.read = swrm_debug_read,
};

static const struct file_operations swrm_debug_write_ops = {
	.open = swrm_debug_open,
	.write = swrm_debug_write,
};

static const struct file_operations swrm_debug_dump_ops = {
	.open = swrm_debug_open,
	.read = swrm_debug_reg_dump,
};
#endif

static void swrm_reg_dump(struct swr_mstr_ctrl *swrm,
			  u32 *reg, u32 *val, int len, const char* func)
{
	int i = 0;

	for (i = 0; i < len; i++)
		dev_dbg(swrm->dev, "%s: reg = 0x%x val = 0x%x\n",
			func, reg[i], val[i]);
}

static bool is_swr_clk_needed(struct swr_mstr_ctrl *swrm)
{
	return ((swrm->version <= SWRM_VERSION_1_5_1) ? true : false);
}

static int swrm_request_hw_vote(struct swr_mstr_ctrl *swrm,
				int core_type, bool enable)
{
	int ret = 0;

	mutex_lock(&swrm->devlock);
	if (core_type == LPASS_HW_CORE) {
		if (swrm->lpass_core_hw_vote) {
			if (enable) {
				if (!swrm->dev_up) {
					dev_dbg(swrm->dev, "%s: device is down or SSR state\n",
							__func__);
					trace_printk("%s: device is down or SSR state\n",
							__func__);
					mutex_unlock(&swrm->devlock);
					return -ENODEV;
				}
				if (++swrm->hw_core_clk_en == 1) {
					ret =
					   digital_cdc_rsc_mgr_hw_vote_enable(
							swrm->lpass_core_hw_vote);
					if (ret < 0) {
						dev_err(swrm->dev,
							"%s:lpass core hw enable failed\n",
							__func__);
						--swrm->hw_core_clk_en;
					}
				}
			} else {
				--swrm->hw_core_clk_en;
				if (swrm->hw_core_clk_en < 0)
					swrm->hw_core_clk_en = 0;
				else if (swrm->hw_core_clk_en == 0)
					digital_cdc_rsc_mgr_hw_vote_disable(
							swrm->lpass_core_hw_vote);
			}
		}
	}
	if (core_type == LPASS_AUDIO_CORE) {
		if (swrm->lpass_core_audio) {
			if (enable) {
				if (!swrm->dev_up) {
					dev_dbg(swrm->dev, "%s: device is down or SSR state\n",
							__func__);
					trace_printk("%s: device is down or SSR state\n",
							__func__);
					mutex_unlock(&swrm->devlock);
					return -ENODEV;
				}
				if (++swrm->aud_core_clk_en == 1) {
					ret =
					   digital_cdc_rsc_mgr_hw_vote_enable(
							swrm->lpass_core_audio);
					if (ret < 0) {
						dev_err(swrm->dev,
							"%s:lpass audio hw enable failed\n",
							__func__);
						--swrm->aud_core_clk_en;
					}
				}
			} else {
				--swrm->aud_core_clk_en;
				if (swrm->aud_core_clk_en < 0)
					swrm->aud_core_clk_en = 0;
				else if (swrm->aud_core_clk_en == 0)
					digital_cdc_rsc_mgr_hw_vote_disable(
							swrm->lpass_core_audio);
			}
		}
	}

	mutex_unlock(&swrm->devlock);
	dev_dbg(swrm->dev, "%s: hw_clk_en: %d audio_core_clk_en: %d\n",
		__func__, swrm->hw_core_clk_en, swrm->aud_core_clk_en);
	trace_printk("%s: hw_clk_en: %d audio_core_clk_en: %d\n",
		__func__, swrm->hw_core_clk_en, swrm->aud_core_clk_en);
	return ret;
}

static int swrm_get_ssp_period(struct swr_mstr_ctrl *swrm,
				int row, int col,
				int frame_sync)
{
	if (!swrm || !row || !col || !frame_sync)
		return 1;

	return ((swrm->bus_clk * 2) / ((row * col) * frame_sync));
}

static int swrm_core_vote_request(struct swr_mstr_ctrl *swrm)
{
	int ret = 0;

	if (!swrm->handle)
		return -EINVAL;

	mutex_lock(&swrm->clklock);
	if (!swrm->dev_up) {
		ret = -ENODEV;
		goto exit;
	}
	if (swrm->core_vote) {
		ret = swrm->core_vote(swrm->handle, true);
		if (ret)
			dev_err_ratelimited(swrm->dev,
				"%s: core vote request failed\n", __func__);
	}
exit:
	mutex_unlock(&swrm->clklock);

	return ret;
}

static int swrm_clk_request(struct swr_mstr_ctrl *swrm, bool enable)
{
	int ret = 0;

	if (!swrm->clk || !swrm->handle)
		return -EINVAL;

	mutex_lock(&swrm->clklock);
	if (enable) {
		if (!swrm->dev_up) {
			ret = -ENODEV;
			goto exit;
		}
		if (is_swr_clk_needed(swrm)) {
			if (swrm->core_vote) {
				ret = swrm->core_vote(swrm->handle, true);
				if (ret) {
					dev_err_ratelimited(swrm->dev,
						"%s: core vote request failed\n",
						__func__);
					goto exit;
				}
			}
		}
		swrm->clk_ref_count++;
		if (swrm->clk_ref_count == 1) {
			trace_printk("%s: clock enable count %d",
				__func__, swrm->clk_ref_count);
			ret = swrm->clk(swrm->handle, true);
			if (ret) {
				dev_err_ratelimited(swrm->dev,
					"%s: clock enable req failed",
					__func__);
				--swrm->clk_ref_count;
			}
		}
	} else if (--swrm->clk_ref_count == 0) {
		trace_printk("%s: clock disable count %d",
			__func__, swrm->clk_ref_count);
		swrm->clk(swrm->handle, false);
		complete(&swrm->clk_off_complete);
	}
	if (swrm->clk_ref_count < 0) {
		dev_err(swrm->dev, "%s: swrm clk count mismatch\n", __func__);
		swrm->clk_ref_count = 0;
	}

exit:
	mutex_unlock(&swrm->clklock);
	return ret;
}

static int swrm_ahb_write(struct swr_mstr_ctrl *swrm,
					u16 reg, u32 *value)
{
	u32 temp = (u32)(*value);
	int ret = 0;

	mutex_lock(&swrm->devlock);
	if (!swrm->dev_up)
		goto err;

	if (is_swr_clk_needed(swrm)) {
		ret = swrm_clk_request(swrm, TRUE);
		if (ret) {
			dev_err_ratelimited(swrm->dev,
					    "%s: clock request failed\n",
					    __func__);
			goto err;
		}
	} else if (swrm_core_vote_request(swrm)) {
		goto err;
	}

	iowrite32(temp, swrm->swrm_dig_base + reg);
	if (is_swr_clk_needed(swrm))
		swrm_clk_request(swrm, FALSE);
err:
	mutex_unlock(&swrm->devlock);
	return ret;
}

static int swrm_ahb_read(struct swr_mstr_ctrl *swrm,
					u16 reg, u32 *value)
{
	u32 temp = 0;
	int ret = 0;

	mutex_lock(&swrm->devlock);
	if (!swrm->dev_up)
		goto err;

	if (is_swr_clk_needed(swrm)) {
		ret = swrm_clk_request(swrm, TRUE);
		if (ret) {
			dev_err_ratelimited(swrm->dev, "%s: clock request failed\n",
					    __func__);
			goto err;
		}
	} else if (swrm_core_vote_request(swrm)) {
		goto err;
	}

	temp = ioread32(swrm->swrm_dig_base + reg);
	*value = temp;
	if (is_swr_clk_needed(swrm))
		swrm_clk_request(swrm, FALSE);
err:
	mutex_unlock(&swrm->devlock);
	return ret;
}

static u32 swr_master_read(struct swr_mstr_ctrl *swrm, unsigned int reg_addr)
{
	u32 val = 0;

	if (swrm->read)
		val = swrm->read(swrm->handle, reg_addr);
	else
		swrm_ahb_read(swrm, reg_addr, &val);
	return val;
}

static void swr_master_write(struct swr_mstr_ctrl *swrm, u16 reg_addr, u32 val)
{
	if (swrm->write)
		swrm->write(swrm->handle, reg_addr, val);
	else
		swrm_ahb_write(swrm, reg_addr, &val);
}

static int swr_master_bulk_write(struct swr_mstr_ctrl *swrm, u32 *reg_addr,
				u32 *val, unsigned int length)
{
	int i = 0;

	if (swrm->bulk_write)
		swrm->bulk_write(swrm->handle, reg_addr, val, length);
	else {
		mutex_lock(&swrm->iolock);
		for (i = 0; i < length; i++) {
		/* wait for FIFO WR command to complete to avoid overflow */
		/*
		 * Reduce sleep from 100us to 50us to meet KPIs
		 * This still meets the hardware spec
		 */
			usleep_range(50, 55);
			swr_master_write(swrm, reg_addr[i], val[i]);
		}
		usleep_range(100, 110);
		mutex_unlock(&swrm->iolock);
	}
	return 0;
}

static bool swrm_check_link_status(struct swr_mstr_ctrl *swrm, bool active)
{
	int retry = SWRM_LINK_STATUS_RETRY_CNT;
	int ret = false;
	int status = active ? 0x1 : 0x0;
	int comp_sts = 0x0;

	if ((swrm->version <= SWRM_VERSION_1_5_1))
		return true;

	do {
		comp_sts = swr_master_read(swrm, SWRM_COMP_STATUS) & 0x01;
		/* check comp status and status requested met */
		if ((comp_sts && status) || (!comp_sts && !status)) {
			ret = true;
			break;
		}
		retry--;
		usleep_range(500, 510);
	} while (retry);

	if (retry == 0)
		dev_err(swrm->dev, "%s: link status not %s\n", __func__,
			active ? "connected" : "disconnected");

	return ret;
}

static bool swrm_is_port_en(struct swr_master *mstr)
{
	return !!(mstr->num_port);
}

static void copy_port_tables(struct swr_mstr_ctrl *swrm,
				struct port_params *params)
{
	u8 i;
	struct port_params *config = params;

	for (i = 0; i < SWR_MSTR_PORT_LEN; i++) {
		/* wsa uses single frame structure for all configurations */
		if (!swrm->mport_cfg[i].port_en)
			continue;
		swrm->mport_cfg[i].sinterval = config[i].si;
		swrm->mport_cfg[i].offset1 = config[i].off1;
		swrm->mport_cfg[i].offset2 = config[i].off2;
		swrm->mport_cfg[i].hstart = config[i].hstart;
		swrm->mport_cfg[i].hstop = config[i].hstop;
		swrm->mport_cfg[i].blk_pack_mode = config[i].bp_mode;
		swrm->mport_cfg[i].blk_grp_count = config[i].bgp_ctrl;
		swrm->mport_cfg[i].word_length = config[i].wd_len;
		swrm->mport_cfg[i].lane_ctrl = config[i].lane_ctrl;
		swrm->mport_cfg[i].dir = config[i].dir;
		swrm->mport_cfg[i].stream_type = config[i].stream_type;
	}
}

static int swrm_get_port_config(struct swr_mstr_ctrl *swrm)
{
	struct port_params *params;
	u32 usecase = 0;

	/* TODO - Send usecase information to avoid checking for master_id */
	if (swrm->mport_cfg[SWRM_DSD_PARAMS_PORT].port_en &&
				(swrm->master_id == MASTER_ID_RX))
		usecase = 1;
	else if ((swrm->master_id == MASTER_ID_RX) &&
		(swrm->bus_clk == SWR_CLK_RATE_11P2896MHZ))
		usecase = 2;

	if (swrm->bus_clk == SWR_CLK_RATE_4P8MHZ)
		usecase = 1;
	else if (swrm->bus_clk == SWR_CLK_RATE_0P6MHZ)
		usecase = 2;

	params = swrm->port_param[usecase];
	copy_port_tables(swrm, params);

	return 0;
}

static int swrm_pcm_port_config(struct swr_mstr_ctrl *swrm, u8 port_num,
				bool dir, bool enable)
{
	u16 reg_addr = 0;

	if (!port_num || port_num > 6) {
		dev_err(swrm->dev, "%s: invalid port: %d\n",
			__func__, port_num);
		return -EINVAL;
	}
	reg_addr = ((dir) ? SWRM_DIN_DP_PCM_PORT_CTRL(port_num) : \
				SWRM_DOUT_DP_PCM_PORT_CTRL(port_num));
	swr_master_write(swrm, reg_addr, enable);

	if (enable)
		swr_master_write(swrm, SWRM_COMP_FEATURE_CFG, 0x1E);
	else
		swr_master_write(swrm, SWRM_COMP_FEATURE_CFG, 0x6);
	return 0;
}

static int swrm_get_master_port(struct swr_mstr_ctrl *swrm, u8 *mstr_port_id,
					u8 *mstr_ch_mask, u8 mstr_prt_type,
					u8 slv_port_id)
{
	int i, j;
	*mstr_port_id = 0;

	for (i = 1; i <= swrm->num_ports; i++) {
		for (j = 0; j < SWR_MAX_CH_PER_PORT; j++) {
			if (swrm->port_mapping[i][j].port_type == mstr_prt_type)
				goto found;
		}
	}
found:
	if (i > swrm->num_ports || j == SWR_MAX_CH_PER_PORT)  {
		dev_err(swrm->dev, "%s: port type not supported by master\n",
					__func__);
		return -EINVAL;
	}
	/* id 0 corresponds to master port 1 */
	*mstr_port_id = i - 1;
	*mstr_ch_mask = swrm->port_mapping[i][j].ch_mask;

	return 0;
}

static u32 swrm_get_packed_reg_val(u8 *cmd_id, u8 cmd_data,
				 u8 dev_addr, u16 reg_addr)
{
	u32 val;
	u8 id = *cmd_id;

	if (id != SWR_BROADCAST_CMD_ID) {
		if (id < 14)
			id += 1;
		else
			id = 0;
		*cmd_id = id;
	}
	val = SWR_REG_VAL_PACK(cmd_data, dev_addr, id, reg_addr);

	return val;
}

static void swrm_wait_for_fifo_avail(struct swr_mstr_ctrl *swrm, int swrm_rd_wr)
{
	u32 fifo_outstanding_cmd;
	u32 fifo_retry_count = SWR_OVERFLOW_RETRY_COUNT;

	if (swrm_rd_wr) {
		/* Check for fifo underflow during read */
		/* Check no of outstanding commands in fifo before read */
		fifo_outstanding_cmd = ((swr_master_read(swrm,
				SWRM_CMD_FIFO_STATUS) & 0x001F0000) >> 16);
		if (fifo_outstanding_cmd == 0) {
			while (fifo_retry_count) {
				usleep_range(500, 510);
				fifo_outstanding_cmd =
					((swr_master_read (swrm,
					  SWRM_CMD_FIFO_STATUS) & 0x001F0000)
					  >> 16);
				fifo_retry_count--;
				if (fifo_outstanding_cmd > 0)
					break;
			}
		}
		if (fifo_outstanding_cmd == 0)
			dev_err_ratelimited(swrm->dev,
					"%s err read underflow\n", __func__);
	} else {
		/* Check for fifo overflow during write */
		/* Check no of outstanding commands in fifo before write */
		fifo_outstanding_cmd = ((swr_master_read(swrm,
					 SWRM_CMD_FIFO_STATUS) & 0x00001F00)
					 >> 8);
		if (fifo_outstanding_cmd == swrm->wr_fifo_depth) {
			while (fifo_retry_count) {
				usleep_range(500, 510);
				fifo_outstanding_cmd =
				((swr_master_read(swrm, SWRM_CMD_FIFO_STATUS)
				  & 0x00001F00) >> 8);
				fifo_retry_count--;
				if (fifo_outstanding_cmd < swrm->wr_fifo_depth)
					break;
			}
		}
		if (fifo_outstanding_cmd == swrm->wr_fifo_depth)
			dev_err_ratelimited(swrm->dev,
					"%s err write overflow\n", __func__);
	}
}

static int swrm_cmd_fifo_rd_cmd(struct swr_mstr_ctrl *swrm, int *cmd_data,
				 u8 dev_addr, u8 cmd_id, u16 reg_addr,
				 u32 len)
{
	u32 val;
	u32 retry_attempt = 0;

	mutex_lock(&swrm->iolock);
	val = swrm_get_packed_reg_val(&swrm->rcmd_id, len, dev_addr, reg_addr);
	if (swrm->read) {
		/* skip delay if read is handled in platform driver */
		swr_master_write(swrm, SWRM_CMD_FIFO_RD_CMD, val);
	} else {
		/*
		 * Check for outstanding cmd wrt. write fifo depth to avoid
		 * overflow as read will also increase write fifo cnt.
		 */
		swrm_wait_for_fifo_avail(swrm, SWRM_WR_CHECK_AVAIL);
		/* wait for FIFO RD to complete to avoid overflow */
		usleep_range(100, 105);
		swr_master_write(swrm, SWRM_CMD_FIFO_RD_CMD, val);
		/* wait for FIFO RD CMD complete to avoid overflow */
		usleep_range(250, 255);
	}
	/* Check if slave responds properly after FIFO RD is complete */
	swrm_wait_for_fifo_avail(swrm, SWRM_RD_CHECK_AVAIL);
retry_read:
	*cmd_data = swr_master_read(swrm, SWRM_CMD_FIFO_RD_FIFO);
	dev_dbg(swrm->dev, "%s: reg: 0x%x, cmd_id: 0x%x, rcmd_id: 0x%x, \
		dev_num: 0x%x, cmd_data: 0x%x\n", __func__, reg_addr,
		cmd_id, swrm->rcmd_id, dev_addr, *cmd_data);
	if ((((*cmd_data) & 0xF00) >> 8) != swrm->rcmd_id) {
		if (retry_attempt < MAX_FIFO_RD_FAIL_RETRY) {
			/* wait 500 us before retry on fifo read failure */
			usleep_range(500, 505);
			if (retry_attempt == (MAX_FIFO_RD_FAIL_RETRY - 1)) {
				swr_master_write(swrm, SWRM_CMD_FIFO_CMD, 0x1);
				swr_master_write(swrm, SWRM_CMD_FIFO_RD_CMD, val);
			}
			retry_attempt++;
			goto retry_read;
		} else {
			dev_err_ratelimited(swrm->dev, "%s: reg: 0x%x, cmd_id: 0x%x, \
				rcmd_id: 0x%x, dev_num: 0x%x, cmd_data: 0x%x\n",
				__func__, reg_addr, cmd_id, swrm->rcmd_id,
				dev_addr, *cmd_data);

			dev_err_ratelimited(swrm->dev,
				"%s: failed to read fifo\n", __func__);
		}
	}
	mutex_unlock(&swrm->iolock);

	return 0;
}

static int swrm_cmd_fifo_wr_cmd(struct swr_mstr_ctrl *swrm, u8 cmd_data,
				 u8 dev_addr, u8 cmd_id, u16 reg_addr)
{
	u32 val;
	int ret = 0;

	mutex_lock(&swrm->iolock);
	if (!cmd_id)
		val = swrm_get_packed_reg_val(&swrm->wcmd_id, cmd_data,
					      dev_addr, reg_addr);
	else
		val = swrm_get_packed_reg_val(&cmd_id, cmd_data,
					      dev_addr, reg_addr);
	dev_dbg(swrm->dev, "%s: reg: 0x%x, cmd_id: 0x%x,wcmd_id: 0x%x, \
			dev_num: 0x%x, cmd_data: 0x%x\n", __func__,
			reg_addr, cmd_id, swrm->wcmd_id,dev_addr, cmd_data);
	/*
	 * Check for outstanding cmd wrt. write fifo depth to avoid
	 * overflow.
	 */
	swrm_wait_for_fifo_avail(swrm, SWRM_WR_CHECK_AVAIL);
	swr_master_write(swrm, SWRM_CMD_FIFO_WR_CMD, val);
	/*
	 * wait for FIFO WR command to complete to avoid overflow
	 * skip delay if write is handled in platform driver.
	 */
	if(!swrm->write)
		usleep_range(150, 155);
	if (cmd_id == 0xF) {
		/*
		 * sleep for 10ms for MSM soundwire variant to allow broadcast
		 * command to complete.
		 */
		if (swrm_is_msm_variant(swrm->version))
			usleep_range(10000, 10100);
		else
			wait_for_completion_timeout(&swrm->broadcast,
						    (2 * HZ/10));
	}
	mutex_unlock(&swrm->iolock);
	return ret;
}

static int swrm_read(struct swr_master *master, u8 dev_num, u16 reg_addr,
		     void *buf, u32 len)
{
	struct swr_mstr_ctrl *swrm = swr_get_ctrl_data(master);
	int ret = 0;
	int val;
	u8 *reg_val = (u8 *)buf;

	if (!swrm) {
		dev_err(&master->dev, "%s: swrm is NULL\n", __func__);
		return -EINVAL;
	}
	if (!dev_num) {
		dev_err(&master->dev, "%s: invalid slave dev num\n", __func__);
		return -EINVAL;
	}
	mutex_lock(&swrm->devlock);
	if (!swrm->dev_up) {
		mutex_unlock(&swrm->devlock);
		return 0;
	}
	mutex_unlock(&swrm->devlock);

	pm_runtime_get_sync(swrm->dev);
	if (swrm->req_clk_switch)
		swrm_runtime_resume(swrm->dev);
	ret = swrm_cmd_fifo_rd_cmd(swrm, &val, dev_num, 0, reg_addr, len);

	if (!ret)
		*reg_val = (u8)val;

	pm_runtime_put_autosuspend(swrm->dev);
	pm_runtime_mark_last_busy(swrm->dev);
	return ret;
}

static int swrm_write(struct swr_master *master, u8 dev_num, u16 reg_addr,
		      const void *buf)
{
	struct swr_mstr_ctrl *swrm = swr_get_ctrl_data(master);
	int ret = 0;
	u8 reg_val = *(u8 *)buf;

	if (!swrm) {
		dev_err(&master->dev, "%s: swrm is NULL\n", __func__);
		return -EINVAL;
	}
	if (!dev_num) {
		dev_err(&master->dev, "%s: invalid slave dev num\n", __func__);
		return -EINVAL;
	}
	mutex_lock(&swrm->devlock);
	if (!swrm->dev_up) {
		mutex_unlock(&swrm->devlock);
		return 0;
	}
	mutex_unlock(&swrm->devlock);

	pm_runtime_get_sync(swrm->dev);
	if (swrm->req_clk_switch)
		swrm_runtime_resume(swrm->dev);
	ret = swrm_cmd_fifo_wr_cmd(swrm, reg_val, dev_num, 0, reg_addr);

	pm_runtime_put_autosuspend(swrm->dev);
	pm_runtime_mark_last_busy(swrm->dev);
	return ret;
}

static int swrm_bulk_write(struct swr_master *master, u8 dev_num, void *reg,
			   const void *buf, size_t len)
{
	struct swr_mstr_ctrl *swrm = swr_get_ctrl_data(master);
	int ret = 0;
	int i;
	u32 *val;
	u32 *swr_fifo_reg;

	if (!swrm || !swrm->handle) {
		dev_err(&master->dev, "%s: swrm is NULL\n", __func__);
		return -EINVAL;
	}
	if (len <= 0)
		return -EINVAL;
	mutex_lock(&swrm->devlock);
	if (!swrm->dev_up) {
		mutex_unlock(&swrm->devlock);
		return 0;
	}
	mutex_unlock(&swrm->devlock);

	pm_runtime_get_sync(swrm->dev);
	if (dev_num) {
		swr_fifo_reg = kcalloc(len, sizeof(u32), GFP_KERNEL);
		if (!swr_fifo_reg) {
			ret = -ENOMEM;
			goto err;
		}
		val = kcalloc(len, sizeof(u32), GFP_KERNEL);
		if (!val) {
			ret = -ENOMEM;
			goto mem_fail;
		}

		for (i = 0; i < len; i++) {
			val[i] = swrm_get_packed_reg_val(&swrm->wcmd_id,
							 ((u8 *)buf)[i],
							 dev_num,
							 ((u16 *)reg)[i]);
			swr_fifo_reg[i] = SWRM_CMD_FIFO_WR_CMD;
		}
		ret = swr_master_bulk_write(swrm, swr_fifo_reg, val, len);
		if (ret) {
			dev_err(&master->dev, "%s: bulk write failed\n",
				__func__);
			ret = -EINVAL;
		}
	} else {
		dev_err(&master->dev,
			"%s: No support of Bulk write for master regs\n",
			__func__);
		ret = -EINVAL;
		goto err;
	}
	kfree(val);
mem_fail:
	kfree(swr_fifo_reg);
err:
	pm_runtime_put_autosuspend(swrm->dev);
	pm_runtime_mark_last_busy(swrm->dev);
	return ret;
}

static u8 get_inactive_bank_num(struct swr_mstr_ctrl *swrm)
{
	return (swr_master_read(swrm, SWRM_MCP_STATUS) & 0x01) ? 0 : 1;
}

static void enable_bank_switch(struct swr_mstr_ctrl *swrm, u8 bank,
				u8 row, u8 col)
{
	swrm_cmd_fifo_wr_cmd(swrm, ((row << 3) | col), 0xF, 0xF,
			SWRS_SCP_FRAME_CTRL_BANK(bank));
}

static void swrm_switch_frame_shape(struct swr_mstr_ctrl *swrm, int mclk_freq)
{
	u8 bank;
	u32 n_row, n_col;
	u32 value = 0;
	u32 row = 0, col = 0;
	u8 ssp_period = 0;
	int frame_sync = SWRM_FRAME_SYNC_SEL;

	if (mclk_freq == MCLK_FREQ_NATIVE) {
		n_col = SWR_MAX_COL;
		col = SWRM_COL_16;
		n_row = SWR_ROW_64;
		row = SWRM_ROW_64;
		frame_sync = SWRM_FRAME_SYNC_SEL_NATIVE;
	} else {
		n_col = SWR_MIN_COL;
		col = SWRM_COL_02;
		n_row = SWR_ROW_50;
		row = SWRM_ROW_50;
		frame_sync = SWRM_FRAME_SYNC_SEL;
	}

	bank = get_inactive_bank_num(swrm);
	ssp_period = swrm_get_ssp_period(swrm, row, col, frame_sync);
	dev_dbg(swrm->dev, "%s: ssp_period: %d\n", __func__, ssp_period);
	value = ((n_row << SWRM_MCP_FRAME_CTRL_BANK_ROW_CTRL_SHFT) |
		  (n_col << SWRM_MCP_FRAME_CTRL_BANK_COL_CTRL_SHFT) |
		  ((ssp_period - 1) << SWRM_MCP_FRAME_CTRL_BANK_SSP_PERIOD_SHFT));
	swr_master_write(swrm, SWRM_MCP_FRAME_CTRL_BANK(bank), value);
	enable_bank_switch(swrm, bank, n_row, n_col);
}

static struct swr_port_info *swrm_get_port_req(struct swrm_mports *mport,
						   u8 slv_port, u8 dev_num)
{
	struct swr_port_info *port_req = NULL;

	list_for_each_entry(port_req, &mport->port_req_list, list) {
	/* Store dev_id instead of dev_num if enumeration is changed run_time */
		if ((port_req->slave_port_id == slv_port)
			&& (port_req->dev_num == dev_num))
			return port_req;
	}
	return NULL;
}

static bool swrm_remove_from_group(struct swr_master *master)
{
	struct swr_device *swr_dev;
	struct swr_mstr_ctrl *swrm = swr_get_ctrl_data(master);
	bool is_removed = false;

	if (!swrm)
		goto end;

	mutex_lock(&swrm->mlock);
	if ((swrm->num_rx_chs > 1) &&
	    (swrm->num_rx_chs == swrm->num_cfg_devs)) {
		list_for_each_entry(swr_dev, &master->devices,
				dev_list) {
			swr_dev->group_id = SWR_GROUP_NONE;
			master->gr_sid = 0;
		}
		is_removed = true;
	}
	mutex_unlock(&swrm->mlock);

end:
	return is_removed;
}

int swrm_get_clk_div_rate(int mclk_freq, int bus_clk_freq)
{
	if (!bus_clk_freq)
		return mclk_freq;

	if (mclk_freq == SWR_CLK_RATE_9P6MHZ) {
		if (bus_clk_freq <= SWR_CLK_RATE_0P6MHZ)
			bus_clk_freq = SWR_CLK_RATE_0P6MHZ;
		else if (bus_clk_freq <= SWR_CLK_RATE_1P2MHZ)
			bus_clk_freq = SWR_CLK_RATE_4P8MHZ;
		else if (bus_clk_freq <= SWR_CLK_RATE_2P4MHZ)
			bus_clk_freq = SWR_CLK_RATE_4P8MHZ;
		else if(bus_clk_freq <= SWR_CLK_RATE_4P8MHZ)
			bus_clk_freq = SWR_CLK_RATE_4P8MHZ;
		else if(bus_clk_freq <= SWR_CLK_RATE_9P6MHZ)
			bus_clk_freq = SWR_CLK_RATE_9P6MHZ;
		else
			bus_clk_freq = SWR_CLK_RATE_9P6MHZ;
	} else if (mclk_freq == SWR_CLK_RATE_11P2896MHZ)
		bus_clk_freq = SWR_CLK_RATE_11P2896MHZ;

	return bus_clk_freq;
}

static int swrm_update_bus_clk(struct swr_mstr_ctrl *swrm)
{
	int ret = 0;
	int agg_clk = 0;
	int i;

	for (i = 0; i < SWR_MSTR_PORT_LEN; i++)
		agg_clk += swrm->mport_cfg[i].ch_rate;

	if (agg_clk)
		swrm->bus_clk = swrm_get_clk_div_rate(swrm->mclk_freq,
							agg_clk);
	else
		swrm->bus_clk = swrm->mclk_freq;

	dev_dbg(swrm->dev, "%s: all_port_clk: %d, bus_clk: %d\n",
		__func__, agg_clk, swrm->bus_clk);

	return ret;
}

static void swrm_disable_ports(struct swr_master *master,
					     u8 bank)
{
	u32 value;
	struct swr_port_info *port_req;
	int i;
	struct swrm_mports *mport;
	struct swr_mstr_ctrl *swrm = swr_get_ctrl_data(master);

	if (!swrm) {
		pr_err("%s: swrm is null\n", __func__);
		return;
	}

	dev_dbg(swrm->dev, "%s: master num_port: %d\n", __func__,
		master->num_port);


	for (i = 0; i < SWR_MSTR_PORT_LEN ; i++) {

		mport = &(swrm->mport_cfg[i]);
		if (!mport->port_en)
			continue;

		list_for_each_entry(port_req, &mport->port_req_list, list) {
			/* skip ports with no change req's*/
			if (port_req->req_ch == port_req->ch_en)
				continue;

			swrm_cmd_fifo_wr_cmd(swrm, port_req->req_ch,
					port_req->dev_num, 0x00,
			SWRS_DP_CHANNEL_ENABLE_BANK(port_req->slave_port_id,
					bank));
			dev_dbg(swrm->dev, "%s: mport :%d, reg: 0x%x\n",
				__func__, i,
				(SWRM_DP_PORT_CTRL_BANK((i + 1), bank)));
		}
		value = ((mport->req_ch)
					<< SWRM_DP_PORT_CTRL_EN_CHAN_SHFT);
		value |= ((mport->offset2)
					<< SWRM_DP_PORT_CTRL_OFFSET2_SHFT);
		value |= ((mport->offset1)
				<< SWRM_DP_PORT_CTRL_OFFSET1_SHFT);
		value |= mport->sinterval;

		swr_master_write(swrm,
				SWRM_DP_PORT_CTRL_BANK((i + 1), bank),
				value);
		dev_dbg(swrm->dev, "%s: mport :%d, reg: 0x%x, val: 0x%x\n",
			__func__, i,
			(SWRM_DP_PORT_CTRL_BANK((i + 1), bank)), value);

		if (mport->stream_type == SWR_PCM)
			swrm_pcm_port_config(swrm, (i + 1), mport->dir, false);
	}
}

static void swrm_cleanup_disabled_port_reqs(struct swr_master *master)
{
	struct swr_port_info *port_req, *next;
	int i;
	struct swrm_mports *mport;
	struct swr_mstr_ctrl *swrm = swr_get_ctrl_data(master);

	if (!swrm) {
		pr_err("%s: swrm is null\n", __func__);
		return;
	}
	dev_dbg(swrm->dev, "%s: master num_port: %d\n", __func__,
		master->num_port);

	for (i = 0; i < SWR_MSTR_PORT_LEN; i++) {
		mport = &(swrm->mport_cfg[i]);
		list_for_each_entry_safe(port_req, next,
			&mport->port_req_list, list) {
			/* skip ports without new ch req */
			if (port_req->ch_en == port_req->req_ch)
				continue;

			/* remove new ch req's*/
			port_req->ch_en = port_req->req_ch;

			/* If no streams enabled on port, remove the port req */
			if (port_req->ch_en == 0) {
				list_del(&port_req->list);
				kfree(port_req);
			}
		}
		/* remove new ch req's on mport*/
		mport->ch_en = mport->req_ch;

		if (!(mport->ch_en)) {
			mport->port_en = false;
			master->port_en_mask &= ~i;
		}
	}
}

static u8 swrm_get_controller_offset1(struct swr_mstr_ctrl *swrm,
					u8* dev_offset, u8 off1)
{
	u8 offset1 = 0x0F;
	int i = 0;

	if (swrm->master_id == MASTER_ID_TX) {
		for (i = 1; i < SWRM_NUM_AUTO_ENUM_SLAVES; i++) {
			pr_debug("%s: dev offset: %d\n",
				__func__, dev_offset[i]);
			if (offset1 > dev_offset[i])
				offset1 = dev_offset[i];
		}
	} else {
		offset1 = off1;
	}

	pr_debug("%s: offset: %d\n", __func__, offset1);

	return offset1;
}

static void swrm_get_device_frame_shape(struct swr_mstr_ctrl *swrm,
					struct swrm_mports *mport,
					struct swr_port_info *port_req)
{
	u32 port_id = 0;
	u8 dev_num = 0;
	struct port_params *pp_dev;
	struct port_params *pp_port;

	if ((swrm->master_id == MASTER_ID_TX) &&
		((swrm->bus_clk == SWR_CLK_RATE_9P6MHZ) ||
		 (swrm->bus_clk == SWR_CLK_RATE_0P6MHZ) ||
		 (swrm->bus_clk == SWR_CLK_RATE_4P8MHZ))) {
		dev_num = swrm_get_device_id(swrm, port_req->dev_num);
		port_id = port_req->slave_port_id;
		if (swrm->bus_clk == SWR_CLK_RATE_9P6MHZ)
			pp_dev = swrdev_frame_params_9p6MHz[dev_num].pp;
		else if (swrm->bus_clk == SWR_CLK_RATE_0P6MHZ)
			pp_dev = swrdev_frame_params_0p6MHz[dev_num].pp;
		else
			pp_dev = swrdev_frame_params_4p8MHz[dev_num].pp;
		pp_port = &pp_dev[port_id];
		port_req->sinterval = pp_port->si;
		port_req->offset1 = pp_port->off1;
		port_req->offset2 = pp_port->off2;
		port_req->hstart = pp_port->hstart;
		port_req->hstop = pp_port->hstop;
		port_req->word_length = pp_port->wd_len;
		port_req->blk_pack_mode = pp_port->bp_mode;
		port_req->blk_grp_count = pp_port->bgp_ctrl;
		port_req->lane_ctrl = pp_port->lane_ctrl;
	} else {
		/* copy master port config to slave */
		port_req->sinterval = mport->sinterval;
		port_req->offset1 = mport->offset1;
		port_req->offset2 = mport->offset2;
		port_req->hstart = mport->hstart;
		port_req->hstop = mport->hstop;
		port_req->word_length = mport->word_length;
		port_req->blk_pack_mode = mport->blk_pack_mode;
		port_req->blk_grp_count = mport->blk_grp_count;
		port_req->lane_ctrl = mport->lane_ctrl;
	}
}

static void swrm_copy_data_port_config(struct swr_master *master, u8 bank)
{
	u32 value = 0, slv_id = 0;
	struct swr_port_info *port_req;
	int i;
	struct swrm_mports *mport;
	u32 reg[SWRM_MAX_PORT_REG];
	u32 val[SWRM_MAX_PORT_REG];
	int len = 0;
	u8 hparams = 0;
	u32 controller_offset = 0;
	struct swr_mstr_ctrl *swrm = swr_get_ctrl_data(master);
	u8 dev_offset[SWRM_NUM_AUTO_ENUM_SLAVES];

	if (!swrm) {
		pr_err("%s: swrm is null\n", __func__);
		return;
	}

	memset(dev_offset, 0xff, SWRM_NUM_AUTO_ENUM_SLAVES);
	dev_dbg(swrm->dev, "%s: master num_port: %d\n", __func__,
		master->num_port);

	for (i = 0; i < SWR_MSTR_PORT_LEN; i++) {
		mport = &(swrm->mport_cfg[i]);
		if (!mport->port_en)
			continue;

		if (mport->stream_type == SWR_PCM)
			swrm_pcm_port_config(swrm, (i + 1), mport->dir, true);

		list_for_each_entry(port_req, &mport->port_req_list, list) {
			slv_id = port_req->slave_port_id;
			/* Assumption: If different channels in the same port
			 * on master is enabled for different slaves, then each
			 * slave offset should be configured differently.
			 */
			swrm_get_device_frame_shape(swrm, mport, port_req);

			reg[len] = SWRM_CMD_FIFO_WR_CMD;
			val[len++] = SWR_REG_VAL_PACK(port_req->req_ch,
					port_req->dev_num, 0x00,
					SWRS_DP_CHANNEL_ENABLE_BANK(slv_id,
								bank));

			reg[len] = SWRM_CMD_FIFO_WR_CMD;
			val[len++] = SWR_REG_VAL_PACK(
					port_req->sinterval & 0xFF,
					port_req->dev_num, 0x00,
					SWRS_DP_SAMPLE_CONTROL_1_BANK(slv_id,
								bank));

			reg[len] = SWRM_CMD_FIFO_WR_CMD;
			val[len++] = SWR_REG_VAL_PACK(
					(port_req->sinterval >> 8)& 0xFF,
					port_req->dev_num, 0x00,
					SWRS_DP_SAMPLE_CONTROL_2_BANK(slv_id,
								bank));

			reg[len] = SWRM_CMD_FIFO_WR_CMD;
			val[len++] = SWR_REG_VAL_PACK(port_req->offset1,
					port_req->dev_num, 0x00,
					SWRS_DP_OFFSET_CONTROL_1_BANK(slv_id,
								bank));

			if (port_req->offset2 != SWR_INVALID_PARAM) {
				reg[len] = SWRM_CMD_FIFO_WR_CMD;
				val[len++] = SWR_REG_VAL_PACK(port_req->offset2,
						port_req->dev_num, 0x00,
						SWRS_DP_OFFSET_CONTROL_2_BANK(
							slv_id, bank));
			}
			if (port_req->hstart != SWR_INVALID_PARAM
				&& port_req->hstop != SWR_INVALID_PARAM) {
				hparams = (port_req->hstart << 4) |
						port_req->hstop;

				reg[len] = SWRM_CMD_FIFO_WR_CMD;
				val[len++] = SWR_REG_VAL_PACK(hparams,
						port_req->dev_num, 0x00,
						SWRS_DP_HCONTROL_BANK(slv_id,
									bank));
			}
			if (port_req->word_length != SWR_INVALID_PARAM) {
				reg[len] = SWRM_CMD_FIFO_WR_CMD;
				val[len++] =
					SWR_REG_VAL_PACK(port_req->word_length,
						port_req->dev_num, 0x00,
						SWRS_DP_BLOCK_CONTROL_1(slv_id));
			}
			if (port_req->blk_pack_mode != SWR_INVALID_PARAM
					&& swrm->master_id != MASTER_ID_WSA) {
				reg[len] = SWRM_CMD_FIFO_WR_CMD;
				val[len++] =
					SWR_REG_VAL_PACK(
					port_req->blk_pack_mode,
					port_req->dev_num, 0x00,
					SWRS_DP_BLOCK_CONTROL_3_BANK(slv_id,
									bank));
			}
			if (port_req->blk_grp_count != SWR_INVALID_PARAM) {
				reg[len] = SWRM_CMD_FIFO_WR_CMD;
				val[len++] =
					 SWR_REG_VAL_PACK(
						port_req->blk_grp_count,
						port_req->dev_num, 0x00,
						SWRS_DP_BLOCK_CONTROL_2_BANK(
								slv_id, bank));
			}
			if (port_req->lane_ctrl != SWR_INVALID_PARAM) {
				reg[len] = SWRM_CMD_FIFO_WR_CMD;
				val[len++] =
					SWR_REG_VAL_PACK(port_req->lane_ctrl,
						port_req->dev_num, 0x00,
						SWRS_DP_LANE_CONTROL_BANK(
								slv_id, bank));
			}
			port_req->ch_en = port_req->req_ch;
			dev_offset[port_req->dev_num] = port_req->offset1;
		}
		value = ((mport->req_ch)
				<< SWRM_DP_PORT_CTRL_EN_CHAN_SHFT);

		if (mport->offset2 != SWR_INVALID_PARAM)
			value |= ((mport->offset2)
					<< SWRM_DP_PORT_CTRL_OFFSET2_SHFT);
		controller_offset = (swrm_get_controller_offset1(swrm,
						dev_offset, mport->offset1));
		value |= (controller_offset << SWRM_DP_PORT_CTRL_OFFSET1_SHFT);
		mport->offset1 = controller_offset;
		value |= (mport->sinterval & 0xFF);

		reg[len] = SWRM_DP_PORT_CTRL_BANK((i + 1), bank);
		val[len++] = value;
		dev_dbg(swrm->dev, "%s: mport :%d, reg: 0x%x, val: 0x%x\n",
			__func__, (i + 1),
			(SWRM_DP_PORT_CTRL_BANK((i + 1), bank)), value);

		reg[len] = SWRM_DP_SAMPLECTRL2_BANK((i + 1), bank);
		val[len++] = ((mport->sinterval >> 8) & 0xFF);

		if (mport->lane_ctrl != SWR_INVALID_PARAM) {
			reg[len] = SWRM_DP_PORT_CTRL_2_BANK((i + 1), bank);
			val[len++] = mport->lane_ctrl;
		}
		if (mport->word_length != SWR_INVALID_PARAM) {
			reg[len] = SWRM_DP_BLOCK_CTRL_1((i + 1));
			val[len++] = mport->word_length;
		}

		if (mport->blk_grp_count != SWR_INVALID_PARAM) {
			reg[len] = SWRM_DP_BLOCK_CTRL2_BANK((i + 1), bank);
			val[len++] = mport->blk_grp_count;
		}
		if (mport->hstart != SWR_INVALID_PARAM
				&& mport->hstop != SWR_INVALID_PARAM) {
			reg[len] = SWRM_DP_PORT_HCTRL_BANK((i + 1), bank);
			hparams = (mport->hstop << 4) | mport->hstart;
			val[len++] = hparams;
		} else {
			reg[len] = SWRM_DP_PORT_HCTRL_BANK((i + 1), bank);
			hparams = (SWR_HSTOP_MAX_VAL << 4) | SWR_HSTART_MIN_VAL;
			val[len++] = hparams;
		}
		if (mport->blk_pack_mode != SWR_INVALID_PARAM) {
			reg[len] = SWRM_DP_BLOCK_CTRL3_BANK((i + 1), bank);
			val[len++] = mport->blk_pack_mode;
		}
		mport->ch_en = mport->req_ch;

	}
	swrm_reg_dump(swrm, reg, val, len, __func__);
	swr_master_bulk_write(swrm, reg, val, len);
}

static void swrm_apply_port_config(struct swr_master *master)
{
	u8 bank;
	struct swr_mstr_ctrl *swrm = swr_get_ctrl_data(master);

	if (!swrm) {
		pr_err("%s: Invalid handle to swr controller\n",
			__func__);
		return;
	}

	bank = get_inactive_bank_num(swrm);
	dev_dbg(swrm->dev, "%s: enter bank: %d master_ports: %d\n",
		__func__, bank, master->num_port);

	if (!swrm->disable_div2_clk_switch)
		swrm_cmd_fifo_wr_cmd(swrm, 0x01, 0xF, 0x00,
				SWRS_SCP_HOST_CLK_DIV2_CTL_BANK(bank));

	swrm_copy_data_port_config(master, bank);
}

static int swrm_slvdev_datapath_control(struct swr_master *master, bool enable)
{
	u8 bank;
	u32 value = 0, n_row = 0, n_col = 0;
	u32 row = 0, col = 0;
	int bus_clk_div_factor;
	int ret;
	u8 ssp_period = 0;
	struct swr_mstr_ctrl *swrm = swr_get_ctrl_data(master);
	int mask = (SWRM_ROW_CTRL_MASK | SWRM_COL_CTRL_MASK |
		    SWRM_CLK_DIV_MASK | SWRM_SSP_PERIOD_MASK);
	u8 inactive_bank;
	int frame_sync = SWRM_FRAME_SYNC_SEL;

	if (!swrm) {
		pr_err("%s: swrm is null\n", __func__);
		return -EFAULT;
	}

	mutex_lock(&swrm->mlock);

	/*
	 * During disable if master is already down, which implies an ssr/pdr
	 * scenario, just mark ports as disabled and exit
	 */
	if (swrm->state == SWR_MSTR_SSR && !enable) {
		if (!test_bit(DISABLE_PENDING, &swrm->port_req_pending)) {
			dev_dbg(swrm->dev, "%s:No pending disconn port req\n",
				__func__);
			goto exit;
		}
		clear_bit(DISABLE_PENDING, &swrm->port_req_pending);
		swrm_cleanup_disabled_port_reqs(master);
		if (!swrm_is_port_en(master)) {
			dev_dbg(&master->dev, "%s: pm_runtime auto suspend triggered\n",
				__func__);
			pm_runtime_mark_last_busy(swrm->dev);
			pm_runtime_put_autosuspend(swrm->dev);
		}
		goto exit;
	}
	bank = get_inactive_bank_num(swrm);

	if (enable) {
		if (!test_bit(ENABLE_PENDING, &swrm->port_req_pending)) {
			dev_dbg(swrm->dev, "%s:No pending connect port req\n",
				__func__);
			goto exit;
		}
		clear_bit(ENABLE_PENDING, &swrm->port_req_pending);
		ret = swrm_get_port_config(swrm);
		if (ret) {
			/* cannot accommodate ports */
			swrm_cleanup_disabled_port_reqs(master);
			mutex_unlock(&swrm->mlock);
			return -EINVAL;
		}
		swr_master_write(swrm, SWRM_CPU1_INTERRUPT_EN,
				 SWRM_INTERRUPT_STATUS_MASK);
		/* apply the new port config*/
		swrm_apply_port_config(master);
	} else {
		if (!test_bit(DISABLE_PENDING, &swrm->port_req_pending)) {
			dev_dbg(swrm->dev, "%s:No pending disconn port req\n",
				__func__);
			goto exit;
		}
		clear_bit(DISABLE_PENDING, &swrm->port_req_pending);
		swrm_disable_ports(master, bank);
	}
	dev_dbg(swrm->dev, "%s: enable: %d, cfg_devs: %d freq %d\n",
		__func__, enable, swrm->num_cfg_devs, swrm->mclk_freq);

	if (enable) {
		/* set col = 16 */
		n_col = SWR_MAX_COL;
		col = SWRM_COL_16;
		if (swrm->bus_clk == MCLK_FREQ_LP) {
			n_col = SWR_MIN_COL;
			col = SWRM_COL_02;
		}
	} else {
		/*
		 * Do not change to col = 2 if there are still active ports
		 */
		if (!master->num_port) {
			n_col = SWR_MIN_COL;
			col = SWRM_COL_02;
		} else {
			n_col = SWR_MAX_COL;
			col = SWRM_COL_16;
		}
	}
	/* Use default 50 * x, frame shape. Change based on mclk */
	if (swrm->mclk_freq == MCLK_FREQ_NATIVE) {
		dev_dbg(swrm->dev, "setting 64 x %d frameshape\n", col);
		n_row = SWR_ROW_64;
		row = SWRM_ROW_64;
		frame_sync = SWRM_FRAME_SYNC_SEL_NATIVE;
	} else {
		dev_dbg(swrm->dev, "setting 50 x %d frameshape\n", col);
		n_row = SWR_ROW_50;
		row = SWRM_ROW_50;
		frame_sync = SWRM_FRAME_SYNC_SEL;
	}
	ssp_period = swrm_get_ssp_period(swrm, row, col, frame_sync);
	bus_clk_div_factor = swrm_get_clk_div(swrm->mclk_freq, swrm->bus_clk);
	dev_dbg(swrm->dev, "%s: ssp_period: %d, bus_clk_div:%d \n", __func__,
					ssp_period, bus_clk_div_factor);
	value = swr_master_read(swrm, SWRM_MCP_FRAME_CTRL_BANK(bank));
	value &= (~mask);
	value |= ((n_row << SWRM_MCP_FRAME_CTRL_BANK_ROW_CTRL_SHFT) |
		  (n_col << SWRM_MCP_FRAME_CTRL_BANK_COL_CTRL_SHFT) |
		  (bus_clk_div_factor <<
			SWRM_MCP_FRAME_CTRL_BANK_CLK_DIV_VALUE_SHFT) |
		  ((ssp_period - 1) << SWRM_MCP_FRAME_CTRL_BANK_SSP_PERIOD_SHFT));
	swr_master_write(swrm, SWRM_MCP_FRAME_CTRL_BANK(bank), value);

	dev_dbg(swrm->dev, "%s: regaddr: 0x%x, value: 0x%x\n", __func__,
		SWRM_MCP_FRAME_CTRL_BANK(bank), value);

	enable_bank_switch(swrm, bank, n_row, n_col);
	inactive_bank = bank ? 0 : 1;

	if (enable)
		swrm_copy_data_port_config(master, inactive_bank);
	else {
		swrm_disable_ports(master, inactive_bank);
		swrm_cleanup_disabled_port_reqs(master);
	}
	if (!swrm_is_port_en(master)) {
		dev_dbg(&master->dev, "%s: pm_runtime auto suspend triggered\n",
			__func__);
		pm_runtime_mark_last_busy(swrm->dev);
		pm_runtime_put_autosuspend(swrm->dev);
	}
exit:
	mutex_unlock(&swrm->mlock);
return 0;
}

static int swrm_connect_port(struct swr_master *master,
			struct swr_params *portinfo)
{
	int i;
	struct swr_port_info *port_req;
	int ret = 0;
	struct swr_mstr_ctrl *swrm = swr_get_ctrl_data(master);
	struct swrm_mports *mport;
	u8 mstr_port_id, mstr_ch_msk;

	dev_dbg(&master->dev, "%s: enter\n", __func__);
	if (!portinfo)
		return -EINVAL;

	if (!swrm) {
		dev_err(&master->dev,
			"%s: Invalid handle to swr controller\n",
			__func__);
		return -EINVAL;
	}

	mutex_lock(&swrm->mlock);
	mutex_lock(&swrm->devlock);
	if (!swrm->dev_up) {
		swr_port_response(master, portinfo->tid);
		mutex_unlock(&swrm->devlock);
		mutex_unlock(&swrm->mlock);
		return -EINVAL;
	}
	mutex_unlock(&swrm->devlock);
	if (!swrm_is_port_en(master))
		pm_runtime_get_sync(swrm->dev);

	for (i = 0; i < portinfo->num_port; i++) {
		ret = swrm_get_master_port(swrm, &mstr_port_id, &mstr_ch_msk,
						portinfo->port_type[i],
						portinfo->port_id[i]);
		if (ret) {
			dev_err(&master->dev,
				"%s: mstr portid for slv port %d not found\n",
				__func__, portinfo->port_id[i]);
			goto port_fail;
		}

		mport = &(swrm->mport_cfg[mstr_port_id]);
		/* get port req */
		port_req = swrm_get_port_req(mport, portinfo->port_id[i],
					portinfo->dev_num);
		if (!port_req) {
			dev_dbg(&master->dev, "%s: new req:port id %d dev %d\n",
						 __func__, portinfo->port_id[i],
						portinfo->dev_num);
			port_req = kzalloc(sizeof(struct swr_port_info),
					GFP_KERNEL);
			if (!port_req) {
				ret = -ENOMEM;
				goto mem_fail;
			}
			port_req->dev_num = portinfo->dev_num;
			port_req->slave_port_id = portinfo->port_id[i];
			port_req->num_ch = portinfo->num_ch[i];
			port_req->ch_rate = portinfo->ch_rate[i];
			port_req->ch_en = 0;
			port_req->master_port_id = mstr_port_id;
			list_add(&port_req->list, &mport->port_req_list);
		}
		port_req->req_ch |= portinfo->ch_en[i];

		dev_dbg(&master->dev,
			"%s: mstr port %d, slv port %d ch_rate %d num_ch %d\n",
			__func__, port_req->master_port_id,
			port_req->slave_port_id, port_req->ch_rate,
			port_req->num_ch);
		/* Put the port req on master port */
		mport = &(swrm->mport_cfg[mstr_port_id]);
		mport->port_en = true;
		mport->req_ch |= mstr_ch_msk;
		master->port_en_mask |= (1 << mstr_port_id);
		if (swrm->clk_stop_mode0_supp &&
				swrm->dynamic_port_map_supported) {
			mport->ch_rate += portinfo->ch_rate[i];
			swrm_update_bus_clk(swrm);
		}
	}
	master->num_port += portinfo->num_port;
	set_bit(ENABLE_PENDING, &swrm->port_req_pending);
	swr_port_response(master, portinfo->tid);

	mutex_unlock(&swrm->mlock);
	return 0;

port_fail:
mem_fail:
	swr_port_response(master, portinfo->tid);
	/* cleanup  port reqs in error condition */
	swrm_cleanup_disabled_port_reqs(master);
	mutex_unlock(&swrm->mlock);
	return ret;
}

static int swrm_disconnect_port(struct swr_master *master,
			struct swr_params *portinfo)
{
	int i, ret = 0;
	struct swr_port_info *port_req;
	struct swrm_mports *mport;
	struct swr_mstr_ctrl *swrm = swr_get_ctrl_data(master);
	u8 mstr_port_id, mstr_ch_mask;

	if (!swrm) {
		dev_err(&master->dev,
			"%s: Invalid handle to swr controller\n",
			__func__);
		return -EINVAL;
	}

	if (!portinfo) {
		dev_err(&master->dev, "%s: portinfo is NULL\n", __func__);
		return -EINVAL;
	}
	mutex_lock(&swrm->mlock);

	for (i = 0; i < portinfo->num_port; i++) {

		ret = swrm_get_master_port(swrm, &mstr_port_id, &mstr_ch_mask,
				portinfo->port_type[i], portinfo->port_id[i]);
		if (ret) {
			dev_err(&master->dev,
				"%s: mstr portid for slv port %d not found\n",
				__func__, portinfo->port_id[i]);
			goto err;
		}
		mport = &(swrm->mport_cfg[mstr_port_id]);
		/* get port req */
		port_req = swrm_get_port_req(mport, portinfo->port_id[i],
					portinfo->dev_num);

		if (!port_req) {
			dev_err(&master->dev, "%s:port not enabled : port %d\n",
					 __func__, portinfo->port_id[i]);
			goto err;
		}
		port_req->req_ch &= ~portinfo->ch_en[i];
		mport->req_ch &= ~mstr_ch_mask;
		if (swrm->clk_stop_mode0_supp &&
				swrm->dynamic_port_map_supported &&
				!mport->req_ch) {
			mport->ch_rate = 0;
			swrm_update_bus_clk(swrm);
		}
	}
	master->num_port -= portinfo->num_port;
	set_bit(DISABLE_PENDING, &swrm->port_req_pending);
	swr_port_response(master, portinfo->tid);
	mutex_unlock(&swrm->mlock);

	return 0;

err:
	swr_port_response(master, portinfo->tid);
	mutex_unlock(&swrm->mlock);
	return -EINVAL;
}

static int swrm_find_alert_slave(struct swr_mstr_ctrl *swrm,
					int status, u8 *devnum)
{
	int i;
	bool found = false;

	for (i = 0; i < (swrm->master.num_dev + 1); i++) {
		if ((status & SWRM_MCP_SLV_STATUS_MASK) == SWR_ALERT) {
			*devnum = i;
			found = true;
			break;
		}
		status >>= 2;
	}
	if (found)
		return 0;
	else
		return -EINVAL;
}

static void swrm_enable_slave_irq(struct swr_mstr_ctrl *swrm)
{
	int i;
	int status = 0;
	u32 temp;

	status = swr_master_read(swrm, SWRM_MCP_SLV_STATUS);
	if (!status) {
		dev_dbg_ratelimited(swrm->dev, "%s: slaves status is 0x%x\n",
					__func__, status);
		return;
	}
	dev_dbg(swrm->dev, "%s: slave status: 0x%x\n", __func__, status);
	for (i = 0; i < (swrm->master.num_dev + 1); i++) {
		if (status & SWRM_MCP_SLV_STATUS_MASK) {
			swrm_cmd_fifo_rd_cmd(swrm, &temp, i, 0x0,
					SWRS_SCP_INT_STATUS_CLEAR_1, 1);
			swrm_cmd_fifo_wr_cmd(swrm, 0xFF, i, 0x0,
					SWRS_SCP_INT_STATUS_CLEAR_1);
			swrm_cmd_fifo_wr_cmd(swrm, 0x4, i, 0x0,
					SWRS_SCP_INT_STATUS_MASK_1);
		}
		status >>= 2;
	}
}

static int swrm_check_slave_change_status(struct swr_mstr_ctrl *swrm,
					int status, u8 *devnum)
{
	int i;
	int new_sts = status;
	int ret = SWR_NOT_PRESENT;

	if (status != swrm->slave_status) {
		for (i = 0; i < (swrm->master.num_dev + 1); i++) {
			if ((status & SWRM_MCP_SLV_STATUS_MASK) !=
			    (swrm->slave_status & SWRM_MCP_SLV_STATUS_MASK)) {
				ret = (status & SWRM_MCP_SLV_STATUS_MASK);
				*devnum = i;
				break;
			}
			status >>= 2;
			swrm->slave_status >>= 2;
		}
		swrm->slave_status = new_sts;
	}
	return ret;
}

static irqreturn_t swr_mstr_interrupt(int irq, void *dev)
{
	struct swr_mstr_ctrl *swrm = dev;
	u32 value, intr_sts, intr_sts_masked;
	u32 temp = 0;
	u32 status, chg_sts, i;
	u8 devnum = 0;
	int ret = IRQ_HANDLED;
	struct swr_device *swr_dev;
	struct swr_master *mstr = &swrm->master;
	int retry = 5;

	trace_printk("%s enter\n", __func__);
	if (unlikely(swrm_lock_sleep(swrm) == false)) {
		dev_err(swrm->dev, "%s Failed to hold suspend\n", __func__);
		return IRQ_NONE;
	}

	mutex_lock(&swrm->reslock);
	if (swrm_request_hw_vote(swrm, LPASS_HW_CORE, true)) {
		ret = IRQ_NONE;
		goto exit;
	}
	if (swrm_request_hw_vote(swrm, LPASS_AUDIO_CORE, true)) {
		ret = IRQ_NONE;
		goto err_audio_hw_vote;
	}
	ret = swrm_clk_request(swrm, true);
	if (ret) {
		dev_err(dev, "%s: swrm clk failed\n", __func__);
		ret = IRQ_NONE;
		goto err_audio_core_vote;
	}
	mutex_unlock(&swrm->reslock);

	intr_sts = swr_master_read(swrm, SWRM_INTERRUPT_STATUS);
	intr_sts_masked = intr_sts & swrm->intr_mask;

	dev_dbg(swrm->dev, "%s: status: 0x%x \n", __func__, intr_sts_masked);
	trace_printk("%s: status: 0x%x \n", __func__, intr_sts_masked);
handle_irq:
	for (i = 0; i < SWRM_INTERRUPT_MAX; i++) {
		value = intr_sts_masked & (1 << i);
		if (!value)
			continue;

		switch (value) {
		case SWRM_INTERRUPT_STATUS_SLAVE_PEND_IRQ:
			dev_dbg(swrm->dev, "%s: Trigger irq to slave device\n",
				__func__);
			status = swr_master_read(swrm, SWRM_MCP_SLV_STATUS);
			ret = swrm_find_alert_slave(swrm, status, &devnum);
			if (ret) {
				dev_err_ratelimited(swrm->dev,
				   "%s: no slave alert found.spurious interrupt\n",
					__func__);
				break;
			}
			swrm_cmd_fifo_rd_cmd(swrm, &temp, devnum, 0x0,
						SWRS_SCP_INT_STATUS_CLEAR_1, 1);
			swrm_cmd_fifo_wr_cmd(swrm, 0x4, devnum, 0x0,
						SWRS_SCP_INT_STATUS_CLEAR_1);
			swrm_cmd_fifo_wr_cmd(swrm, 0x0, devnum, 0x0,
						SWRS_SCP_INT_STATUS_CLEAR_1);


			list_for_each_entry(swr_dev, &mstr->devices, dev_list) {
				if (swr_dev->dev_num != devnum)
					continue;
				if (swr_dev->slave_irq) {
					do {
						swr_dev->slave_irq_pending = 0;
						handle_nested_irq(
							irq_find_mapping(
							swr_dev->slave_irq, 0));
					} while (swr_dev->slave_irq_pending);
				}

			}
			break;
		case SWRM_INTERRUPT_STATUS_NEW_SLAVE_ATTACHED:
			dev_dbg(swrm->dev, "%s: SWR new slave attached\n",
				__func__);
			break;
		case SWRM_INTERRUPT_STATUS_CHANGE_ENUM_SLAVE_STATUS:
			status = swr_master_read(swrm, SWRM_MCP_SLV_STATUS);
			swrm_enable_slave_irq(swrm);
			if (status == swrm->slave_status) {
				dev_dbg(swrm->dev,
					"%s: No change in slave status: 0x%x\n",
					__func__, status);
				break;
			}
			chg_sts = swrm_check_slave_change_status(swrm, status,
								&devnum);
			switch (chg_sts) {
			case SWR_NOT_PRESENT:
				dev_dbg(swrm->dev,
					"%s: device %d got detached\n",
					__func__, devnum);
				if (devnum == 0) {
					/*
					 * enable host irq if device 0 detached
					 * as hw will mask host_irq at slave
					 * but will not unmask it afterwards.
					 */
					swrm->enable_slave_irq = true;
				}
				break;
			case SWR_ATTACHED_OK:
				dev_dbg(swrm->dev,
					"%s: device %d got attached\n",
					__func__, devnum);
				/* enable host irq from slave device*/
				swrm->enable_slave_irq = true;
				break;
			case SWR_ALERT:
				dev_dbg(swrm->dev,
					"%s: device %d has pending interrupt\n",
					__func__, devnum);
				break;
			}
			break;
		case SWRM_INTERRUPT_STATUS_MASTER_CLASH_DET:
			dev_err_ratelimited(swrm->dev,
					"%s: SWR bus clsh detected\n",
					__func__);
			swrm->intr_mask &=
				~SWRM_INTERRUPT_STATUS_MASTER_CLASH_DET;
			swr_master_write(swrm,
				SWRM_CPU1_INTERRUPT_EN,
				swrm->intr_mask);
			break;
		case SWRM_INTERRUPT_STATUS_RD_FIFO_OVERFLOW:
			value = swr_master_read(swrm, SWRM_CMD_FIFO_STATUS);
			dev_err(swrm->dev,
				"%s: SWR read FIFO overflow fifo status %x\n",
				__func__, value);
			break;
		case SWRM_INTERRUPT_STATUS_RD_FIFO_UNDERFLOW:
			value = swr_master_read(swrm, SWRM_CMD_FIFO_STATUS);
			dev_err(swrm->dev,
				"%s: SWR read FIFO underflow fifo status %x\n",
				__func__, value);
			break;
		case SWRM_INTERRUPT_STATUS_WR_CMD_FIFO_OVERFLOW:
			value = swr_master_read(swrm, SWRM_CMD_FIFO_STATUS);
			dev_err(swrm->dev,
				"%s: SWR write FIFO overflow fifo status %x\n",
				__func__, value);
			swr_master_write(swrm, SWRM_CMD_FIFO_CMD, 0x1);
			break;
		case SWRM_INTERRUPT_STATUS_CMD_ERROR:
			value = swr_master_read(swrm, SWRM_CMD_FIFO_STATUS);
			dev_err_ratelimited(swrm->dev,
			"%s: SWR CMD error, fifo status 0x%x, flushing fifo\n",
					__func__, value);
			swr_master_write(swrm, SWRM_CMD_FIFO_CMD, 0x1);
			break;
		case SWRM_INTERRUPT_STATUS_DOUT_PORT_COLLISION:
			dev_err_ratelimited(swrm->dev,
					"%s: SWR Port collision detected\n",
					__func__);
			swrm->intr_mask &= ~SWRM_INTERRUPT_STATUS_DOUT_PORT_COLLISION;
			swr_master_write(swrm,
				SWRM_CPU1_INTERRUPT_EN, swrm->intr_mask);
			break;
		case SWRM_INTERRUPT_STATUS_READ_EN_RD_VALID_MISMATCH:
			dev_dbg(swrm->dev,
				"%s: SWR read enable valid mismatch\n",
				__func__);
			swrm->intr_mask &=
				~SWRM_INTERRUPT_STATUS_READ_EN_RD_VALID_MISMATCH;
			swr_master_write(swrm,
				 SWRM_CPU1_INTERRUPT_EN, swrm->intr_mask);
			break;
		case SWRM_INTERRUPT_STATUS_SPECIAL_CMD_ID_FINISHED:
			complete(&swrm->broadcast);
			dev_dbg(swrm->dev, "%s: SWR cmd id finished\n",
				__func__);
			break;
		case SWRM_INTERRUPT_STATUS_AUTO_ENUM_FAILED:
			swr_master_write(swrm, SWRM_ENUMERATOR_CFG, 0);
			while (swr_master_read(swrm, SWRM_ENUMERATOR_STATUS)) {
				if (!retry) {
					dev_dbg(swrm->dev,
						"%s: ENUM status is not idle\n",
						__func__);
					break;
				}
				retry--;
			}
			swr_master_write(swrm, SWRM_ENUMERATOR_CFG, 1);
			break;
		case SWRM_INTERRUPT_STATUS_AUTO_ENUM_TABLE_IS_FULL:
			break;
		case SWRM_INTERRUPT_STATUS_BUS_RESET_FINISHED:
			swrm_check_link_status(swrm, 0x1);
			break;
		case SWRM_INTERRUPT_STATUS_CLK_STOP_FINISHED:
			break;
		case SWRM_INTERRUPT_STATUS_EXT_CLK_STOP_WAKEUP:
			if (swrm->state == SWR_MSTR_UP) {
				dev_dbg(swrm->dev,
					"%s:SWR Master is already up\n",
					__func__);
			} else {
				dev_err_ratelimited(swrm->dev,
					"%s: SWR wokeup during clock stop\n",
					__func__);
				/* It might be possible the slave device gets
				 * reset and slave interrupt gets missed. So
				 * re-enable Host IRQ and process slave pending
				 * interrupts, if any.
				 */
				swrm_enable_slave_irq(swrm);
			}
			break;
		default:
			dev_err_ratelimited(swrm->dev,
					"%s: SWR unknown interrupt value: %d\n",
					__func__, value);
			ret = IRQ_NONE;
			break;
		}
	}
	swr_master_write(swrm, SWRM_INTERRUPT_CLEAR, intr_sts);
	swr_master_write(swrm, SWRM_INTERRUPT_CLEAR, 0x0);

	if (swrm->enable_slave_irq) {
		/* Enable slave irq here */
		swrm_enable_slave_irq(swrm);
		swrm->enable_slave_irq = false;
	}

	intr_sts = swr_master_read(swrm, SWRM_INTERRUPT_STATUS);
	intr_sts_masked = intr_sts & swrm->intr_mask;

	if (intr_sts_masked) {
		dev_dbg(swrm->dev, "%s: new interrupt received 0x%x\n",
			__func__, intr_sts_masked);
		goto handle_irq;
	}

	mutex_lock(&swrm->reslock);
	swrm_clk_request(swrm, false);
err_audio_core_vote:
	swrm_request_hw_vote(swrm, LPASS_AUDIO_CORE, false);

err_audio_hw_vote:
	swrm_request_hw_vote(swrm, LPASS_HW_CORE, false);
exit:
	mutex_unlock(&swrm->reslock);
	swrm_unlock_sleep(swrm);
	trace_printk("%s exit\n", __func__);
	return ret;
}

static irqreturn_t swrm_wakeup_interrupt(int irq, void *dev)
{
	struct swr_mstr_ctrl *swrm = dev;
	int ret = IRQ_HANDLED;

	if (!swrm || !(swrm->dev)) {
		pr_err("%s: swrm or dev is null\n", __func__);
		return IRQ_NONE;
	}

	trace_printk("%s enter\n", __func__);
	mutex_lock(&swrm->devlock);
	if (swrm->state == SWR_MSTR_SSR || !swrm->dev_up) {
		if (swrm->wake_irq > 0) {
			if (unlikely(!irq_get_irq_data(swrm->wake_irq))) {
				pr_err("%s: irq data is NULL\n", __func__);
				mutex_unlock(&swrm->devlock);
				return IRQ_NONE;
			}
			mutex_lock(&swrm->irq_lock);
			if (!irqd_irq_disabled(
			    irq_get_irq_data(swrm->wake_irq)))
				disable_irq_nosync(swrm->wake_irq);
			mutex_unlock(&swrm->irq_lock);
		}
		mutex_unlock(&swrm->devlock);
		return ret;
	}
	mutex_unlock(&swrm->devlock);
	if (unlikely(swrm_lock_sleep(swrm) == false)) {
		dev_err(swrm->dev, "%s Failed to hold suspend\n", __func__);
		goto exit;
	}
	if (swrm->wake_irq > 0) {
		if (unlikely(!irq_get_irq_data(swrm->wake_irq))) {
			pr_err("%s: irq data is NULL\n", __func__);
			return IRQ_NONE;
		}
		mutex_lock(&swrm->irq_lock);
		if (!irqd_irq_disabled(
		    irq_get_irq_data(swrm->wake_irq)))
			disable_irq_nosync(swrm->wake_irq);
		mutex_unlock(&swrm->irq_lock);
	}
	pm_runtime_get_sync(swrm->dev);
	pm_runtime_mark_last_busy(swrm->dev);
	pm_runtime_put_autosuspend(swrm->dev);
	swrm_unlock_sleep(swrm);
exit:
	trace_printk("%s exit\n", __func__);
	return ret;
}

static void swrm_wakeup_work(struct work_struct *work)
{
	struct swr_mstr_ctrl *swrm;

	swrm = container_of(work, struct swr_mstr_ctrl,
			     wakeup_work);
	if (!swrm || !(swrm->dev)) {
		pr_err("%s: swrm or dev is null\n", __func__);
		return;
	}

	trace_printk("%s enter\n", __func__);
	mutex_lock(&swrm->devlock);
	if (!swrm->dev_up) {
		mutex_unlock(&swrm->devlock);
		goto exit;
	}
	mutex_unlock(&swrm->devlock);
	if (unlikely(swrm_lock_sleep(swrm) == false)) {
		dev_err(swrm->dev, "%s Failed to hold suspend\n", __func__);
		goto exit;
	}
	pm_runtime_get_sync(swrm->dev);
	pm_runtime_mark_last_busy(swrm->dev);
	pm_runtime_put_autosuspend(swrm->dev);
	swrm_unlock_sleep(swrm);
exit:
	trace_printk("%s exit\n", __func__);
	pm_relax(swrm->dev);
}

static int swrm_get_device_status(struct swr_mstr_ctrl *swrm, u8 devnum)
{
	u32 val;

	swrm->slave_status = swr_master_read(swrm, SWRM_MCP_SLV_STATUS);
	val = (swrm->slave_status >> (devnum * 2));
	val &= SWRM_MCP_SLV_STATUS_MASK;
	return val;
}

static int swrm_get_logical_dev_num(struct swr_master *mstr, u64 dev_id,
				u8 *dev_num)
{
	int i;
	u64 id = 0;
	int ret = -EINVAL;
	struct swr_mstr_ctrl *swrm = swr_get_ctrl_data(mstr);
	struct swr_device *swr_dev;
	u32 num_dev = 0;

	if (!swrm) {
		pr_err("%s: Invalid handle to swr controller\n",
			__func__);
		return ret;
	}
	if (swrm->num_dev)
		num_dev = swrm->num_dev;
	else
		num_dev = mstr->num_dev;

	mutex_lock(&swrm->devlock);
	if (!swrm->dev_up) {
		mutex_unlock(&swrm->devlock);
		return ret;
	}
	mutex_unlock(&swrm->devlock);

	pm_runtime_get_sync(swrm->dev);
	for (i = 1; i < (num_dev + 1); i++) {
		id = ((u64)(swr_master_read(swrm,
			    SWRM_ENUMERATOR_SLAVE_DEV_ID_2(i))) << 32);
		id |= swr_master_read(swrm,
					SWRM_ENUMERATOR_SLAVE_DEV_ID_1(i));

		/*
		 * As pm_runtime_get_sync() brings all slaves out of reset
		 * update logical device number for all slaves.
		 */
		list_for_each_entry(swr_dev, &mstr->devices, dev_list) {
			if (swr_dev->addr == (id & SWR_DEV_ID_MASK)) {
				u32 status = swrm_get_device_status(swrm, i);

				if ((status == 0x01) || (status == 0x02)) {
					swr_dev->dev_num = i;
					if ((id & SWR_DEV_ID_MASK) == dev_id) {
						*dev_num = i;
						ret = 0;
						dev_info(swrm->dev,
							"%s: devnum %d assigned for dev %llx\n",
							__func__, i,
							swr_dev->addr);
						swrm->logical_dev[i] = swr_dev->addr;
					}
				}
			}
		}
	}
	if (ret)
		dev_err_ratelimited(swrm->dev,
				"%s: device 0x%llx is not ready\n",
				__func__, dev_id);

	pm_runtime_mark_last_busy(swrm->dev);
	pm_runtime_put_autosuspend(swrm->dev);
	return ret;
}

static void swrm_device_wakeup_vote(struct swr_master *mstr)
{
	struct swr_mstr_ctrl *swrm = swr_get_ctrl_data(mstr);

	if (!swrm) {
		pr_err("%s: Invalid handle to swr controller\n",
			__func__);
		return;
	}
	if (unlikely(swrm_lock_sleep(swrm) == false)) {
		dev_err(swrm->dev, "%s Failed to hold suspend\n", __func__);
		return;
	}
	if (swrm_request_hw_vote(swrm, LPASS_HW_CORE, true))
		dev_err(swrm->dev, "%s:lpass core hw enable failed\n",
			__func__);
	if (swrm_request_hw_vote(swrm, LPASS_AUDIO_CORE, true))
		dev_err(swrm->dev, "%s:lpass audio hw enable failed\n",
			__func__);

	pm_runtime_get_sync(swrm->dev);
}

static void swrm_device_wakeup_unvote(struct swr_master *mstr)
{
	struct swr_mstr_ctrl *swrm = swr_get_ctrl_data(mstr);

	if (!swrm) {
		pr_err("%s: Invalid handle to swr controller\n",
			__func__);
		return;
	}
	pm_runtime_mark_last_busy(swrm->dev);
	pm_runtime_put_autosuspend(swrm->dev);

	swrm_request_hw_vote(swrm, LPASS_AUDIO_CORE, false);
	swrm_request_hw_vote(swrm, LPASS_HW_CORE, false);

	swrm_unlock_sleep(swrm);
}

static int swrm_master_init(struct swr_mstr_ctrl *swrm)
{
	int ret = 0, i = 0;
	u32 val;
	u8 row_ctrl = SWR_ROW_50;
	u8 col_ctrl = SWR_MIN_COL;
	u8 ssp_period = 1;
	u8 retry_cmd_num = 3;
	u32 reg[SWRM_MAX_INIT_REG];
	u32 value[SWRM_MAX_INIT_REG];
	u32 temp = 0;
	int len = 0;

	/* SW workaround to gate hw_ctl for SWR version >=1.6 */
	if (swrm->version >= SWRM_VERSION_1_6) {
		if (swrm->swrm_hctl_reg) {
			temp = ioread32(swrm->swrm_hctl_reg);
			temp &= 0xFFFFFFFD;
			iowrite32(temp, swrm->swrm_hctl_reg);
			usleep_range(500, 505);
			temp = ioread32(swrm->swrm_hctl_reg);
			dev_dbg(swrm->dev, "%s: hctl_reg val: 0x%x\n",
				__func__, temp);
		}
	}
	ssp_period = swrm_get_ssp_period(swrm, SWRM_ROW_50,
					SWRM_COL_02, SWRM_FRAME_SYNC_SEL);
	dev_dbg(swrm->dev, "%s: ssp_period: %d\n", __func__, ssp_period);

	/* Clear Rows and Cols */
	val = ((row_ctrl << SWRM_MCP_FRAME_CTRL_BANK_ROW_CTRL_SHFT) |
		(col_ctrl << SWRM_MCP_FRAME_CTRL_BANK_COL_CTRL_SHFT) |
		((ssp_period - 1) << SWRM_MCP_FRAME_CTRL_BANK_SSP_PERIOD_SHFT));

	reg[len] = SWRM_MCP_FRAME_CTRL_BANK(0);
	value[len++] = val;

	/* Set Auto enumeration flag */
	reg[len] = SWRM_ENUMERATOR_CFG;
	value[len++] = 1;

	/* Configure No pings */
	val = swr_master_read(swrm, SWRM_MCP_CFG);
	val &= ~SWRM_NUM_PINGS_MASK;
	val |= (0x1f << SWRM_NUM_PINGS_POS);
	reg[len] = SWRM_MCP_CFG;
	value[len++] = val;

	/* Configure number of retries of a read/write cmd */
	val = (retry_cmd_num);
	reg[len] = SWRM_CMD_FIFO_CFG;
	value[len++] = val;

	reg[len] = SWRM_MCP_BUS_CTRL;
	value[len++] = 0x2;

	/* Set IRQ to PULSE */
	reg[len] = SWRM_COMP_CFG;
	value[len++] = 0x02;

	reg[len] = SWRM_INTERRUPT_CLEAR;
	value[len++] = 0xFFFFFFFF;

	swrm->intr_mask = SWRM_INTERRUPT_STATUS_MASK;
	/* Mask soundwire interrupts */
	reg[len] = SWRM_INTERRUPT_EN;
	value[len++] = swrm->intr_mask;

	reg[len] = SWRM_CPU1_INTERRUPT_EN;
	value[len++] = swrm->intr_mask;

	reg[len] = SWRM_COMP_CFG;
	value[len++] = 0x03;

	swr_master_bulk_write(swrm, reg, value, len);

	if (!swrm_check_link_status(swrm, 0x1)) {
		dev_err(swrm->dev,
			"%s: swr link failed to connect\n",
			__func__);
		for (i = 0; i < len; i++) {
			usleep_range(50, 55);
			dev_err(swrm->dev,
				"%s:reg:0x%x val:0x%x\n",
				__func__,
				reg[i], swr_master_read(swrm, reg[i]));
		}
		return -EINVAL;
	}

	/* Execute it for versions >= 1.5.1 */
	if (swrm->version >= SWRM_VERSION_1_5_1)
		swr_master_write(swrm, SWRM_CMD_FIFO_CFG,
				(swr_master_read(swrm,
					SWRM_CMD_FIFO_CFG) | 0x80000000));

	return ret;
}

static int swrm_event_notify(struct notifier_block *self,
			     unsigned long action, void *data)
{
	struct swr_mstr_ctrl *swrm = container_of(self, struct swr_mstr_ctrl,
						  event_notifier);

	if (!swrm || !(swrm->dev)) {
		pr_err("%s: swrm or dev is NULL\n", __func__);
		return -EINVAL;
	}
	switch (action) {
	case MSM_AUD_DC_EVENT:
		schedule_work(&(swrm->dc_presence_work));
		break;
	case SWR_WAKE_IRQ_EVENT:
		if (swrm->ipc_wakeup && !swrm->ipc_wakeup_triggered) {
			swrm->ipc_wakeup_triggered = true;
			pm_stay_awake(swrm->dev);
			schedule_work(&swrm->wakeup_work);
		}
		break;
	default:
		dev_err(swrm->dev, "%s: invalid event type: %lu\n",
			__func__, action);
		return -EINVAL;
	}

	return 0;
}

static void swrm_notify_work_fn(struct work_struct *work)
{
	struct swr_mstr_ctrl *swrm = container_of(work, struct swr_mstr_ctrl,
						  dc_presence_work);

	if (!swrm || !swrm->pdev) {
		pr_err("%s: swrm or pdev is NULL\n", __func__);
		return;
	}
	swrm_wcd_notify(swrm->pdev, SWR_DEVICE_DOWN, NULL);
}

static int swrm_probe(struct platform_device *pdev)
{
	struct swr_mstr_ctrl *swrm;
	struct swr_ctrl_platform_data *pdata;
	u32 i, num_ports, port_num, port_type, ch_mask, swrm_hctl_reg = 0;
	u32 *temp, map_size, map_length, ch_iter = 0, old_port_num = 0;
	int ret = 0;
	struct clk *lpass_core_hw_vote = NULL;
	struct clk *lpass_core_audio = NULL;
	u32 is_wcd937x = 0;

	/* Allocate soundwire master driver structure */
	swrm = devm_kzalloc(&pdev->dev, sizeof(struct swr_mstr_ctrl),
			GFP_KERNEL);
	if (!swrm) {
		ret = -ENOMEM;
		goto err_memory_fail;
	}
	swrm->pdev = pdev;
	swrm->dev = &pdev->dev;
	platform_set_drvdata(pdev, swrm);
	swr_set_ctrl_data(&swrm->master, swrm);
	pdata = dev_get_platdata(&pdev->dev);
	if (!pdata) {
		dev_err(&pdev->dev, "%s: pdata from parent is NULL\n",
			__func__);
		ret = -EINVAL;
		goto err_pdata_fail;
	}
	swrm->handle = (void *)pdata->handle;
	if (!swrm->handle) {
		dev_err(&pdev->dev, "%s: swrm->handle is NULL\n",
			__func__);
		ret = -EINVAL;
		goto err_pdata_fail;
	}
	ret = of_property_read_u32(pdev->dev.of_node, "qcom,swr_master_id",
				&swrm->master_id);
	if (ret) {
		dev_err(&pdev->dev, "%s: failed to get master id\n", __func__);
		goto err_pdata_fail;
	}
	/* update the physical device address if wcd937x. */
	ret = of_property_read_u32(pdev->dev.of_node, "qcom,is_wcd937x",
				&is_wcd937x);
	if (ret)
		dev_dbg(&pdev->dev, "%s: failed to get wcd info\n", __func__);
	else if (is_wcd937x)
		swrm_phy_dev[1] = 0xa01170223;

	ret = of_property_read_u32(pdev->dev.of_node, "qcom,dynamic-port-map-supported",
				&swrm->dynamic_port_map_supported);
	if (ret) {
		dev_dbg(&pdev->dev,
			"%s: failed to get dynamic port map support, use default\n",
			__func__);
		swrm->dynamic_port_map_supported = 1;
	}

	if (!(of_property_read_u32(pdev->dev.of_node,
			"swrm-io-base", &swrm->swrm_base_reg)))
		ret = of_property_read_u32(pdev->dev.of_node,
			"swrm-io-base", &swrm->swrm_base_reg);
	if (!swrm->swrm_base_reg) {
		swrm->read = pdata->read;
		if (!swrm->read) {
			dev_err(&pdev->dev, "%s: swrm->read is NULL\n",
				__func__);
			ret = -EINVAL;
			goto err_pdata_fail;
		}
		swrm->write = pdata->write;
		if (!swrm->write) {
			dev_err(&pdev->dev, "%s: swrm->write is NULL\n",
				__func__);
			ret = -EINVAL;
			goto err_pdata_fail;
		}
		swrm->bulk_write = pdata->bulk_write;
		if (!swrm->bulk_write) {
			dev_err(&pdev->dev, "%s: swrm->bulk_write is NULL\n",
				__func__);
			ret = -EINVAL;
			goto err_pdata_fail;
		}
	} else {
		swrm->swrm_dig_base = devm_ioremap(&pdev->dev,
					swrm->swrm_base_reg, SWRM_MAX_REGISTER);
	}

	swrm->core_vote = pdata->core_vote;
	if (!(of_property_read_u32(pdev->dev.of_node,
			"qcom,swrm-hctl-reg", &swrm_hctl_reg)))
		swrm->swrm_hctl_reg = devm_ioremap(&pdev->dev,
						swrm_hctl_reg, 0x4);
	swrm->clk = pdata->clk;
	if (!swrm->clk) {
		dev_err(&pdev->dev, "%s: swrm->clk is NULL\n",
			__func__);
		ret = -EINVAL;
		goto err_pdata_fail;
	}
	if (of_property_read_u32(pdev->dev.of_node,
			"qcom,swr-clock-stop-mode0",
			&swrm->clk_stop_mode0_supp)) {
		swrm->clk_stop_mode0_supp = FALSE;
	}

	ret = of_property_read_u32(swrm->dev->of_node, "qcom,swr-num-dev",
				   &swrm->num_dev);
	if (ret) {
		dev_dbg(&pdev->dev, "%s: Looking up %s property failed\n",
			__func__, "qcom,swr-num-dev");
	} else {
		if (swrm->num_dev > SWRM_NUM_AUTO_ENUM_SLAVES) {
			dev_err(&pdev->dev, "%s: num_dev %d > max limit %d\n",
				__func__, swrm->num_dev,
				SWRM_NUM_AUTO_ENUM_SLAVES);
			ret = -EINVAL;
			goto err_pdata_fail;
		} else {
			swrm->master.num_dev = swrm->num_dev;
		}
	}

	/* Parse soundwire port mapping */
	ret = of_property_read_u32(pdev->dev.of_node, "qcom,swr-num-ports",
				&num_ports);
	if (ret) {
		dev_err(swrm->dev, "%s: Failed to get num_ports\n", __func__);
		goto err_pdata_fail;
	}
	swrm->num_ports = num_ports;

	if (!of_find_property(pdev->dev.of_node, "qcom,swr-port-mapping",
				&map_size)) {
		dev_err(swrm->dev, "missing port mapping\n");
		goto err_pdata_fail;
	}

	map_length = map_size / (3 * sizeof(u32));
	if (num_ports > SWR_MSTR_PORT_LEN) {
		dev_err(&pdev->dev, "%s:invalid number of swr ports\n",
			__func__);
		ret = -EINVAL;
		goto err_pdata_fail;
	}
	temp = devm_kzalloc(&pdev->dev, map_size, GFP_KERNEL);

	if (!temp) {
		ret = -ENOMEM;
		goto err_pdata_fail;
	}
	ret = of_property_read_u32_array(pdev->dev.of_node,
				"qcom,swr-port-mapping", temp, 3 * map_length);
	if (ret) {
		dev_err(swrm->dev, "%s: Failed to read port mapping\n",
					__func__);
		goto err_pdata_fail;
	}

	for (i = 0; i < map_length; i++) {
		port_num = temp[3 * i];
		port_type = temp[3 * i + 1];
		ch_mask = temp[3 * i + 2];

		if (port_num != old_port_num)
			ch_iter = 0;
		swrm->port_mapping[port_num][ch_iter].port_type = port_type;
		swrm->port_mapping[port_num][ch_iter++].ch_mask = ch_mask;
		old_port_num = port_num;
	}
	devm_kfree(&pdev->dev, temp);

	ret = of_property_read_u32(pdev->dev.of_node, "qcom,is-always-on",
				&swrm->is_always_on);
	if (ret)
		dev_dbg(&pdev->dev, "%s: failed to get is_always_on flag\n", __func__);

	swrm->reg_irq = pdata->reg_irq;
	swrm->master.read = swrm_read;
	swrm->master.write = swrm_write;
	swrm->master.bulk_write = swrm_bulk_write;
	swrm->master.get_logical_dev_num = swrm_get_logical_dev_num;
	swrm->master.connect_port = swrm_connect_port;
	swrm->master.disconnect_port = swrm_disconnect_port;
	swrm->master.slvdev_datapath_control = swrm_slvdev_datapath_control;
	swrm->master.remove_from_group = swrm_remove_from_group;
	swrm->master.device_wakeup_vote = swrm_device_wakeup_vote;
	swrm->master.device_wakeup_unvote = swrm_device_wakeup_unvote;
	swrm->master.dev.parent = &pdev->dev;
	swrm->master.dev.of_node = pdev->dev.of_node;
	swrm->master.num_port = 0;
	swrm->rcmd_id = 0;
	swrm->wcmd_id = 0;
	swrm->slave_status = 0;
	swrm->num_rx_chs = 0;
	swrm->clk_ref_count = 0;
	swrm->swr_irq_wakeup_capable = 0;
	swrm->mclk_freq = MCLK_FREQ;
	swrm->bus_clk = MCLK_FREQ;
	swrm->dev_up = true;
	swrm->state = SWR_MSTR_UP;
	swrm->ipc_wakeup = false;
	swrm->ipc_wakeup_triggered = false;
	swrm->disable_div2_clk_switch = FALSE;
	init_completion(&swrm->reset);
	init_completion(&swrm->broadcast);
	init_completion(&swrm->clk_off_complete);
	mutex_init(&swrm->irq_lock);
	mutex_init(&swrm->mlock);
	mutex_init(&swrm->reslock);
	mutex_init(&swrm->force_down_lock);
	mutex_init(&swrm->iolock);
	mutex_init(&swrm->clklock);
	mutex_init(&swrm->devlock);
	mutex_init(&swrm->pm_lock);
	swrm->wlock_holders = 0;
	swrm->pm_state = SWRM_PM_SLEEPABLE;
	init_waitqueue_head(&swrm->pm_wq);
	pm_qos_add_request(&swrm->pm_qos_req,
			   PM_QOS_CPU_DMA_LATENCY,
			   PM_QOS_DEFAULT_VALUE);

	for (i = 0 ; i < SWR_MSTR_PORT_LEN; i++)
		INIT_LIST_HEAD(&swrm->mport_cfg[i].port_req_list);

	if (of_property_read_u32(pdev->dev.of_node,
			"qcom,disable-div2-clk-switch",
			&swrm->disable_div2_clk_switch)) {
		swrm->disable_div2_clk_switch = FALSE;
	}

	/* Register LPASS core hw vote */
	lpass_core_hw_vote = devm_clk_get(&pdev->dev, "lpass_core_hw_vote");
	if (IS_ERR(lpass_core_hw_vote)) {
		ret = PTR_ERR(lpass_core_hw_vote);
		dev_dbg(&pdev->dev, "%s: clk get %s failed %d\n",
			__func__, "lpass_core_hw_vote", ret);
		lpass_core_hw_vote = NULL;
		ret = 0;
	}
	swrm->lpass_core_hw_vote = lpass_core_hw_vote;

	/* Register LPASS audio core vote */
	lpass_core_audio = devm_clk_get(&pdev->dev, "lpass_audio_hw_vote");
	if (IS_ERR(lpass_core_audio)) {
		ret = PTR_ERR(lpass_core_audio);
		dev_dbg(&pdev->dev, "%s: clk get %s failed %d\n",
			__func__, "lpass_core_audio", ret);
		lpass_core_audio = NULL;
		ret = 0;
	}
	swrm->lpass_core_audio = lpass_core_audio;

	if (swrm->reg_irq) {
		ret = swrm->reg_irq(swrm->handle, swr_mstr_interrupt, swrm,
			    SWR_IRQ_REGISTER);
		if (ret) {
			dev_err(&pdev->dev, "%s: IRQ register failed ret %d\n",
				__func__, ret);
			goto err_irq_fail;
		}
	} else {
		swrm->irq = platform_get_irq_byname(pdev, "swr_master_irq");
		if (swrm->irq < 0) {
			dev_err(swrm->dev, "%s() error getting irq hdle: %d\n",
					__func__, swrm->irq);
			goto err_irq_fail;
		}

		ret = request_threaded_irq(swrm->irq, NULL,
					   swr_mstr_interrupt,
					   IRQF_TRIGGER_RISING | IRQF_ONESHOT,
					   "swr_master_irq", swrm);
		if (ret) {
			dev_err(swrm->dev, "%s: Failed to request irq %d\n",
				__func__, ret);
			goto err_irq_fail;
		}

	}
	/* Make inband tx interrupts as wakeup capable for slave irq */
	ret = of_property_read_u32(pdev->dev.of_node,
				   "qcom,swr-mstr-irq-wakeup-capable",
				   &swrm->swr_irq_wakeup_capable);
	if (ret)
		dev_dbg(swrm->dev, "%s: swrm irq wakeup capable not defined\n",
			__func__);
	if (swrm->swr_irq_wakeup_capable)
		irq_set_irq_wake(swrm->irq, 1);
	ret = swr_register_master(&swrm->master);
	if (ret) {
		dev_err(&pdev->dev, "%s: error adding swr master\n", __func__);
		goto err_mstr_fail;
	}

	/* Add devices registered with board-info as the
	 * controller will be up now
	 */
	swr_master_add_boarddevices(&swrm->master);
	if (!swrm->is_always_on && swrm_request_hw_vote(swrm, LPASS_AUDIO_CORE, true))
		dev_dbg(&pdev->dev, "%s: Audio HW Vote is failed\n", __func__);
	mutex_lock(&swrm->mlock);
	swrm_clk_request(swrm, true);
	swrm->version = swr_master_read(swrm, SWRM_COMP_HW_VERSION);
	ret = swrm_master_init(swrm);
	if (ret < 0) {
		dev_err(&pdev->dev,
			"%s: Error in master Initialization , err %d\n",
			__func__, ret);
		mutex_unlock(&swrm->mlock);
		ret = -EPROBE_DEFER;
		goto err_mstr_init_fail;
	}

	mutex_unlock(&swrm->mlock);
	INIT_WORK(&swrm->wakeup_work, swrm_wakeup_work);

	if (pdev->dev.of_node)
		of_register_swr_devices(&swrm->master);

	swrm->rd_fifo_depth = ((swr_master_read(swrm, SWRM_COMP_PARAMS)
				& SWRM_COMP_PARAMS_RD_FIFO_DEPTH) >> 15);
	swrm->wr_fifo_depth = ((swr_master_read(swrm, SWRM_COMP_PARAMS)
				& SWRM_COMP_PARAMS_WR_FIFO_DEPTH) >> 10);

#ifdef CONFIG_DEBUG_FS
	swrm->debugfs_swrm_dent = debugfs_create_dir(dev_name(&pdev->dev), 0);
	if (!IS_ERR(swrm->debugfs_swrm_dent)) {
		swrm->debugfs_peek = debugfs_create_file("swrm_peek",
				S_IFREG | 0444, swrm->debugfs_swrm_dent,
				(void *) swrm, &swrm_debug_read_ops);

		swrm->debugfs_poke = debugfs_create_file("swrm_poke",
				S_IFREG | 0444, swrm->debugfs_swrm_dent,
				(void *) swrm, &swrm_debug_write_ops);

		swrm->debugfs_reg_dump = debugfs_create_file("swrm_reg_dump",
				   S_IFREG | 0444, swrm->debugfs_swrm_dent,
				   (void *) swrm,
				   &swrm_debug_dump_ops);
	}
#endif
	ret = device_init_wakeup(swrm->dev, true);
	if (ret) {
		dev_err(swrm->dev, "Device wakeup init failed: %d\n", ret);
		goto err_irq_wakeup_fail;
	}

	pm_runtime_set_autosuspend_delay(&pdev->dev, auto_suspend_timer);
	pm_runtime_use_autosuspend(&pdev->dev);
	pm_runtime_set_active(&pdev->dev);
	pm_runtime_enable(&pdev->dev);
	pm_runtime_mark_last_busy(&pdev->dev);

	INIT_WORK(&swrm->dc_presence_work, swrm_notify_work_fn);
	swrm->event_notifier.notifier_call  = swrm_event_notify;
	//msm_aud_evt_register_client(&swrm->event_notifier);

	return 0;
err_irq_wakeup_fail:
	device_init_wakeup(swrm->dev, false);
err_mstr_init_fail:
	swr_unregister_master(&swrm->master);
err_mstr_fail:
	if (swrm->reg_irq) {
		swrm->reg_irq(swrm->handle, swr_mstr_interrupt,
				swrm, SWR_IRQ_FREE);
	} else if (swrm->irq) {
		if (irq_get_irq_data(swrm->irq) != NULL)
			irqd_set_trigger_type(
				irq_get_irq_data(swrm->irq),
				IRQ_TYPE_NONE);
		if (swrm->swr_irq_wakeup_capable)
			irq_set_irq_wake(swrm->irq, 0);
		free_irq(swrm->irq, swrm);
	}
err_irq_fail:
	mutex_destroy(&swrm->irq_lock);
	mutex_destroy(&swrm->mlock);
	mutex_destroy(&swrm->reslock);
	mutex_destroy(&swrm->force_down_lock);
	mutex_destroy(&swrm->iolock);
	mutex_destroy(&swrm->clklock);
	mutex_destroy(&swrm->pm_lock);
	pm_qos_remove_request(&swrm->pm_qos_req);

err_pdata_fail:
err_memory_fail:
	return ret;
}

static int swrm_remove(struct platform_device *pdev)
{
	struct swr_mstr_ctrl *swrm = platform_get_drvdata(pdev);

	if (swrm->reg_irq) {
		swrm->reg_irq(swrm->handle, swr_mstr_interrupt,
				swrm, SWR_IRQ_FREE);
	} else if (swrm->irq) {
		if (irq_get_irq_data(swrm->irq) != NULL)
			irqd_set_trigger_type(
				irq_get_irq_data(swrm->irq),
				IRQ_TYPE_NONE);
		if (swrm->swr_irq_wakeup_capable)
			irq_set_irq_wake(swrm->irq, 0);
		free_irq(swrm->irq, swrm);
	} else if (swrm->wake_irq > 0) {
		free_irq(swrm->wake_irq, swrm);
	}
	cancel_work_sync(&swrm->wakeup_work);
	pm_runtime_disable(&pdev->dev);
	pm_runtime_set_suspended(&pdev->dev);
	swr_unregister_master(&swrm->master);
	//msm_aud_evt_unregister_client(&swrm->event_notifier);
	device_init_wakeup(swrm->dev, false);
	mutex_destroy(&swrm->irq_lock);
	mutex_destroy(&swrm->mlock);
	mutex_destroy(&swrm->reslock);
	mutex_destroy(&swrm->iolock);
	mutex_destroy(&swrm->clklock);
	mutex_destroy(&swrm->force_down_lock);
	mutex_destroy(&swrm->pm_lock);
	pm_qos_remove_request(&swrm->pm_qos_req);
	devm_kfree(&pdev->dev, swrm);
	return 0;
}

static int swrm_clk_pause(struct swr_mstr_ctrl *swrm)
{
	u32 val;

	dev_dbg(swrm->dev, "%s: state: %d\n", __func__, swrm->state);
	swr_master_write(swrm, SWRM_INTERRUPT_EN, 0x1FDFD);
	val = swr_master_read(swrm, SWRM_MCP_CFG);
	val |= 0x02;
	swr_master_write(swrm, SWRM_MCP_CFG, val);

	return 0;
}

#ifdef CONFIG_PM
static int swrm_runtime_resume(struct device *dev)
{
	struct platform_device *pdev = to_platform_device(dev);
	struct swr_mstr_ctrl *swrm = platform_get_drvdata(pdev);
	int ret = 0;
	bool swrm_clk_req_err = false;
	bool hw_core_err = false, aud_core_err = false;
	struct swr_master *mstr = &swrm->master;
	struct swr_device *swr_dev;
	u32 temp = 0;

	dev_dbg(dev, "%s: pm_runtime: resume, state:%d\n",
		__func__, swrm->state);
	trace_printk("%s: pm_runtime: resume, state:%d\n",
		__func__, swrm->state);
	mutex_lock(&swrm->reslock);

	if (swrm_request_hw_vote(swrm, LPASS_HW_CORE, true)) {
		dev_err(dev, "%s:lpass core hw enable failed\n",
			__func__);
		hw_core_err = true;
	}
	if (swrm_request_hw_vote(swrm, LPASS_AUDIO_CORE, true)) {
		dev_err(dev, "%s:lpass audio hw enable failed\n",
			__func__);
		aud_core_err = true;
	}

	if ((swrm->state == SWR_MSTR_DOWN) ||
	    (swrm->state == SWR_MSTR_SSR && swrm->dev_up)) {
		if (swrm->clk_stop_mode0_supp) {
			if (swrm->wake_irq > 0) {
				if (unlikely(!irq_get_irq_data
				    (swrm->wake_irq))) {
					pr_err("%s: irq data is NULL\n",
						__func__);
					mutex_unlock(&swrm->reslock);
					return IRQ_NONE;
				}
				mutex_lock(&swrm->irq_lock);
				if (!irqd_irq_disabled(
				    irq_get_irq_data(swrm->wake_irq)))
					disable_irq_nosync(swrm->wake_irq);
				mutex_unlock(&swrm->irq_lock);
			}
			if (swrm->ipc_wakeup)
				dev_err(dev, "%s:notifications disabled\n", __func__);
			//	msm_aud_evt_blocking_notifier_call_chain(
			//		SWR_WAKE_IRQ_DEREGISTER, (void *)swrm);
		}

		if (swrm_clk_request(swrm, true)) {
			/*
			 * Set autosuspend timer to 1 for
			 * master to enter into suspend.
			 */
			swrm_clk_req_err = true;
			goto exit;
		}
		if (!swrm->clk_stop_mode0_supp || swrm->state == SWR_MSTR_SSR) {
			list_for_each_entry(swr_dev, &mstr->devices, dev_list) {
				ret = swr_device_up(swr_dev);
				if (ret == -ENODEV) {
					dev_dbg(dev,
						"%s slave device up not implemented\n",
						__func__);
					trace_printk(
						"%s slave device up not implemented\n",
						__func__);
					ret = 0;
				} else if (ret) {
					dev_err(dev,
						"%s: failed to wakeup swr dev %d\n",
						__func__, swr_dev->dev_num);
					swrm_clk_request(swrm, false);
					goto exit;
				}
			}
			swr_master_write(swrm, SWRM_COMP_SW_RESET, 0x01);
			swr_master_write(swrm, SWRM_COMP_SW_RESET, 0x01);
			swr_master_write(swrm, SWRM_MCP_BUS_CTRL, 0x01);
			swrm_master_init(swrm);
			/* wait for hw enumeration to complete */
			usleep_range(100, 105);
			if (!swrm_check_link_status(swrm, 0x1))
				dev_dbg(dev, "%s:failed in connecting, ssr?\n",
					__func__);
			swrm_cmd_fifo_wr_cmd(swrm, 0x4, 0xF, 0x0,
						SWRS_SCP_INT_STATUS_MASK_1);
			if (swrm->state == SWR_MSTR_SSR) {
				mutex_unlock(&swrm->reslock);
				enable_bank_switch(swrm, 0, SWR_ROW_50, SWR_MIN_COL);
				mutex_lock(&swrm->reslock);
			}
		} else {
			if (swrm->swrm_hctl_reg) {
				temp = ioread32(swrm->swrm_hctl_reg);
				temp &= 0xFFFFFFFD;
				iowrite32(temp, swrm->swrm_hctl_reg);
			}
			/*wake up from clock stop*/
			swr_master_write(swrm, SWRM_MCP_BUS_CTRL, 0x2);
			/* clear and enable bus clash interrupt */
			swr_master_write(swrm, SWRM_INTERRUPT_CLEAR, 0x08);
			swrm->intr_mask |= 0x08;
			swr_master_write(swrm, SWRM_INTERRUPT_EN,
					 swrm->intr_mask);
			swr_master_write(swrm,
					 SWRM_CPU1_INTERRUPT_EN,
					 swrm->intr_mask);
			usleep_range(100, 105);
			if (!swrm_check_link_status(swrm, 0x1))
				dev_dbg(dev, "%s:failed in connecting, ssr?\n",
					__func__);
		}
		swrm->state = SWR_MSTR_UP;
	}
exit:
	if (swrm->is_always_on && !aud_core_err)
		swrm_request_hw_vote(swrm, LPASS_AUDIO_CORE, false);

	if (!hw_core_err)
		swrm_request_hw_vote(swrm, LPASS_HW_CORE, false);
	if (swrm_clk_req_err)
		pm_runtime_set_autosuspend_delay(&pdev->dev,
				ERR_AUTO_SUSPEND_TIMER_VAL);
	else
		pm_runtime_set_autosuspend_delay(&pdev->dev,
				auto_suspend_timer);
	if (swrm->req_clk_switch)
		swrm->req_clk_switch = false;
	mutex_unlock(&swrm->reslock);

	trace_printk("%s: pm_runtime: resume done, state:%d\n",
		__func__, swrm->state);
	return ret;
}

static int swrm_runtime_suspend(struct device *dev)
{
	struct platform_device *pdev = to_platform_device(dev);
	struct swr_mstr_ctrl *swrm = platform_get_drvdata(pdev);
	int ret = 0;
	bool hw_core_err = false, aud_core_err = false;
	struct swr_master *mstr = &swrm->master;
	struct swr_device *swr_dev;
	int current_state = 0;

	trace_printk("%s: pm_runtime: suspend state: %d\n",
		__func__, swrm->state);
	dev_dbg(dev, "%s: pm_runtime: suspend state: %d\n",
		__func__, swrm->state);
	mutex_lock(&swrm->reslock);
	mutex_lock(&swrm->force_down_lock);
	current_state = swrm->state;
	mutex_unlock(&swrm->force_down_lock);

	if (swrm_request_hw_vote(swrm, LPASS_HW_CORE, true)) {
		dev_err(dev, "%s:lpass core hw enable failed\n",
			__func__);
		hw_core_err = true;
	}

	if (swrm->is_always_on && swrm_request_hw_vote(swrm, LPASS_AUDIO_CORE, true))
		aud_core_err = true;
	if ((current_state == SWR_MSTR_UP) ||
	    (current_state == SWR_MSTR_SSR)) {

		if ((current_state != SWR_MSTR_SSR) &&
			swrm_is_port_en(&swrm->master)) {
			dev_dbg(dev, "%s ports are enabled\n", __func__);
			trace_printk("%s ports are enabled\n", __func__);
			ret = -EBUSY;
			goto exit;
		}
		if (!swrm->clk_stop_mode0_supp || swrm->state == SWR_MSTR_SSR) {
			dev_err(dev, "%s: clk stop mode not supported or SSR entry\n",
				__func__);
			mutex_unlock(&swrm->reslock);
			enable_bank_switch(swrm, 0, SWR_ROW_50, SWR_MIN_COL);
			mutex_lock(&swrm->reslock);
			swrm_clk_pause(swrm);
			swr_master_write(swrm, SWRM_COMP_CFG, 0x00);
			list_for_each_entry(swr_dev, &mstr->devices, dev_list) {
				ret = swr_device_down(swr_dev);
				if (ret == -ENODEV) {
					dev_dbg_ratelimited(dev,
						"%s slave device down not implemented\n",
						 __func__);
					trace_printk(
						"%s slave device down not implemented\n",
						 __func__);
					ret = 0;
				} else if (ret) {
					dev_err(dev,
						"%s: failed to shutdown swr dev %d\n",
						__func__, swr_dev->dev_num);
					trace_printk(
						"%s: failed to shutdown swr dev %d\n",
						__func__, swr_dev->dev_num);
					goto exit;
				}
			}
			trace_printk("%s: clk stop mode not supported or SSR exit\n",
				__func__);
		} else {
			/* Mask bus clash interrupt */
			swrm->intr_mask &= ~((u32)0x08);
			swr_master_write(swrm, SWRM_INTERRUPT_EN,
					 swrm->intr_mask);
			swr_master_write(swrm,
					 SWRM_CPU1_INTERRUPT_EN,
					 swrm->intr_mask);
			mutex_unlock(&swrm->reslock);
			/* clock stop sequence */
			swrm_cmd_fifo_wr_cmd(swrm, 0x2, 0xF, 0xF,
					SWRS_SCP_CONTROL);
			mutex_lock(&swrm->reslock);
			usleep_range(100, 105);
		}
		if (!swrm_check_link_status(swrm, 0x0))
			dev_dbg(dev, "%s:failed in disconnecting, ssr?\n",
				__func__);
		ret = swrm_clk_request(swrm, false);
		if (ret) {
			dev_err(dev, "%s: swrmn clk failed\n", __func__);
			ret = 0;
			goto exit;
		}

		if (swrm->clk_stop_mode0_supp) {
			if ((swrm->wake_irq > 0) &&
			    (irqd_irq_disabled(
			    irq_get_irq_data(swrm->wake_irq)))) {
				enable_irq(swrm->wake_irq);
			} else if (swrm->ipc_wakeup) {
				//msm_aud_evt_blocking_notifier_call_chain(
				//	SWR_WAKE_IRQ_REGISTER, (void *)swrm);
				dev_err(dev, "%s:notifications disabled\n", __func__);
				swrm->ipc_wakeup_triggered = false;
			}
		}
	}

	/* Retain  SSR state until resume */
	if (current_state != SWR_MSTR_SSR)
		swrm->state = SWR_MSTR_DOWN;

exit:
	if (!swrm->is_always_on && swrm->state != SWR_MSTR_UP) {
		if (swrm_request_hw_vote(swrm, LPASS_AUDIO_CORE, false))
			dev_dbg(dev, "%s:lpass audio hw enable failed\n",
			__func__);
<<<<<<< HEAD
	}
=======
	} else if (swrm->is_always_on && !aud_core_err)
		swrm_request_hw_vote(swrm, LPASS_AUDIO_CORE, false);

>>>>>>> d9fa9d43
	if (!hw_core_err)
		swrm_request_hw_vote(swrm, LPASS_HW_CORE, false);
	mutex_unlock(&swrm->reslock);
	trace_printk("%s: pm_runtime: suspend done state: %d\n",
		__func__, swrm->state);
	return ret;
}
#endif /* CONFIG_PM */

static int swrm_device_suspend(struct device *dev)
{
	struct platform_device *pdev = to_platform_device(dev);
	struct swr_mstr_ctrl *swrm = platform_get_drvdata(pdev);
	int ret = 0;

	dev_dbg(dev, "%s: swrm state: %d\n", __func__, swrm->state);
	trace_printk("%s: swrm state: %d\n", __func__, swrm->state);
	if (!pm_runtime_enabled(dev) || !pm_runtime_suspended(dev)) {
		ret = swrm_runtime_suspend(dev);
		if (!ret) {
			pm_runtime_disable(dev);
			pm_runtime_set_suspended(dev);
			pm_runtime_enable(dev);
		}
	}

	return 0;
}

static int swrm_device_down(struct device *dev)
{
	struct platform_device *pdev = to_platform_device(dev);
	struct swr_mstr_ctrl *swrm = platform_get_drvdata(pdev);

	dev_dbg(dev, "%s: swrm state: %d\n", __func__, swrm->state);
	trace_printk("%s: swrm state: %d\n", __func__, swrm->state);

	mutex_lock(&swrm->force_down_lock);
	swrm->state = SWR_MSTR_SSR;
	mutex_unlock(&swrm->force_down_lock);

	swrm_device_suspend(dev);
	return 0;
}

int swrm_register_wake_irq(struct swr_mstr_ctrl *swrm)
{
	int ret = 0;
	int irq, dir_apps_irq;

	if (!swrm->ipc_wakeup) {
		irq = of_get_named_gpio(swrm->dev->of_node,
					"qcom,swr-wakeup-irq", 0);
		if (gpio_is_valid(irq)) {
			swrm->wake_irq = gpio_to_irq(irq);
			if (swrm->wake_irq < 0) {
				dev_err(swrm->dev,
					"Unable to configure irq\n");
				return swrm->wake_irq;
			}
		} else {
			dir_apps_irq = platform_get_irq_byname(swrm->pdev,
							"swr_wake_irq");
			if (dir_apps_irq < 0) {
				dev_err(swrm->dev,
					"TLMM connect gpio not found\n");
				return -EINVAL;
			}
			swrm->wake_irq = dir_apps_irq;
		}
		ret = request_threaded_irq(swrm->wake_irq, NULL,
					   swrm_wakeup_interrupt,
					   IRQF_TRIGGER_HIGH | IRQF_ONESHOT,
					   "swr_wake_irq", swrm);
		if (ret) {
			dev_err(swrm->dev, "%s: Failed to request irq %d\n",
				__func__, ret);
			return -EINVAL;
		}
		irq_set_irq_wake(swrm->wake_irq, 1);
	}
	return ret;
}

static int swrm_alloc_port_mem(struct device *dev, struct swr_mstr_ctrl *swrm,
				u32 uc, u32 size)
{
	if (!swrm->port_param) {
		swrm->port_param = devm_kzalloc(dev,
					sizeof(swrm->port_param) * SWR_UC_MAX,
					GFP_KERNEL);
		if (!swrm->port_param)
			return -ENOMEM;
	}
	if (!swrm->port_param[uc]) {
		swrm->port_param[uc] = devm_kcalloc(dev, size,
					sizeof(struct port_params),
					GFP_KERNEL);
		if (!swrm->port_param[uc])
			return -ENOMEM;
	} else {
		dev_err_ratelimited(swrm->dev, "%s: called more than once\n",
				    __func__);
	}

	return 0;
}

static int swrm_copy_port_config(struct swr_mstr_ctrl *swrm,
				struct swrm_port_config *port_cfg,
				u32 size)
{
	int idx;
	struct port_params *params;
	int uc = port_cfg->uc;
	int ret = 0;

	for (idx = 0; idx < size; idx++) {
		params = &((struct port_params *)port_cfg->params)[idx];
		if (!params) {
			dev_err(swrm->dev, "%s: Invalid params\n", __func__);
			ret = -EINVAL;
			break;
		}
		memcpy(&swrm->port_param[uc][idx], params,
					sizeof(struct port_params));
	}

	return ret;
}

/**
 * swrm_wcd_notify - parent device can notify to soundwire master through
 * this function
 * @pdev: pointer to platform device structure
 * @id: command id from parent to the soundwire master
 * @data: data from parent device to soundwire master
 */
int swrm_wcd_notify(struct platform_device *pdev, u32 id, void *data)
{
	struct swr_mstr_ctrl *swrm;
	int ret = 0;
	struct swr_master *mstr;
	struct swr_device *swr_dev;
	struct swrm_port_config *port_cfg;

	if (!pdev) {
		pr_err("%s: pdev is NULL\n", __func__);
		return -EINVAL;
	}
	swrm = platform_get_drvdata(pdev);
	if (!swrm) {
		dev_err(&pdev->dev, "%s: swrm is NULL\n", __func__);
		return -EINVAL;
	}
	mstr = &swrm->master;

	switch (id) {
	case SWR_REQ_CLK_SWITCH:
		/* This will put soundwire in clock stop mode and disable the
		 * clocks, if there is no active usecase running, so that the
		 * next activity on soundwire will request clock from new clock
		 * source.
		 */
		if (!data) {
			dev_err(swrm->dev, "%s: data is NULL for id:%d\n",
				__func__, id);
			ret = -EINVAL;
			break;
		}
		mutex_lock(&swrm->mlock);
		if (swrm->clk_src != *(int *)data) {
			if (swrm->state == SWR_MSTR_UP) {
				swrm->req_clk_switch = true;
				swrm_device_suspend(&pdev->dev);
				if (swrm->state == SWR_MSTR_UP)
					swrm->req_clk_switch = false;
			}
			swrm->clk_src = *(int *)data;
		}
		mutex_unlock(&swrm->mlock);
		break;
	case SWR_CLK_FREQ:
		if (!data) {
			dev_err(swrm->dev, "%s: data is NULL\n", __func__);
			ret = -EINVAL;
		} else {
			mutex_lock(&swrm->mlock);
			if (swrm->mclk_freq != *(int *)data) {
				dev_dbg(swrm->dev, "%s: freq change: force mstr down\n", __func__);
				if (swrm->state == SWR_MSTR_DOWN)
					dev_dbg(swrm->dev, "%s:SWR master is already Down:%d\n",
						__func__, swrm->state);
				else {
					swrm->mclk_freq = *(int *)data;
					swrm->bus_clk = swrm->mclk_freq;
					swrm_switch_frame_shape(swrm,
								swrm->bus_clk);
					swrm_device_suspend(&pdev->dev);
				}
				/*
				 * add delay to ensure clk release happen
				 * if interrupt triggered for clk stop,
				 * wait for it to exit
				 */
				usleep_range(10000, 10500);
			}
			swrm->mclk_freq = *(int *)data;
			swrm->bus_clk = swrm->mclk_freq;
			mutex_unlock(&swrm->mlock);
		}
		break;
	case SWR_DEVICE_SSR_DOWN:
		trace_printk("%s: swr device down called\n", __func__);
		mutex_lock(&swrm->mlock);
		if (swrm->state == SWR_MSTR_DOWN)
			dev_dbg(swrm->dev, "%s:SWR master is already Down:%d\n",
				__func__, swrm->state);
		else
			swrm_device_down(&pdev->dev);
		mutex_lock(&swrm->devlock);
		swrm->dev_up = false;
		swrm->hw_core_clk_en = 0;
		swrm->aud_core_clk_en = 0;
		mutex_unlock(&swrm->devlock);
		mutex_lock(&swrm->reslock);
		swrm->state = SWR_MSTR_SSR;
		mutex_unlock(&swrm->reslock);
		mutex_unlock(&swrm->mlock);
		break;
	case SWR_DEVICE_SSR_UP:
		/* wait for clk voting to be zero */
		trace_printk("%s: swr device up  called\n", __func__);
		reinit_completion(&swrm->clk_off_complete);
		if (swrm->clk_ref_count &&
			 !wait_for_completion_timeout(&swrm->clk_off_complete,
						   msecs_to_jiffies(500)))
			dev_err(swrm->dev, "%s: clock voting not zero\n",
				__func__);

		mutex_lock(&swrm->devlock);
		swrm->dev_up = true;
		mutex_unlock(&swrm->devlock);
		break;
	case SWR_DEVICE_DOWN:
		dev_dbg(swrm->dev, "%s: swr master down called\n", __func__);
		trace_printk("%s: swr master down called\n", __func__);
		mutex_lock(&swrm->mlock);
		if (swrm->state == SWR_MSTR_DOWN)
			dev_dbg(swrm->dev, "%s:SWR master is already Down:%d\n",
				__func__, swrm->state);
		else
			swrm_device_down(&pdev->dev);
		mutex_unlock(&swrm->mlock);
		break;
	case SWR_DEVICE_UP:
		dev_dbg(swrm->dev, "%s: swr master up called\n", __func__);
		trace_printk("%s: swr master up called\n", __func__);
		mutex_lock(&swrm->devlock);
		if (!swrm->dev_up) {
			dev_dbg(swrm->dev, "SSR not complete yet\n");
			mutex_unlock(&swrm->devlock);
			return -EBUSY;
		}
		mutex_unlock(&swrm->devlock);
		mutex_lock(&swrm->mlock);
		pm_runtime_mark_last_busy(&pdev->dev);
		pm_runtime_get_sync(&pdev->dev);
		mutex_lock(&swrm->reslock);
		list_for_each_entry(swr_dev, &mstr->devices, dev_list) {
			ret = swr_reset_device(swr_dev);
			if (ret == -ENODEV) {
				dev_dbg_ratelimited(swrm->dev,
					"%s slave reset not implemented\n",
					__func__);
				ret = 0;
			} else if (ret) {
				dev_err(swrm->dev,
					"%s: failed to reset swr device %d\n",
					__func__, swr_dev->dev_num);
				swrm_clk_request(swrm, false);
			}
		}
		pm_runtime_mark_last_busy(&pdev->dev);
		pm_runtime_put_autosuspend(&pdev->dev);
		mutex_unlock(&swrm->reslock);
		mutex_unlock(&swrm->mlock);
		break;
	case SWR_SET_NUM_RX_CH:
		if (!data) {
			dev_err(swrm->dev, "%s: data is NULL\n", __func__);
			ret = -EINVAL;
		} else {
			mutex_lock(&swrm->mlock);
			swrm->num_rx_chs = *(int *)data;
			if ((swrm->num_rx_chs > 1) && !swrm->num_cfg_devs) {
				list_for_each_entry(swr_dev, &mstr->devices,
						    dev_list) {
					ret = swr_set_device_group(swr_dev,
								SWR_BROADCAST);
					if (ret)
						dev_err(swrm->dev,
							"%s: set num ch failed\n",
							__func__);
				}
			} else {
				list_for_each_entry(swr_dev, &mstr->devices,
						    dev_list) {
					ret = swr_set_device_group(swr_dev,
								SWR_GROUP_NONE);
					if (ret)
						dev_err(swrm->dev,
							"%s: set num ch failed\n",
							__func__);
				}
			}
			mutex_unlock(&swrm->mlock);
		}
		break;
	case SWR_REGISTER_WAKE_IRQ:
		if (!data) {
			dev_err(swrm->dev, "%s: reg wake irq data is NULL\n",
				__func__);
			ret = -EINVAL;
		} else {
			mutex_lock(&swrm->mlock);
			swrm->ipc_wakeup = *(u32 *)data;
			ret = swrm_register_wake_irq(swrm);
			if (ret)
				dev_err(swrm->dev, "%s: register wake_irq failed\n",
					__func__);
			mutex_unlock(&swrm->mlock);
		}
		break;
	case SWR_REGISTER_WAKEUP:
		//msm_aud_evt_blocking_notifier_call_chain(
		//			SWR_WAKE_IRQ_REGISTER, (void *)swrm);
		break;
	case SWR_DEREGISTER_WAKEUP:
		//msm_aud_evt_blocking_notifier_call_chain(
		//			SWR_WAKE_IRQ_DEREGISTER, (void *)swrm);
		break;
	case SWR_SET_PORT_MAP:
		if (!data) {
			dev_err(swrm->dev, "%s: data is NULL for id=%d\n",
				__func__, id);
			ret = -EINVAL;
		} else {
			mutex_lock(&swrm->mlock);
			port_cfg = (struct swrm_port_config *)data;
			if (!port_cfg->size) {
				ret = -EINVAL;
				goto done;
			}
			ret = swrm_alloc_port_mem(&pdev->dev, swrm,
						port_cfg->uc, port_cfg->size);
			if (!ret)
				swrm_copy_port_config(swrm, port_cfg,
						      port_cfg->size);
done:
			mutex_unlock(&swrm->mlock);
		}
		break;
	default:
		dev_err(swrm->dev, "%s: swr master unknown id %d\n",
			__func__, id);
		break;
	}
	return ret;
}
EXPORT_SYMBOL(swrm_wcd_notify);

/*
 * swrm_pm_cmpxchg:
 *      Check old state and exchange with pm new state
 *      if old state matches with current state
 *
 * @swrm: pointer to wcd core resource
 * @o: pm old state
 * @n: pm new state
 *
 * Returns old state
 */
static enum swrm_pm_state swrm_pm_cmpxchg(
				struct swr_mstr_ctrl *swrm,
				enum swrm_pm_state o,
				enum swrm_pm_state n)
{
	enum swrm_pm_state old;

	if (!swrm)
		return o;

	mutex_lock(&swrm->pm_lock);
	old = swrm->pm_state;
	if (old == o)
		swrm->pm_state = n;
	mutex_unlock(&swrm->pm_lock);

	return old;
}

static bool swrm_lock_sleep(struct swr_mstr_ctrl *swrm)
{
	enum swrm_pm_state os;

	/*
	 * swrm_{lock/unlock}_sleep will be called by swr irq handler
	 * and slave wake up requests..
	 *
	 * If system didn't resume, we can simply return false so
	 * IRQ handler can return without handling IRQ.
	 */
	mutex_lock(&swrm->pm_lock);
	if (swrm->wlock_holders++ == 0) {
		dev_dbg(swrm->dev, "%s: holding wake lock\n", __func__);
		pm_qos_update_request(&swrm->pm_qos_req,
					  msm_cpuidle_get_deep_idle_latency());
		pm_stay_awake(swrm->dev);
	}
	mutex_unlock(&swrm->pm_lock);

	if (!wait_event_timeout(swrm->pm_wq,
				((os =  swrm_pm_cmpxchg(swrm,
				  SWRM_PM_SLEEPABLE,
				  SWRM_PM_AWAKE)) ==
					SWRM_PM_SLEEPABLE ||
					(os == SWRM_PM_AWAKE)),
					msecs_to_jiffies(
					SWRM_SYSTEM_RESUME_TIMEOUT_MS))) {
		dev_err(swrm->dev, "%s: system didn't resume within %dms, s %d, w %d\n",
			__func__, SWRM_SYSTEM_RESUME_TIMEOUT_MS, swrm->pm_state,
				swrm->wlock_holders);
		swrm_unlock_sleep(swrm);
		return false;
	}
	wake_up_all(&swrm->pm_wq);
	return true;
}

static void swrm_unlock_sleep(struct swr_mstr_ctrl *swrm)
{
	mutex_lock(&swrm->pm_lock);
	if (--swrm->wlock_holders == 0) {
		dev_dbg(swrm->dev, "%s: releasing wake lock pm_state %d -> %d\n",
			 __func__, swrm->pm_state, SWRM_PM_SLEEPABLE);
		/*
		 * if swrm_lock_sleep failed, pm_state would be still
		 * swrm_PM_ASLEEP, don't overwrite
		 */
		if (likely(swrm->pm_state == SWRM_PM_AWAKE))
			swrm->pm_state = SWRM_PM_SLEEPABLE;
		pm_qos_update_request(&swrm->pm_qos_req,
				  PM_QOS_DEFAULT_VALUE);
		pm_relax(swrm->dev);
	}
	mutex_unlock(&swrm->pm_lock);
	wake_up_all(&swrm->pm_wq);
}

#ifdef CONFIG_PM_SLEEP
static int swrm_suspend(struct device *dev)
{
	int ret = -EBUSY;
	struct platform_device *pdev = to_platform_device(dev);
	struct swr_mstr_ctrl *swrm = platform_get_drvdata(pdev);

	dev_dbg(dev, "%s: system suspend, state: %d\n", __func__, swrm->state);

	mutex_lock(&swrm->pm_lock);

	if (swrm->pm_state == SWRM_PM_SLEEPABLE) {
		dev_dbg(swrm->dev, "%s: suspending system, state %d, wlock %d\n",
			 __func__, swrm->pm_state,
			swrm->wlock_holders);
		swrm->pm_state = SWRM_PM_ASLEEP;
	} else if (swrm->pm_state == SWRM_PM_AWAKE) {
		/*
		 * unlock to wait for pm_state == SWRM_PM_SLEEPABLE
		 * then set to SWRM_PM_ASLEEP
		 */
		dev_dbg(swrm->dev, "%s: waiting to suspend system, state %d, wlock %d\n",
			 __func__, swrm->pm_state,
			 swrm->wlock_holders);
		mutex_unlock(&swrm->pm_lock);
		if (!(wait_event_timeout(swrm->pm_wq, swrm_pm_cmpxchg(
					 swrm, SWRM_PM_SLEEPABLE,
						 SWRM_PM_ASLEEP) ==
						   SWRM_PM_SLEEPABLE,
						   msecs_to_jiffies(
						   SWRM_SYS_SUSPEND_WAIT)))) {
			dev_dbg(swrm->dev, "%s: suspend failed state %d, wlock %d\n",
				 __func__, swrm->pm_state,
				 swrm->wlock_holders);
			return -EBUSY;
		} else {
			dev_dbg(swrm->dev,
				"%s: done, state %d, wlock %d\n",
				__func__, swrm->pm_state,
				swrm->wlock_holders);
		}
		mutex_lock(&swrm->pm_lock);
	} else if (swrm->pm_state == SWRM_PM_ASLEEP) {
		dev_dbg(swrm->dev, "%s: system is already suspended, state %d, wlock %d\n",
			__func__, swrm->pm_state,
			swrm->wlock_holders);
	}

	mutex_unlock(&swrm->pm_lock);

	if ((!pm_runtime_enabled(dev) || !pm_runtime_suspended(dev))) {
		ret = swrm_runtime_suspend(dev);
		if (!ret) {
			/*
			 * Synchronize runtime-pm and system-pm states:
			 * At this point, we are already suspended. If
			 * runtime-pm still thinks its active, then
			 * make sure its status is in sync with HW
			 * status. The three below calls let the
			 * runtime-pm know that we are suspended
			 * already without re-invoking the suspend
			 * callback
			 */
			pm_runtime_disable(dev);
			pm_runtime_set_suspended(dev);
			pm_runtime_enable(dev);
		}
	}
	if (ret == -EBUSY) {
		/*
		 * There is a possibility that some audio stream is active
		 * during suspend. We dont want to return suspend failure in
		 * that case so that display and relevant components can still
		 * go to suspend.
		 * If there is some other error, then it should be passed-on
		 * to system level suspend
		 */
		ret = 0;
	}
	return ret;
}

static int swrm_resume(struct device *dev)
{
	int ret = 0;
	struct platform_device *pdev = to_platform_device(dev);
	struct swr_mstr_ctrl *swrm = platform_get_drvdata(pdev);

	dev_dbg(dev, "%s: system resume, state: %d\n", __func__, swrm->state);
	if (!pm_runtime_enabled(dev) || !pm_runtime_suspend(dev)) {
		ret = swrm_runtime_resume(dev);
		if (!ret) {
			pm_runtime_mark_last_busy(dev);
			pm_request_autosuspend(dev);
		}
	}
	mutex_lock(&swrm->pm_lock);
	if (swrm->pm_state == SWRM_PM_ASLEEP) {
		dev_dbg(swrm->dev,
			"%s: resuming system, state %d, wlock %d\n",
			__func__, swrm->pm_state,
			swrm->wlock_holders);
		swrm->pm_state = SWRM_PM_SLEEPABLE;
	} else {
		dev_dbg(swrm->dev, "%s: system is already awake, state %d wlock %d\n",
			__func__, swrm->pm_state,
			swrm->wlock_holders);
	}
	mutex_unlock(&swrm->pm_lock);
	wake_up_all(&swrm->pm_wq);

	return ret;
}
#endif /* CONFIG_PM_SLEEP */

static const struct dev_pm_ops swrm_dev_pm_ops = {
	SET_SYSTEM_SLEEP_PM_OPS(
		swrm_suspend,
		swrm_resume
	)
	SET_RUNTIME_PM_OPS(
		swrm_runtime_suspend,
		swrm_runtime_resume,
		NULL
	)
};

static const struct of_device_id swrm_dt_match[] = {
	{
		.compatible = "qcom,swr-mstr",
	},
	{}
};

static struct platform_driver swr_mstr_driver = {
	.probe = swrm_probe,
	.remove = swrm_remove,
	.driver = {
		.name = SWR_WCD_NAME,
		.owner = THIS_MODULE,
		.pm = &swrm_dev_pm_ops,
		.of_match_table = swrm_dt_match,
		.suppress_bind_attrs = true,
	},
};

static int __init swrm_init(void)
{
	return platform_driver_register(&swr_mstr_driver);
}
module_init(swrm_init);

static void __exit swrm_exit(void)
{
	platform_driver_unregister(&swr_mstr_driver);
}
module_exit(swrm_exit);

MODULE_LICENSE("GPL v2");
MODULE_DESCRIPTION("SoundWire Master Controller");
MODULE_ALIAS("platform:swr-mstr");<|MERGE_RESOLUTION|>--- conflicted
+++ resolved
@@ -3273,13 +3273,9 @@
 		if (swrm_request_hw_vote(swrm, LPASS_AUDIO_CORE, false))
 			dev_dbg(dev, "%s:lpass audio hw enable failed\n",
 			__func__);
-<<<<<<< HEAD
-	}
-=======
 	} else if (swrm->is_always_on && !aud_core_err)
 		swrm_request_hw_vote(swrm, LPASS_AUDIO_CORE, false);
 
->>>>>>> d9fa9d43
 	if (!hw_core_err)
 		swrm_request_hw_vote(swrm, LPASS_HW_CORE, false);
 	mutex_unlock(&swrm->reslock);

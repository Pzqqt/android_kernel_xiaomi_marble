/*
 * Copyright (c) 2021 The Linux Foundation. All rights reserved.
 * Copyright (c) 2021 Qualcomm Innovation Center, Inc. All rights reserved.
 *
 * Permission to use, copy, modify, and/or distribute this software for
 * any purpose with or without fee is hereby granted, provided that the
 * above copyright notice and this permission notice appear in all
 * copies.
 *
 * THE SOFTWARE IS PROVIDED "AS IS" AND THE AUTHOR DISCLAIMS ALL
 * WARRANTIES WITH REGARD TO THIS SOFTWARE INCLUDING ALL IMPLIED
 * WARRANTIES OF MERCHANTABILITY AND FITNESS. IN NO EVENT SHALL THE
 * AUTHOR BE LIABLE FOR ANY SPECIAL, DIRECT, INDIRECT, OR CONSEQUENTIAL
 * DAMAGES OR ANY DAMAGES WHATSOEVER RESULTING FROM LOSS OF USE, DATA OR
 * PROFITS, WHETHER IN AN ACTION OF CONTRACT, NEGLIGENCE OR OTHER
 * TORTIOUS ACTION, ARISING OUT OF OR IN CONNECTION WITH THE USE OR
 * PERFORMANCE OF THIS SOFTWARE.
 */
#include "qdf_types.h"
#include "qdf_util.h"
#include "qdf_mem.h"
#include "qdf_nbuf.h"
#include "qdf_module.h"

#include "target_type.h"
#include "wcss_version.h"

#include "hal_be_hw_headers.h"
#include "hal_internal.h"
#include "hal_api.h"
#include "hal_flow.h"
#include "rx_flow_search_entry.h"
#include "hal_rx_flow_info.h"
#include "hal_be_api.h"
#include "tcl_entrance_from_ppe_ring.h"
#include "sw_monitor_ring.h"
#include "wcss_seq_hwioreg_umac.h"
#include "wfss_ce_reg_seq_hwioreg.h"
#include <uniform_reo_status_header.h>
#include <wbm_release_ring_tx.h>
#include <wbm_release_ring_rx.h>
#include <phyrx_location.h>

#include <hal_be_rx.h>

#define UNIFIED_RXPCU_PPDU_END_INFO_8_RX_PPDU_DURATION_OFFSET \
	RXPCU_PPDU_END_INFO_RX_PPDU_DURATION_OFFSET
#define UNIFIED_RXPCU_PPDU_END_INFO_8_RX_PPDU_DURATION_MASK \
	RXPCU_PPDU_END_INFO_RX_PPDU_DURATION_MASK
#define UNIFIED_RXPCU_PPDU_END_INFO_8_RX_PPDU_DURATION_LSB \
	RXPCU_PPDU_END_INFO_RX_PPDU_DURATION_LSB
#define UNIFIED_PHYRX_HT_SIG_0_HT_SIG_INFO_PHYRX_HT_SIG_INFO_DETAILS_OFFSET \
	PHYRX_HT_SIG_PHYRX_HT_SIG_INFO_DETAILS_MCS_OFFSET
#define UNIFIED_PHYRX_L_SIG_B_0_L_SIG_B_INFO_PHYRX_L_SIG_B_INFO_DETAILS_OFFSET \
	PHYRX_L_SIG_B_PHYRX_L_SIG_B_INFO_DETAILS_RATE_OFFSET
#define UNIFIED_PHYRX_L_SIG_A_0_L_SIG_A_INFO_PHYRX_L_SIG_A_INFO_DETAILS_OFFSET \
	PHYRX_L_SIG_A_PHYRX_L_SIG_A_INFO_DETAILS_RATE_OFFSET
#define UNIFIED_PHYRX_VHT_SIG_A_0_VHT_SIG_A_INFO_PHYRX_VHT_SIG_A_INFO_DETAILS_OFFSET \
	PHYRX_VHT_SIG_A_PHYRX_VHT_SIG_A_INFO_DETAILS_BANDWIDTH_OFFSET
#define UNIFIED_PHYRX_HE_SIG_A_SU_0_HE_SIG_A_SU_INFO_PHYRX_HE_SIG_A_SU_INFO_DETAILS_OFFSET \
	PHYRX_HE_SIG_A_SU_PHYRX_HE_SIG_A_SU_INFO_DETAILS_FORMAT_INDICATION_OFFSET
#define UNIFIED_PHYRX_HE_SIG_A_MU_DL_0_HE_SIG_A_MU_DL_INFO_PHYRX_HE_SIG_A_MU_DL_INFO_DETAILS_OFFSET \
	PHYRX_HE_SIG_A_MU_DL_PHYRX_HE_SIG_A_MU_DL_INFO_DETAILS_DL_UL_FLAG_OFFSET
#define UNIFIED_PHYRX_HE_SIG_B1_MU_0_HE_SIG_B1_MU_INFO_PHYRX_HE_SIG_B1_MU_INFO_DETAILS_OFFSET \
	PHYRX_HE_SIG_B1_MU_PHYRX_HE_SIG_B1_MU_INFO_DETAILS_RU_ALLOCATION_OFFSET
#define UNIFIED_PHYRX_HE_SIG_B2_MU_0_HE_SIG_B2_MU_INFO_PHYRX_HE_SIG_B2_MU_INFO_DETAILS_OFFSET \
	PHYRX_HE_SIG_B2_MU_PHYRX_HE_SIG_B2_MU_INFO_DETAILS_STA_ID_OFFSET
#define UNIFIED_PHYRX_HE_SIG_B2_OFDMA_0_HE_SIG_B2_OFDMA_INFO_PHYRX_HE_SIG_B2_OFDMA_INFO_DETAILS_OFFSET \
	PHYRX_HE_SIG_B2_OFDMA_PHYRX_HE_SIG_B2_OFDMA_INFO_DETAILS_STA_ID_OFFSET
#define UNIFIED_PHYRX_RSSI_LEGACY_3_RECEIVE_RSSI_INFO_PRE_RSSI_INFO_DETAILS_OFFSET \
	PHYRX_RSSI_LEGACY_PRE_RSSI_INFO_DETAILS_RSSI_PRI20_CHAIN0_OFFSET
#define UNIFIED_PHYRX_RSSI_LEGACY_19_RECEIVE_RSSI_INFO_PREAMBLE_RSSI_INFO_DETAILS_OFFSET \
	PHYRX_RSSI_LEGACY_PREAMBLE_RSSI_INFO_DETAILS_RSSI_PRI20_CHAIN0_OFFSET
#define UNIFIED_RX_MPDU_START_0_RX_MPDU_INFO_RX_MPDU_INFO_DETAILS_OFFSET \
	RX_MPDU_START_RX_MPDU_INFO_DETAILS_RXPCU_MPDU_FILTER_IN_CATEGORY_OFFSET
#define UNIFIED_RX_MSDU_LINK_8_RX_MSDU_DETAILS_MSDU_0_OFFSET \
	RX_MSDU_LINK_MSDU_BUFFER_ADDR_INFO_DETAILS_BUFFER_ADDR_31_0_OFFSET
#define UNIFIED_RX_MSDU_DETAILS_2_RX_MSDU_DESC_INFO_RX_MSDU_DESC_INFO_DETAILS_OFFSET \
	RX_MSDU_DETAILS_RX_MSDU_DESC_INFO_DETAILS_FIRST_MSDU_IN_MPDU_FLAG_OFFSET
#define UNIFIED_RX_MPDU_DETAILS_2_RX_MPDU_DESC_INFO_RX_MPDU_DESC_INFO_DETAILS_OFFSET \
	RX_MPDU_DETAILS_RX_MPDU_DESC_INFO_DETAILS_MSDU_COUNT_OFFSET
#define UNIFIED_REO_DESTINATION_RING_2_RX_MPDU_DESC_INFO_RX_MPDU_DESC_INFO_DETAILS_OFFSET \
	REO_DESTINATION_RING_RX_MPDU_DESC_INFO_DETAILS_MSDU_COUNT_OFFSET
#define UNIFORM_REO_STATUS_HEADER_STATUS_HEADER \
	STATUS_HEADER_REO_STATUS_NUMBER
#define UNIFORM_REO_STATUS_HEADER_STATUS_HEADER_GENERIC \
	STATUS_HEADER_TIMESTAMP
#define UNIFIED_RX_MSDU_DETAILS_2_RX_MSDU_DESC_INFO_RX_MSDU_DESC_INFO_DETAILS_OFFSET \
	RX_MSDU_DETAILS_RX_MSDU_DESC_INFO_DETAILS_FIRST_MSDU_IN_MPDU_FLAG_OFFSET
#define UNIFIED_RX_MSDU_LINK_8_RX_MSDU_DETAILS_MSDU_0_OFFSET \
	RX_MSDU_LINK_MSDU_BUFFER_ADDR_INFO_DETAILS_BUFFER_ADDR_31_0_OFFSET
#define UNIFIED_TCL_DATA_CMD_0_BUFFER_ADDR_INFO_BUF_ADDR_INFO_OFFSET \
	TCL_DATA_CMD_BUF_ADDR_INFO_BUFFER_ADDR_31_0_OFFSET
#define UNIFIED_TCL_DATA_CMD_1_BUFFER_ADDR_INFO_BUF_ADDR_INFO_OFFSET \
	TCL_DATA_CMD_BUF_ADDR_INFO_BUFFER_ADDR_39_32_OFFSET
#define UNIFIED_TCL_DATA_CMD_2_BUF_OR_EXT_DESC_TYPE_OFFSET \
	TCL_DATA_CMD_BUF_OR_EXT_DESC_TYPE_OFFSET
#define UNIFIED_BUFFER_ADDR_INFO_0_BUFFER_ADDR_31_0_LSB \
	BUFFER_ADDR_INFO_BUFFER_ADDR_31_0_LSB
#define UNIFIED_BUFFER_ADDR_INFO_0_BUFFER_ADDR_31_0_MASK \
	BUFFER_ADDR_INFO_BUFFER_ADDR_31_0_MASK
#define UNIFIED_BUFFER_ADDR_INFO_1_BUFFER_ADDR_39_32_LSB \
	BUFFER_ADDR_INFO_BUFFER_ADDR_39_32_LSB
#define UNIFIED_BUFFER_ADDR_INFO_1_BUFFER_ADDR_39_32_MASK \
	BUFFER_ADDR_INFO_BUFFER_ADDR_39_32_MASK
#define UNIFIED_BUFFER_ADDR_INFO_1_RETURN_BUFFER_MANAGER_LSB \
	BUFFER_ADDR_INFO_RETURN_BUFFER_MANAGER_LSB
#define UNIFIED_BUFFER_ADDR_INFO_1_RETURN_BUFFER_MANAGER_MASK \
	BUFFER_ADDR_INFO_RETURN_BUFFER_MANAGER_MASK
#define UNIFIED_BUFFER_ADDR_INFO_1_SW_BUFFER_COOKIE_LSB \
	BUFFER_ADDR_INFO_SW_BUFFER_COOKIE_LSB
#define UNIFIED_BUFFER_ADDR_INFO_1_SW_BUFFER_COOKIE_MASK \
	BUFFER_ADDR_INFO_SW_BUFFER_COOKIE_MASK
#define UNIFIED_TCL_DATA_CMD_2_BUF_OR_EXT_DESC_TYPE_LSB \
	TCL_DATA_CMD_BUF_OR_EXT_DESC_TYPE_LSB
#define UNIFIED_TCL_DATA_CMD_2_BUF_OR_EXT_DESC_TYPE_MASK \
	TCL_DATA_CMD_BUF_OR_EXT_DESC_TYPE_MASK
#define UNIFIED_WBM_RELEASE_RING_6_TX_RATE_STATS_INFO_TX_RATE_STATS_MASK \
	WBM_RELEASE_RING_TX_TX_RATE_STATS_PPDU_TRANSMISSION_TSF_MASK
#define UNIFIED_WBM_RELEASE_RING_6_TX_RATE_STATS_INFO_TX_RATE_STATS_OFFSET \
	WBM_RELEASE_RING_TX_TX_RATE_STATS_PPDU_TRANSMISSION_TSF_OFFSET
#define UNIFIED_WBM_RELEASE_RING_6_TX_RATE_STATS_INFO_TX_RATE_STATS_LSB \
	WBM_RELEASE_RING_TX_TX_RATE_STATS_PPDU_TRANSMISSION_TSF_LSB

#ifdef CONFIG_WIFI_EMULATION_WIFI_3_0
#define CMEM_REG_BASE 0x0010e000

#define CMEM_WINDOW_ADDRESS_9224 \
		((CMEM_REG_BASE >> WINDOW_SHIFT) & WINDOW_VALUE_MASK)
#endif

#define CE_WINDOW_ADDRESS_9224 \
		((CE_WFSS_CE_REG_BASE >> WINDOW_SHIFT) & WINDOW_VALUE_MASK)

#define UMAC_WINDOW_ADDRESS_9224 \
		((UMAC_BASE >> WINDOW_SHIFT) & WINDOW_VALUE_MASK)

#ifdef CONFIG_WIFI_EMULATION_WIFI_3_0
#define WINDOW_CONFIGURATION_VALUE_9224 \
		((CE_WINDOW_ADDRESS_9224 << 6) |\
		 (UMAC_WINDOW_ADDRESS_9224 << 12) | \
		 CMEM_WINDOW_ADDRESS_9224 | \
		 WINDOW_ENABLE_BIT)
#else
#define WINDOW_CONFIGURATION_VALUE_9224 \
		((CE_WINDOW_ADDRESS_9224 << 6) |\
		 (UMAC_WINDOW_ADDRESS_9224 << 12) | \
		 WINDOW_ENABLE_BIT)
#endif

/* For Berryllium sw2rxdma ring size increased to 20 bits */
#define HAL_RXDMA_MAX_RING_SIZE_BE 0xFFFFF

#ifdef CONFIG_WORD_BASED_TLV
#ifndef BIG_ENDIAN_HOST
struct rx_msdu_end_compact_qca9224 {
	uint32_t rxpcu_mpdu_filter_in_category		:  2, // [1:0]
		 sw_frame_group_id			:  7, // [8:2]
		 reserved_0				:  7, // [15:9]
		 phy_ppdu_id				: 16; // [31:16]
	uint32_t ip_hdr_chksum				: 16, // [15:0]
		 reported_mpdu_length			: 14, // [29:16]
		 reserved_1a				:  2; // [31:30]
	uint32_t key_id_octet				:  8, // [7:0]
		 cce_super_rule				:  6, // [13:8]
		 cce_classify_not_done_truncate		:  1, // [14:14]
		 cce_classify_not_done_cce_dis		:  1, // [15:15]
		 cumulative_l3_checksum			: 16; // [31:16]
	uint32_t rule_indication_31_0			: 32; // [31:0]
	uint32_t rule_indication_63_32			: 32; // [31:0]
	uint32_t da_offset				:  6, // [5:0]
		 sa_offset				:  6, // [11:6]
		 da_offset_valid			:  1, // [12:12]
		 sa_offset_valid			:  1, // [13:13]
		 reserved_5a				:  2, // [15:14]
		 l3_type				: 16; // [31:16]
	uint32_t ipv6_options_crc			: 32; // [31:0]
	uint32_t tcp_seq_number				: 32; // [31:0]
	uint32_t tcp_ack_number				: 32; // [31:0]
	uint32_t tcp_flag				:  9, // [8:0]
		 lro_eligible				:  1, // [9:9]
		 reserved_9a				:  6, // [15:10]
		 window_size				: 16; // [31:16]
	uint32_t tcp_udp_chksum				: 16, // [15:0]
		 sa_idx_timeout				:  1, // [16:16]
		 da_idx_timeout				:  1, // [17:17]
		 msdu_limit_error			:  1, // [18:18]
		 flow_idx_timeout			:  1, // [19:19]
		 flow_idx_invalid			:  1, // [20:20]
		 wifi_parser_error			:  1, // [21:21]
		 amsdu_parser_error			:  1, // [22:22]
		 sa_is_valid				:  1, // [23:23]
		 da_is_valid				:  1, // [24:24]
		 da_is_mcbc				:  1, // [25:25]
		 l3_header_padding			:  2, // [27:26]
		 first_msdu				:  1, // [28:28]
		 last_msdu				:  1, // [29:29]
		 tcp_udp_chksum_fail_copy		:  1, // [30:30]
		 ip_chksum_fail_copy			:  1; // [31:31]
	uint32_t sa_idx					: 16, // [15:0]
		 da_idx_or_sw_peer_id			: 16; // [31:16]
	uint32_t msdu_drop				:  1, // [0:0]
		 reo_destination_indication		:  5, // [5:1]
		 flow_idx				: 20, // [25:6]
		 use_ppe				:  1, // [26:26]
		 reserved_12a				:  5; // [31:27]
	uint32_t fse_metadata				: 32; // [31:0]
	uint32_t cce_metadata				: 16, // [15:0]
		 sa_sw_peer_id				: 16; // [31:16]
	uint32_t aggregation_count			:  8, // [7:0]
		 flow_aggregation_continuation		:  1, // [8:8]
		 fisa_timeout				:  1, // [9:9]
		 reserved_15a				: 22; // [31:10]
	uint32_t cumulative_l4_checksum			: 16, // [15:0]
		 cumulative_ip_length			: 16; // [31:16]
	uint32_t reserved_17a				:  6, // [5:0]
		 service_code				:  9, // [14:6]
		 priority_valid				:  1, // [15:15]
		 intra_bss				:  1, // [16:16]
		 dest_chip_id				:  2, // [18:17]
		 multicast_echo				:  1, // [19:19]
		 wds_learning_event			:  1, // [20:20]
		 wds_roaming_event			:  1, // [21:21]
		 wds_keep_alive_event			:  1, // [22:22]
		 reserved_17b				:  9; // [31:23]
	uint32_t msdu_length				: 14, // [13:0]
		 stbc					:  1, // [14:14]
		 ipsec_esp				:  1, // [15:15]
		 l3_offset				:  7, // [22:16]
		 ipsec_ah				:  1, // [23:23]
		 l4_offset				:  8; // [31:24]
	uint32_t msdu_number				:  8, // [7:0]
		 decap_format				:  2, // [9:8]
		 ipv4_proto				:  1, // [10:10]
		 ipv6_proto				:  1, // [11:11]
		 tcp_proto				:  1, // [12:12]
		 udp_proto				:  1, // [13:13]
		 ip_frag				:  1, // [14:14]
		 tcp_only_ack				:  1, // [15:15]
		 da_is_bcast_mcast			:  1, // [16:16]
		 toeplitz_hash_sel			:  2, // [18:17]
		 ip_fixed_header_valid			:  1, // [19:19]
		 ip_extn_header_valid			:  1, // [20:20]
		 tcp_udp_header_valid			:  1, // [21:21]
		 mesh_control_present			:  1, // [22:22]
		 ldpc					:  1, // [23:23]
		 ip4_protocol_ip6_next_header		:  8; // [31:24]
	uint32_t toeplitz_hash_2_or_4			: 32; // [31:0]
	uint32_t flow_id_toeplitz			: 32; // [31:0]
	uint32_t user_rssi				:  8, // [7:0]
		 pkt_type				:  4, // [11:8]
		 sgi					:  2, // [13:12]
		 rate_mcs				:  4, // [17:14]
		 receive_bandwidth			:  3, // [20:18]
		 reception_type				:  3, // [23:21]
		 mimo_ss_bitmap				:  8; // [31:24]
	uint32_t ppdu_start_timestamp_31_0		: 32; // [31:0]
	uint32_t ppdu_start_timestamp_63_32		: 32; // [31:0]
	uint32_t sw_phy_meta_data			: 32; // [31:0]
	uint32_t vlan_ctag_ci				: 16, // [15:0]
		 vlan_stag_ci				: 16; // [31:16]
	uint32_t reserved_27a				: 32; // [31:0]
	uint32_t reserved_28a				: 32; // [31:0]
	uint32_t reserved_29a				: 32; // [31:0]
	uint32_t first_mpdu				:  1, // [0:0]
		 reserved_30a				:  1, // [1:1]
		 mcast_bcast				:  1, // [2:2]
		 ast_index_not_found			:  1, // [3:3]
		 ast_index_timeout			:  1, // [4:4]
		 power_mgmt				:  1, // [5:5]
		 non_qos				:  1, // [6:6]
		 null_data				:  1, // [7:7]
		 mgmt_type				:  1, // [8:8]
		 ctrl_type				:  1, // [9:9]
		 more_data				:  1, // [10:10]
		 eosp					:  1, // [11:11]
		 a_msdu_error				:  1, // [12:12]
		 fragment_flag				:  1, // [13:13]
		 order					:  1, // [14:14]
		 cce_match				:  1, // [15:15]
		 overflow_err				:  1, // [16:16]
		 msdu_length_err			:  1, // [17:17]
		 tcp_udp_chksum_fail			:  1, // [18:18]
		 ip_chksum_fail				:  1, // [19:19]
		 sa_idx_invalid				:  1, // [20:20]
		 da_idx_invalid				:  1, // [21:21]
		 reserved_30b				:  1, // [22:22]
		 rx_in_tx_decrypt_byp			:  1, // [23:23]
		 encrypt_required			:  1, // [24:24]
		 directed				:  1, // [25:25]
		 buffer_fragment			:  1, // [26:26]
		 mpdu_length_err			:  1, // [27:27]
		 tkip_mic_err				:  1, // [28:28]
		 decrypt_err				:  1, // [29:29]
		 unencrypted_frame_err			:  1, // [30:30]
		 fcs_err				:  1; // [31:31]
	uint32_t reserved_31a				: 10, // [9:0]
		 decrypt_status_code			:  3, // [12:10]
		 rx_bitmap_not_updated			:  1, // [13:13]
		 reserved_31b				: 17, // [30:14]
		 msdu_done				:  1; // [31:31]

};

struct rx_mpdu_start_compact_qca9224 {
	struct rxpt_classify_info rxpt_classify_info_details;
	uint32_t rx_reo_queue_desc_addr_31_0		: 32; // [31:0]
	uint32_t rx_reo_queue_desc_addr_39_32		:  8, // [7:0]
		 receive_queue_number			: 16, // [23:8]
		 pre_delim_err_warning			:  1, // [24:24]
		 first_delim_err			:  1, // [25:25]
		 reserved_2a				:  6; // [31:26]
	uint32_t pn_31_0				: 32; // [31:0]
	uint32_t pn_63_32				: 32; // [31:0]
	uint32_t pn_95_64				: 32; // [31:0]
	uint32_t pn_127_96				: 32; // [31:0]
	uint32_t epd_en					:  1, // [0:0]
		 all_frames_shall_be_encrypted		:  1, // [1:1]
		 encrypt_type				:  4, // [5:2]
		 wep_key_width_for_variable_key		:  2, // [7:6]
		 mesh_sta				:  2, // [9:8]
		 bssid_hit				:  1, // [10:10]
		 bssid_number				:  4, // [14:11]
		 tid					:  4, // [18:15]
		 reserved_7a				: 13; // [31:19]
	uint32_t peer_meta_data				: 32; // [31:0]
	uint32_t rxpcu_mpdu_filter_in_category		:  2, // [1:0]
		 sw_frame_group_id			:  7, // [8:2]
		 ndp_frame				:  1, // [9:9]
		 phy_err				:  1, // [10:10]
		 phy_err_during_mpdu_header		:  1, // [11:11]
		 protocol_version_err			:  1, // [12:12]
		 ast_based_lookup_valid			:  1, // [13:13]
		 ranging				:  1, // [14:14]
		 reserved_9a				:  1, // [15:15]
		 phy_ppdu_id				: 16; // [31:16]
	uint32_t ast_index				: 16, // [15:0]
		 sw_peer_id				: 16; // [31:16]
	uint32_t mpdu_frame_control_valid		:  1, // [0:0]
		 mpdu_duration_valid			:  1, // [1:1]
		 mac_addr_ad1_valid			:  1, // [2:2]
		 mac_addr_ad2_valid			:  1, // [3:3]
		 mac_addr_ad3_valid			:  1, // [4:4]
		 mac_addr_ad4_valid			:  1, // [5:5]
		 mpdu_sequence_control_valid		:  1, // [6:6]
		 mpdu_qos_control_valid			:  1, // [7:7]
		 mpdu_ht_control_valid			:  1, // [8:8]
		 frame_encryption_info_valid		:  1, // [9:9]
		 mpdu_fragment_number			:  4, // [13:10]
		 more_fragment_flag			:  1, // [14:14]
		 reserved_11a				:  1, // [15:15]
		 fr_ds					:  1, // [16:16]
		 to_ds					:  1, // [17:17]
		 encrypted				:  1, // [18:18]
		 mpdu_retry				:  1, // [19:19]
		 mpdu_sequence_number			: 12; // [31:20]
	uint32_t key_id_octet				:  8, // [7:0]
		 new_peer_entry				:  1, // [8:8]
		 decrypt_needed				:  1, // [9:9]
		 decap_type				:  2, // [11:10]
		 rx_insert_vlan_c_tag_padding		:  1, // [12:12]
		 rx_insert_vlan_s_tag_padding		:  1, // [13:13]
		 strip_vlan_c_tag_decap			:  1, // [14:14]
		 strip_vlan_s_tag_decap			:  1, // [15:15]
		 pre_delim_count			: 12, // [27:16]
		 ampdu_flag				:  1, // [28:28]
		 bar_frame				:  1, // [29:29]
		 raw_mpdu				:  1, // [30:30]
		 reserved_12				:  1; // [31:31]
	uint32_t mpdu_length				: 14, // [13:0]
		 first_mpdu				:  1, // [14:14]
		 mcast_bcast				:  1, // [15:15]
		 ast_index_not_found			:  1, // [16:16]
		 ast_index_timeout			:  1, // [17:17]
		 power_mgmt				:  1, // [18:18]
		 non_qos				:  1, // [19:19]
		 null_data				:  1, // [20:20]
		 mgmt_type				:  1, // [21:21]
		 ctrl_type				:  1, // [22:22]
		 more_data				:  1, // [23:23]
		 eosp					:  1, // [24:24]
		 fragment_flag				:  1, // [25:25]
		 order					:  1, // [26:26]
		 u_apsd_trigger				:  1, // [27:27]
		 encrypt_required			:  1, // [28:28]
		 directed				:  1, // [29:29]
		 amsdu_present				:  1, // [30:30]
		 reserved_13				:  1; // [31:31]
	uint32_t mpdu_frame_control_field		: 16, // [15:0]
		 mpdu_duration_field			: 16; // [31:16]
	uint32_t mac_addr_ad1_31_0			: 32; // [31:0]
	uint32_t mac_addr_ad1_47_32			: 16, // [15:0]
		 mac_addr_ad2_15_0			: 16; // [31:16]
	uint32_t mac_addr_ad2_47_16			: 32; // [31:0]
	uint32_t mac_addr_ad3_31_0			: 32; // [31:0]
	uint32_t mac_addr_ad3_47_32			: 16, // [15:0]
		 mpdu_sequence_control_field		: 16; // [31:16]
	uint32_t mac_addr_ad4_31_0			: 32; // [31:0]
	uint32_t mac_addr_ad4_47_32			: 16, // [15:0]
		 mpdu_qos_control_field			: 16; // [31:16]
	uint32_t mpdu_ht_control_field			: 32; // [31:0]
	uint32_t vdev_id				:  8, // [7:0]
		 service_code				:  9, // [16:8]
		 priority_valid				:  1, // [17:17]
		 src_info				: 12, // [29:18]
		 reserved_23a				:  1, // [30:30]
		 multi_link_addr_ad1_ad2_valid		:  1; // [31:31]
	uint32_t multi_link_addr_ad1_31_0		: 32; // [31:0]
	uint32_t multi_link_addr_ad1_47_32		: 16, // [15:0]
		 multi_link_addr_ad2_15_0		: 16; // [31:16]
	uint32_t multi_link_addr_ad2_47_16		: 32; // [31:0]
	uint32_t reserved_27a				: 32; // [31:0]
	uint32_t reserved_28a				: 32; // [31:0]
	uint32_t reserved_29a				: 32; // [31:0]
};
#else
struct rx_msdu_end_compact_qca9224 {
	uint32_t phy_ppdu_id                            : 16, // [31:16]
		 reserved_0                             :  7, // [15:9]
		 sw_frame_group_id                      :  7, // [8:2]
		 rxpcu_mpdu_filter_in_category          :  2; // [1:0]
	uint32_t reserved_1a                            :  2, // [31:30]
		 reported_mpdu_length                   : 14, // [29:16]
		 ip_hdr_chksum                          : 16; // [15:0]
	uint32_t cumulative_l3_checksum                 : 16, // [31:16]
		 cce_classify_not_done_cce_dis          :  1, // [15:15]
		 cce_classify_not_done_truncate         :  1, // [14:14]
		 cce_super_rule                         :  6, // [13:8]
		 key_id_octet                           :  8; // [7:0]
	uint32_t rule_indication_31_0                   : 32; // [31:0]
	uint32_t rule_indication_63_32                  : 32; // [31:0]
	uint32_t l3_type                                : 16, // [31:16]
		 reserved_5a                            :  2, // [15:14]
		 sa_offset_valid                        :  1, // [13:13]
		 da_offset_valid                        :  1, // [12:12]
		 sa_offset                              :  6, // [11:6]
		 da_offset                              :  6; // [5:0]
	uint32_t ipv6_options_crc                       : 32; // [31:0]
	uint32_t tcp_seq_number                         : 32; // [31:0]
	uint32_t tcp_ack_number                         : 32; // [31:0]
	uint32_t window_size                            : 16, // [31:16]
		 reserved_9a                            :  6, // [15:10]
		 lro_eligible                           :  1, // [9:9]
		 tcp_flag                               :  9; // [8:0]
	uint32_t ip_chksum_fail_copy                    :  1, // [31:31]
		 tcp_udp_chksum_fail_copy               :  1, // [30:30]
		 last_msdu                              :  1, // [29:29]
		 first_msdu                             :  1, // [28:28]
		 l3_header_padding                      :  2, // [27:26]
		 da_is_mcbc                             :  1, // [25:25]
		 da_is_valid                            :  1, // [24:24]
		 sa_is_valid                            :  1, // [23:23]
		 amsdu_parser_error                     :  1, // [22:22]
		 wifi_parser_error                      :  1, // [21:21]
		 flow_idx_invalid                       :  1, // [20:20]
		 flow_idx_timeout                       :  1, // [19:19]
		 msdu_limit_error                       :  1, // [18:18]
		 da_idx_timeout                         :  1, // [17:17]
		 sa_idx_timeout                         :  1, // [16:16]
		 tcp_udp_chksum                         : 16; // [15:0]
	uint32_t da_idx_or_sw_peer_id                   : 16, // [31:16]
		 sa_idx                                 : 16; // [15:0]
	uint32_t reserved_12a                           :  5, // [31:27]
		 use_ppe                                :  1, // [26:26]
		 flow_idx                               : 20, // [25:6]
		 reo_destination_indication             :  5, // [5:1]
		 msdu_drop                              :  1; // [0:0]
	uint32_t fse_metadata                           : 32; // [31:0]
	uint32_t sa_sw_peer_id                          : 16, // [31:16]
		 cce_metadata                           : 16; // [15:0]
	uint32_t reserved_15a                           : 22, // [31:10]
		 fisa_timeout                           :  1, // [9:9]
		 flow_aggregation_continuation          :  1, // [8:8]
		 aggregation_count                      :  8; // [7:0]
	uint32_t cumulative_ip_length                   : 16, // [31:16]
		 cumulative_l4_checksum                 : 16; // [15:0]
	uint32_t reserved_17b                           :  9, // [31:23]
		 wds_keep_alive_event                   :  1, // [22:22]
		 wds_roaming_event                      :  1, // [21:21]
		 wds_learning_event                     :  1, // [20:20]
		 multicast_echo                         :  1, // [19:19]
		 dest_chip_id                           :  2, // [18:17]
		 intra_bss                              :  1, // [16:16]
		 priority_valid                         :  1, // [15:15]
		 service_code                           :  9, // [14:6]
		 reserved_17a                           :  6; // [5:0]
	uint32_t l4_offset                              :  8, // [31:24]
		 ipsec_ah                               :  1, // [23:23]
		 l3_offset                              :  7, // [22:16]
		 ipsec_esp                              :  1, // [15:15]
		 stbc                                   :  1, // [14:14]
		 msdu_length                            : 14; // [13:0]
	uint32_t ip4_protocol_ip6_next_header           :  8, // [31:24]
		 ldpc                                   :  1, // [23:23]
		 mesh_control_present                   :  1, // [22:22]
		 tcp_udp_header_valid                   :  1, // [21:21]
		 ip_extn_header_valid                   :  1, // [20:20]
		 ip_fixed_header_valid                  :  1, // [19:19]
		 toeplitz_hash_sel                      :  2, // [18:17]
		 da_is_bcast_mcast                      :  1, // [16:16]
		 tcp_only_ack                           :  1, // [15:15]
		 ip_frag                                :  1, // [14:14]
		 udp_proto                              :  1, // [13:13]
		 tcp_proto                              :  1, // [12:12]
		 ipv6_proto                             :  1, // [11:11]
		 ipv4_proto                             :  1, // [10:10]
		 decap_format                           :  2, // [9:8]
		 msdu_number                            :  8; // [7:0]
	uint32_t toeplitz_hash_2_or_4                   : 32; // [31:0]
	uint32_t flow_id_toeplitz                       : 32; // [31:0]
	uint32_t mimo_ss_bitmap                         :  8, // [31:24]
		 reception_type                         :  3, // [23:21]
		 receive_bandwidth                      :  3, // [20:18]
		 rate_mcs                               :  4, // [17:14]
		 sgi                                    :  2, // [13:12]
		 pkt_type                               :  4, // [11:8]
		 user_rssi                              :  8; // [7:0]
	uint32_t ppdu_start_timestamp_31_0              : 32; // [31:0]
	uint32_t ppdu_start_timestamp_63_32             : 32; // [31:0]
	uint32_t sw_phy_meta_data                       : 32; // [31:0]
	uint32_t vlan_stag_ci                           : 16, // [31:16]
		 vlan_ctag_ci                           : 16; // [15:0]
	uint32_t reserved_27a                           : 32; // [31:0]
	uint32_t reserved_28a                           : 32; // [31:0]
	uint32_t reserved_29a                           : 32; // [31:0]
	uint32_t fcs_err                                :  1, // [31:31]
		 unencrypted_frame_err                  :  1, // [30:30]
		 decrypt_err                            :  1, // [29:29]
		 tkip_mic_err                           :  1, // [28:28]
		 mpdu_length_err                        :  1, // [27:27]
		 buffer_fragment                        :  1, // [26:26]
		 directed                               :  1, // [25:25]
		 encrypt_required                       :  1, // [24:24]
		 rx_in_tx_decrypt_byp                   :  1, // [23:23]
		 reserved_30b                           :  1, // [22:22]
		 da_idx_invalid                         :  1, // [21:21]
		 sa_idx_invalid                         :  1, // [20:20]
		 ip_chksum_fail                         :  1, // [19:19]
		 tcp_udp_chksum_fail                    :  1, // [18:18]
		 msdu_length_err                        :  1, // [17:17]
		 overflow_err                           :  1, // [16:16]
		 cce_match                              :  1, // [15:15]
		 order                                  :  1, // [14:14]
		 fragment_flag                          :  1, // [13:13]
		 a_msdu_error                           :  1, // [12:12]
		 eosp                                   :  1, // [11:11]
		 more_data                              :  1, // [10:10]
		 ctrl_type                              :  1, // [9:9]
		 mgmt_type                              :  1, // [8:8]
		 null_data                              :  1, // [7:7]
		 non_qos                                :  1, // [6:6]
		 power_mgmt                             :  1, // [5:5]
		 ast_index_timeout                      :  1, // [4:4]
		 ast_index_not_found                    :  1, // [3:3]
		 mcast_bcast                            :  1, // [2:2]
		 reserved_30a                           :  1, // [1:1]
		 first_mpdu                             :  1; // [0:0]
	uint32_t msdu_done                              :  1, // [31:31]
		 reserved_31b                           : 17, // [30:14]
		 rx_bitmap_not_updated                  :  1, // [13:13]
		 decrypt_status_code                    :  3, // [12:10]
		 reserved_31a                           : 10; // [9:0]
};

struct rx_mpdu_start_compact_qca9224 {
	struct   rxpt_classify_info                 rxpt_classify_info_details;
	uint32_t rx_reo_queue_desc_addr_31_0            : 32; // [31:0]
	uint32_t reserved_2a                            :  6, // [31:26]
		 first_delim_err                        :  1, // [25:25]
		 pre_delim_err_warning                  :  1, // [24:24]
		 receive_queue_number                   : 16, // [23:8]
		 rx_reo_queue_desc_addr_39_32           :  8; // [7:0]
	uint32_t pn_31_0                                : 32; // [31:0]
	uint32_t pn_63_32                               : 32; // [31:0]
	uint32_t pn_95_64                               : 32; // [31:0]
	uint32_t pn_127_96                              : 32; // [31:0]
	uint32_t reserved_7a                            : 13, // [31:19]
		 tid                                    :  4, // [18:15]
		 bssid_number                           :  4, // [14:11]
		 bssid_hit                              :  1, // [10:10]
		 mesh_sta                               :  2, // [9:8]
		 wep_key_width_for_variable_key         :  2, // [7:6]
		 encrypt_type                           :  4, // [5:2]
		 all_frames_shall_be_encrypted          :  1, // [1:1]
		 epd_en                                 :  1; // [0:0]
	uint32_t peer_meta_data                         : 32; // [31:0]
	uint32_t phy_ppdu_id                            : 16, // [31:16]
		 reserved_9a                            :  1, // [15:15]
		 ranging                                :  1, // [14:14]
		 ast_based_lookup_valid                 :  1, // [13:13]
		 protocol_version_err                   :  1, // [12:12]
		 phy_err_during_mpdu_header             :  1, // [11:11]
		 phy_err                                :  1, // [10:10]
		 ndp_frame                              :  1, // [9:9]
		 sw_frame_group_id                      :  7, // [8:2]
		 rxpcu_mpdu_filter_in_category          :  2; // [1:0]
	uint32_t sw_peer_id                             : 16, // [31:16]
		 ast_index                              : 16; // [15:0]
	uint32_t mpdu_sequence_number                   : 12, // [31:20]
		 mpdu_retry                             :  1, // [19:19]
		 encrypted                              :  1, // [18:18]
		 to_ds                                  :  1, // [17:17]
		 fr_ds                                  :  1, // [16:16]
		 reserved_11a                           :  1, // [15:15]
		 more_fragment_flag                     :  1, // [14:14]
		 mpdu_fragment_number                   :  4, // [13:10]
		 frame_encryption_info_valid            :  1, // [9:9]
		 mpdu_ht_control_valid                  :  1, // [8:8]
		 mpdu_qos_control_valid                 :  1, // [7:7]
		 mpdu_sequence_control_valid            :  1, // [6:6]
		 mac_addr_ad4_valid                     :  1, // [5:5]
		 mac_addr_ad3_valid                     :  1, // [4:4]
		 mac_addr_ad2_valid                     :  1, // [3:3]
		 mac_addr_ad1_valid                     :  1, // [2:2]
		 mpdu_duration_valid                    :  1, // [1:1]
		 mpdu_frame_control_valid               :  1; // [0:0]
	uint32_t reserved_12                            :  1, // [31:31]
		 raw_mpdu                               :  1, // [30:30]
		 bar_frame                              :  1, // [29:29]
		 ampdu_flag                             :  1, // [28:28]
		 pre_delim_count                        : 12, // [27:16]
		 strip_vlan_s_tag_decap                 :  1, // [15:15]
		 strip_vlan_c_tag_decap                 :  1, // [14:14]
		 rx_insert_vlan_s_tag_padding           :  1, // [13:13]
		 rx_insert_vlan_c_tag_padding           :  1, // [12:12]
		 decap_type                             :  2, // [11:10]
		 decrypt_needed                         :  1, // [9:9]
		 new_peer_entry                         :  1, // [8:8]
		 key_id_octet                           :  8; // [7:0]
	uint32_t reserved_13                            :  1, // [31:31]
		 amsdu_present                          :  1, // [30:30]
		 directed                               :  1, // [29:29]
		 encrypt_required                       :  1, // [28:28]
		 u_apsd_trigger                         :  1, // [27:27]
		 order                                  :  1, // [26:26]
		 fragment_flag                          :  1, // [25:25]
		 eosp                                   :  1, // [24:24]
		 more_data                              :  1, // [23:23]
		 ctrl_type                              :  1, // [22:22]
		 mgmt_type                              :  1, // [21:21]
		 null_data                              :  1, // [20:20]
		 non_qos                                :  1, // [19:19]
		 power_mgmt                             :  1, // [18:18]
		 ast_index_timeout                      :  1, // [17:17]
		 ast_index_not_found                    :  1, // [16:16]
		 mcast_bcast                            :  1, // [15:15]
		 first_mpdu                             :  1, // [14:14]
		 mpdu_length                            : 14; // [13:0]
	uint32_t mpdu_duration_field                    : 16, // [31:16]
		 mpdu_frame_control_field               : 16; // [15:0]
	uint32_t mac_addr_ad1_31_0                      : 32; // [31:0]
	uint32_t mac_addr_ad2_15_0                      : 16, // [31:16]
		 mac_addr_ad1_47_32                     : 16; // [15:0]
	uint32_t mac_addr_ad2_47_16                     : 32; // [31:0]
	uint32_t mac_addr_ad3_31_0                      : 32; // [31:0]
	uint32_t mpdu_sequence_control_field            : 16, // [31:16]
		 mac_addr_ad3_47_32                     : 16; // [15:0]
	uint32_t mac_addr_ad4_31_0                      : 32; // [31:0]
	uint32_t mpdu_qos_control_field                 : 16, // [31:16]
		 mac_addr_ad4_47_32                     : 16; // [15:0]
	uint32_t mpdu_ht_control_field                  : 32; // [31:0]
	uint32_t multi_link_addr_ad1_ad2_valid          :  1, // [31:31]
		 reserved_23a                           :  1, // [30:30]
		 src_info                               : 12, // [29:18]
		 priority_valid                         :  1, // [17:17]
		 service_code                           :  9, // [16:8]
		 vdev_id                                :  8; // [7:0]
	uint32_t multi_link_addr_ad1_31_0               : 32; // [31:0]
	uint32_t multi_link_addr_ad2_15_0               : 16, // [31:16]
		 multi_link_addr_ad1_47_32              : 16; // [15:0]
	uint32_t multi_link_addr_ad2_47_16              : 32; // [31:0]
	uint32_t reserved_27a                           : 32; // [31:0]
	uint32_t reserved_28a                           : 32; // [31:0]
	uint32_t reserved_29a                           : 32; // [31:0]
};
#endif /* BIG_ENDIAN_HOST */

/* TLV struct for word based Tlv */
typedef struct rx_mpdu_start_compact_qca9224 hal_rx_mpdu_start_t;
typedef struct rx_msdu_end_compact_qca9224 hal_rx_msdu_end_t;
#endif /* CONFIG_WORD_BASED_TLV */

#include "hal_9224_rx.h"
#include "hal_9224_tx.h"
#include "hal_be_rx_tlv.h"
#include <hal_be_generic_api.h>

#define LINK_DESC_SIZE (NUM_OF_DWORDS_RX_MSDU_LINK << 2)
/**
 * hal_get_link_desc_size_9224(): API to get the link desc size
 *
 * Return: uint32_t
 */
static uint32_t hal_get_link_desc_size_9224(void)
{
	return LINK_DESC_SIZE;
}

/**
 * hal_rx_get_tlv_9224(): API to get the tlv
 *
 * @rx_tlv: TLV data extracted from the rx packet
 * Return: uint8_t
 */
static uint8_t hal_rx_get_tlv_9224(void *rx_tlv)
{
	return HAL_RX_GET(rx_tlv, PHYRX_RSSI_LEGACY, RECEIVE_BANDWIDTH);
}

/**
 * hal_rx_wbm_err_msdu_continuation_get_9224 () - API to check if WBM
 * msdu continuation bit is set
 *
 *@wbm_desc: wbm release ring descriptor
 *
 * Return: true if msdu continuation bit is set.
 */
uint8_t hal_rx_wbm_err_msdu_continuation_get_9224(void *wbm_desc)
{
	uint32_t comp_desc = *(uint32_t *)(((uint8_t *)wbm_desc) +
	WBM_RELEASE_RING_RX_RX_MSDU_DESC_INFO_DETAILS_MSDU_CONTINUATION_OFFSET);

	return (comp_desc &
	WBM_RELEASE_RING_RX_RX_MSDU_DESC_INFO_DETAILS_MSDU_CONTINUATION_MASK) >>
	WBM_RELEASE_RING_RX_RX_MSDU_DESC_INFO_DETAILS_MSDU_CONTINUATION_LSB;
}

/**
 * hal_rx_proc_phyrx_other_receive_info_tlv_9224(): API to get tlv info
 *
 * Return: uint32_t
 */
static inline
void hal_rx_proc_phyrx_other_receive_info_tlv_9224(void *rx_tlv_hdr,
						   void *ppdu_info_hdl)
{
	uint32_t tlv_tag, tlv_len;
	uint32_t temp_len, other_tlv_len, other_tlv_tag;
	void *rx_tlv = (uint8_t *)rx_tlv_hdr + HAL_RX_TLV32_HDR_SIZE;
	void *other_tlv_hdr = NULL;
	void *other_tlv = NULL;

	tlv_tag = HAL_RX_GET_USER_TLV32_TYPE(rx_tlv_hdr);
	tlv_len = HAL_RX_GET_USER_TLV32_LEN(rx_tlv_hdr);
	temp_len = 0;

	other_tlv_hdr = rx_tlv + HAL_RX_TLV32_HDR_SIZE;
	other_tlv_tag = HAL_RX_GET_USER_TLV32_TYPE(other_tlv_hdr);
	other_tlv_len = HAL_RX_GET_USER_TLV32_LEN(other_tlv_hdr);

	temp_len += other_tlv_len;
	other_tlv = other_tlv_hdr + HAL_RX_TLV32_HDR_SIZE;

	switch (other_tlv_tag) {
	default:
		QDF_TRACE(QDF_MODULE_ID_DP, QDF_TRACE_LEVEL_ERROR,
			  "%s unhandled TLV type: %d, TLV len:%d",
			  __func__, other_tlv_tag, other_tlv_len);
	break;
	}
}

#if defined(WLAN_CFR_ENABLE) && defined(WLAN_ENH_CFR_ENABLE)
static inline
void hal_rx_get_bb_info_9224(void *rx_tlv, void *ppdu_info_hdl)
{
	struct hal_rx_ppdu_info *ppdu_info  = ppdu_info_hdl;

	ppdu_info->cfr_info.bb_captured_channel =
		HAL_RX_GET(rx_tlv, RXPCU_PPDU_END_INFO, BB_CAPTURED_CHANNEL);

	ppdu_info->cfr_info.bb_captured_timeout =
		HAL_RX_GET(rx_tlv, RXPCU_PPDU_END_INFO, BB_CAPTURED_TIMEOUT);

	ppdu_info->cfr_info.bb_captured_reason =
		HAL_RX_GET(rx_tlv, RXPCU_PPDU_END_INFO, BB_CAPTURED_REASON);
}

static inline
void hal_rx_get_rtt_info_9224(void *rx_tlv, void *ppdu_info_hdl)
{
	struct hal_rx_ppdu_info *ppdu_info  = ppdu_info_hdl;

	ppdu_info->cfr_info.rx_location_info_valid =
	HAL_RX_GET(rx_tlv, PHYRX_LOCATION_RX_LOCATION_INFO_DETAILS,
		   RX_LOCATION_INFO_VALID);

	ppdu_info->cfr_info.rtt_che_buffer_pointer_low32 =
	HAL_RX_GET(rx_tlv,
		   PHYRX_LOCATION_RX_LOCATION_INFO_DETAILS,
		   RTT_CHE_BUFFER_POINTER_LOW32);

	ppdu_info->cfr_info.rtt_che_buffer_pointer_high8 =
	HAL_RX_GET(rx_tlv,
		   PHYRX_LOCATION_RX_LOCATION_INFO_DETAILS,
		   RTT_CHE_BUFFER_POINTER_HIGH8);

	ppdu_info->cfr_info.chan_capture_status =
	HAL_GET_RX_LOCATION_INFO_CHAN_CAPTURE_STATUS(rx_tlv);

	ppdu_info->cfr_info.rx_start_ts =
	HAL_RX_GET(rx_tlv,
		   PHYRX_LOCATION_RX_LOCATION_INFO_DETAILS,
		   RX_START_TS);

	ppdu_info->cfr_info.rtt_cfo_measurement = (int16_t)
	HAL_RX_GET(rx_tlv,
		   PHYRX_LOCATION_RX_LOCATION_INFO_DETAILS,
		   RTT_CFO_MEASUREMENT);

	ppdu_info->cfr_info.agc_gain_info0 =
	HAL_RX_GET(rx_tlv,
		   PHYRX_LOCATION_RX_LOCATION_INFO_DETAILS,
		   GAIN_CHAIN0);

	ppdu_info->cfr_info.agc_gain_info0 |=
	(((uint32_t)HAL_RX_GET(rx_tlv,
		    PHYRX_LOCATION_RX_LOCATION_INFO_DETAILS,
		    GAIN_CHAIN1)) << 16);

	ppdu_info->cfr_info.agc_gain_info1 =
	HAL_RX_GET(rx_tlv,
		   PHYRX_LOCATION_RX_LOCATION_INFO_DETAILS,
		   GAIN_CHAIN2);

	ppdu_info->cfr_info.agc_gain_info1 |=
	(((uint32_t)HAL_RX_GET(rx_tlv,
		    PHYRX_LOCATION_RX_LOCATION_INFO_DETAILS,
		    GAIN_CHAIN3)) << 16);

	ppdu_info->cfr_info.agc_gain_info2 = 0;

	ppdu_info->cfr_info.agc_gain_info3 = 0;
}
#endif

/**
 * hal_rx_dump_mpdu_start_tlv_9224: dump RX mpdu_start TLV in structured
 *			       human readable format.
 * @mpdu_start: pointer the rx_attention TLV in pkt.
 * @dbg_level: log level.
 *
 * Return: void
 */
static inline void hal_rx_dump_mpdu_start_tlv_9224(void *mpdustart,
						   uint8_t dbg_level)
{
#ifdef CONFIG_WORD_BASED_TLV
	struct rx_mpdu_start_compact_qca9224 *mpdu_info =
		(struct rx_mpdu_start_compact_qca9224 *)mpdustart;
#else
	struct rx_mpdu_start *mpdu_start = (struct rx_mpdu_start *)mpdustart;
	struct rx_mpdu_info *mpdu_info =
		(struct rx_mpdu_info *)&mpdu_start->rx_mpdu_info_details;
#endif
	QDF_TRACE(dbg_level, QDF_MODULE_ID_HAL,
		  "rx_mpdu_start tlv (1/5) - "
		  "rx_reo_queue_desc_addr_39_32 :%x"
		  "receive_queue_number:%x "
		  "pre_delim_err_warning:%x "
		  "first_delim_err:%x "
		  "reserved_2a:%x "
		  "pn_31_0:%x "
		  "pn_63_32:%x "
		  "pn_95_64:%x "
		  "pn_127_96:%x "
		  "epd_en:%x "
		  "all_frames_shall_be_encrypted  :%x"
		  "encrypt_type:%x "
		  "wep_key_width_for_variable_key :%x"
		  "mesh_sta:%x "
		  "bssid_hit:%x "
		  "bssid_number:%x "
		  "tid:%x "
		  "reserved_7a:%x ",
		  mpdu_info->rx_reo_queue_desc_addr_39_32,
		  mpdu_info->receive_queue_number,
		  mpdu_info->pre_delim_err_warning,
		  mpdu_info->first_delim_err,
		  mpdu_info->reserved_2a,
		  mpdu_info->pn_31_0,
		  mpdu_info->pn_63_32,
		  mpdu_info->pn_95_64,
		  mpdu_info->pn_127_96,
		  mpdu_info->epd_en,
		  mpdu_info->all_frames_shall_be_encrypted,
		  mpdu_info->encrypt_type,
		  mpdu_info->wep_key_width_for_variable_key,
		  mpdu_info->mesh_sta,
		  mpdu_info->bssid_hit,
		  mpdu_info->bssid_number,
		  mpdu_info->tid,
		  mpdu_info->reserved_7a);

	QDF_TRACE(dbg_level, QDF_MODULE_ID_HAL,
		  "rx_mpdu_start tlv (2/5) - "
		  "ast_index:%x "
		  "sw_peer_id:%x "
		  "mpdu_frame_control_valid:%x "
		  "mpdu_duration_valid:%x "
		  "mac_addr_ad1_valid:%x "
		  "mac_addr_ad2_valid:%x "
		  "mac_addr_ad3_valid:%x "
		  "mac_addr_ad4_valid:%x "
		  "mpdu_sequence_control_valid :%x"
		  "mpdu_qos_control_valid:%x "
		  "mpdu_ht_control_valid:%x "
		  "frame_encryption_info_valid :%x",
		  mpdu_info->ast_index,
		  mpdu_info->sw_peer_id,
		  mpdu_info->mpdu_frame_control_valid,
		  mpdu_info->mpdu_duration_valid,
		  mpdu_info->mac_addr_ad1_valid,
		  mpdu_info->mac_addr_ad2_valid,
		  mpdu_info->mac_addr_ad3_valid,
		  mpdu_info->mac_addr_ad4_valid,
		  mpdu_info->mpdu_sequence_control_valid,
		  mpdu_info->mpdu_qos_control_valid,
		  mpdu_info->mpdu_ht_control_valid,
		  mpdu_info->frame_encryption_info_valid);

	QDF_TRACE(dbg_level, QDF_MODULE_ID_HAL,
		  "rx_mpdu_start tlv (3/5) - "
		  "mpdu_fragment_number:%x "
		  "more_fragment_flag:%x "
		  "reserved_11a:%x "
		  "fr_ds:%x "
		  "to_ds:%x "
		  "encrypted:%x "
		  "mpdu_retry:%x "
		  "mpdu_sequence_number:%x ",
		  mpdu_info->mpdu_fragment_number,
		  mpdu_info->more_fragment_flag,
		  mpdu_info->reserved_11a,
		  mpdu_info->fr_ds,
		  mpdu_info->to_ds,
		  mpdu_info->encrypted,
		  mpdu_info->mpdu_retry,
		  mpdu_info->mpdu_sequence_number);

	QDF_TRACE(dbg_level, QDF_MODULE_ID_HAL,
		  "rx_mpdu_start tlv (4/5) - "
		  "mpdu_frame_control_field:%x "
		  "mpdu_duration_field:%x ",
		  mpdu_info->mpdu_frame_control_field,
		  mpdu_info->mpdu_duration_field);

	QDF_TRACE(dbg_level, QDF_MODULE_ID_HAL,
		  "rx_mpdu_start tlv (5/5) - "
		  "mac_addr_ad1_31_0:%x "
		  "mac_addr_ad1_47_32:%x "
		  "mac_addr_ad2_15_0:%x "
		  "mac_addr_ad2_47_16:%x "
		  "mac_addr_ad3_31_0:%x "
		  "mac_addr_ad3_47_32:%x "
		  "mpdu_sequence_control_field :%x"
		  "mac_addr_ad4_31_0:%x "
		  "mac_addr_ad4_47_32:%x "
		  "mpdu_qos_control_field:%x ",
		  mpdu_info->mac_addr_ad1_31_0,
		  mpdu_info->mac_addr_ad1_47_32,
		  mpdu_info->mac_addr_ad2_15_0,
		  mpdu_info->mac_addr_ad2_47_16,
		  mpdu_info->mac_addr_ad3_31_0,
		  mpdu_info->mac_addr_ad3_47_32,
		  mpdu_info->mpdu_sequence_control_field,
		  mpdu_info->mac_addr_ad4_31_0,
		  mpdu_info->mac_addr_ad4_47_32,
		  mpdu_info->mpdu_qos_control_field);
}

/**
 * hal_rx_dump_msdu_end_tlv_9224: dump RX msdu_end TLV in structured
 *			     human readable format.
 * @ msdu_end: pointer the msdu_end TLV in pkt.
 * @ dbg_level: log level.
 *
 * Return: void
 */
static void hal_rx_dump_msdu_end_tlv_9224(void *msduend,
					  uint8_t dbg_level)
{
#ifdef CONFIG_WORD_BASED_TLV
	struct rx_msdu_end_compact_qca9224 *msdu_end =
		(struct rx_msdu_end_compact_qca9224 *)msduend;
#else
	struct rx_msdu_end *msdu_end =
		(struct rx_msdu_end *)msduend;
#endif
	QDF_TRACE(QDF_MODULE_ID_DP, dbg_level,
		  "rx_msdu_end tlv - "
		  "key_id_octet: %d "
		  "cce_super_rule: %d "
		  "cce_classify_not_done_truncat: %d "
		  "cce_classify_not_done_cce_dis: %d "
		  "rule_indication_31_0: %d "
		  "tcp_udp_chksum: %d "
		  "sa_idx_timeout: %d "
		  "da_idx_timeout: %d "
		  "msdu_limit_error: %d "
		  "flow_idx_timeout: %d "
		  "flow_idx_invalid: %d "
		  "wifi_parser_error: %d "
		  "sa_is_valid: %d "
		  "da_is_valid: %d "
		  "da_is_mcbc: %d "
		  "l3_header_padding: %d "
		  "first_msdu: %d "
		  "last_msdu: %d "
		  "sa_idx: %d "
		  "msdu_drop: %d "
		  "reo_destination_indication: %d "
		  "flow_idx: %d "
		  "fse_metadata: %d "
		  "cce_metadata: %d "
		  "sa_sw_peer_id: %d ",
		  msdu_end->key_id_octet,
		  msdu_end->cce_super_rule,
		  msdu_end->cce_classify_not_done_truncate,
		  msdu_end->cce_classify_not_done_cce_dis,
		  msdu_end->rule_indication_31_0,
		  msdu_end->tcp_udp_chksum,
		  msdu_end->sa_idx_timeout,
		  msdu_end->da_idx_timeout,
		  msdu_end->msdu_limit_error,
		  msdu_end->flow_idx_timeout,
		  msdu_end->flow_idx_invalid,
		  msdu_end->wifi_parser_error,
		  msdu_end->sa_is_valid,
		  msdu_end->da_is_valid,
		  msdu_end->da_is_mcbc,
		  msdu_end->l3_header_padding,
		  msdu_end->first_msdu,
		  msdu_end->last_msdu,
		  msdu_end->sa_idx,
		  msdu_end->msdu_drop,
		  msdu_end->reo_destination_indication,
		  msdu_end->flow_idx,
		  msdu_end->fse_metadata,
		  msdu_end->cce_metadata,
		  msdu_end->sa_sw_peer_id);
}

/**
 * hal_reo_status_get_header_9224 - Process reo desc info
 * @d - Pointer to reo descriptior
 * @b - tlv type info
 * @h1 - Pointer to hal_reo_status_header where info to be stored
 *
 * Return - none.
 *
 */
static void hal_reo_status_get_header_9224(hal_ring_desc_t ring_desc,
					   int b, void *h1)
{
	uint64_t *d = (uint64_t *)ring_desc;
	uint64_t val1 = 0;
	struct hal_reo_status_header *h =
			(struct hal_reo_status_header *)h1;

	/* Offsets of descriptor fields defined in HW headers start
	 * from the field after TLV header
	 */
	d += HAL_GET_NUM_QWORDS(sizeof(struct tlv_32_hdr));

	switch (b) {
	case HAL_REO_QUEUE_STATS_STATUS_TLV:
		val1 = d[HAL_OFFSET_QW(REO_GET_QUEUE_STATS_STATUS,
			STATUS_HEADER_REO_STATUS_NUMBER)];
		break;
	case HAL_REO_FLUSH_QUEUE_STATUS_TLV:
		val1 = d[HAL_OFFSET_QW(REO_FLUSH_QUEUE_STATUS,
			STATUS_HEADER_REO_STATUS_NUMBER)];
		break;
	case HAL_REO_FLUSH_CACHE_STATUS_TLV:
		val1 = d[HAL_OFFSET_QW(REO_FLUSH_CACHE_STATUS,
			STATUS_HEADER_REO_STATUS_NUMBER)];
		break;
	case HAL_REO_UNBLK_CACHE_STATUS_TLV:
		val1 = d[HAL_OFFSET_QW(REO_UNBLOCK_CACHE_STATUS,
			STATUS_HEADER_REO_STATUS_NUMBER)];
		break;
	case HAL_REO_TIMOUT_LIST_STATUS_TLV:
		val1 = d[HAL_OFFSET_QW(REO_FLUSH_TIMEOUT_LIST_STATUS,
			STATUS_HEADER_REO_STATUS_NUMBER)];
		break;
	case HAL_REO_DESC_THRES_STATUS_TLV:
		val1 =
		  d[HAL_OFFSET_QW(REO_DESCRIPTOR_THRESHOLD_REACHED_STATUS,
		  STATUS_HEADER_REO_STATUS_NUMBER)];
		break;
	case HAL_REO_UPDATE_RX_QUEUE_STATUS_TLV:
		val1 = d[HAL_OFFSET_QW(REO_UPDATE_RX_REO_QUEUE_STATUS,
			STATUS_HEADER_REO_STATUS_NUMBER)];
		break;
	default:
		qdf_nofl_err("ERROR: Unknown tlv\n");
		break;
	}
	h->cmd_num =
		HAL_GET_FIELD(
			      UNIFORM_REO_STATUS_HEADER, REO_STATUS_NUMBER,
			      val1);
	h->exec_time =
		HAL_GET_FIELD(UNIFORM_REO_STATUS_HEADER,
			      CMD_EXECUTION_TIME, val1);
	h->status =
		HAL_GET_FIELD(UNIFORM_REO_STATUS_HEADER,
			      REO_CMD_EXECUTION_STATUS, val1);
	switch (b) {
	case HAL_REO_QUEUE_STATS_STATUS_TLV:
		val1 = d[HAL_OFFSET_QW(REO_GET_QUEUE_STATS_STATUS,
			STATUS_HEADER_TIMESTAMP)];
		break;
	case HAL_REO_FLUSH_QUEUE_STATUS_TLV:
		val1 = d[HAL_OFFSET_QW(REO_FLUSH_QUEUE_STATUS,
			STATUS_HEADER_TIMESTAMP)];
		break;
	case HAL_REO_FLUSH_CACHE_STATUS_TLV:
		val1 = d[HAL_OFFSET_QW(REO_FLUSH_CACHE_STATUS,
			STATUS_HEADER_TIMESTAMP)];
		break;
	case HAL_REO_UNBLK_CACHE_STATUS_TLV:
		val1 = d[HAL_OFFSET_QW(REO_UNBLOCK_CACHE_STATUS,
			STATUS_HEADER_TIMESTAMP)];
		break;
	case HAL_REO_TIMOUT_LIST_STATUS_TLV:
		val1 = d[HAL_OFFSET_QW(REO_FLUSH_TIMEOUT_LIST_STATUS,
			STATUS_HEADER_TIMESTAMP)];
		break;
	case HAL_REO_DESC_THRES_STATUS_TLV:
		val1 =
		  d[HAL_OFFSET_QW(REO_DESCRIPTOR_THRESHOLD_REACHED_STATUS,
		  STATUS_HEADER_TIMESTAMP)];
		break;
	case HAL_REO_UPDATE_RX_QUEUE_STATUS_TLV:
		val1 = d[HAL_OFFSET_QW(REO_UPDATE_RX_REO_QUEUE_STATUS,
			STATUS_HEADER_TIMESTAMP)];
		break;
	default:
		qdf_nofl_err("ERROR: Unknown tlv\n");
		break;
	}
	h->tstamp =
		HAL_GET_FIELD(UNIFORM_REO_STATUS_HEADER, TIMESTAMP, val1);
}

static
void *hal_rx_msdu0_buffer_addr_lsb_9224(void *link_desc_va)
{
	return (void *)HAL_RX_MSDU0_BUFFER_ADDR_LSB(link_desc_va);
}

static
void *hal_rx_msdu_desc_info_ptr_get_9224(void *msdu0)
{
	return (void *)HAL_RX_MSDU_DESC_INFO_PTR_GET(msdu0);
}

static
void *hal_ent_mpdu_desc_info_9224(void *ent_ring_desc)
{
	return (void *)HAL_ENT_MPDU_DESC_INFO(ent_ring_desc);
}

static
void *hal_dst_mpdu_desc_info_9224(void *dst_ring_desc)
{
	return (void *)HAL_DST_MPDU_DESC_INFO(dst_ring_desc);
}

/**
 * hal_reo_config_9224(): Set reo config parameters
 * @soc: hal soc handle
 * @reg_val: value to be set
 * @reo_params: reo parameters
 *
 * Return: void
 */
static void
hal_reo_config_9224(struct hal_soc *soc,
		    uint32_t reg_val,
		    struct hal_reo_params *reo_params)
{
	HAL_REO_R0_CONFIG(soc, reg_val, reo_params);
}

/**
 * hal_rx_msdu_desc_info_get_ptr_9224() - Get msdu desc info ptr
 * @msdu_details_ptr - Pointer to msdu_details_ptr
 *
 * Return - Pointer to rx_msdu_desc_info structure.
 *
 */
static void *hal_rx_msdu_desc_info_get_ptr_9224(void *msdu_details_ptr)
{
	return HAL_RX_MSDU_DESC_INFO_GET(msdu_details_ptr);
}

/**
 * hal_rx_link_desc_msdu0_ptr_9224 - Get pointer to rx_msdu details
 * @link_desc - Pointer to link desc
 *
 * Return - Pointer to rx_msdu_details structure
 *
 */
static void *hal_rx_link_desc_msdu0_ptr_9224(void *link_desc)
{
	return HAL_RX_LINK_DESC_MSDU0_PTR(link_desc);
}

/**
 * hal_get_window_address_9224(): Function to get hp/tp address
 * @hal_soc: Pointer to hal_soc
 * @addr: address offset of register
 *
 * Return: modified address offset of register
 */

static inline qdf_iomem_t hal_get_window_address_9224(struct hal_soc *hal_soc,
						      qdf_iomem_t addr)
{
	uint32_t offset = addr - hal_soc->dev_base_addr;
	qdf_iomem_t new_offset;

	/*
	 * If offset lies within DP register range, use 3rd window to write
	 * into DP region.
	 */
	if ((offset ^ UMAC_BASE) < WINDOW_RANGE_MASK) {
		new_offset = (hal_soc->dev_base_addr + (3 * WINDOW_START) +
			  (offset & WINDOW_RANGE_MASK));
	/*
	 * If offset lies within CE register range, use 2nd window to write
	 * into CE region.
	 */
	} else if ((offset ^ CE_WFSS_CE_REG_BASE) < WINDOW_RANGE_MASK) {
		new_offset = (hal_soc->dev_base_addr + (2 * WINDOW_START) +
			  (offset & WINDOW_RANGE_MASK));
	} else {
		QDF_TRACE(QDF_MODULE_ID_DP, QDF_TRACE_LEVEL_ERROR,
			  "%s: ERROR: Accessing Wrong register\n", __func__);
		qdf_assert_always(0);
		return 0;
	}
	return new_offset;
}

static inline void hal_write_window_register(struct hal_soc *hal_soc)
{
	/* Write value into window configuration register */
	qdf_iowrite32(hal_soc->dev_base_addr + WINDOW_REG_ADDRESS,
		      WINDOW_CONFIGURATION_VALUE_9224);
}

static
void hal_compute_reo_remap_ix2_ix3_9224(uint32_t *ring, uint32_t num_rings,
					uint32_t *remap1, uint32_t *remap2)
{
	switch (num_rings) {
	case 1:
		*remap1 = HAL_REO_REMAP_IX2(ring[0], 16) |
				HAL_REO_REMAP_IX2(ring[0], 17) |
				HAL_REO_REMAP_IX2(ring[0], 18) |
				HAL_REO_REMAP_IX2(ring[0], 19) |
				HAL_REO_REMAP_IX2(ring[0], 20) |
				HAL_REO_REMAP_IX2(ring[0], 21) |
				HAL_REO_REMAP_IX2(ring[0], 22) |
				HAL_REO_REMAP_IX2(ring[0], 23);

		*remap2 = HAL_REO_REMAP_IX3(ring[0], 24) |
				HAL_REO_REMAP_IX3(ring[0], 25) |
				HAL_REO_REMAP_IX3(ring[0], 26) |
				HAL_REO_REMAP_IX3(ring[0], 27) |
				HAL_REO_REMAP_IX3(ring[0], 28) |
				HAL_REO_REMAP_IX3(ring[0], 29) |
				HAL_REO_REMAP_IX3(ring[0], 30) |
				HAL_REO_REMAP_IX3(ring[0], 31);
		break;
	case 2:
		*remap1 = HAL_REO_REMAP_IX2(ring[0], 16) |
				HAL_REO_REMAP_IX2(ring[0], 17) |
				HAL_REO_REMAP_IX2(ring[1], 18) |
				HAL_REO_REMAP_IX2(ring[1], 19) |
				HAL_REO_REMAP_IX2(ring[0], 20) |
				HAL_REO_REMAP_IX2(ring[0], 21) |
				HAL_REO_REMAP_IX2(ring[1], 22) |
				HAL_REO_REMAP_IX2(ring[1], 23);

		*remap2 = HAL_REO_REMAP_IX3(ring[0], 24) |
				HAL_REO_REMAP_IX3(ring[0], 25) |
				HAL_REO_REMAP_IX3(ring[1], 26) |
				HAL_REO_REMAP_IX3(ring[1], 27) |
				HAL_REO_REMAP_IX3(ring[0], 28) |
				HAL_REO_REMAP_IX3(ring[0], 29) |
				HAL_REO_REMAP_IX3(ring[1], 30) |
				HAL_REO_REMAP_IX3(ring[1], 31);
		break;
	case 3:
		*remap1 = HAL_REO_REMAP_IX2(ring[0], 16) |
				HAL_REO_REMAP_IX2(ring[1], 17) |
				HAL_REO_REMAP_IX2(ring[2], 18) |
				HAL_REO_REMAP_IX2(ring[0], 19) |
				HAL_REO_REMAP_IX2(ring[1], 20) |
				HAL_REO_REMAP_IX2(ring[2], 21) |
				HAL_REO_REMAP_IX2(ring[0], 22) |
				HAL_REO_REMAP_IX2(ring[1], 23);

		*remap2 = HAL_REO_REMAP_IX3(ring[2], 24) |
				HAL_REO_REMAP_IX3(ring[0], 25) |
				HAL_REO_REMAP_IX3(ring[1], 26) |
				HAL_REO_REMAP_IX3(ring[2], 27) |
				HAL_REO_REMAP_IX3(ring[0], 28) |
				HAL_REO_REMAP_IX3(ring[1], 29) |
				HAL_REO_REMAP_IX3(ring[2], 30) |
				HAL_REO_REMAP_IX3(ring[0], 31);
		break;
	case 4:
		*remap1 = HAL_REO_REMAP_IX2(ring[0], 16) |
				HAL_REO_REMAP_IX2(ring[1], 17) |
				HAL_REO_REMAP_IX2(ring[2], 18) |
				HAL_REO_REMAP_IX2(ring[3], 19) |
				HAL_REO_REMAP_IX2(ring[0], 20) |
				HAL_REO_REMAP_IX2(ring[1], 21) |
				HAL_REO_REMAP_IX2(ring[2], 22) |
				HAL_REO_REMAP_IX2(ring[3], 23);

		*remap2 = HAL_REO_REMAP_IX3(ring[0], 24) |
				HAL_REO_REMAP_IX3(ring[1], 25) |
				HAL_REO_REMAP_IX3(ring[2], 26) |
				HAL_REO_REMAP_IX3(ring[3], 27) |
				HAL_REO_REMAP_IX3(ring[0], 28) |
				HAL_REO_REMAP_IX3(ring[1], 29) |
				HAL_REO_REMAP_IX3(ring[2], 30) |
				HAL_REO_REMAP_IX3(ring[3], 31);
		break;
	}
}

/**
 * hal_rx_flow_setup_fse_9224() - Setup a flow search entry in HW FST
 * @fst: Pointer to the Rx Flow Search Table
 * @table_offset: offset into the table where the flow is to be setup
 * @flow: Flow Parameters
 *
 * Return: Success/Failure
 */
static void *
hal_rx_flow_setup_fse_9224(uint8_t *rx_fst, uint32_t table_offset,
			   uint8_t *rx_flow)
{
	struct hal_rx_fst *fst = (struct hal_rx_fst *)rx_fst;
	struct hal_rx_flow *flow = (struct hal_rx_flow *)rx_flow;
	uint8_t *fse;
	bool fse_valid;

	if (table_offset >= fst->max_entries) {
		QDF_TRACE(QDF_MODULE_ID_TXRX, QDF_TRACE_LEVEL_ERROR,
			  "HAL FSE table offset %u exceeds max entries %u",
			  table_offset, fst->max_entries);
		return NULL;
	}

	fse = (uint8_t *)fst->base_vaddr +
			(table_offset * HAL_RX_FST_ENTRY_SIZE);

	fse_valid = HAL_GET_FLD(fse, RX_FLOW_SEARCH_ENTRY, VALID);

	if (fse_valid) {
		QDF_TRACE(QDF_MODULE_ID_TXRX, QDF_TRACE_LEVEL_DEBUG,
			  "HAL FSE %pK already valid", fse);
		return NULL;
	}

	HAL_SET_FLD(fse, RX_FLOW_SEARCH_ENTRY, SRC_IP_127_96) =
		HAL_SET_FLD_SM(RX_FLOW_SEARCH_ENTRY, SRC_IP_127_96,
			       qdf_htonl(flow->tuple_info.src_ip_127_96));

	HAL_SET_FLD(fse, RX_FLOW_SEARCH_ENTRY, SRC_IP_95_64) =
		HAL_SET_FLD_SM(RX_FLOW_SEARCH_ENTRY, SRC_IP_95_64,
			       qdf_htonl(flow->tuple_info.src_ip_95_64));

	HAL_SET_FLD(fse, RX_FLOW_SEARCH_ENTRY, SRC_IP_63_32) =
		HAL_SET_FLD_SM(RX_FLOW_SEARCH_ENTRY, SRC_IP_63_32,
			       qdf_htonl(flow->tuple_info.src_ip_63_32));

	HAL_SET_FLD(fse, RX_FLOW_SEARCH_ENTRY, SRC_IP_31_0) =
		HAL_SET_FLD_SM(RX_FLOW_SEARCH_ENTRY, SRC_IP_31_0,
			       qdf_htonl(flow->tuple_info.src_ip_31_0));

	HAL_SET_FLD(fse, RX_FLOW_SEARCH_ENTRY, DEST_IP_127_96) =
		HAL_SET_FLD_SM(RX_FLOW_SEARCH_ENTRY, DEST_IP_127_96,
			       qdf_htonl(flow->tuple_info.dest_ip_127_96));

	HAL_SET_FLD(fse, RX_FLOW_SEARCH_ENTRY, DEST_IP_95_64) =
		HAL_SET_FLD_SM(RX_FLOW_SEARCH_ENTRY, DEST_IP_95_64,
			       qdf_htonl(flow->tuple_info.dest_ip_95_64));

	HAL_SET_FLD(fse, RX_FLOW_SEARCH_ENTRY, DEST_IP_63_32) =
		HAL_SET_FLD_SM(RX_FLOW_SEARCH_ENTRY, DEST_IP_63_32,
			       qdf_htonl(flow->tuple_info.dest_ip_63_32));

	HAL_SET_FLD(fse, RX_FLOW_SEARCH_ENTRY, DEST_IP_31_0) =
		HAL_SET_FLD_SM(RX_FLOW_SEARCH_ENTRY, DEST_IP_31_0,
			       qdf_htonl(flow->tuple_info.dest_ip_31_0));

	HAL_CLR_FLD(fse, RX_FLOW_SEARCH_ENTRY, DEST_PORT);
	HAL_SET_FLD(fse, RX_FLOW_SEARCH_ENTRY, DEST_PORT) |=
		HAL_SET_FLD_SM(RX_FLOW_SEARCH_ENTRY, DEST_PORT,
			       (flow->tuple_info.dest_port));

	HAL_CLR_FLD(fse, RX_FLOW_SEARCH_ENTRY, SRC_PORT);
	HAL_SET_FLD(fse, RX_FLOW_SEARCH_ENTRY, SRC_PORT) |=
		HAL_SET_FLD_SM(RX_FLOW_SEARCH_ENTRY, SRC_PORT,
			       (flow->tuple_info.src_port));

	HAL_CLR_FLD(fse, RX_FLOW_SEARCH_ENTRY, L4_PROTOCOL);
	HAL_SET_FLD(fse, RX_FLOW_SEARCH_ENTRY, L4_PROTOCOL) |=
		HAL_SET_FLD_SM(RX_FLOW_SEARCH_ENTRY, L4_PROTOCOL,
			       flow->tuple_info.l4_protocol);

	HAL_CLR_FLD(fse, RX_FLOW_SEARCH_ENTRY, REO_DESTINATION_HANDLER);
	HAL_SET_FLD(fse, RX_FLOW_SEARCH_ENTRY, REO_DESTINATION_HANDLER) |=
		HAL_SET_FLD_SM(RX_FLOW_SEARCH_ENTRY, REO_DESTINATION_HANDLER,
			       flow->reo_destination_handler);

	HAL_CLR_FLD(fse, RX_FLOW_SEARCH_ENTRY, VALID);
	HAL_SET_FLD(fse, RX_FLOW_SEARCH_ENTRY, VALID) |=
		HAL_SET_FLD_SM(RX_FLOW_SEARCH_ENTRY, VALID, 1);

	HAL_CLR_FLD(fse, RX_FLOW_SEARCH_ENTRY, METADATA);
	HAL_SET_FLD(fse, RX_FLOW_SEARCH_ENTRY, METADATA) =
		HAL_SET_FLD_SM(RX_FLOW_SEARCH_ENTRY, METADATA,
			       flow->fse_metadata);

	HAL_CLR_FLD(fse, RX_FLOW_SEARCH_ENTRY, REO_DESTINATION_INDICATION);
	HAL_SET_FLD(fse, RX_FLOW_SEARCH_ENTRY, REO_DESTINATION_INDICATION) |=
		HAL_SET_FLD_SM(RX_FLOW_SEARCH_ENTRY,
			       REO_DESTINATION_INDICATION,
			       flow->reo_destination_indication);

	/* Reset all the other fields in FSE */
	HAL_CLR_FLD(fse, RX_FLOW_SEARCH_ENTRY, RESERVED_9);
	HAL_CLR_FLD(fse, RX_FLOW_SEARCH_ENTRY, MSDU_DROP);
	HAL_CLR_FLD(fse, RX_FLOW_SEARCH_ENTRY, MSDU_COUNT);
	HAL_CLR_FLD(fse, RX_FLOW_SEARCH_ENTRY, MSDU_BYTE_COUNT);
	HAL_CLR_FLD(fse, RX_FLOW_SEARCH_ENTRY, TIMESTAMP);

	return fse;
}

/**
 * hal_rx_dump_pkt_hdr_tlv: dump RX pkt header TLV in hex format
 * @ pkt_hdr_tlv: pointer the pkt_hdr_tlv in pkt.
 * @ dbg_level: log level.
 *
 * Return: void
 */
static inline void hal_rx_dump_pkt_hdr_tlv_9224(struct rx_pkt_tlvs *pkt_tlvs,
						uint8_t dbg_level)
{
	struct rx_pkt_hdr_tlv *pkt_hdr_tlv = &pkt_tlvs->pkt_hdr_tlv;

	hal_verbose_debug("\n---------------\n"
			  "rx_pkt_hdr_tlv\n"
			  "---------------\n"
			  "phy_ppdu_id %llu ",
			  pkt_hdr_tlv->phy_ppdu_id);

	hal_verbose_hex_dump(pkt_hdr_tlv->rx_pkt_hdr,
			     sizeof(pkt_hdr_tlv->rx_pkt_hdr));
}

/**
 * hal_rx_dump_pkt_tlvs_9224(): API to print RX Pkt TLVS for 7850
 * @hal_soc_hdl: hal_soc handle
 * @buf: pointer the pkt buffer
 * @dbg_level: log level
 *
 * Return: void
 */
#ifdef CONFIG_WORD_BASED_TLV
static void hal_rx_dump_pkt_tlvs_9224(hal_soc_handle_t hal_soc_hdl,
				      uint8_t *buf, uint8_t dbg_level)
{
	struct rx_pkt_tlvs *pkt_tlvs = (struct rx_pkt_tlvs *)buf;
	struct rx_msdu_end_compact_qca9224 *msdu_end =
					&pkt_tlvs->msdu_end_tlv.rx_msdu_end;
	struct rx_mpdu_start_compact_qca9224 *mpdu_start =
				&pkt_tlvs->mpdu_start_tlv.rx_mpdu_start;

	hal_rx_dump_msdu_end_tlv_9224(msdu_end, dbg_level);
	hal_rx_dump_mpdu_start_tlv_9224(mpdu_start, dbg_level);
	hal_rx_dump_pkt_hdr_tlv_9224(pkt_tlvs, dbg_level);
}
#else
static void hal_rx_dump_pkt_tlvs_9224(hal_soc_handle_t hal_soc_hdl,
				      uint8_t *buf, uint8_t dbg_level)
{
	struct rx_pkt_tlvs *pkt_tlvs = (struct rx_pkt_tlvs *)buf;
	struct rx_msdu_end *msdu_end = &pkt_tlvs->msdu_end_tlv.rx_msdu_end;
	struct rx_mpdu_start *mpdu_start =
				&pkt_tlvs->mpdu_start_tlv.rx_mpdu_start;

	hal_rx_dump_msdu_end_tlv_9224(msdu_end, dbg_level);
	hal_rx_dump_mpdu_start_tlv_9224(mpdu_start, dbg_level);
	hal_rx_dump_pkt_hdr_tlv_9224(pkt_tlvs, dbg_level);
}
#endif

#define HAL_NUM_TCL_BANKS_9224 48

/**
 * hal_cmem_write_9224() - function for CMEM buffer writing
 * @hal_soc_hdl: HAL SOC handle
 * @offset: CMEM address
 * @value: value to write
 *
 * Return: None.
 */
static void hal_cmem_write_9224(hal_soc_handle_t hal_soc_hdl,
				uint32_t offset,
				uint32_t value)
{
	struct hal_soc *hal = (struct hal_soc *)hal_soc_hdl;

	pld_reg_write(hal->qdf_dev->dev, offset, value);
}

/**
 * hal_tx_get_num_tcl_banks_9224() - Get number of banks in target
 *
 * Returns: number of bank
 */
static uint8_t hal_tx_get_num_tcl_banks_9224(void)
{
	return HAL_NUM_TCL_BANKS_9224;
}

<<<<<<< HEAD
/**
 * hal_get_idle_link_bm_id_9224() - Get idle link BM id from chid_id
 * @chip_id: mlo chip_id
 *
 * Returns: RBM ID
 */
static uint8_t hal_get_idle_link_bm_id_9224(uint8_t chip_id)
{
	return (WBM_IDLE_DESC_LIST + chip_id);
}

static void hal_reo_setup_generic_9224(struct hal_soc *soc, void *reoparams)
=======
static void hal_reo_setup_9224(struct hal_soc *soc, void *reoparams)
>>>>>>> 801d5b6a
{
	uint32_t reg_val;
	struct hal_reo_params *reo_params = (struct hal_reo_params *)reoparams;

	reg_val = HAL_REG_READ(soc, HWIO_REO_R0_GENERAL_ENABLE_ADDR(
		REO_REG_REG_BASE));

	hal_reo_config_9224(soc, reg_val, reo_params);
	/* Other ring enable bits and REO_ENABLE will be set by FW */

	/* TODO: Setup destination ring mapping if enabled */

	/* TODO: Error destination ring setting is left to default.
	 * Default setting is to send all errors to release ring.
	 */

	/* Set the reo descriptor swap bits in case of BIG endian platform */
	hal_setup_reo_swap(soc);

	HAL_REG_WRITE(soc,
		      HWIO_REO_R0_AGING_THRESHOLD_IX_0_ADDR(REO_REG_REG_BASE),
		      HAL_DEFAULT_BE_BK_VI_REO_TIMEOUT_MS * 1000);

	HAL_REG_WRITE(soc,
		      HWIO_REO_R0_AGING_THRESHOLD_IX_1_ADDR(REO_REG_REG_BASE),
		      (HAL_DEFAULT_BE_BK_VI_REO_TIMEOUT_MS * 1000));

	HAL_REG_WRITE(soc,
		      HWIO_REO_R0_AGING_THRESHOLD_IX_2_ADDR(REO_REG_REG_BASE),
		      (HAL_DEFAULT_BE_BK_VI_REO_TIMEOUT_MS * 1000));

	HAL_REG_WRITE(soc,
		      HWIO_REO_R0_AGING_THRESHOLD_IX_3_ADDR(REO_REG_REG_BASE),
		      (HAL_DEFAULT_VO_REO_TIMEOUT_MS * 1000));

	/*
	 * When hash based routing is enabled, routing of the rx packet
	 * is done based on the following value: 1 _ _ _ _ The last 4
	 * bits are based on hash[3:0]. This means the possible values
	 * are 0x10 to 0x1f. This value is used to look-up the
	 * ring ID configured in Destination_Ring_Ctrl_IX_* register.
	 * The Destination_Ring_Ctrl_IX_2 and Destination_Ring_Ctrl_IX_3
	 * registers need to be configured to set-up the 16 entries to
	 * map the hash values to a ring number. There are 3 bits per
	 * hash entry  which are mapped as follows:
	 * 0: TCL, 1:SW1, 2:SW2, * 3:SW3, 4:SW4, 5:Release, 6:FW(WIFI),
	 * 7: NOT_USED.
	 */
	if (reo_params->rx_hash_enabled) {
		HAL_REG_WRITE(soc,
			      HWIO_REO_R0_DESTINATION_RING_CTRL_IX_1_ADDR
			      (REO_REG_REG_BASE), reo_params->remap0);

		hal_debug("HWIO_REO_R0_DESTINATION_RING_CTRL_IX_2_ADDR 0x%x",
			  HAL_REG_READ(soc,
				       HWIO_REO_R0_DESTINATION_RING_CTRL_IX_1_ADDR(
				       REO_REG_REG_BASE)));

		HAL_REG_WRITE(soc,
			      HWIO_REO_R0_DESTINATION_RING_CTRL_IX_2_ADDR
			      (REO_REG_REG_BASE), reo_params->remap1);

		hal_debug("HWIO_REO_R0_DESTINATION_RING_CTRL_IX_2_ADDR 0x%x",
			  HAL_REG_READ(soc,
				       HWIO_REO_R0_DESTINATION_RING_CTRL_IX_2_ADDR(
				       REO_REG_REG_BASE)));

		HAL_REG_WRITE(soc,
			      HWIO_REO_R0_DESTINATION_RING_CTRL_IX_3_ADDR
			      (REO_REG_REG_BASE), reo_params->remap2);

		hal_debug("HWIO_REO_R0_DESTINATION_RING_CTRL_IX_3_ADDR 0x%x",
			  HAL_REG_READ(soc,
				       HWIO_REO_R0_DESTINATION_RING_CTRL_IX_3_ADDR(
				       REO_REG_REG_BASE)));
	}

	/* TODO: Check if the following registers shoould be setup by host:
	 * AGING_CONTROL
	 * HIGH_MEMORY_THRESHOLD
	 * GLOBAL_LINK_DESC_COUNT_THRESH_IX_0[1,2]
	 * GLOBAL_LINK_DESC_COUNT_CTRL
	 */
}

static void hal_hw_txrx_ops_attach_qcn9224(struct hal_soc *hal_soc)
{
	/* init and setup */
	hal_soc->ops->hal_srng_dst_hw_init = hal_srng_dst_hw_init_generic;
	hal_soc->ops->hal_srng_src_hw_init = hal_srng_src_hw_init_generic;
	hal_soc->ops->hal_get_hw_hptp = hal_get_hw_hptp_generic;
	hal_soc->ops->hal_get_window_address = hal_get_window_address_9224;
	hal_soc->ops->hal_cmem_write = hal_cmem_write_9224;

	/* tx */
	hal_soc->ops->hal_tx_set_dscp_tid_map = hal_tx_set_dscp_tid_map_9224;
	hal_soc->ops->hal_tx_update_dscp_tid = hal_tx_update_dscp_tid_9224;
	hal_soc->ops->hal_tx_comp_get_status =
					hal_tx_comp_get_status_generic_be;
	hal_soc->ops->hal_tx_init_cmd_credit_ring =
					hal_tx_init_cmd_credit_ring_9224;

	/* rx */
	hal_soc->ops->hal_rx_msdu_start_nss_get = hal_rx_tlv_nss_get_be;
	hal_soc->ops->hal_rx_mon_hw_desc_get_mpdu_status =
		hal_rx_mon_hw_desc_get_mpdu_status_be;
	hal_soc->ops->hal_rx_get_tlv = hal_rx_get_tlv_9224;
	hal_soc->ops->hal_rx_proc_phyrx_other_receive_info_tlv =
				hal_rx_proc_phyrx_other_receive_info_tlv_9224;

	hal_soc->ops->hal_rx_dump_msdu_end_tlv = hal_rx_dump_msdu_end_tlv_9224;
	hal_soc->ops->hal_rx_dump_mpdu_start_tlv =
					hal_rx_dump_mpdu_start_tlv_9224;
	hal_soc->ops->hal_rx_dump_pkt_tlvs = hal_rx_dump_pkt_tlvs_9224;

	hal_soc->ops->hal_get_link_desc_size = hal_get_link_desc_size_9224;
	hal_soc->ops->hal_rx_mpdu_start_tid_get = hal_rx_tlv_tid_get_be;
	hal_soc->ops->hal_rx_msdu_start_reception_type_get =
					hal_rx_tlv_reception_type_get_be;
	hal_soc->ops->hal_rx_msdu_end_da_idx_get =
					hal_rx_msdu_end_da_idx_get_be;
	hal_soc->ops->hal_rx_msdu_desc_info_get_ptr =
					hal_rx_msdu_desc_info_get_ptr_9224;
	hal_soc->ops->hal_rx_link_desc_msdu0_ptr =
					hal_rx_link_desc_msdu0_ptr_9224;
	hal_soc->ops->hal_reo_status_get_header =
					hal_reo_status_get_header_9224;
	hal_soc->ops->hal_rx_status_get_tlv_info =
					hal_rx_status_get_tlv_info_generic_be;
	hal_soc->ops->hal_rx_wbm_err_info_get =
					hal_rx_wbm_err_info_get_generic_be;
	hal_soc->ops->hal_tx_set_pcp_tid_map =
					hal_tx_set_pcp_tid_map_generic_be;
	hal_soc->ops->hal_tx_update_pcp_tid_map =
					hal_tx_update_pcp_tid_generic_be;
	hal_soc->ops->hal_tx_set_tidmap_prty =
					hal_tx_update_tidmap_prty_generic_be;
	hal_soc->ops->hal_rx_get_rx_fragment_number =
					hal_rx_get_rx_fragment_number_be,
	hal_soc->ops->hal_rx_msdu_end_da_is_mcbc_get =
					hal_rx_tlv_da_is_mcbc_get_be;
	hal_soc->ops->hal_rx_msdu_end_sa_is_valid_get =
					hal_rx_tlv_sa_is_valid_get_be;
	hal_soc->ops->hal_rx_msdu_end_sa_idx_get = hal_rx_tlv_sa_idx_get_be;
	hal_soc->ops->hal_rx_desc_is_first_msdu = hal_rx_desc_is_first_msdu_be;
	hal_soc->ops->hal_rx_msdu_end_l3_hdr_padding_get =
		hal_rx_tlv_l3_hdr_padding_get_be;
	hal_soc->ops->hal_rx_encryption_info_valid =
					hal_rx_encryption_info_valid_be;
	hal_soc->ops->hal_rx_print_pn = hal_rx_print_pn_be;
	hal_soc->ops->hal_rx_msdu_end_first_msdu_get =
					hal_rx_tlv_first_msdu_get_be;
	hal_soc->ops->hal_rx_msdu_end_da_is_valid_get =
					hal_rx_tlv_da_is_valid_get_be;
	hal_soc->ops->hal_rx_msdu_end_last_msdu_get =
					hal_rx_tlv_last_msdu_get_be;
	hal_soc->ops->hal_rx_get_mpdu_mac_ad4_valid =
					hal_rx_get_mpdu_mac_ad4_valid_be;
	hal_soc->ops->hal_rx_mpdu_start_sw_peer_id_get =
		hal_rx_mpdu_start_sw_peer_id_get_be;
	hal_soc->ops->hal_rx_mpdu_peer_meta_data_get =
		hal_rx_mpdu_peer_meta_data_get_be;
	hal_soc->ops->hal_rx_mpdu_get_to_ds = hal_rx_mpdu_get_to_ds_be;
	hal_soc->ops->hal_rx_mpdu_get_fr_ds = hal_rx_mpdu_get_fr_ds_be;
	hal_soc->ops->hal_rx_get_mpdu_frame_control_valid =
		hal_rx_get_mpdu_frame_control_valid_be;
	hal_soc->ops->hal_rx_mpdu_get_addr1 = hal_rx_mpdu_get_addr1_be;
	hal_soc->ops->hal_rx_mpdu_get_addr2 = hal_rx_mpdu_get_addr2_be;
	hal_soc->ops->hal_rx_mpdu_get_addr3 = hal_rx_mpdu_get_addr3_be;
	hal_soc->ops->hal_rx_mpdu_get_addr4 = hal_rx_mpdu_get_addr4_be;
	hal_soc->ops->hal_rx_get_mpdu_sequence_control_valid =
		hal_rx_get_mpdu_sequence_control_valid_be;
	hal_soc->ops->hal_rx_is_unicast = hal_rx_is_unicast_be;
	hal_soc->ops->hal_rx_tid_get = hal_rx_tid_get_be;
	hal_soc->ops->hal_rx_hw_desc_get_ppduid_get =
		hal_rx_hw_desc_get_ppduid_get_be;
	hal_soc->ops->hal_rx_mpdu_start_mpdu_qos_control_valid_get =
		hal_rx_mpdu_start_mpdu_qos_control_valid_get_be;
	hal_soc->ops->hal_rx_msdu_end_sa_sw_peer_id_get =
					hal_rx_msdu_end_sa_sw_peer_id_get_be;
	hal_soc->ops->hal_rx_msdu0_buffer_addr_lsb =
					hal_rx_msdu0_buffer_addr_lsb_9224;
	hal_soc->ops->hal_rx_msdu_desc_info_ptr_get =
					hal_rx_msdu_desc_info_ptr_get_9224;
	hal_soc->ops->hal_ent_mpdu_desc_info = hal_ent_mpdu_desc_info_9224;
	hal_soc->ops->hal_dst_mpdu_desc_info = hal_dst_mpdu_desc_info_9224;
	hal_soc->ops->hal_rx_get_fc_valid = hal_rx_get_fc_valid_be;
	hal_soc->ops->hal_rx_get_to_ds_flag = hal_rx_get_to_ds_flag_be;
	hal_soc->ops->hal_rx_get_mac_addr2_valid =
						hal_rx_get_mac_addr2_valid_be;
	hal_soc->ops->hal_rx_get_filter_category =
						hal_rx_get_filter_category_be;
	hal_soc->ops->hal_rx_get_ppdu_id = hal_rx_get_ppdu_id_be;
	hal_soc->ops->hal_reo_config = hal_reo_config_9224;
	hal_soc->ops->hal_rx_msdu_flow_idx_get = hal_rx_msdu_flow_idx_get_be;
	hal_soc->ops->hal_rx_msdu_flow_idx_invalid =
					hal_rx_msdu_flow_idx_invalid_be;
	hal_soc->ops->hal_rx_msdu_flow_idx_timeout =
					hal_rx_msdu_flow_idx_timeout_be;
	hal_soc->ops->hal_rx_msdu_fse_metadata_get =
					hal_rx_msdu_fse_metadata_get_be;
	hal_soc->ops->hal_rx_msdu_cce_metadata_get =
					hal_rx_msdu_cce_metadata_get_be;
	hal_soc->ops->hal_rx_msdu_get_flow_params =
					hal_rx_msdu_get_flow_params_be;
	hal_soc->ops->hal_rx_tlv_get_tcp_chksum = hal_rx_tlv_get_tcp_chksum_be;
	hal_soc->ops->hal_rx_get_rx_sequence = hal_rx_get_rx_sequence_be;
#if defined(QCA_WIFI_QCA9224) && defined(WLAN_CFR_ENABLE) && \
	defined(WLAN_ENH_CFR_ENABLE)
	hal_soc->ops->hal_rx_get_bb_info = hal_rx_get_bb_info_9224;
	hal_soc->ops->hal_rx_get_rtt_info = hal_rx_get_rtt_info_9224;
#else
	hal_soc->ops->hal_rx_get_bb_info = NULL;
	hal_soc->ops->hal_rx_get_rtt_info = NULL;
#endif
	/* rx - msdu fast path info fields */
	hal_soc->ops->hal_rx_msdu_packet_metadata_get =
				hal_rx_msdu_packet_metadata_get_generic_be;
	hal_soc->ops->hal_rx_mpdu_start_tlv_tag_valid =
				hal_rx_mpdu_start_tlv_tag_valid_be;
	hal_soc->ops->hal_rx_wbm_err_msdu_continuation_get =
				hal_rx_wbm_err_msdu_continuation_get_9224;

	/* rx - TLV struct offsets */
	hal_soc->ops->hal_rx_msdu_end_offset_get =
		hal_rx_msdu_end_offset_get_generic;
	hal_soc->ops->hal_rx_mpdu_start_offset_get =
					hal_rx_mpdu_start_offset_get_generic;
#ifndef NO_RX_PKT_HDR_TLV
	hal_soc->ops->hal_rx_pkt_tlv_offset_get =
					hal_rx_pkt_tlv_offset_get_generic;
#endif
	hal_soc->ops->hal_rx_flow_setup_fse = hal_rx_flow_setup_fse_9224;
	hal_soc->ops->hal_compute_reo_remap_ix2_ix3 =
					hal_compute_reo_remap_ix2_ix3_9224;

	hal_soc->ops->hal_rx_msdu_get_reo_destination_indication =
				hal_rx_msdu_get_reo_destination_indication_be;
	hal_soc->ops->hal_rx_get_tlv_size = hal_rx_get_tlv_size_generic_be;
	hal_soc->ops->hal_rx_msdu_is_wlan_mcast =
					hal_rx_msdu_is_wlan_mcast_generic_be;
	hal_soc->ops->hal_tx_get_num_tcl_banks = hal_tx_get_num_tcl_banks_9224;
	hal_soc->ops->hal_rx_tlv_decap_format_get =
					hal_rx_tlv_decap_format_get_be;
#ifdef RECEIVE_OFFLOAD
	hal_soc->ops->hal_rx_tlv_get_offload_info =
					hal_rx_tlv_get_offload_info_be;
	hal_soc->ops->hal_rx_get_proto_params = hal_rx_get_proto_params_be;
	hal_soc->ops->hal_rx_get_l3_l4_offsets = hal_rx_get_l3_l4_offsets_be;
#endif
	hal_soc->ops->hal_rx_tlv_phy_ppdu_id_get =
					hal_rx_attn_phy_ppdu_id_get_be;
	hal_soc->ops->hal_rx_tlv_msdu_done_get = hal_rx_tlv_msdu_done_get_be;
	hal_soc->ops->hal_rx_tlv_msdu_len_get =
					hal_rx_msdu_start_msdu_len_get_be;
	hal_soc->ops->hal_rx_get_frame_ctrl_field =
					hal_rx_get_frame_ctrl_field_be;
	hal_soc->ops->hal_rx_tlv_csum_err_get = hal_rx_tlv_csum_err_get_be;
	hal_soc->ops->hal_rx_mpdu_info_ampdu_flag_get =
					hal_rx_mpdu_info_ampdu_flag_get_be;
	hal_soc->ops->hal_rx_tlv_msdu_len_set =
					hal_rx_msdu_start_msdu_len_set_be;
	hal_soc->ops->hal_rx_tlv_sgi_get = hal_rx_tlv_sgi_get_be;
	hal_soc->ops->hal_rx_tlv_rate_mcs_get = hal_rx_tlv_rate_mcs_get_be;
	hal_soc->ops->hal_rx_tlv_bw_get = hal_rx_tlv_bw_get_be;
	hal_soc->ops->hal_rx_tlv_get_pkt_type = hal_rx_tlv_get_pkt_type_be;
	hal_soc->ops->hal_rx_tlv_mic_err_get = hal_rx_tlv_mic_err_get_be;
	hal_soc->ops->hal_rx_tlv_decrypt_err_get =
					hal_rx_tlv_decrypt_err_get_be;
	hal_soc->ops->hal_rx_tlv_first_mpdu_get = hal_rx_tlv_first_mpdu_get_be;
	hal_soc->ops->hal_rx_tlv_get_is_decrypted =
					hal_rx_tlv_get_is_decrypted_be;
	hal_soc->ops->hal_rx_msdu_get_keyid = hal_rx_msdu_get_keyid_be;
	hal_soc->ops->hal_rx_tlv_get_freq = hal_rx_tlv_get_freq_be;
	hal_soc->ops->hal_rx_priv_info_set_in_tlv =
			hal_rx_priv_info_set_in_tlv_be;
	hal_soc->ops->hal_rx_priv_info_get_from_tlv =
			hal_rx_priv_info_get_from_tlv_be;
	hal_soc->ops->hal_rx_pkt_hdr_get = hal_rx_pkt_hdr_get_be;
<<<<<<< HEAD
	hal_soc->ops->hal_get_idle_link_bm_id = hal_get_idle_link_bm_id_9224;
	hal_soc->ops->hal_reo_setup = hal_reo_setup_generic_9224;
=======
	hal_soc->ops->hal_reo_setup = hal_reo_setup_9224;
>>>>>>> 801d5b6a
};

struct hal_hw_srng_config hw_srng_table_9224[] = {
	/* TODO: max_rings can populated by querying HW capabilities */
	{ /* REO_DST */
		.start_ring_id = HAL_SRNG_REO2SW1,
		.max_rings = 8,
		.entry_size = sizeof(struct reo_destination_ring) >> 2,
		.lmac_ring = FALSE,
		.ring_dir = HAL_SRNG_DST_RING,
		.reg_start = {
			HWIO_REO_R0_REO2SW1_RING_BASE_LSB_ADDR(
				REO_REG_REG_BASE),
			HWIO_REO_R2_REO2SW1_RING_HP_ADDR(
				REO_REG_REG_BASE)
		},
		.reg_size = {
			HWIO_REO_R0_REO2SW2_RING_BASE_LSB_ADDR(0) -
				HWIO_REO_R0_REO2SW1_RING_BASE_LSB_ADDR(0),
			HWIO_REO_R2_REO2SW2_RING_HP_ADDR(0) -
				HWIO_REO_R2_REO2SW1_RING_HP_ADDR(0),
		},
		.max_size =
			HWIO_REO_R0_REO2SW1_RING_BASE_MSB_RING_SIZE_BMSK >>
			HWIO_REO_R0_REO2SW1_RING_BASE_MSB_RING_SIZE_SHFT,
	},
	{ /* REO_EXCEPTION */
		/* Designating REO2SW0 ring as exception ring. This ring is
		 * similar to other REO2SW rings though it is named as REO2SW0.
		 * Any of theREO2SW rings can be used as exception ring.
		 */
		.start_ring_id = HAL_SRNG_REO2SW0,
		.max_rings = 1,
		.entry_size = sizeof(struct reo_destination_ring) >> 2,
		.lmac_ring = FALSE,
		.ring_dir = HAL_SRNG_DST_RING,
		.reg_start = {
			HWIO_REO_R0_REO2SW0_RING_BASE_LSB_ADDR(
				REO_REG_REG_BASE),
			HWIO_REO_R2_REO2SW0_RING_HP_ADDR(
				REO_REG_REG_BASE)
		},
		/* Single ring - provide ring size if multiple rings of this
		 * type are supported
		 */
		.reg_size = {},
		.max_size =
			HWIO_REO_R0_REO2SW0_RING_BASE_MSB_RING_SIZE_BMSK >>
			HWIO_REO_R0_REO2SW0_RING_BASE_MSB_RING_SIZE_SHFT,
	},
	{ /* REO_REINJECT */
		.start_ring_id = HAL_SRNG_SW2REO,
		.max_rings = 4,
		.entry_size = sizeof(struct reo_entrance_ring) >> 2,
		.lmac_ring = FALSE,
		.ring_dir = HAL_SRNG_SRC_RING,
		.reg_start = {
			HWIO_REO_R0_SW2REO_RING_BASE_LSB_ADDR(
				REO_REG_REG_BASE),
			HWIO_REO_R2_SW2REO_RING_HP_ADDR(
				REO_REG_REG_BASE)
		},
		/* Single ring - provide ring size if multiple rings of this
		 * type are supported
		 */
		.reg_size = {
			HWIO_REO_R0_SW2REO1_RING_BASE_LSB_ADDR(0) -
				HWIO_REO_R0_SW2REO_RING_BASE_LSB_ADDR(0),
			HWIO_REO_R2_SW2REO1_RING_HP_ADDR(0) -
				HWIO_REO_R2_SW2REO_RING_HP_ADDR(0)
		},
		.max_size = HWIO_REO_R0_SW2REO_RING_BASE_MSB_RING_SIZE_BMSK >>
				HWIO_REO_R0_SW2REO_RING_BASE_MSB_RING_SIZE_SHFT,
	},
	{ /* REO_CMD */
		.start_ring_id = HAL_SRNG_REO_CMD,
		.max_rings = 1,
		.entry_size = (sizeof(struct tlv_32_hdr) +
			sizeof(struct reo_get_queue_stats)) >> 2,
		.lmac_ring = FALSE,
		.ring_dir = HAL_SRNG_SRC_RING,
		.reg_start = {
			HWIO_REO_R0_REO_CMD_RING_BASE_LSB_ADDR(
				REO_REG_REG_BASE),
			HWIO_REO_R2_REO_CMD_RING_HP_ADDR(
				REO_REG_REG_BASE),
		},
		/* Single ring - provide ring size if multiple rings of this
		 * type are supported
		 */
		.reg_size = {},
		.max_size = HWIO_REO_R0_REO_CMD_RING_BASE_MSB_RING_SIZE_BMSK >>
			HWIO_REO_R0_REO_CMD_RING_BASE_MSB_RING_SIZE_SHFT,
	},
	{ /* REO_STATUS */
		.start_ring_id = HAL_SRNG_REO_STATUS,
		.max_rings = 1,
		.entry_size = (sizeof(struct tlv_32_hdr) +
			sizeof(struct reo_get_queue_stats_status)) >> 2,
		.lmac_ring = FALSE,
		.ring_dir = HAL_SRNG_DST_RING,
		.reg_start = {
			HWIO_REO_R0_REO_STATUS_RING_BASE_LSB_ADDR(
				REO_REG_REG_BASE),
			HWIO_REO_R2_REO_STATUS_RING_HP_ADDR(
				REO_REG_REG_BASE),
		},
		/* Single ring - provide ring size if multiple rings of this
		 * type are supported
		 */
		.reg_size = {},
		.max_size =
		HWIO_REO_R0_REO_STATUS_RING_BASE_MSB_RING_SIZE_BMSK >>
			HWIO_REO_R0_REO_STATUS_RING_BASE_MSB_RING_SIZE_SHFT,
	},
	{ /* TCL_DATA */
		.start_ring_id = HAL_SRNG_SW2TCL1,
		.max_rings = 6,
		.entry_size = sizeof(struct tcl_data_cmd) >> 2,
		.lmac_ring = FALSE,
		.ring_dir = HAL_SRNG_SRC_RING,
		.reg_start = {
			HWIO_TCL_R0_SW2TCL1_RING_BASE_LSB_ADDR(
				MAC_TCL_REG_REG_BASE),
			HWIO_TCL_R2_SW2TCL1_RING_HP_ADDR(
				MAC_TCL_REG_REG_BASE),
		},
		.reg_size = {
			HWIO_TCL_R0_SW2TCL2_RING_BASE_LSB_ADDR(0) -
				HWIO_TCL_R0_SW2TCL1_RING_BASE_LSB_ADDR(0),
			HWIO_TCL_R2_SW2TCL2_RING_HP_ADDR(0) -
				HWIO_TCL_R2_SW2TCL1_RING_HP_ADDR(0),
		},
		.max_size =
			HWIO_TCL_R0_SW2TCL1_RING_BASE_MSB_RING_SIZE_BMSK >>
			HWIO_TCL_R0_SW2TCL1_RING_BASE_MSB_RING_SIZE_SHFT,
	},
	{ /* TCL_CMD/CREDIT */
	  /* qca8074v2 and qcn9224 uses this ring for data commands */
		.start_ring_id = HAL_SRNG_SW2TCL_CMD,
		.max_rings = 1,
		.entry_size = sizeof(struct tcl_data_cmd) >> 2,
		.lmac_ring =  FALSE,
		.ring_dir = HAL_SRNG_SRC_RING,
		.reg_start = {
			HWIO_TCL_R0_SW2TCL_CREDIT_RING_BASE_LSB_ADDR(
				MAC_TCL_REG_REG_BASE),
			HWIO_TCL_R2_SW2TCL_CREDIT_RING_HP_ADDR(
				MAC_TCL_REG_REG_BASE),
		},
		/* Single ring - provide ring size if multiple rings of this
		 * type are supported
		 */
		.reg_size = {},
		.max_size =
		HWIO_TCL_R0_SW2TCL_CREDIT_RING_BASE_MSB_RING_SIZE_BMSK >>
		HWIO_TCL_R0_SW2TCL_CREDIT_RING_BASE_MSB_RING_SIZE_SHFT,
	},
	{ /* TCL_STATUS */
		.start_ring_id = HAL_SRNG_TCL_STATUS,
		.max_rings = 1,
		.entry_size = (sizeof(struct tlv_32_hdr) +
			sizeof(struct tcl_status_ring)) >> 2,
		.lmac_ring = FALSE,
		.ring_dir = HAL_SRNG_DST_RING,
		.reg_start = {
			HWIO_TCL_R0_TCL_STATUS1_RING_BASE_LSB_ADDR(
				MAC_TCL_REG_REG_BASE),
			HWIO_TCL_R2_TCL_STATUS1_RING_HP_ADDR(
				MAC_TCL_REG_REG_BASE),
		},
		/* Single ring - provide ring size if multiple rings of this
		 * type are supported
		 */
		.reg_size = {},
		.max_size =
			HWIO_TCL_R0_TCL_STATUS1_RING_BASE_MSB_RING_SIZE_BMSK >>
			HWIO_TCL_R0_TCL_STATUS1_RING_BASE_MSB_RING_SIZE_SHFT,
	},
	{ /* CE_SRC */
		.start_ring_id = HAL_SRNG_CE_0_SRC,
		.max_rings = 16,
		.entry_size = sizeof(struct ce_src_desc) >> 2,
		.lmac_ring = FALSE,
		.ring_dir = HAL_SRNG_SRC_RING,
		.reg_start = {
		HWIO_WFSS_CE_CHANNEL_SRC_R0_SRC_RING_BASE_LSB_ADDR(
				WFSS_CE_0_CHANNEL_SRC_REG_REG_BASE),
		HWIO_WFSS_CE_CHANNEL_SRC_R2_SRC_RING_HP_ADDR(
				WFSS_CE_0_CHANNEL_SRC_REG_REG_BASE),
		},
		.reg_size = {
		WFSS_CE_1_CHANNEL_SRC_REG_REG_BASE -
		WFSS_CE_0_CHANNEL_SRC_REG_REG_BASE,
		WFSS_CE_1_CHANNEL_SRC_REG_REG_BASE -
		WFSS_CE_0_CHANNEL_SRC_REG_REG_BASE,
		},
		.max_size =
		HWIO_WFSS_CE_CHANNEL_SRC_R0_SRC_RING_BASE_MSB_RING_SIZE_BMSK >>
		HWIO_WFSS_CE_CHANNEL_SRC_R0_SRC_RING_BASE_MSB_RING_SIZE_SHFT,
	},
	{ /* CE_DST */
		.start_ring_id = HAL_SRNG_CE_0_DST,
		.max_rings = 16,
		.entry_size = 8 >> 2,
		/*TODO: entry_size above should actually be
		 * sizeof(struct ce_dst_desc) >> 2, but couldn't find definition
		 * of struct ce_dst_desc in HW header files
		 */
		.lmac_ring = FALSE,
		.ring_dir = HAL_SRNG_SRC_RING,
		.reg_start = {
		HWIO_WFSS_CE_CHANNEL_DST_R0_DEST_RING_BASE_LSB_ADDR(
		WFSS_CE_0_CHANNEL_DST_REG_REG_BASE),
		HWIO_WFSS_CE_CHANNEL_DST_R2_DEST_RING_HP_ADDR(
		WFSS_CE_0_CHANNEL_DST_REG_REG_BASE),
		},
		.reg_size = {
		WFSS_CE_1_CHANNEL_DST_REG_REG_BASE -
		WFSS_CE_0_CHANNEL_DST_REG_REG_BASE,
		WFSS_CE_1_CHANNEL_DST_REG_REG_BASE -
		WFSS_CE_0_CHANNEL_DST_REG_REG_BASE,
		},
		.max_size =
		HWIO_WFSS_CE_CHANNEL_DST_R0_DEST_RING_BASE_MSB_RING_SIZE_BMSK >>
		HWIO_WFSS_CE_CHANNEL_DST_R0_DEST_RING_BASE_MSB_RING_SIZE_SHFT,
	},
	{ /* CE_DST_STATUS */
		.start_ring_id = HAL_SRNG_CE_0_DST_STATUS,
		.max_rings = 16,
		.entry_size = sizeof(struct ce_stat_desc) >> 2,
		.lmac_ring = FALSE,
		.ring_dir = HAL_SRNG_DST_RING,
		.reg_start = {
		HWIO_WFSS_CE_CHANNEL_DST_R0_STATUS_RING_BASE_LSB_ADDR(
				WFSS_CE_0_CHANNEL_DST_REG_REG_BASE),
		HWIO_WFSS_CE_CHANNEL_DST_R2_STATUS_RING_HP_ADDR(
				WFSS_CE_0_CHANNEL_DST_REG_REG_BASE),
		},
		/* TODO: check destination status ring registers */
		.reg_size = {
		WFSS_CE_1_CHANNEL_DST_REG_REG_BASE -
		WFSS_CE_0_CHANNEL_DST_REG_REG_BASE,
		WFSS_CE_1_CHANNEL_DST_REG_REG_BASE -
		WFSS_CE_0_CHANNEL_DST_REG_REG_BASE,
		},
		.max_size =
	HWIO_WFSS_CE_CHANNEL_DST_R0_STATUS_RING_BASE_MSB_RING_SIZE_BMSK >>
		HWIO_WFSS_CE_CHANNEL_DST_R0_STATUS_RING_BASE_MSB_RING_SIZE_SHFT,
	},
	{ /* WBM_IDLE_LINK */
		.start_ring_id = HAL_SRNG_WBM_IDLE_LINK,
		.max_rings = 1,
		.entry_size = sizeof(struct wbm_link_descriptor_ring) >> 2,
		.lmac_ring = FALSE,
		.ring_dir = HAL_SRNG_SRC_RING,
		.reg_start = {
		HWIO_WBM_R0_WBM_IDLE_LINK_RING_BASE_LSB_ADDR(WBM_REG_REG_BASE),
		HWIO_WBM_R2_WBM_IDLE_LINK_RING_HP_ADDR(WBM_REG_REG_BASE),
		},
		/* Single ring - provide ring size if multiple rings of this
		 * type are supported
		 */
		.reg_size = {},
		.max_size =
		HWIO_WBM_R0_WBM_IDLE_LINK_RING_BASE_MSB_RING_SIZE_BMSK >>
		HWIO_WBM_R0_WBM_IDLE_LINK_RING_BASE_MSB_RING_SIZE_SHFT,
	},
	{ /* SW2WBM_RELEASE */
		.start_ring_id = HAL_SRNG_WBM_SW_RELEASE,
		.max_rings = 2,
		.entry_size = sizeof(struct wbm_release_ring) >> 2,
		.lmac_ring = FALSE,
		.ring_dir = HAL_SRNG_SRC_RING,
		.reg_start = {
		HWIO_WBM_R0_SW_RELEASE_RING_BASE_LSB_ADDR(WBM_REG_REG_BASE),
		HWIO_WBM_R2_SW_RELEASE_RING_HP_ADDR(WBM_REG_REG_BASE),
		},
		.reg_size = {
		HWIO_WBM_R0_SW1_RELEASE_RING_BASE_LSB_ADDR(WBM_REG_REG_BASE) -
		HWIO_WBM_R0_SW_RELEASE_RING_BASE_LSB_ADDR(WBM_REG_REG_BASE),
		HWIO_WBM_R2_SW1_RELEASE_RING_HP_ADDR(WBM_REG_REG_BASE) -
		HWIO_WBM_R2_SW_RELEASE_RING_HP_ADDR(WBM_REG_REG_BASE)
		},
		.max_size =
		HWIO_WBM_R0_SW_RELEASE_RING_BASE_MSB_RING_SIZE_BMSK >>
		HWIO_WBM_R0_SW_RELEASE_RING_BASE_MSB_RING_SIZE_SHFT,
	},
	{ /* WBM2SW_RELEASE */
		.start_ring_id = HAL_SRNG_WBM2SW0_RELEASE,
		.max_rings = 8,
		.entry_size = sizeof(struct wbm_release_ring) >> 2,
		.lmac_ring = FALSE,
		.ring_dir = HAL_SRNG_DST_RING,
		.reg_start = {
		HWIO_WBM_R0_WBM2SW0_RELEASE_RING_BASE_LSB_ADDR(
				WBM_REG_REG_BASE),
		HWIO_WBM_R2_WBM2SW0_RELEASE_RING_HP_ADDR(
				WBM_REG_REG_BASE),
		},
		.reg_size = {
		HWIO_WBM_R0_WBM2SW1_RELEASE_RING_BASE_LSB_ADDR(
				WBM_REG_REG_BASE) -
		HWIO_WBM_R0_WBM2SW0_RELEASE_RING_BASE_LSB_ADDR(
				WBM_REG_REG_BASE),
		HWIO_WBM_R2_WBM2SW1_RELEASE_RING_HP_ADDR(
				WBM_REG_REG_BASE) -
		HWIO_WBM_R2_WBM2SW0_RELEASE_RING_HP_ADDR(
				WBM_REG_REG_BASE),
		},
		.max_size =
		HWIO_WBM_R0_WBM2SW0_RELEASE_RING_BASE_MSB_RING_SIZE_BMSK >>
		HWIO_WBM_R0_WBM2SW0_RELEASE_RING_BASE_MSB_RING_SIZE_SHFT,
	},
	{ /* RXDMA_BUF */
		.start_ring_id = HAL_SRNG_WMAC1_SW2RXDMA0_BUF0,
#ifdef IPA_OFFLOAD
		.max_rings = 3,
#else
		.max_rings = 3,
#endif
		.entry_size = sizeof(struct wbm_buffer_ring) >> 2,
		.lmac_ring = TRUE,
		.ring_dir = HAL_SRNG_SRC_RING,
		/* reg_start is not set because LMAC rings are not accessed
		 * from host
		 */
		.reg_start = {},
		.reg_size = {},
		.max_size = HAL_RXDMA_MAX_RING_SIZE,
	},
	{ /* RXDMA_DST */
		.start_ring_id = HAL_SRNG_WMAC1_RXDMA2SW0,
		.max_rings = 0,
		.entry_size = 0/*sizeof(struct reo_entrance_ring) >> 2*/,
		.lmac_ring =  TRUE,
		.ring_dir = HAL_SRNG_DST_RING,
		/* reg_start is not set because LMAC rings are not accessed
		 * from host
		 */
		.reg_start = {},
		.reg_size = {},
		.max_size = HAL_RXDMA_MAX_RING_SIZE,
	},
	{ /* RXDMA_MONITOR_BUF */
		.start_ring_id = HAL_SRNG_WMAC1_SW2RXDMA2_BUF,
		.max_rings = 1,
		.entry_size = sizeof(struct wbm_buffer_ring) >> 2,
		.lmac_ring = TRUE,
		.ring_dir = HAL_SRNG_SRC_RING,
		/* reg_start is not set because LMAC rings are not accessed
		 * from host
		 */
		.reg_start = {},
		.reg_size = {},
		.max_size = HAL_RXDMA_MAX_RING_SIZE_BE,
	},
	{ /* RXDMA_MONITOR_STATUS */
		.start_ring_id = HAL_SRNG_WMAC1_SW2RXDMA1_STATBUF,
		.max_rings = 0,
		.entry_size = sizeof(struct wbm_buffer_ring) >> 2,
		.lmac_ring = TRUE,
		.ring_dir = HAL_SRNG_SRC_RING,
		/* reg_start is not set because LMAC rings are not accessed
		 * from host
		 */
		.reg_start = {},
		.reg_size = {},
		.max_size = HAL_RXDMA_MAX_RING_SIZE,
	},
	{ /* RXDMA_MONITOR_DST */
		.start_ring_id = HAL_SRNG_WMAC1_RXMON2SW0,
		.max_rings = 1,
		.entry_size = sizeof(struct sw_monitor_ring) >> 2,
		.lmac_ring = TRUE,
		.ring_dir = HAL_SRNG_DST_RING,
		/* reg_start is not set because LMAC rings are not accessed
		 * from host
		 */
		.reg_start = {},
		.reg_size = {},
		.max_size = HAL_RXDMA_MAX_RING_SIZE_BE,
	},
	{ /* RXDMA_MONITOR_DESC */
		.start_ring_id = HAL_SRNG_WMAC1_SW2RXDMA1_DESC,
		.max_rings = 0,
		.entry_size = 0/*sizeof(struct sw_monitor_ring) >> 2*/,
		.lmac_ring = TRUE,
		.ring_dir = HAL_SRNG_DST_RING,
		/* reg_start is not set because LMAC rings are not accessed
		 * from host
		 */
		.reg_start = {},
		.reg_size = {},
		.max_size = HAL_RXDMA_MAX_RING_SIZE_BE,
	},

	{ /* DIR_BUF_RX_DMA_SRC */
		.start_ring_id = HAL_SRNG_DIR_BUF_RX_SRC_DMA_RING,
		/* one ring for spectral and one ring for cfr */
		.max_rings = 2,
		.entry_size = 2,
		.lmac_ring = TRUE,
		.ring_dir = HAL_SRNG_SRC_RING,
		/* reg_start is not set because LMAC rings are not accessed
		 * from host
		 */
		.reg_start = {},
		.reg_size = {},
		.max_size = HAL_RXDMA_MAX_RING_SIZE,
	},
#ifdef WLAN_FEATURE_CIF_CFR
	{ /* WIFI_POS_SRC */
		.start_ring_id = HAL_SRNG_WIFI_POS_SRC_DMA_RING,
		.max_rings = 1,
		.entry_size = sizeof(wmi_oem_dma_buf_release_entry)  >> 2,
		.lmac_ring = TRUE,
		.ring_dir = HAL_SRNG_SRC_RING,
		/* reg_start is not set because LMAC rings are not accessed
		 * from host
		 */
		.reg_start = {},
		.reg_size = {},
		.max_size = HAL_RXDMA_MAX_RING_SIZE_BE,
	},
#endif
	{ /* REO2PPE */
		.start_ring_id = HAL_SRNG_REO2PPE,
		.max_rings = 1,
		.entry_size = sizeof(struct reo_destination_ring) >> 2,
		.lmac_ring = FALSE,
		.ring_dir = HAL_SRNG_DST_RING,
		.reg_start = {
			HWIO_REO_R0_REO2PPE_RING_BASE_LSB_ADDR(
				REO_REG_REG_BASE),
			HWIO_REO_R2_REO2PPE_RING_HP_ADDR(
				REO_REG_REG_BASE),
		},
		/* Single ring - provide ring size if multiple rings of this
		 * type are supported
		 */
		.reg_size = {},
		.max_size =
		HWIO_REO_R0_REO2PPE_RING_BASE_LSB_RING_BASE_ADDR_LSB_BMSK >>
		HWIO_REO_R0_REO2PPE_RING_BASE_LSB_RING_BASE_ADDR_LSB_SHFT,
	},
	{ /* PPE2TCL */
		.start_ring_id = HAL_SRNG_PPE2TCL1,
		.max_rings = 1,
		.entry_size = sizeof(struct tcl_entrance_from_ppe_ring) >> 2,
		.lmac_ring = FALSE,
		.ring_dir = HAL_SRNG_SRC_RING,
		.reg_start = {
			HWIO_TCL_R0_PPE2TCL1_RING_BASE_LSB_ADDR(
				MAC_TCL_REG_REG_BASE),
			HWIO_TCL_R2_PPE2TCL1_RING_HP_ADDR(
				MAC_TCL_REG_REG_BASE),
		},
		.reg_size = {},
		.max_size =
			HWIO_TCL_R0_SW2TCL1_RING_BASE_MSB_RING_SIZE_BMSK >>
			HWIO_TCL_R0_SW2TCL1_RING_BASE_MSB_RING_SIZE_SHFT,
	},
	{ /* PPE_RELEASE */
		.start_ring_id = HAL_SRNG_WBM_PPE_RELEASE,
		.max_rings = 1,
		.entry_size = sizeof(struct wbm_release_ring) >> 2,
		.lmac_ring = FALSE,
		.ring_dir = HAL_SRNG_SRC_RING,
		.reg_start = {
		HWIO_WBM_R0_PPE_RELEASE_RING_BASE_LSB_ADDR(WBM_REG_REG_BASE),
		HWIO_WBM_R2_PPE_RELEASE_RING_HP_ADDR(WBM_REG_REG_BASE),
		},
		.reg_size = {},
		.max_size =
		HWIO_WBM_R0_PPE_RELEASE_RING_BASE_MSB_RING_SIZE_BMSK >>
		HWIO_WBM_R0_PPE_RELEASE_RING_BASE_MSB_RING_SIZE_SHFT,
	},
	{ /* TX_MONITOR_BUF */
		.start_ring_id = HAL_SRNG_SW2TXMON_BUF0,
		.max_rings = 1,
		.entry_size = sizeof(struct wbm_buffer_ring) >> 2,
		.lmac_ring = TRUE,
		.ring_dir = HAL_SRNG_SRC_RING,
		/* reg_start is not set because LMAC rings are not accessed
		 * from host
		 */
		.reg_start = {},
		.reg_size = {},
		.max_size = HAL_RXDMA_MAX_RING_SIZE_BE,
	},
	{ /* TX_MONITOR_DST */
		.start_ring_id = HAL_SRNG_WMAC1_TXMON2SW0,
		.max_rings = 1,
		.entry_size = sizeof(struct sw_monitor_ring) >> 2,
		.lmac_ring = TRUE,
		.ring_dir = HAL_SRNG_DST_RING,
		/* reg_start is not set because LMAC rings are not accessed
		 * from host
		 */
		.reg_start = {},
		.reg_size = {},
		.max_size = HAL_RXDMA_MAX_RING_SIZE_BE,
	},
	{ /* SW2RXDMA */
		.start_ring_id = HAL_SRNG_SW2RXDMA_BUF0,
		.max_rings = 3,
		.entry_size = sizeof(struct reo_entrance_ring) >> 2,
		.lmac_ring =  TRUE,
		.ring_dir = HAL_SRNG_SRC_RING,
		/* reg_start is not set because LMAC rings are not accessed
		 * from host
		 */
		.reg_start = {},
		.reg_size = {},
		.max_size = HAL_RXDMA_MAX_RING_SIZE_BE,
	},
};

/**
 * hal_srng_hw_reg_offset_init_qcn9224() - Initialize the HW srng reg offset
 *				applicable only for WCN7850
 * @hal_soc: HAL Soc handle
 *
 * Return: None
 */
static inline void hal_srng_hw_reg_offset_init_qcn9224(struct hal_soc *hal_soc)
{
	int32_t *hw_reg_offset = hal_soc->hal_hw_reg_offset;

	hw_reg_offset[DST_MSI2_BASE_LSB] = REG_OFFSET(DST, MSI2_BASE_LSB),
	hw_reg_offset[DST_MSI2_BASE_MSB] = REG_OFFSET(DST, MSI2_BASE_MSB),
	hw_reg_offset[DST_MSI2_DATA] = REG_OFFSET(DST, MSI2_DATA),
	hw_reg_offset[DST_PRODUCER_INT2_SETUP] =
					REG_OFFSET(DST, PRODUCER_INT2_SETUP);
}

/**
 * hal_qcn9224_attach()- Attach 9224 target specific hal_soc ops,
 *			  offset and srng table
 * Return: void
 */
void hal_qcn9224_attach(struct hal_soc *hal_soc)
{
	hal_soc->hw_srng_table = hw_srng_table_9224;

	hal_srng_hw_reg_offset_init_generic(hal_soc);
	hal_srng_hw_reg_offset_init_qcn9224(hal_soc);

	hal_hw_txrx_default_ops_attach_be(hal_soc);
	hal_hw_txrx_ops_attach_qcn9224(hal_soc);
	if (hal_soc->static_window_map)
		hal_write_window_register(hal_soc);
	hal_soc->dmac_cmn_src_rxbuf_ring = true;
}<|MERGE_RESOLUTION|>--- conflicted
+++ resolved
@@ -1537,22 +1537,7 @@
 	return HAL_NUM_TCL_BANKS_9224;
 }
 
-<<<<<<< HEAD
-/**
- * hal_get_idle_link_bm_id_9224() - Get idle link BM id from chid_id
- * @chip_id: mlo chip_id
- *
- * Returns: RBM ID
- */
-static uint8_t hal_get_idle_link_bm_id_9224(uint8_t chip_id)
-{
-	return (WBM_IDLE_DESC_LIST + chip_id);
-}
-
-static void hal_reo_setup_generic_9224(struct hal_soc *soc, void *reoparams)
-=======
 static void hal_reo_setup_9224(struct hal_soc *soc, void *reoparams)
->>>>>>> 801d5b6a
 {
 	uint32_t reg_val;
 	struct hal_reo_params *reo_params = (struct hal_reo_params *)reoparams;
@@ -1832,12 +1817,7 @@
 	hal_soc->ops->hal_rx_priv_info_get_from_tlv =
 			hal_rx_priv_info_get_from_tlv_be;
 	hal_soc->ops->hal_rx_pkt_hdr_get = hal_rx_pkt_hdr_get_be;
-<<<<<<< HEAD
-	hal_soc->ops->hal_get_idle_link_bm_id = hal_get_idle_link_bm_id_9224;
-	hal_soc->ops->hal_reo_setup = hal_reo_setup_generic_9224;
-=======
 	hal_soc->ops->hal_reo_setup = hal_reo_setup_9224;
->>>>>>> 801d5b6a
 };
 
 struct hal_hw_srng_config hw_srng_table_9224[] = {

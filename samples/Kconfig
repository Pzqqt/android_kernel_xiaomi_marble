--- conflicted
+++ resolved
@@ -154,14 +154,8 @@
 	  Builds a sample program to illustrate the use of the Android binderfs
 	  filesystem.
 
-<<<<<<< HEAD
-config SAMPLE_STATX
-	bool "Build example extended-stat using code"
-	depends on BROKEN
-=======
 config SAMPLE_VFS
 	bool "Build example programs that use new VFS system calls"
->>>>>>> 0ecfebd2
 	help
 	  Build example userspace programs that use new VFS system calls such
 	  as mount API and statx().  Note that this is restricted to the x86

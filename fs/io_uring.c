// SPDX-License-Identifier: GPL-2.0
/*
 * Shared application/kernel submission and completion ring pairs, for
 * supporting fast/efficient IO.
 *
 * A note on the read/write ordering memory barriers that are matched between
 * the application and kernel side.
 *
 * After the application reads the CQ ring tail, it must use an
 * appropriate smp_rmb() to pair with the smp_wmb() the kernel uses
 * before writing the tail (using smp_load_acquire to read the tail will
 * do). It also needs a smp_mb() before updating CQ head (ordering the
 * entry load(s) with the head store), pairing with an implicit barrier
 * through a control-dependency in io_get_cqring (smp_store_release to
 * store head will do). Failure to do so could lead to reading invalid
 * CQ entries.
 *
 * Likewise, the application must use an appropriate smp_wmb() before
 * writing the SQ tail (ordering SQ entry stores with the tail store),
 * which pairs with smp_load_acquire in io_get_sqring (smp_store_release
 * to store the tail will do). And it needs a barrier ordering the SQ
 * head load before writing new SQ entries (smp_load_acquire to read
 * head will do).
 *
 * When using the SQ poll thread (IORING_SETUP_SQPOLL), the application
 * needs to check the SQ flags for IORING_SQ_NEED_WAKEUP *after*
 * updating the SQ tail; a full memory barrier smp_mb() is needed
 * between.
 *
 * Also see the examples in the liburing library:
 *
 *	git://git.kernel.dk/liburing
 *
 * io_uring also uses READ/WRITE_ONCE() for _any_ store or load that happens
 * from data shared between the kernel and application. This is done both
 * for ordering purposes, but also to ensure that once a value is loaded from
 * data that the application could potentially modify, it remains stable.
 *
 * Copyright (C) 2018-2019 Jens Axboe
 * Copyright (c) 2018-2019 Christoph Hellwig
 */
#include <linux/kernel.h>
#include <linux/init.h>
#include <linux/errno.h>
#include <linux/syscalls.h>
#include <linux/compat.h>
#include <linux/refcount.h>
#include <linux/uio.h>
#include <linux/bits.h>

#include <linux/sched/signal.h>
#include <linux/fs.h>
#include <linux/file.h>
#include <linux/fdtable.h>
#include <linux/mm.h>
#include <linux/mman.h>
#include <linux/mmu_context.h>
#include <linux/percpu.h>
#include <linux/slab.h>
#include <linux/kthread.h>
#include <linux/blkdev.h>
#include <linux/bvec.h>
#include <linux/net.h>
#include <net/sock.h>
#include <net/af_unix.h>
#include <net/scm.h>
#include <linux/anon_inodes.h>
#include <linux/sched/mm.h>
#include <linux/uaccess.h>
#include <linux/nospec.h>
#include <linux/sizes.h>
#include <linux/hugetlb.h>
#include <linux/highmem.h>
<<<<<<< HEAD
#include <linux/namei.h>
#include <linux/fsnotify.h>
#include <linux/fadvise.h>
#include <linux/eventpoll.h>
#include <linux/fs_struct.h>

#define CREATE_TRACE_POINTS
#include <trace/events/io_uring.h>
=======
>>>>>>> 69e489fe

#include <uapi/linux/io_uring.h>

#include "internal.h"
#include "io-wq.h"

#define IORING_MAX_ENTRIES	32768
#define IORING_MAX_CQ_ENTRIES	(2 * IORING_MAX_ENTRIES)

/*
 * Shift of 9 is 512 entries, or exactly one page on 64-bit archs
 */
#define IORING_FILE_TABLE_SHIFT	9
#define IORING_MAX_FILES_TABLE	(1U << IORING_FILE_TABLE_SHIFT)
#define IORING_FILE_TABLE_MASK	(IORING_MAX_FILES_TABLE - 1)
#define IORING_MAX_FIXED_FILES	(64 * IORING_MAX_FILES_TABLE)

struct io_uring {
	u32 head ____cacheline_aligned_in_smp;
	u32 tail ____cacheline_aligned_in_smp;
};

/*
 * This data is shared with the application through the mmap at offsets
 * IORING_OFF_SQ_RING and IORING_OFF_CQ_RING.
 *
 * The offsets to the member fields are published through struct
 * io_sqring_offsets when calling io_uring_setup.
 */
struct io_rings {
	/*
	 * Head and tail offsets into the ring; the offsets need to be
	 * masked to get valid indices.
	 *
	 * The kernel controls head of the sq ring and the tail of the cq ring,
	 * and the application controls tail of the sq ring and the head of the
	 * cq ring.
	 */
	struct io_uring		sq, cq;
	/*
	 * Bitmasks to apply to head and tail offsets (constant, equals
	 * ring_entries - 1)
	 */
	u32			sq_ring_mask, cq_ring_mask;
	/* Ring sizes (constant, power of 2) */
	u32			sq_ring_entries, cq_ring_entries;
	/*
	 * Number of invalid entries dropped by the kernel due to
	 * invalid index stored in array
	 *
	 * Written by the kernel, shouldn't be modified by the
	 * application (i.e. get number of "new events" by comparing to
	 * cached value).
	 *
	 * After a new SQ head value was read by the application this
	 * counter includes all submissions that were dropped reaching
	 * the new SQ head (and possibly more).
	 */
	u32			sq_dropped;
	/*
	 * Runtime flags
	 *
	 * Written by the kernel, shouldn't be modified by the
	 * application.
	 *
	 * The application needs a full memory barrier before checking
	 * for IORING_SQ_NEED_WAKEUP after updating the sq tail.
	 */
	u32			sq_flags;
	/*
	 * Number of completion events lost because the queue was full;
	 * this should be avoided by the application by making sure
	 * there are not more requests pending than there is space in
	 * the completion queue.
	 *
	 * Written by the kernel, shouldn't be modified by the
	 * application (i.e. get number of "new events" by comparing to
	 * cached value).
	 *
	 * As completion events come in out of order this counter is not
	 * ordered with any other data.
	 */
	u32			cq_overflow;
	/*
	 * Ring buffer of completion events.
	 *
	 * The kernel writes completion events fresh every time they are
	 * produced, so the application is allowed to modify pending
	 * entries.
	 */
	struct io_uring_cqe	cqes[] ____cacheline_aligned_in_smp;
};

struct io_mapped_ubuf {
	u64		ubuf;
	size_t		len;
	struct		bio_vec *bvec;
	unsigned int	nr_bvecs;
};

struct fixed_file_table {
	struct file		**files;
};

enum {
	FFD_F_ATOMIC,
};

struct fixed_file_data {
	struct fixed_file_table		*table;
	struct io_ring_ctx		*ctx;

	struct percpu_ref		refs;
	struct llist_head		put_llist;
	unsigned long			state;
	struct work_struct		ref_work;
	struct completion		done;
};

struct io_ring_ctx {
	struct {
		struct percpu_ref	refs;
	} ____cacheline_aligned_in_smp;

	struct {
		unsigned int		flags;
		unsigned int		compat: 1;
		unsigned int		account_mem: 1;
		unsigned int		cq_overflow_flushed: 1;
		unsigned int		drain_next: 1;
		unsigned int		eventfd_async: 1;

		/*
		 * Ring buffer of indices into array of io_uring_sqe, which is
		 * mmapped by the application using the IORING_OFF_SQES offset.
		 *
		 * This indirection could e.g. be used to assign fixed
		 * io_uring_sqe entries to operations and only submit them to
		 * the queue when needed.
		 *
		 * The kernel modifies neither the indices array nor the entries
		 * array.
		 */
		u32			*sq_array;
		unsigned		cached_sq_head;
		unsigned		sq_entries;
		unsigned		sq_mask;
		unsigned		sq_thread_idle;
		unsigned		cached_sq_dropped;
		atomic_t		cached_cq_overflow;
		unsigned long		sq_check_overflow;

		struct list_head	defer_list;
		struct list_head	timeout_list;
		struct list_head	cq_overflow_list;

		wait_queue_head_t	inflight_wait;
		struct io_uring_sqe	*sq_sqes;
	} ____cacheline_aligned_in_smp;

	struct io_rings	*rings;

	/* IO offload */
	struct io_wq		*io_wq;
	struct task_struct	*sqo_thread;	/* if using sq thread polling */
	struct mm_struct	*sqo_mm;
	wait_queue_head_t	sqo_wait;

	/*
	 * If used, fixed file set. Writers must ensure that ->refs is dead,
	 * readers must ensure that ->refs is alive as long as the file* is
	 * used. Only updated through io_uring_register(2).
	 */
	struct fixed_file_data	*file_data;
	unsigned		nr_user_files;
	int 			ring_fd;
	struct file 		*ring_file;

	/* if used, fixed mapped user buffers */
	unsigned		nr_user_bufs;
	struct io_mapped_ubuf	*user_bufs;

	struct user_struct	*user;

<<<<<<< HEAD
	const struct cred	*creds;

	/* 0 is for ctx quiesce/reinit/free, 1 is for sqo_thread started */
	struct completion	*completions;

	/* if all else fails... */
	struct io_kiocb		*fallback_req;

#if defined(CONFIG_UNIX)
	struct socket		*ring_sock;
#endif

	struct idr		personality_idr;

	struct {
		unsigned		cached_cq_tail;
		unsigned		cq_entries;
		unsigned		cq_mask;
		atomic_t		cq_timeouts;
		unsigned long		cq_check_overflow;
		struct wait_queue_head	cq_wait;
		struct fasync_struct	*cq_fasync;
		struct eventfd_ctx	*cq_ev_fd;
	} ____cacheline_aligned_in_smp;
=======
	struct cred		*creds;

	struct completion	ctx_done;
>>>>>>> 69e489fe

	struct {
		struct mutex		uring_lock;
		wait_queue_head_t	wait;
	} ____cacheline_aligned_in_smp;

	struct {
		spinlock_t		completion_lock;
		struct llist_head	poll_llist;

		/*
		 * ->poll_list is protected by the ctx->uring_lock for
		 * io_uring instances that don't use IORING_SETUP_SQPOLL.
		 * For SQPOLL, only the single threaded io_sq_thread() will
		 * manipulate the list, hence no extra locking is needed there.
		 */
		struct list_head	poll_list;
		struct hlist_head	*cancel_hash;
		unsigned		cancel_hash_bits;
		bool			poll_multi_file;

		spinlock_t		inflight_lock;
		struct list_head	inflight_list;
	} ____cacheline_aligned_in_smp;
};

/*
 * First field must be the file pointer in all the
 * iocb unions! See also 'struct kiocb' in <linux/fs.h>
 */
struct io_poll_iocb {
	struct file			*file;
	union {
		struct wait_queue_head	*head;
		u64			addr;
	};
	__poll_t			events;
	bool				done;
	bool				canceled;
	struct wait_queue_entry		wait;
};

struct io_close {
	struct file			*file;
	struct file			*put_file;
	int				fd;
};

struct io_timeout_data {
	struct io_kiocb			*req;
	struct hrtimer			timer;
	struct timespec64		ts;
	enum hrtimer_mode		mode;
	u32				seq_offset;
};

struct io_accept {
	struct file			*file;
	struct sockaddr __user		*addr;
	int __user			*addr_len;
	int				flags;
};

struct io_sync {
	struct file			*file;
	loff_t				len;
	loff_t				off;
	int				flags;
	int				mode;
};

struct io_cancel {
	struct file			*file;
	u64				addr;
};

struct io_timeout {
	struct file			*file;
	u64				addr;
	int				flags;
	unsigned			count;
};

struct io_rw {
	/* NOTE: kiocb has the file as the first member, so don't do it here */
	struct kiocb			kiocb;
	u64				addr;
	u64				len;
};

struct io_connect {
	struct file			*file;
	struct sockaddr __user		*addr;
	int				addr_len;
};

struct io_sr_msg {
	struct file			*file;
	union {
		struct user_msghdr __user *msg;
		void __user		*buf;
	};
	int				msg_flags;
	size_t				len;
};

struct io_open {
	struct file			*file;
	int				dfd;
	union {
		unsigned		mask;
	};
	struct filename			*filename;
	struct statx __user		*buffer;
	struct open_how			how;
};

struct io_files_update {
	struct file			*file;
	u64				arg;
	u32				nr_args;
	u32				offset;
};

struct io_fadvise {
	struct file			*file;
	u64				offset;
	u32				len;
	u32				advice;
};

struct io_madvise {
	struct file			*file;
	u64				addr;
	u32				len;
	u32				advice;
};

struct io_epoll {
	struct file			*file;
	int				epfd;
	int				op;
	int				fd;
	struct epoll_event		event;
};

struct io_async_connect {
	struct sockaddr_storage		address;
};

struct io_async_msghdr {
	struct iovec			fast_iov[UIO_FASTIOV];
	struct iovec			*iov;
	struct sockaddr __user		*uaddr;
	struct msghdr			msg;
	struct sockaddr_storage		addr;
};

struct io_async_rw {
	struct iovec			fast_iov[UIO_FASTIOV];
	struct iovec			*iov;
	ssize_t				nr_segs;
	ssize_t				size;
};

struct io_async_ctx {
	union {
		struct io_async_rw	rw;
		struct io_async_msghdr	msg;
		struct io_async_connect	connect;
		struct io_timeout_data	timeout;
	};
};

enum {
	REQ_F_FIXED_FILE_BIT	= IOSQE_FIXED_FILE_BIT,
	REQ_F_IO_DRAIN_BIT	= IOSQE_IO_DRAIN_BIT,
	REQ_F_LINK_BIT		= IOSQE_IO_LINK_BIT,
	REQ_F_HARDLINK_BIT	= IOSQE_IO_HARDLINK_BIT,
	REQ_F_FORCE_ASYNC_BIT	= IOSQE_ASYNC_BIT,

	REQ_F_LINK_NEXT_BIT,
	REQ_F_FAIL_LINK_BIT,
	REQ_F_INFLIGHT_BIT,
	REQ_F_CUR_POS_BIT,
	REQ_F_NOWAIT_BIT,
	REQ_F_IOPOLL_COMPLETED_BIT,
	REQ_F_LINK_TIMEOUT_BIT,
	REQ_F_TIMEOUT_BIT,
	REQ_F_ISREG_BIT,
	REQ_F_MUST_PUNT_BIT,
	REQ_F_TIMEOUT_NOSEQ_BIT,
	REQ_F_COMP_LOCKED_BIT,
	REQ_F_NEED_CLEANUP_BIT,
	REQ_F_OVERFLOW_BIT,
};

enum {
	/* ctx owns file */
	REQ_F_FIXED_FILE	= BIT(REQ_F_FIXED_FILE_BIT),
	/* drain existing IO first */
	REQ_F_IO_DRAIN		= BIT(REQ_F_IO_DRAIN_BIT),
	/* linked sqes */
	REQ_F_LINK		= BIT(REQ_F_LINK_BIT),
	/* doesn't sever on completion < 0 */
	REQ_F_HARDLINK		= BIT(REQ_F_HARDLINK_BIT),
	/* IOSQE_ASYNC */
	REQ_F_FORCE_ASYNC	= BIT(REQ_F_FORCE_ASYNC_BIT),

	/* already grabbed next link */
	REQ_F_LINK_NEXT		= BIT(REQ_F_LINK_NEXT_BIT),
	/* fail rest of links */
	REQ_F_FAIL_LINK		= BIT(REQ_F_FAIL_LINK_BIT),
	/* on inflight list */
	REQ_F_INFLIGHT		= BIT(REQ_F_INFLIGHT_BIT),
	/* read/write uses file position */
	REQ_F_CUR_POS		= BIT(REQ_F_CUR_POS_BIT),
	/* must not punt to workers */
	REQ_F_NOWAIT		= BIT(REQ_F_NOWAIT_BIT),
	/* polled IO has completed */
	REQ_F_IOPOLL_COMPLETED	= BIT(REQ_F_IOPOLL_COMPLETED_BIT),
	/* has linked timeout */
	REQ_F_LINK_TIMEOUT	= BIT(REQ_F_LINK_TIMEOUT_BIT),
	/* timeout request */
	REQ_F_TIMEOUT		= BIT(REQ_F_TIMEOUT_BIT),
	/* regular file */
	REQ_F_ISREG		= BIT(REQ_F_ISREG_BIT),
	/* must be punted even for NONBLOCK */
	REQ_F_MUST_PUNT		= BIT(REQ_F_MUST_PUNT_BIT),
	/* no timeout sequence */
	REQ_F_TIMEOUT_NOSEQ	= BIT(REQ_F_TIMEOUT_NOSEQ_BIT),
	/* completion under lock */
	REQ_F_COMP_LOCKED	= BIT(REQ_F_COMP_LOCKED_BIT),
	/* needs cleanup */
	REQ_F_NEED_CLEANUP	= BIT(REQ_F_NEED_CLEANUP_BIT),
	/* in overflow list */
	REQ_F_OVERFLOW		= BIT(REQ_F_OVERFLOW_BIT),
};

/*
 * NOTE! Each of the iocb union members has the file pointer
 * as the first entry in their struct definition. So you can
 * access the file pointer through any of the sub-structs,
 * or directly as just 'ki_filp' in this struct.
 */
struct io_kiocb {
	union {
		struct file		*file;
		struct io_rw		rw;
		struct io_poll_iocb	poll;
		struct io_accept	accept;
		struct io_sync		sync;
		struct io_cancel	cancel;
		struct io_timeout	timeout;
		struct io_connect	connect;
		struct io_sr_msg	sr_msg;
		struct io_open		open;
		struct io_close		close;
		struct io_files_update	files_update;
		struct io_fadvise	fadvise;
		struct io_madvise	madvise;
		struct io_epoll		epoll;
	};

	struct io_async_ctx		*io;
	/*
	 * llist_node is only used for poll deferred completions
	 */
	struct llist_node		llist_node;
	bool				in_async;
	bool				needs_fixed_file;
	u8				opcode;

	struct io_ring_ctx	*ctx;
	union {
		struct list_head	list;
		struct hlist_node	hash_node;
	};
	struct list_head	link_list;
	unsigned int		flags;
	refcount_t		refs;
	u64			user_data;
	u32			result;
	u32			sequence;

	struct list_head	inflight_entry;

	struct io_wq_work	work;
};

#define IO_PLUG_THRESHOLD		2
#define IO_IOPOLL_BATCH			8

struct io_submit_state {
	struct blk_plug		plug;

	/*
	 * io_kiocb alloc cache
	 */
	void			*reqs[IO_IOPOLL_BATCH];
	unsigned int		free_reqs;

	/*
	 * File reference cache
	 */
	struct file		*file;
	unsigned int		fd;
	unsigned int		has_refs;
	unsigned int		used_refs;
	unsigned int		ios_left;
};

struct io_op_def {
	/* needs req->io allocated for deferral/async */
	unsigned		async_ctx : 1;
	/* needs current->mm setup, does mm access */
	unsigned		needs_mm : 1;
	/* needs req->file assigned */
	unsigned		needs_file : 1;
	/* needs req->file assigned IFF fd is >= 0 */
	unsigned		fd_non_neg : 1;
	/* hash wq insertion if file is a regular file */
	unsigned		hash_reg_file : 1;
	/* unbound wq insertion if file is a non-regular file */
	unsigned		unbound_nonreg_file : 1;
	/* opcode is not supported by this kernel */
	unsigned		not_supported : 1;
	/* needs file table */
	unsigned		file_table : 1;
	/* needs ->fs */
	unsigned		needs_fs : 1;
};

static const struct io_op_def io_op_defs[] = {
	[IORING_OP_NOP] = {},
	[IORING_OP_READV] = {
		.async_ctx		= 1,
		.needs_mm		= 1,
		.needs_file		= 1,
		.unbound_nonreg_file	= 1,
	},
	[IORING_OP_WRITEV] = {
		.async_ctx		= 1,
		.needs_mm		= 1,
		.needs_file		= 1,
		.hash_reg_file		= 1,
		.unbound_nonreg_file	= 1,
	},
	[IORING_OP_FSYNC] = {
		.needs_file		= 1,
	},
	[IORING_OP_READ_FIXED] = {
		.needs_file		= 1,
		.unbound_nonreg_file	= 1,
	},
	[IORING_OP_WRITE_FIXED] = {
		.needs_file		= 1,
		.hash_reg_file		= 1,
		.unbound_nonreg_file	= 1,
	},
	[IORING_OP_POLL_ADD] = {
		.needs_file		= 1,
		.unbound_nonreg_file	= 1,
	},
	[IORING_OP_POLL_REMOVE] = {},
	[IORING_OP_SYNC_FILE_RANGE] = {
		.needs_file		= 1,
	},
	[IORING_OP_SENDMSG] = {
		.async_ctx		= 1,
		.needs_mm		= 1,
		.needs_file		= 1,
		.unbound_nonreg_file	= 1,
		.needs_fs		= 1,
	},
	[IORING_OP_RECVMSG] = {
		.async_ctx		= 1,
		.needs_mm		= 1,
		.needs_file		= 1,
		.unbound_nonreg_file	= 1,
		.needs_fs		= 1,
	},
	[IORING_OP_TIMEOUT] = {
		.async_ctx		= 1,
		.needs_mm		= 1,
	},
	[IORING_OP_TIMEOUT_REMOVE] = {},
	[IORING_OP_ACCEPT] = {
		.needs_mm		= 1,
		.needs_file		= 1,
		.unbound_nonreg_file	= 1,
		.file_table		= 1,
	},
	[IORING_OP_ASYNC_CANCEL] = {},
	[IORING_OP_LINK_TIMEOUT] = {
		.async_ctx		= 1,
		.needs_mm		= 1,
	},
	[IORING_OP_CONNECT] = {
		.async_ctx		= 1,
		.needs_mm		= 1,
		.needs_file		= 1,
		.unbound_nonreg_file	= 1,
	},
	[IORING_OP_FALLOCATE] = {
		.needs_file		= 1,
	},
	[IORING_OP_OPENAT] = {
		.needs_file		= 1,
		.fd_non_neg		= 1,
		.file_table		= 1,
		.needs_fs		= 1,
	},
	[IORING_OP_CLOSE] = {
		.needs_file		= 1,
		.file_table		= 1,
	},
	[IORING_OP_FILES_UPDATE] = {
		.needs_mm		= 1,
		.file_table		= 1,
	},
	[IORING_OP_STATX] = {
		.needs_mm		= 1,
		.needs_file		= 1,
		.fd_non_neg		= 1,
		.needs_fs		= 1,
	},
	[IORING_OP_READ] = {
		.needs_mm		= 1,
		.needs_file		= 1,
		.unbound_nonreg_file	= 1,
	},
	[IORING_OP_WRITE] = {
		.needs_mm		= 1,
		.needs_file		= 1,
		.unbound_nonreg_file	= 1,
	},
	[IORING_OP_FADVISE] = {
		.needs_file		= 1,
	},
	[IORING_OP_MADVISE] = {
		.needs_mm		= 1,
	},
	[IORING_OP_SEND] = {
		.needs_mm		= 1,
		.needs_file		= 1,
		.unbound_nonreg_file	= 1,
	},
	[IORING_OP_RECV] = {
		.needs_mm		= 1,
		.needs_file		= 1,
		.unbound_nonreg_file	= 1,
	},
	[IORING_OP_OPENAT2] = {
		.needs_file		= 1,
		.fd_non_neg		= 1,
		.file_table		= 1,
		.needs_fs		= 1,
	},
	[IORING_OP_EPOLL_CTL] = {
		.unbound_nonreg_file	= 1,
		.file_table		= 1,
	},
};

static void io_wq_submit_work(struct io_wq_work **workptr);
static void io_cqring_fill_event(struct io_kiocb *req, long res);
static void io_put_req(struct io_kiocb *req);
static void __io_double_put_req(struct io_kiocb *req);
static struct io_kiocb *io_prep_linked_timeout(struct io_kiocb *req);
static void io_queue_linked_timeout(struct io_kiocb *req);
static int __io_sqe_files_update(struct io_ring_ctx *ctx,
				 struct io_uring_files_update *ip,
				 unsigned nr_args);
static int io_grab_files(struct io_kiocb *req);
static void io_ring_file_ref_flush(struct fixed_file_data *data);
static void io_cleanup_req(struct io_kiocb *req);

static struct kmem_cache *req_cachep;

static const struct file_operations io_uring_fops;

struct sock *io_uring_get_socket(struct file *file)
{
#if defined(CONFIG_UNIX)
	if (file->f_op == &io_uring_fops) {
		struct io_ring_ctx *ctx = file->private_data;

		return ctx->ring_sock->sk;
	}
#endif
	return NULL;
}
EXPORT_SYMBOL(io_uring_get_socket);

static void io_ring_ctx_ref_free(struct percpu_ref *ref)
{
	struct io_ring_ctx *ctx = container_of(ref, struct io_ring_ctx, refs);

	complete(&ctx->completions[0]);
}

static struct io_ring_ctx *io_ring_ctx_alloc(struct io_uring_params *p)
{
	struct io_ring_ctx *ctx;
	int hash_bits;

	ctx = kzalloc(sizeof(*ctx), GFP_KERNEL);
	if (!ctx)
		return NULL;

	ctx->fallback_req = kmem_cache_alloc(req_cachep, GFP_KERNEL);
	if (!ctx->fallback_req)
		goto err;

	ctx->completions = kmalloc(2 * sizeof(struct completion), GFP_KERNEL);
	if (!ctx->completions)
		goto err;

	/*
	 * Use 5 bits less than the max cq entries, that should give us around
	 * 32 entries per hash list if totally full and uniformly spread.
	 */
	hash_bits = ilog2(p->cq_entries);
	hash_bits -= 5;
	if (hash_bits <= 0)
		hash_bits = 1;
	ctx->cancel_hash_bits = hash_bits;
	ctx->cancel_hash = kmalloc((1U << hash_bits) * sizeof(struct hlist_head),
					GFP_KERNEL);
	if (!ctx->cancel_hash)
		goto err;
	__hash_init(ctx->cancel_hash, 1U << hash_bits);

	if (percpu_ref_init(&ctx->refs, io_ring_ctx_ref_free,
			    PERCPU_REF_ALLOW_REINIT, GFP_KERNEL))
		goto err;

	ctx->flags = p->flags;
	init_waitqueue_head(&ctx->cq_wait);
	INIT_LIST_HEAD(&ctx->cq_overflow_list);
	init_completion(&ctx->completions[0]);
	init_completion(&ctx->completions[1]);
	idr_init(&ctx->personality_idr);
	mutex_init(&ctx->uring_lock);
	init_waitqueue_head(&ctx->wait);
	spin_lock_init(&ctx->completion_lock);
	init_llist_head(&ctx->poll_llist);
	INIT_LIST_HEAD(&ctx->poll_list);
	INIT_LIST_HEAD(&ctx->defer_list);
	INIT_LIST_HEAD(&ctx->timeout_list);
	init_waitqueue_head(&ctx->inflight_wait);
	spin_lock_init(&ctx->inflight_lock);
	INIT_LIST_HEAD(&ctx->inflight_list);
	return ctx;
err:
	if (ctx->fallback_req)
		kmem_cache_free(req_cachep, ctx->fallback_req);
	kfree(ctx->completions);
	kfree(ctx->cancel_hash);
	kfree(ctx);
	return NULL;
}

static inline bool __req_need_defer(struct io_kiocb *req)
{
	struct io_ring_ctx *ctx = req->ctx;

	return req->sequence != ctx->cached_cq_tail + ctx->cached_sq_dropped
					+ atomic_read(&ctx->cached_cq_overflow);
}

static inline bool req_need_defer(struct io_kiocb *req)
{
	if (unlikely(req->flags & REQ_F_IO_DRAIN))
		return __req_need_defer(req);

	return false;
}

static struct io_kiocb *io_get_deferred_req(struct io_ring_ctx *ctx)
{
	struct io_kiocb *req;

	req = list_first_entry_or_null(&ctx->defer_list, struct io_kiocb, list);
	if (req && !req_need_defer(req)) {
		list_del_init(&req->list);
		return req;
	}

	return NULL;
}

static struct io_kiocb *io_get_timeout_req(struct io_ring_ctx *ctx)
{
	struct io_kiocb *req;

	req = list_first_entry_or_null(&ctx->timeout_list, struct io_kiocb, list);
	if (req) {
		if (req->flags & REQ_F_TIMEOUT_NOSEQ)
			return NULL;
		if (!__req_need_defer(req)) {
			list_del_init(&req->list);
			return req;
		}
	}

	return NULL;
}

static void __io_commit_cqring(struct io_ring_ctx *ctx)
{
	struct io_rings *rings = ctx->rings;

	/* order cqe stores with ring update */
	smp_store_release(&rings->cq.tail, ctx->cached_cq_tail);

	if (wq_has_sleeper(&ctx->cq_wait)) {
		wake_up_interruptible(&ctx->cq_wait);
		kill_fasync(&ctx->cq_fasync, SIGIO, POLL_IN);
	}
}

static inline void io_req_work_grab_env(struct io_kiocb *req,
					const struct io_op_def *def)
{
	if (!req->work.mm && def->needs_mm) {
		mmgrab(current->mm);
		req->work.mm = current->mm;
	}
	if (!req->work.creds)
		req->work.creds = get_current_cred();
	if (!req->work.fs && def->needs_fs) {
		spin_lock(&current->fs->lock);
		if (!current->fs->in_exec) {
			req->work.fs = current->fs;
			req->work.fs->users++;
		} else {
			req->work.flags |= IO_WQ_WORK_CANCEL;
		}
		spin_unlock(&current->fs->lock);
	}
	if (!req->work.task_pid)
		req->work.task_pid = task_pid_vnr(current);
}

static inline void io_req_work_drop_env(struct io_kiocb *req)
{
	if (req->work.mm) {
		mmdrop(req->work.mm);
		req->work.mm = NULL;
	}
	if (req->work.creds) {
		put_cred(req->work.creds);
		req->work.creds = NULL;
	}
	if (req->work.fs) {
		struct fs_struct *fs = req->work.fs;

		spin_lock(&req->work.fs->lock);
		if (--fs->users)
			fs = NULL;
		spin_unlock(&req->work.fs->lock);
		if (fs)
			free_fs_struct(fs);
	}
}

static inline bool io_prep_async_work(struct io_kiocb *req,
				      struct io_kiocb **link)
{
	const struct io_op_def *def = &io_op_defs[req->opcode];
	bool do_hashed = false;

	if (req->flags & REQ_F_ISREG) {
		if (def->hash_reg_file)
			do_hashed = true;
	} else {
		if (def->unbound_nonreg_file)
			req->work.flags |= IO_WQ_WORK_UNBOUND;
	}

	io_req_work_grab_env(req, def);

	*link = io_prep_linked_timeout(req);
	return do_hashed;
}

static inline void io_queue_async_work(struct io_kiocb *req)
{
	struct io_ring_ctx *ctx = req->ctx;
	struct io_kiocb *link;
	bool do_hashed;

	do_hashed = io_prep_async_work(req, &link);

	trace_io_uring_queue_async_work(ctx, do_hashed, req, &req->work,
					req->flags);
	if (!do_hashed) {
		io_wq_enqueue(ctx->io_wq, &req->work);
	} else {
		io_wq_enqueue_hashed(ctx->io_wq, &req->work,
					file_inode(req->file));
	}

	if (link)
		io_queue_linked_timeout(link);
}

static void io_kill_timeout(struct io_kiocb *req)
{
	int ret;

	ret = hrtimer_try_to_cancel(&req->io->timeout.timer);
	if (ret != -1) {
		atomic_inc(&req->ctx->cq_timeouts);
		list_del_init(&req->list);
		io_cqring_fill_event(req, 0);
		io_put_req(req);
	}
}

static void io_kill_timeouts(struct io_ring_ctx *ctx)
{
	struct io_kiocb *req, *tmp;

	spin_lock_irq(&ctx->completion_lock);
	list_for_each_entry_safe(req, tmp, &ctx->timeout_list, list)
		io_kill_timeout(req);
	spin_unlock_irq(&ctx->completion_lock);
}

static void io_commit_cqring(struct io_ring_ctx *ctx)
{
	struct io_kiocb *req;

	while ((req = io_get_timeout_req(ctx)) != NULL)
		io_kill_timeout(req);

	__io_commit_cqring(ctx);

	while ((req = io_get_deferred_req(ctx)) != NULL)
		io_queue_async_work(req);
}

static struct io_uring_cqe *io_get_cqring(struct io_ring_ctx *ctx)
{
	struct io_rings *rings = ctx->rings;
	unsigned tail;

	tail = ctx->cached_cq_tail;
	/*
	 * writes to the cq entry need to come after reading head; the
	 * control dependency is enough as we're using WRITE_ONCE to
	 * fill the cq entry
	 */
	if (tail - READ_ONCE(rings->cq.head) == rings->cq_ring_entries)
		return NULL;

	ctx->cached_cq_tail++;
	return &rings->cqes[tail & ctx->cq_mask];
}

static inline bool io_should_trigger_evfd(struct io_ring_ctx *ctx)
{
	if (!ctx->cq_ev_fd)
		return false;
	if (!ctx->eventfd_async)
		return true;
	return io_wq_current_is_worker() || in_interrupt();
}

static void __io_cqring_ev_posted(struct io_ring_ctx *ctx, bool trigger_ev)
{
	if (waitqueue_active(&ctx->wait))
		wake_up(&ctx->wait);
	if (waitqueue_active(&ctx->sqo_wait))
		wake_up(&ctx->sqo_wait);
	if (trigger_ev)
		eventfd_signal(ctx->cq_ev_fd, 1);
}

static void io_cqring_ev_posted(struct io_ring_ctx *ctx)
{
	__io_cqring_ev_posted(ctx, io_should_trigger_evfd(ctx));
}

/* Returns true if there are no backlogged entries after the flush */
static bool io_cqring_overflow_flush(struct io_ring_ctx *ctx, bool force)
{
	struct io_rings *rings = ctx->rings;
	struct io_uring_cqe *cqe;
	struct io_kiocb *req;
	unsigned long flags;
	LIST_HEAD(list);

	if (!force) {
		if (list_empty_careful(&ctx->cq_overflow_list))
			return true;
		if ((ctx->cached_cq_tail - READ_ONCE(rings->cq.head) ==
		    rings->cq_ring_entries))
			return false;
	}

	spin_lock_irqsave(&ctx->completion_lock, flags);

	/* if force is set, the ring is going away. always drop after that */
	if (force)
		ctx->cq_overflow_flushed = 1;

	cqe = NULL;
	while (!list_empty(&ctx->cq_overflow_list)) {
		cqe = io_get_cqring(ctx);
		if (!cqe && !force)
			break;

		req = list_first_entry(&ctx->cq_overflow_list, struct io_kiocb,
						list);
		list_move(&req->list, &list);
		req->flags &= ~REQ_F_OVERFLOW;
		if (cqe) {
			WRITE_ONCE(cqe->user_data, req->user_data);
			WRITE_ONCE(cqe->res, req->result);
			WRITE_ONCE(cqe->flags, 0);
		} else {
			WRITE_ONCE(ctx->rings->cq_overflow,
				atomic_inc_return(&ctx->cached_cq_overflow));
		}
	}

	io_commit_cqring(ctx);
	if (cqe) {
		clear_bit(0, &ctx->sq_check_overflow);
		clear_bit(0, &ctx->cq_check_overflow);
	}
	spin_unlock_irqrestore(&ctx->completion_lock, flags);
	io_cqring_ev_posted(ctx);

	while (!list_empty(&list)) {
		req = list_first_entry(&list, struct io_kiocb, list);
		list_del(&req->list);
		io_put_req(req);
	}

	return cqe != NULL;
}

static void io_cqring_fill_event(struct io_kiocb *req, long res)
{
	struct io_ring_ctx *ctx = req->ctx;
	struct io_uring_cqe *cqe;

	trace_io_uring_complete(ctx, req->user_data, res);

	/*
	 * If we can't get a cq entry, userspace overflowed the
	 * submission (by quite a lot). Increment the overflow count in
	 * the ring.
	 */
	cqe = io_get_cqring(ctx);
	if (likely(cqe)) {
		WRITE_ONCE(cqe->user_data, req->user_data);
		WRITE_ONCE(cqe->res, res);
		WRITE_ONCE(cqe->flags, 0);
	} else if (ctx->cq_overflow_flushed) {
		WRITE_ONCE(ctx->rings->cq_overflow,
				atomic_inc_return(&ctx->cached_cq_overflow));
	} else {
		if (list_empty(&ctx->cq_overflow_list)) {
			set_bit(0, &ctx->sq_check_overflow);
			set_bit(0, &ctx->cq_check_overflow);
		}
		req->flags |= REQ_F_OVERFLOW;
		refcount_inc(&req->refs);
		req->result = res;
		list_add_tail(&req->list, &ctx->cq_overflow_list);
	}
}

static void io_cqring_add_event(struct io_kiocb *req, long res)
{
	struct io_ring_ctx *ctx = req->ctx;
	unsigned long flags;

	spin_lock_irqsave(&ctx->completion_lock, flags);
	io_cqring_fill_event(req, res);
	io_commit_cqring(ctx);
	spin_unlock_irqrestore(&ctx->completion_lock, flags);

	io_cqring_ev_posted(ctx);
}

static inline bool io_is_fallback_req(struct io_kiocb *req)
{
	return req == (struct io_kiocb *)
			((unsigned long) req->ctx->fallback_req & ~1UL);
}

static struct io_kiocb *io_get_fallback_req(struct io_ring_ctx *ctx)
{
	struct io_kiocb *req;

	req = ctx->fallback_req;
	if (!test_and_set_bit_lock(0, (unsigned long *) ctx->fallback_req))
		return req;

	return NULL;
}

static struct io_kiocb *io_get_req(struct io_ring_ctx *ctx,
				   struct io_submit_state *state)
{
	gfp_t gfp = GFP_KERNEL | __GFP_NOWARN;
	struct io_kiocb *req;

	if (!state) {
		req = kmem_cache_alloc(req_cachep, gfp);
		if (unlikely(!req))
			goto fallback;
	} else if (!state->free_reqs) {
		size_t sz;
		int ret;

		sz = min_t(size_t, state->ios_left, ARRAY_SIZE(state->reqs));
		ret = kmem_cache_alloc_bulk(req_cachep, gfp, sz, state->reqs);

		/*
		 * Bulk alloc is all-or-nothing. If we fail to get a batch,
		 * retry single alloc to be on the safe side.
		 */
		if (unlikely(ret <= 0)) {
			state->reqs[0] = kmem_cache_alloc(req_cachep, gfp);
			if (!state->reqs[0])
				goto fallback;
			ret = 1;
		}
		state->free_reqs = ret - 1;
		req = state->reqs[ret - 1];
	} else {
		state->free_reqs--;
		req = state->reqs[state->free_reqs];
	}

got_it:
	req->io = NULL;
	req->file = NULL;
	req->ctx = ctx;
	req->flags = 0;
	/* one is dropped after submission, the other at completion */
	refcount_set(&req->refs, 2);
	req->result = 0;
	INIT_IO_WORK(&req->work, io_wq_submit_work);
	return req;
fallback:
	req = io_get_fallback_req(ctx);
	if (req)
		goto got_it;
	percpu_ref_put(&ctx->refs);
	return NULL;
}

static void __io_req_do_free(struct io_kiocb *req)
{
	if (likely(!io_is_fallback_req(req)))
		kmem_cache_free(req_cachep, req);
	else
		clear_bit_unlock(0, (unsigned long *) req->ctx->fallback_req);
}

static void __io_req_aux_free(struct io_kiocb *req)
{
	struct io_ring_ctx *ctx = req->ctx;

	if (req->flags & REQ_F_NEED_CLEANUP)
		io_cleanup_req(req);

	kfree(req->io);
	if (req->file) {
		if (req->flags & REQ_F_FIXED_FILE)
			percpu_ref_put(&ctx->file_data->refs);
		else
			fput(req->file);
	}

	io_req_work_drop_env(req);
}

static void __io_free_req(struct io_kiocb *req)
{
	__io_req_aux_free(req);

	if (req->flags & REQ_F_INFLIGHT) {
		struct io_ring_ctx *ctx = req->ctx;
		unsigned long flags;

		spin_lock_irqsave(&ctx->inflight_lock, flags);
		list_del(&req->inflight_entry);
		if (waitqueue_active(&ctx->inflight_wait))
			wake_up(&ctx->inflight_wait);
		spin_unlock_irqrestore(&ctx->inflight_lock, flags);
	}

	percpu_ref_put(&req->ctx->refs);
	__io_req_do_free(req);
}

struct req_batch {
	void *reqs[IO_IOPOLL_BATCH];
	int to_free;
	int need_iter;
};

static void io_free_req_many(struct io_ring_ctx *ctx, struct req_batch *rb)
{
	int fixed_refs = rb->to_free;

	if (!rb->to_free)
		return;
	if (rb->need_iter) {
		int i, inflight = 0;
		unsigned long flags;

		fixed_refs = 0;
		for (i = 0; i < rb->to_free; i++) {
			struct io_kiocb *req = rb->reqs[i];

			if (req->flags & REQ_F_FIXED_FILE) {
				req->file = NULL;
				fixed_refs++;
			}
			if (req->flags & REQ_F_INFLIGHT)
				inflight++;
			__io_req_aux_free(req);
		}
		if (!inflight)
			goto do_free;

		spin_lock_irqsave(&ctx->inflight_lock, flags);
		for (i = 0; i < rb->to_free; i++) {
			struct io_kiocb *req = rb->reqs[i];

			if (req->flags & REQ_F_INFLIGHT) {
				list_del(&req->inflight_entry);
				if (!--inflight)
					break;
			}
		}
		spin_unlock_irqrestore(&ctx->inflight_lock, flags);

		if (waitqueue_active(&ctx->inflight_wait))
			wake_up(&ctx->inflight_wait);
	}
do_free:
	kmem_cache_free_bulk(req_cachep, rb->to_free, rb->reqs);
	if (fixed_refs)
		percpu_ref_put_many(&ctx->file_data->refs, fixed_refs);
	percpu_ref_put_many(&ctx->refs, rb->to_free);
	rb->to_free = rb->need_iter = 0;
}

static bool io_link_cancel_timeout(struct io_kiocb *req)
{
	struct io_ring_ctx *ctx = req->ctx;
	int ret;

	ret = hrtimer_try_to_cancel(&req->io->timeout.timer);
	if (ret != -1) {
		io_cqring_fill_event(req, -ECANCELED);
		io_commit_cqring(ctx);
		req->flags &= ~REQ_F_LINK;
		io_put_req(req);
		return true;
	}

	return false;
}

static void io_req_link_next(struct io_kiocb *req, struct io_kiocb **nxtptr)
{
	struct io_ring_ctx *ctx = req->ctx;
	bool wake_ev = false;

	/* Already got next link */
	if (req->flags & REQ_F_LINK_NEXT)
		return;

	/*
	 * The list should never be empty when we are called here. But could
	 * potentially happen if the chain is messed up, check to be on the
	 * safe side.
	 */
	while (!list_empty(&req->link_list)) {
		struct io_kiocb *nxt = list_first_entry(&req->link_list,
						struct io_kiocb, link_list);

		if (unlikely((req->flags & REQ_F_LINK_TIMEOUT) &&
			     (nxt->flags & REQ_F_TIMEOUT))) {
			list_del_init(&nxt->link_list);
			wake_ev |= io_link_cancel_timeout(nxt);
			req->flags &= ~REQ_F_LINK_TIMEOUT;
			continue;
		}

		list_del_init(&req->link_list);
		if (!list_empty(&nxt->link_list))
			nxt->flags |= REQ_F_LINK;
		*nxtptr = nxt;
		break;
	}

	req->flags |= REQ_F_LINK_NEXT;
	if (wake_ev)
		io_cqring_ev_posted(ctx);
}

/*
 * Called if REQ_F_LINK is set, and we fail the head request
 */
static void io_fail_links(struct io_kiocb *req)
{
	struct io_ring_ctx *ctx = req->ctx;
	unsigned long flags;

	spin_lock_irqsave(&ctx->completion_lock, flags);

	while (!list_empty(&req->link_list)) {
		struct io_kiocb *link = list_first_entry(&req->link_list,
						struct io_kiocb, link_list);

		list_del_init(&link->link_list);
		trace_io_uring_fail_link(req, link);

		if ((req->flags & REQ_F_LINK_TIMEOUT) &&
		    link->opcode == IORING_OP_LINK_TIMEOUT) {
			io_link_cancel_timeout(link);
		} else {
			io_cqring_fill_event(link, -ECANCELED);
			__io_double_put_req(link);
		}
		req->flags &= ~REQ_F_LINK_TIMEOUT;
	}

	io_commit_cqring(ctx);
	spin_unlock_irqrestore(&ctx->completion_lock, flags);
	io_cqring_ev_posted(ctx);
}

static void io_req_find_next(struct io_kiocb *req, struct io_kiocb **nxt)
{
	if (likely(!(req->flags & REQ_F_LINK)))
		return;

	/*
	 * If LINK is set, we have dependent requests in this chain. If we
	 * didn't fail this request, queue the first one up, moving any other
	 * dependencies to the next request. In case of failure, fail the rest
	 * of the chain.
	 */
	if (req->flags & REQ_F_FAIL_LINK) {
		io_fail_links(req);
	} else if ((req->flags & (REQ_F_LINK_TIMEOUT | REQ_F_COMP_LOCKED)) ==
			REQ_F_LINK_TIMEOUT) {
		struct io_ring_ctx *ctx = req->ctx;
		unsigned long flags;

		/*
		 * If this is a timeout link, we could be racing with the
		 * timeout timer. Grab the completion lock for this case to
		 * protect against that.
		 */
		spin_lock_irqsave(&ctx->completion_lock, flags);
		io_req_link_next(req, nxt);
		spin_unlock_irqrestore(&ctx->completion_lock, flags);
	} else {
		io_req_link_next(req, nxt);
	}
}

static void io_free_req(struct io_kiocb *req)
{
	struct io_kiocb *nxt = NULL;

	io_req_find_next(req, &nxt);
	__io_free_req(req);

	if (nxt)
		io_queue_async_work(nxt);
}

/*
 * Drop reference to request, return next in chain (if there is one) if this
 * was the last reference to this request.
 */
__attribute__((nonnull))
static void io_put_req_find_next(struct io_kiocb *req, struct io_kiocb **nxtptr)
{
	io_req_find_next(req, nxtptr);

	if (refcount_dec_and_test(&req->refs))
		__io_free_req(req);
}

static void io_put_req(struct io_kiocb *req)
{
	if (refcount_dec_and_test(&req->refs))
		io_free_req(req);
}

/*
 * Must only be used if we don't need to care about links, usually from
 * within the completion handling itself.
 */
static void __io_double_put_req(struct io_kiocb *req)
{
	/* drop both submit and complete references */
	if (refcount_sub_and_test(2, &req->refs))
		__io_free_req(req);
}

static void io_double_put_req(struct io_kiocb *req)
{
	/* drop both submit and complete references */
	if (refcount_sub_and_test(2, &req->refs))
		io_free_req(req);
}

static unsigned io_cqring_events(struct io_ring_ctx *ctx, bool noflush)
{
	struct io_rings *rings = ctx->rings;

	if (test_bit(0, &ctx->cq_check_overflow)) {
		/*
		 * noflush == true is from the waitqueue handler, just ensure
		 * we wake up the task, and the next invocation will flush the
		 * entries. We cannot safely to it from here.
		 */
		if (noflush && !list_empty(&ctx->cq_overflow_list))
			return -1U;

		io_cqring_overflow_flush(ctx, false);
	}

	/* See comment at the top of this file */
	smp_rmb();
	return ctx->cached_cq_tail - READ_ONCE(rings->cq.head);
}

static inline unsigned int io_sqring_entries(struct io_ring_ctx *ctx)
{
	struct io_rings *rings = ctx->rings;

	/* make sure SQ entry isn't read before tail */
	return smp_load_acquire(&rings->sq.tail) - ctx->cached_sq_head;
}

static inline bool io_req_multi_free(struct req_batch *rb, struct io_kiocb *req)
{
	if ((req->flags & REQ_F_LINK) || io_is_fallback_req(req))
		return false;

	if (!(req->flags & REQ_F_FIXED_FILE) || req->io)
		rb->need_iter++;

	rb->reqs[rb->to_free++] = req;
	if (unlikely(rb->to_free == ARRAY_SIZE(rb->reqs)))
		io_free_req_many(req->ctx, rb);
	return true;
}

/*
 * Find and free completed poll iocbs
 */
static void io_iopoll_complete(struct io_ring_ctx *ctx, unsigned int *nr_events,
			       struct list_head *done)
{
	struct req_batch rb;
	struct io_kiocb *req;

	rb.to_free = rb.need_iter = 0;
	while (!list_empty(done)) {
		req = list_first_entry(done, struct io_kiocb, list);
		list_del(&req->list);

		io_cqring_fill_event(req, req->result);
		(*nr_events)++;

		if (refcount_dec_and_test(&req->refs) &&
		    !io_req_multi_free(&rb, req))
			io_free_req(req);
	}

	io_commit_cqring(ctx);
	io_free_req_many(ctx, &rb);
}

static int io_do_iopoll(struct io_ring_ctx *ctx, unsigned int *nr_events,
			long min)
{
	struct io_kiocb *req, *tmp;
	LIST_HEAD(done);
	bool spin;
	int ret;

	/*
	 * Only spin for completions if we don't have multiple devices hanging
	 * off our complete list, and we're under the requested amount.
	 */
	spin = !ctx->poll_multi_file && *nr_events < min;

	ret = 0;
	list_for_each_entry_safe(req, tmp, &ctx->poll_list, list) {
		struct kiocb *kiocb = &req->rw.kiocb;

		/*
		 * Move completed entries to our local list. If we find a
		 * request that requires polling, break out and complete
		 * the done list first, if we have entries there.
		 */
		if (req->flags & REQ_F_IOPOLL_COMPLETED) {
			list_move_tail(&req->list, &done);
			continue;
		}
		if (!list_empty(&done))
			break;

		ret = kiocb->ki_filp->f_op->iopoll(kiocb, spin);
		if (ret < 0)
			break;

		if (ret && spin)
			spin = false;
		ret = 0;
	}

	if (!list_empty(&done))
		io_iopoll_complete(ctx, nr_events, &done);

	return ret;
}

/*
 * Poll for a minimum of 'min' events. Note that if min == 0 we consider that a
 * non-spinning poll check - we'll still enter the driver poll loop, but only
 * as a non-spinning completion check.
 */
static int io_iopoll_getevents(struct io_ring_ctx *ctx, unsigned int *nr_events,
				long min)
{
	while (!list_empty(&ctx->poll_list) && !need_resched()) {
		int ret;

		ret = io_do_iopoll(ctx, nr_events, min);
		if (ret < 0)
			return ret;
		if (!min || *nr_events >= min)
			return 0;
	}

	return 1;
}

/*
 * We can't just wait for polled events to come to us, we have to actively
 * find and complete them.
 */
static void io_iopoll_reap_events(struct io_ring_ctx *ctx)
{
	if (!(ctx->flags & IORING_SETUP_IOPOLL))
		return;

	mutex_lock(&ctx->uring_lock);
	while (!list_empty(&ctx->poll_list)) {
		unsigned int nr_events = 0;

		io_iopoll_getevents(ctx, &nr_events, 1);

		/*
		 * Ensure we allow local-to-the-cpu processing to take place,
		 * in this case we need to ensure that we reap all events.
		 */
		cond_resched();
	}
	mutex_unlock(&ctx->uring_lock);
}

static int io_iopoll_check(struct io_ring_ctx *ctx, unsigned *nr_events,
			   long min)
{
	int iters = 0, ret = 0;

	/*
	 * We disallow the app entering submit/complete with polling, but we
	 * still need to lock the ring to prevent racing with polled issue
	 * that got punted to a workqueue.
	 */
	mutex_lock(&ctx->uring_lock);
	do {
		int tmin = 0;

		/*
		 * Don't enter poll loop if we already have events pending.
		 * If we do, we can potentially be spinning for commands that
		 * already triggered a CQE (eg in error).
		 */
		if (io_cqring_events(ctx, false))
			break;

		/*
		 * If a submit got punted to a workqueue, we can have the
		 * application entering polling for a command before it gets
		 * issued. That app will hold the uring_lock for the duration
		 * of the poll right here, so we need to take a breather every
		 * now and then to ensure that the issue has a chance to add
		 * the poll to the issued list. Otherwise we can spin here
		 * forever, while the workqueue is stuck trying to acquire the
		 * very same mutex.
		 */
		if (!(++iters & 7)) {
			mutex_unlock(&ctx->uring_lock);
			mutex_lock(&ctx->uring_lock);
		}

		if (*nr_events < min)
			tmin = min - *nr_events;

		ret = io_iopoll_getevents(ctx, nr_events, tmin);
		if (ret <= 0)
			break;
		ret = 0;
	} while (min && !*nr_events && !need_resched());

	mutex_unlock(&ctx->uring_lock);
	return ret;
}

static void kiocb_end_write(struct io_kiocb *req)
{
	/*
	 * Tell lockdep we inherited freeze protection from submission
	 * thread.
	 */
	if (req->flags & REQ_F_ISREG) {
		struct inode *inode = file_inode(req->file);

		__sb_writers_acquired(inode->i_sb, SB_FREEZE_WRITE);
	}
	file_end_write(req->file);
}

static inline void req_set_fail_links(struct io_kiocb *req)
{
	if ((req->flags & (REQ_F_LINK | REQ_F_HARDLINK)) == REQ_F_LINK)
		req->flags |= REQ_F_FAIL_LINK;
}

static void io_complete_rw_common(struct kiocb *kiocb, long res)
{
	struct io_kiocb *req = container_of(kiocb, struct io_kiocb, rw.kiocb);

	if (kiocb->ki_flags & IOCB_WRITE)
		kiocb_end_write(req);

	if (res != req->result)
		req_set_fail_links(req);
	io_cqring_add_event(req, res);
}

static void io_complete_rw(struct kiocb *kiocb, long res, long res2)
{
	struct io_kiocb *req = container_of(kiocb, struct io_kiocb, rw.kiocb);

	io_complete_rw_common(kiocb, res);
	io_put_req(req);
}

static struct io_kiocb *__io_complete_rw(struct kiocb *kiocb, long res)
{
	struct io_kiocb *req = container_of(kiocb, struct io_kiocb, rw.kiocb);
	struct io_kiocb *nxt = NULL;

	io_complete_rw_common(kiocb, res);
	io_put_req_find_next(req, &nxt);

	return nxt;
}

static void io_complete_rw_iopoll(struct kiocb *kiocb, long res, long res2)
{
	struct io_kiocb *req = container_of(kiocb, struct io_kiocb, rw.kiocb);

	if (kiocb->ki_flags & IOCB_WRITE)
		kiocb_end_write(req);

	if (res != req->result)
		req_set_fail_links(req);
	req->result = res;
	if (res != -EAGAIN)
		req->flags |= REQ_F_IOPOLL_COMPLETED;
}

/*
 * After the iocb has been issued, it's safe to be found on the poll list.
 * Adding the kiocb to the list AFTER submission ensures that we don't
 * find it from a io_iopoll_getevents() thread before the issuer is done
 * accessing the kiocb cookie.
 */
static void io_iopoll_req_issued(struct io_kiocb *req)
{
	struct io_ring_ctx *ctx = req->ctx;

	/*
	 * Track whether we have multiple files in our lists. This will impact
	 * how we do polling eventually, not spinning if we're on potentially
	 * different devices.
	 */
	if (list_empty(&ctx->poll_list)) {
		ctx->poll_multi_file = false;
	} else if (!ctx->poll_multi_file) {
		struct io_kiocb *list_req;

		list_req = list_first_entry(&ctx->poll_list, struct io_kiocb,
						list);
		if (list_req->file != req->file)
			ctx->poll_multi_file = true;
	}

	/*
	 * For fast devices, IO may have already completed. If it has, add
	 * it to the front so we find it first.
	 */
	if (req->flags & REQ_F_IOPOLL_COMPLETED)
		list_add(&req->list, &ctx->poll_list);
	else
		list_add_tail(&req->list, &ctx->poll_list);
}

static void io_file_put(struct io_submit_state *state)
{
	if (state->file) {
		int diff = state->has_refs - state->used_refs;

		if (diff)
			fput_many(state->file, diff);
		state->file = NULL;
	}
}

/*
 * Get as many references to a file as we have IOs left in this submission,
 * assuming most submissions are for one file, or at least that each file
 * has more than one submission.
 */
static struct file *io_file_get(struct io_submit_state *state, int fd)
{
	if (!state)
		return fget(fd);

	if (state->file) {
		if (state->fd == fd) {
			state->used_refs++;
			state->ios_left--;
			return state->file;
		}
		io_file_put(state);
	}
	state->file = fget_many(fd, state->ios_left);
	if (!state->file)
		return NULL;

	state->fd = fd;
	state->has_refs = state->ios_left;
	state->used_refs = 1;
	state->ios_left--;
	return state->file;
}

/*
 * If we tracked the file through the SCM inflight mechanism, we could support
 * any file. For now, just ensure that anything potentially problematic is done
 * inline.
 */
static bool io_file_supports_async(struct file *file)
{
	umode_t mode = file_inode(file)->i_mode;

	if (S_ISBLK(mode) || S_ISCHR(mode) || S_ISSOCK(mode))
		return true;
	if (S_ISREG(mode) && file->f_op != &io_uring_fops)
		return true;

	return false;
}

static int io_prep_rw(struct io_kiocb *req, const struct io_uring_sqe *sqe,
		      bool force_nonblock)
{
	struct io_ring_ctx *ctx = req->ctx;
	struct kiocb *kiocb = &req->rw.kiocb;
	unsigned ioprio;
	int ret;

	if (S_ISREG(file_inode(req->file)->i_mode))
		req->flags |= REQ_F_ISREG;

	kiocb->ki_pos = READ_ONCE(sqe->off);
	if (kiocb->ki_pos == -1 && !(req->file->f_mode & FMODE_STREAM)) {
		req->flags |= REQ_F_CUR_POS;
		kiocb->ki_pos = req->file->f_pos;
	}
	kiocb->ki_hint = ki_hint_validate(file_write_hint(kiocb->ki_filp));
	kiocb->ki_flags = iocb_flags(kiocb->ki_filp);
	ret = kiocb_set_rw_flags(kiocb, READ_ONCE(sqe->rw_flags));
	if (unlikely(ret))
		return ret;

	ioprio = READ_ONCE(sqe->ioprio);
	if (ioprio) {
		ret = ioprio_check_cap(ioprio);
		if (ret)
			return ret;

		kiocb->ki_ioprio = ioprio;
	} else
		kiocb->ki_ioprio = get_current_ioprio();

	/* don't allow async punt if RWF_NOWAIT was requested */
	if ((kiocb->ki_flags & IOCB_NOWAIT) ||
	    (req->file->f_flags & O_NONBLOCK))
		req->flags |= REQ_F_NOWAIT;

	if (force_nonblock)
		kiocb->ki_flags |= IOCB_NOWAIT;

	if (ctx->flags & IORING_SETUP_IOPOLL) {
		if (!(kiocb->ki_flags & IOCB_DIRECT) ||
		    !kiocb->ki_filp->f_op->iopoll)
			return -EOPNOTSUPP;

		kiocb->ki_flags |= IOCB_HIPRI;
		kiocb->ki_complete = io_complete_rw_iopoll;
		req->result = 0;
	} else {
		if (kiocb->ki_flags & IOCB_HIPRI)
			return -EINVAL;
		kiocb->ki_complete = io_complete_rw;
	}

	req->rw.addr = READ_ONCE(sqe->addr);
	req->rw.len = READ_ONCE(sqe->len);
	/* we own ->private, reuse it for the buffer index */
	req->rw.kiocb.private = (void *) (unsigned long)
					READ_ONCE(sqe->buf_index);
	return 0;
}

static inline void io_rw_done(struct kiocb *kiocb, ssize_t ret)
{
	switch (ret) {
	case -EIOCBQUEUED:
		break;
	case -ERESTARTSYS:
	case -ERESTARTNOINTR:
	case -ERESTARTNOHAND:
	case -ERESTART_RESTARTBLOCK:
		/*
		 * We can't just restart the syscall, since previously
		 * submitted sqes may already be in progress. Just fail this
		 * IO with EINTR.
		 */
		ret = -EINTR;
		/* fall through */
	default:
		kiocb->ki_complete(kiocb, ret, 0);
	}
}

static void kiocb_done(struct kiocb *kiocb, ssize_t ret, struct io_kiocb **nxt,
		       bool in_async)
{
	struct io_kiocb *req = container_of(kiocb, struct io_kiocb, rw.kiocb);

	if (req->flags & REQ_F_CUR_POS)
		req->file->f_pos = kiocb->ki_pos;
	if (in_async && ret >= 0 && kiocb->ki_complete == io_complete_rw)
		*nxt = __io_complete_rw(kiocb, ret);
	else
		io_rw_done(kiocb, ret);
}

static ssize_t io_import_fixed(struct io_kiocb *req, int rw,
			       struct iov_iter *iter)
{
	struct io_ring_ctx *ctx = req->ctx;
	size_t len = req->rw.len;
	struct io_mapped_ubuf *imu;
	unsigned index, buf_index;
	size_t offset;
	u64 buf_addr;

	/* attempt to use fixed buffers without having provided iovecs */
	if (unlikely(!ctx->user_bufs))
		return -EFAULT;

	buf_index = (unsigned long) req->rw.kiocb.private;
	if (unlikely(buf_index >= ctx->nr_user_bufs))
		return -EFAULT;

	index = array_index_nospec(buf_index, ctx->nr_user_bufs);
	imu = &ctx->user_bufs[index];
	buf_addr = req->rw.addr;

	/* overflow */
	if (buf_addr + len < buf_addr)
		return -EFAULT;
	/* not inside the mapped region */
	if (buf_addr < imu->ubuf || buf_addr + len > imu->ubuf + imu->len)
		return -EFAULT;

	/*
	 * May not be a start of buffer, set size appropriately
	 * and advance us to the beginning.
	 */
	offset = buf_addr - imu->ubuf;
	iov_iter_bvec(iter, rw, imu->bvec, imu->nr_bvecs, offset + len);

	if (offset) {
		/*
		 * Don't use iov_iter_advance() here, as it's really slow for
		 * using the latter parts of a big fixed buffer - it iterates
		 * over each segment manually. We can cheat a bit here, because
		 * we know that:
		 *
		 * 1) it's a BVEC iter, we set it up
		 * 2) all bvecs are PAGE_SIZE in size, except potentially the
		 *    first and last bvec
		 *
		 * So just find our index, and adjust the iterator afterwards.
		 * If the offset is within the first bvec (or the whole first
		 * bvec, just use iov_iter_advance(). This makes it easier
		 * since we can just skip the first segment, which may not
		 * be PAGE_SIZE aligned.
		 */
		const struct bio_vec *bvec = imu->bvec;

		if (offset <= bvec->bv_len) {
			iov_iter_advance(iter, offset);
		} else {
			unsigned long seg_skip;

			/* skip first vec */
			offset -= bvec->bv_len;
			seg_skip = 1 + (offset >> PAGE_SHIFT);

			iter->bvec = bvec + seg_skip;
			iter->nr_segs -= seg_skip;
			iter->count -= bvec->bv_len + offset;
			iter->iov_offset = offset & ~PAGE_MASK;
		}
	}

	return len;
}

static ssize_t io_import_iovec(int rw, struct io_kiocb *req,
			       struct iovec **iovec, struct iov_iter *iter)
{
	void __user *buf = u64_to_user_ptr(req->rw.addr);
	size_t sqe_len = req->rw.len;
	u8 opcode;

	opcode = req->opcode;
	if (opcode == IORING_OP_READ_FIXED || opcode == IORING_OP_WRITE_FIXED) {
		*iovec = NULL;
		return io_import_fixed(req, rw, iter);
	}

	/* buffer index only valid with fixed read/write */
	if (req->rw.kiocb.private)
		return -EINVAL;

	if (opcode == IORING_OP_READ || opcode == IORING_OP_WRITE) {
		ssize_t ret;
		ret = import_single_range(rw, buf, sqe_len, *iovec, iter);
		*iovec = NULL;
		return ret;
	}

	if (req->io) {
		struct io_async_rw *iorw = &req->io->rw;

		*iovec = iorw->iov;
		iov_iter_init(iter, rw, *iovec, iorw->nr_segs, iorw->size);
		if (iorw->iov == iorw->fast_iov)
			*iovec = NULL;
		return iorw->size;
	}

#ifdef CONFIG_COMPAT
	if (req->ctx->compat)
		return compat_import_iovec(rw, buf, sqe_len, UIO_FASTIOV,
						iovec, iter);
#endif

	return import_iovec(rw, buf, sqe_len, UIO_FASTIOV, iovec, iter);
}

/*
 * For files that don't have ->read_iter() and ->write_iter(), handle them
 * by looping over ->read() or ->write() manually.
 */
static ssize_t loop_rw_iter(int rw, struct file *file, struct kiocb *kiocb,
			   struct iov_iter *iter)
{
	ssize_t ret = 0;

	/*
	 * Don't support polled IO through this interface, and we can't
	 * support non-blocking either. For the latter, this just causes
	 * the kiocb to be handled from an async context.
	 */
	if (kiocb->ki_flags & IOCB_HIPRI)
		return -EOPNOTSUPP;
	if (kiocb->ki_flags & IOCB_NOWAIT)
		return -EAGAIN;

	while (iov_iter_count(iter)) {
		struct iovec iovec;
		ssize_t nr;

		if (!iov_iter_is_bvec(iter)) {
			iovec = iov_iter_iovec(iter);
		} else {
			/* fixed buffers import bvec */
			iovec.iov_base = kmap(iter->bvec->bv_page)
						+ iter->iov_offset;
			iovec.iov_len = min(iter->count,
					iter->bvec->bv_len - iter->iov_offset);
		}

		if (rw == READ) {
			nr = file->f_op->read(file, iovec.iov_base,
					      iovec.iov_len, &kiocb->ki_pos);
		} else {
			nr = file->f_op->write(file, iovec.iov_base,
					       iovec.iov_len, &kiocb->ki_pos);
		}

		if (iov_iter_is_bvec(iter))
			kunmap(iter->bvec->bv_page);

		if (nr < 0) {
			if (!ret)
				ret = nr;
			break;
		}
		ret += nr;
		if (nr != iovec.iov_len)
			break;
		iov_iter_advance(iter, nr);
	}

	return ret;
}

static void io_req_map_rw(struct io_kiocb *req, ssize_t io_size,
			  struct iovec *iovec, struct iovec *fast_iov,
			  struct iov_iter *iter)
{
	req->io->rw.nr_segs = iter->nr_segs;
	req->io->rw.size = io_size;
	req->io->rw.iov = iovec;
	if (!req->io->rw.iov) {
		req->io->rw.iov = req->io->rw.fast_iov;
		memcpy(req->io->rw.iov, fast_iov,
			sizeof(struct iovec) * iter->nr_segs);
	} else {
		req->flags |= REQ_F_NEED_CLEANUP;
	}
}

static int io_alloc_async_ctx(struct io_kiocb *req)
{
	if (!io_op_defs[req->opcode].async_ctx)
		return 0;
	req->io = kmalloc(sizeof(*req->io), GFP_KERNEL);
	return req->io == NULL;
}

static int io_setup_async_rw(struct io_kiocb *req, ssize_t io_size,
			     struct iovec *iovec, struct iovec *fast_iov,
			     struct iov_iter *iter)
{
	if (!io_op_defs[req->opcode].async_ctx)
		return 0;
	if (!req->io) {
		if (io_alloc_async_ctx(req))
			return -ENOMEM;

		io_req_map_rw(req, io_size, iovec, fast_iov, iter);
	}
	return 0;
}

static int io_read_prep(struct io_kiocb *req, const struct io_uring_sqe *sqe,
			bool force_nonblock)
{
	struct io_async_ctx *io;
	struct iov_iter iter;
	ssize_t ret;

	ret = io_prep_rw(req, sqe, force_nonblock);
	if (ret)
		return ret;

	if (unlikely(!(req->file->f_mode & FMODE_READ)))
		return -EBADF;

	/* either don't need iovec imported or already have it */
	if (!req->io || req->flags & REQ_F_NEED_CLEANUP)
		return 0;

	io = req->io;
	io->rw.iov = io->rw.fast_iov;
	req->io = NULL;
	ret = io_import_iovec(READ, req, &io->rw.iov, &iter);
	req->io = io;
	if (ret < 0)
		return ret;

	io_req_map_rw(req, ret, io->rw.iov, io->rw.fast_iov, &iter);
	return 0;
}

static int io_read(struct io_kiocb *req, struct io_kiocb **nxt,
		   bool force_nonblock)
{
	struct iovec inline_vecs[UIO_FASTIOV], *iovec = inline_vecs;
	struct kiocb *kiocb = &req->rw.kiocb;
	struct iov_iter iter;
	size_t iov_count;
	ssize_t io_size, ret;

	ret = io_import_iovec(READ, req, &iovec, &iter);
	if (ret < 0)
		return ret;

	/* Ensure we clear previously set non-block flag */
	if (!force_nonblock)
		req->rw.kiocb.ki_flags &= ~IOCB_NOWAIT;

	req->result = 0;
	io_size = ret;
	if (req->flags & REQ_F_LINK)
		req->result = io_size;

	/*
	 * If the file doesn't support async, mark it as REQ_F_MUST_PUNT so
	 * we know to async punt it even if it was opened O_NONBLOCK
	 */
	if (force_nonblock && !io_file_supports_async(req->file)) {
		req->flags |= REQ_F_MUST_PUNT;
		goto copy_iov;
	}

	iov_count = iov_iter_count(&iter);
	ret = rw_verify_area(READ, req->file, &kiocb->ki_pos, iov_count);
	if (!ret) {
		ssize_t ret2;

		if (req->file->f_op->read_iter)
			ret2 = call_read_iter(req->file, kiocb, &iter);
		else
			ret2 = loop_rw_iter(READ, req->file, kiocb, &iter);

		/* Catch -EAGAIN return for forced non-blocking submission */
		if (!force_nonblock || ret2 != -EAGAIN) {
			kiocb_done(kiocb, ret2, nxt, req->in_async);
		} else {
copy_iov:
			ret = io_setup_async_rw(req, io_size, iovec,
						inline_vecs, &iter);
			if (ret)
				goto out_free;
			return -EAGAIN;
		}
	}
out_free:
	kfree(iovec);
	req->flags &= ~REQ_F_NEED_CLEANUP;
	return ret;
}

static int io_write_prep(struct io_kiocb *req, const struct io_uring_sqe *sqe,
			 bool force_nonblock)
{
	struct io_async_ctx *io;
	struct iov_iter iter;
	ssize_t ret;

	ret = io_prep_rw(req, sqe, force_nonblock);
	if (ret)
		return ret;

	if (unlikely(!(req->file->f_mode & FMODE_WRITE)))
		return -EBADF;

	/* either don't need iovec imported or already have it */
	if (!req->io || req->flags & REQ_F_NEED_CLEANUP)
		return 0;

	io = req->io;
	io->rw.iov = io->rw.fast_iov;
	req->io = NULL;
	ret = io_import_iovec(WRITE, req, &io->rw.iov, &iter);
	req->io = io;
	if (ret < 0)
		return ret;

	io_req_map_rw(req, ret, io->rw.iov, io->rw.fast_iov, &iter);
	return 0;
}

static int io_write(struct io_kiocb *req, struct io_kiocb **nxt,
		    bool force_nonblock)
{
	struct iovec inline_vecs[UIO_FASTIOV], *iovec = inline_vecs;
	struct kiocb *kiocb = &req->rw.kiocb;
	struct iov_iter iter;
	size_t iov_count;
	ssize_t ret, io_size;

	ret = io_import_iovec(WRITE, req, &iovec, &iter);
	if (ret < 0)
		return ret;

	/* Ensure we clear previously set non-block flag */
	if (!force_nonblock)
		req->rw.kiocb.ki_flags &= ~IOCB_NOWAIT;

	req->result = 0;
	io_size = ret;
	if (req->flags & REQ_F_LINK)
		req->result = io_size;

	/*
	 * If the file doesn't support async, mark it as REQ_F_MUST_PUNT so
	 * we know to async punt it even if it was opened O_NONBLOCK
	 */
	if (force_nonblock && !io_file_supports_async(req->file)) {
		req->flags |= REQ_F_MUST_PUNT;
		goto copy_iov;
	}

	/* file path doesn't support NOWAIT for non-direct_IO */
	if (force_nonblock && !(kiocb->ki_flags & IOCB_DIRECT) &&
	    (req->flags & REQ_F_ISREG))
		goto copy_iov;

	iov_count = iov_iter_count(&iter);
	ret = rw_verify_area(WRITE, req->file, &kiocb->ki_pos, iov_count);
	if (!ret) {
		ssize_t ret2;

		/*
		 * Open-code file_start_write here to grab freeze protection,
		 * which will be released by another thread in
		 * io_complete_rw().  Fool lockdep by telling it the lock got
		 * released so that it doesn't complain about the held lock when
		 * we return to userspace.
		 */
		if (req->flags & REQ_F_ISREG) {
			__sb_start_write(file_inode(req->file)->i_sb,
						SB_FREEZE_WRITE, true);
			__sb_writers_release(file_inode(req->file)->i_sb,
						SB_FREEZE_WRITE);
		}
		kiocb->ki_flags |= IOCB_WRITE;

		if (req->file->f_op->write_iter)
			ret2 = call_write_iter(req->file, kiocb, &iter);
		else
			ret2 = loop_rw_iter(WRITE, req->file, kiocb, &iter);
		/*
		 * Raw bdev writes will -EOPNOTSUPP for IOCB_NOWAIT. Just
		 * retry them without IOCB_NOWAIT.
		 */
		if (ret2 == -EOPNOTSUPP && (kiocb->ki_flags & IOCB_NOWAIT))
			ret2 = -EAGAIN;
		if (!force_nonblock || ret2 != -EAGAIN) {
			kiocb_done(kiocb, ret2, nxt, req->in_async);
		} else {
copy_iov:
			ret = io_setup_async_rw(req, io_size, iovec,
						inline_vecs, &iter);
			if (ret)
				goto out_free;
			return -EAGAIN;
		}
	}
out_free:
	req->flags &= ~REQ_F_NEED_CLEANUP;
	kfree(iovec);
	return ret;
}

/*
 * IORING_OP_NOP just posts a completion event, nothing else.
 */
static int io_nop(struct io_kiocb *req)
{
	struct io_ring_ctx *ctx = req->ctx;

	if (unlikely(ctx->flags & IORING_SETUP_IOPOLL))
		return -EINVAL;

	io_cqring_add_event(req, 0);
	io_put_req(req);
	return 0;
}

static int io_prep_fsync(struct io_kiocb *req, const struct io_uring_sqe *sqe)
{
	struct io_ring_ctx *ctx = req->ctx;

	if (!req->file)
		return -EBADF;

	if (unlikely(ctx->flags & IORING_SETUP_IOPOLL))
		return -EINVAL;
	if (unlikely(sqe->addr || sqe->ioprio || sqe->buf_index))
		return -EINVAL;

	req->sync.flags = READ_ONCE(sqe->fsync_flags);
	if (unlikely(req->sync.flags & ~IORING_FSYNC_DATASYNC))
		return -EINVAL;

	req->sync.off = READ_ONCE(sqe->off);
	req->sync.len = READ_ONCE(sqe->len);
	return 0;
}

static bool io_req_cancelled(struct io_kiocb *req)
{
	if (req->work.flags & IO_WQ_WORK_CANCEL) {
		req_set_fail_links(req);
		io_cqring_add_event(req, -ECANCELED);
		io_put_req(req);
		return true;
	}

	return false;
}

static void io_link_work_cb(struct io_wq_work **workptr)
{
	struct io_wq_work *work = *workptr;
	struct io_kiocb *link = work->data;

	io_queue_linked_timeout(link);
	work->func = io_wq_submit_work;
}

static void io_wq_assign_next(struct io_wq_work **workptr, struct io_kiocb *nxt)
{
	struct io_kiocb *link;

	io_prep_async_work(nxt, &link);
	*workptr = &nxt->work;
	if (link) {
		nxt->work.flags |= IO_WQ_WORK_CB;
		nxt->work.func = io_link_work_cb;
		nxt->work.data = link;
	}
}

static void io_fsync_finish(struct io_wq_work **workptr)
{
	struct io_kiocb *req = container_of(*workptr, struct io_kiocb, work);
	loff_t end = req->sync.off + req->sync.len;
	struct io_kiocb *nxt = NULL;
	int ret;

	if (io_req_cancelled(req))
		return;

	ret = vfs_fsync_range(req->file, req->sync.off,
				end > 0 ? end : LLONG_MAX,
				req->sync.flags & IORING_FSYNC_DATASYNC);
	if (ret < 0)
		req_set_fail_links(req);
	io_cqring_add_event(req, ret);
	io_put_req_find_next(req, &nxt);
	if (nxt)
		io_wq_assign_next(workptr, nxt);
}

static int io_fsync(struct io_kiocb *req, struct io_kiocb **nxt,
		    bool force_nonblock)
{
	struct io_wq_work *work, *old_work;

	/* fsync always requires a blocking context */
	if (force_nonblock) {
		io_put_req(req);
		req->work.func = io_fsync_finish;
		return -EAGAIN;
	}

	work = old_work = &req->work;
	io_fsync_finish(&work);
	if (work && work != old_work)
		*nxt = container_of(work, struct io_kiocb, work);
	return 0;
}

static void io_fallocate_finish(struct io_wq_work **workptr)
{
	struct io_kiocb *req = container_of(*workptr, struct io_kiocb, work);
	struct io_kiocb *nxt = NULL;
	int ret;

	if (io_req_cancelled(req))
		return;

	ret = vfs_fallocate(req->file, req->sync.mode, req->sync.off,
				req->sync.len);
	if (ret < 0)
		req_set_fail_links(req);
	io_cqring_add_event(req, ret);
	io_put_req_find_next(req, &nxt);
	if (nxt)
		io_wq_assign_next(workptr, nxt);
}

static int io_fallocate_prep(struct io_kiocb *req,
			     const struct io_uring_sqe *sqe)
{
	if (sqe->ioprio || sqe->buf_index || sqe->rw_flags)
		return -EINVAL;

	req->sync.off = READ_ONCE(sqe->off);
	req->sync.len = READ_ONCE(sqe->addr);
	req->sync.mode = READ_ONCE(sqe->len);
	return 0;
}

static int io_fallocate(struct io_kiocb *req, struct io_kiocb **nxt,
			bool force_nonblock)
{
	struct io_wq_work *work, *old_work;

	/* fallocate always requiring blocking context */
	if (force_nonblock) {
		io_put_req(req);
		req->work.func = io_fallocate_finish;
		return -EAGAIN;
	}

	work = old_work = &req->work;
	io_fallocate_finish(&work);
	if (work && work != old_work)
		*nxt = container_of(work, struct io_kiocb, work);

	return 0;
}

static int io_openat_prep(struct io_kiocb *req, const struct io_uring_sqe *sqe)
{
	const char __user *fname;
	int ret;

	if (sqe->ioprio || sqe->buf_index)
		return -EINVAL;
	if (sqe->flags & IOSQE_FIXED_FILE)
		return -EBADF;
	if (req->flags & REQ_F_NEED_CLEANUP)
		return 0;

	req->open.dfd = READ_ONCE(sqe->fd);
	req->open.how.mode = READ_ONCE(sqe->len);
	fname = u64_to_user_ptr(READ_ONCE(sqe->addr));
	req->open.how.flags = READ_ONCE(sqe->open_flags);

	req->open.filename = getname(fname);
	if (IS_ERR(req->open.filename)) {
		ret = PTR_ERR(req->open.filename);
		req->open.filename = NULL;
		return ret;
	}

	req->flags |= REQ_F_NEED_CLEANUP;
	return 0;
}

static int io_openat2_prep(struct io_kiocb *req, const struct io_uring_sqe *sqe)
{
	struct open_how __user *how;
	const char __user *fname;
	size_t len;
	int ret;

	if (sqe->ioprio || sqe->buf_index)
		return -EINVAL;
	if (sqe->flags & IOSQE_FIXED_FILE)
		return -EBADF;
	if (req->flags & REQ_F_NEED_CLEANUP)
		return 0;

	req->open.dfd = READ_ONCE(sqe->fd);
	fname = u64_to_user_ptr(READ_ONCE(sqe->addr));
	how = u64_to_user_ptr(READ_ONCE(sqe->addr2));
	len = READ_ONCE(sqe->len);

	if (len < OPEN_HOW_SIZE_VER0)
		return -EINVAL;

	ret = copy_struct_from_user(&req->open.how, sizeof(req->open.how), how,
					len);
	if (ret)
		return ret;

	if (!(req->open.how.flags & O_PATH) && force_o_largefile())
		req->open.how.flags |= O_LARGEFILE;

	req->open.filename = getname(fname);
	if (IS_ERR(req->open.filename)) {
		ret = PTR_ERR(req->open.filename);
		req->open.filename = NULL;
		return ret;
	}

	req->flags |= REQ_F_NEED_CLEANUP;
	return 0;
}

static int io_openat2(struct io_kiocb *req, struct io_kiocb **nxt,
		      bool force_nonblock)
{
	struct open_flags op;
	struct file *file;
	int ret;

	if (force_nonblock)
		return -EAGAIN;

	ret = build_open_flags(&req->open.how, &op);
	if (ret)
		goto err;

	ret = get_unused_fd_flags(req->open.how.flags);
	if (ret < 0)
		goto err;

	file = do_filp_open(req->open.dfd, req->open.filename, &op);
	if (IS_ERR(file)) {
		put_unused_fd(ret);
		ret = PTR_ERR(file);
	} else {
		fsnotify_open(file);
		fd_install(ret, file);
	}
err:
	putname(req->open.filename);
	req->flags &= ~REQ_F_NEED_CLEANUP;
	if (ret < 0)
		req_set_fail_links(req);
	io_cqring_add_event(req, ret);
	io_put_req_find_next(req, nxt);
	return 0;
}

static int io_openat(struct io_kiocb *req, struct io_kiocb **nxt,
		     bool force_nonblock)
{
	req->open.how = build_open_how(req->open.how.flags, req->open.how.mode);
	return io_openat2(req, nxt, force_nonblock);
}

static int io_epoll_ctl_prep(struct io_kiocb *req,
			     const struct io_uring_sqe *sqe)
{
#if defined(CONFIG_EPOLL)
	if (sqe->ioprio || sqe->buf_index)
		return -EINVAL;

	req->epoll.epfd = READ_ONCE(sqe->fd);
	req->epoll.op = READ_ONCE(sqe->len);
	req->epoll.fd = READ_ONCE(sqe->off);

	if (ep_op_has_event(req->epoll.op)) {
		struct epoll_event __user *ev;

<<<<<<< HEAD
		ev = u64_to_user_ptr(READ_ONCE(sqe->addr));
		if (copy_from_user(&req->epoll.event, ev, sizeof(*ev)))
			return -EFAULT;
=======
		ret = fn(sock, msg, flags);
		if (force_nonblock && ret == -EAGAIN)
			return ret;
		if (ret == -ERESTARTSYS)
			ret = -EINTR;
>>>>>>> 69e489fe
	}

	return 0;
#else
	return -EOPNOTSUPP;
#endif
}

static int io_epoll_ctl(struct io_kiocb *req, struct io_kiocb **nxt,
			bool force_nonblock)
{
#if defined(CONFIG_EPOLL)
	struct io_epoll *ie = &req->epoll;
	int ret;

	ret = do_epoll_ctl(ie->epfd, ie->op, ie->fd, &ie->event, force_nonblock);
	if (force_nonblock && ret == -EAGAIN)
		return -EAGAIN;

	if (ret < 0)
		req_set_fail_links(req);
	io_cqring_add_event(req, ret);
	io_put_req_find_next(req, nxt);
	return 0;
#else
	return -EOPNOTSUPP;
#endif
}

static int io_madvise_prep(struct io_kiocb *req, const struct io_uring_sqe *sqe)
{
#if defined(CONFIG_ADVISE_SYSCALLS) && defined(CONFIG_MMU)
	if (sqe->ioprio || sqe->buf_index || sqe->off)
		return -EINVAL;

	req->madvise.addr = READ_ONCE(sqe->addr);
	req->madvise.len = READ_ONCE(sqe->len);
	req->madvise.advice = READ_ONCE(sqe->fadvise_advice);
	return 0;
#else
	return -EOPNOTSUPP;
#endif
}

static int io_madvise(struct io_kiocb *req, struct io_kiocb **nxt,
		      bool force_nonblock)
{
#if defined(CONFIG_ADVISE_SYSCALLS) && defined(CONFIG_MMU)
	struct io_madvise *ma = &req->madvise;
	int ret;

	if (force_nonblock)
		return -EAGAIN;

	ret = do_madvise(ma->addr, ma->len, ma->advice);
	if (ret < 0)
		req_set_fail_links(req);
	io_cqring_add_event(req, ret);
	io_put_req_find_next(req, nxt);
	return 0;
#else
	return -EOPNOTSUPP;
#endif
}

static int io_fadvise_prep(struct io_kiocb *req, const struct io_uring_sqe *sqe)
{
	if (sqe->ioprio || sqe->buf_index || sqe->addr)
		return -EINVAL;

	req->fadvise.offset = READ_ONCE(sqe->off);
	req->fadvise.len = READ_ONCE(sqe->len);
	req->fadvise.advice = READ_ONCE(sqe->fadvise_advice);
	return 0;
}

static int io_fadvise(struct io_kiocb *req, struct io_kiocb **nxt,
		      bool force_nonblock)
{
	struct io_fadvise *fa = &req->fadvise;
	int ret;

	if (force_nonblock) {
		switch (fa->advice) {
		case POSIX_FADV_NORMAL:
		case POSIX_FADV_RANDOM:
		case POSIX_FADV_SEQUENTIAL:
			break;
		default:
			return -EAGAIN;
		}
	}

	ret = vfs_fadvise(req->file, fa->offset, fa->len, fa->advice);
	if (ret < 0)
		req_set_fail_links(req);
	io_cqring_add_event(req, ret);
	io_put_req_find_next(req, nxt);
	return 0;
}

static int io_statx_prep(struct io_kiocb *req, const struct io_uring_sqe *sqe)
{
	const char __user *fname;
	unsigned lookup_flags;
	int ret;

	if (sqe->ioprio || sqe->buf_index)
		return -EINVAL;
	if (sqe->flags & IOSQE_FIXED_FILE)
		return -EBADF;
	if (req->flags & REQ_F_NEED_CLEANUP)
		return 0;

	req->open.dfd = READ_ONCE(sqe->fd);
	req->open.mask = READ_ONCE(sqe->len);
	fname = u64_to_user_ptr(READ_ONCE(sqe->addr));
	req->open.buffer = u64_to_user_ptr(READ_ONCE(sqe->addr2));
	req->open.how.flags = READ_ONCE(sqe->statx_flags);

	if (vfs_stat_set_lookup_flags(&lookup_flags, req->open.how.flags))
		return -EINVAL;

	req->open.filename = getname_flags(fname, lookup_flags, NULL);
	if (IS_ERR(req->open.filename)) {
		ret = PTR_ERR(req->open.filename);
		req->open.filename = NULL;
		return ret;
	}

	req->flags |= REQ_F_NEED_CLEANUP;
	return 0;
}

static int io_statx(struct io_kiocb *req, struct io_kiocb **nxt,
		    bool force_nonblock)
{
	struct io_open *ctx = &req->open;
	unsigned lookup_flags;
	struct path path;
	struct kstat stat;
	int ret;

	if (force_nonblock)
		return -EAGAIN;

	if (vfs_stat_set_lookup_flags(&lookup_flags, ctx->how.flags))
		return -EINVAL;

retry:
	/* filename_lookup() drops it, keep a reference */
	ctx->filename->refcnt++;

	ret = filename_lookup(ctx->dfd, ctx->filename, lookup_flags, &path,
				NULL);
	if (ret)
		goto err;

	ret = vfs_getattr(&path, &stat, ctx->mask, ctx->how.flags);
	path_put(&path);
	if (retry_estale(ret, lookup_flags)) {
		lookup_flags |= LOOKUP_REVAL;
		goto retry;
	}
	if (!ret)
		ret = cp_statx(&stat, ctx->buffer);
err:
	putname(ctx->filename);
	req->flags &= ~REQ_F_NEED_CLEANUP;
	if (ret < 0)
		req_set_fail_links(req);
	io_cqring_add_event(req, ret);
	io_put_req_find_next(req, nxt);
	return 0;
}

static int io_close_prep(struct io_kiocb *req, const struct io_uring_sqe *sqe)
{
	/*
	 * If we queue this for async, it must not be cancellable. That would
	 * leave the 'file' in an undeterminate state.
	 */
	req->work.flags |= IO_WQ_WORK_NO_CANCEL;

	if (sqe->ioprio || sqe->off || sqe->addr || sqe->len ||
	    sqe->rw_flags || sqe->buf_index)
		return -EINVAL;
	if (sqe->flags & IOSQE_FIXED_FILE)
		return -EBADF;

	req->close.fd = READ_ONCE(sqe->fd);
	if (req->file->f_op == &io_uring_fops ||
	    req->close.fd == req->ctx->ring_fd)
		return -EBADF;

	return 0;
}

/* only called when __close_fd_get_file() is done */
static void __io_close_finish(struct io_kiocb *req, struct io_kiocb **nxt)
{
	int ret;

	ret = filp_close(req->close.put_file, req->work.files);
	if (ret < 0)
		req_set_fail_links(req);
	io_cqring_add_event(req, ret);
	fput(req->close.put_file);
	io_put_req_find_next(req, nxt);
}

static void io_close_finish(struct io_wq_work **workptr)
{
	struct io_kiocb *req = container_of(*workptr, struct io_kiocb, work);
	struct io_kiocb *nxt = NULL;

	/* not cancellable, don't do io_req_cancelled() */
	__io_close_finish(req, &nxt);
	if (nxt)
		io_wq_assign_next(workptr, nxt);
}

static int io_close(struct io_kiocb *req, struct io_kiocb **nxt,
		    bool force_nonblock)
{
	int ret;

	req->close.put_file = NULL;
	ret = __close_fd_get_file(req->close.fd, &req->close.put_file);
	if (ret < 0)
		return ret;

	/* if the file has a flush method, be safe and punt to async */
	if (req->close.put_file->f_op->flush && !io_wq_current_is_worker())
		goto eagain;

	/*
	 * No ->flush(), safely close from here and just punt the
	 * fput() to async context.
	 */
	__io_close_finish(req, nxt);
	return 0;
eagain:
	req->work.func = io_close_finish;
	/*
	 * Do manual async queue here to avoid grabbing files - we don't
	 * need the files, and it'll cause io_close_finish() to close
	 * the file again and cause a double CQE entry for this request
	 */
	io_queue_async_work(req);
	return 0;
}

static int io_prep_sfr(struct io_kiocb *req, const struct io_uring_sqe *sqe)
{
	struct io_ring_ctx *ctx = req->ctx;

	if (!req->file)
		return -EBADF;

	if (unlikely(ctx->flags & IORING_SETUP_IOPOLL))
		return -EINVAL;
	if (unlikely(sqe->addr || sqe->ioprio || sqe->buf_index))
		return -EINVAL;

	req->sync.off = READ_ONCE(sqe->off);
	req->sync.len = READ_ONCE(sqe->len);
	req->sync.flags = READ_ONCE(sqe->sync_range_flags);
	return 0;
}

static void io_sync_file_range_finish(struct io_wq_work **workptr)
{
	struct io_kiocb *req = container_of(*workptr, struct io_kiocb, work);
	struct io_kiocb *nxt = NULL;
	int ret;

	if (io_req_cancelled(req))
		return;

	ret = sync_file_range(req->file, req->sync.off, req->sync.len,
				req->sync.flags);
	if (ret < 0)
		req_set_fail_links(req);
	io_cqring_add_event(req, ret);
	io_put_req_find_next(req, &nxt);
	if (nxt)
		io_wq_assign_next(workptr, nxt);
}

static int io_sync_file_range(struct io_kiocb *req, struct io_kiocb **nxt,
			      bool force_nonblock)
{
	struct io_wq_work *work, *old_work;

	/* sync_file_range always requires a blocking context */
	if (force_nonblock) {
		io_put_req(req);
		req->work.func = io_sync_file_range_finish;
		return -EAGAIN;
	}

	work = old_work = &req->work;
	io_sync_file_range_finish(&work);
	if (work && work != old_work)
		*nxt = container_of(work, struct io_kiocb, work);
	return 0;
}

static int io_sendmsg_prep(struct io_kiocb *req, const struct io_uring_sqe *sqe)
{
#if defined(CONFIG_NET)
	struct io_sr_msg *sr = &req->sr_msg;
	struct io_async_ctx *io = req->io;
	int ret;

	sr->msg_flags = READ_ONCE(sqe->msg_flags);
	sr->msg = u64_to_user_ptr(READ_ONCE(sqe->addr));
	sr->len = READ_ONCE(sqe->len);

	if (!io || req->opcode == IORING_OP_SEND)
		return 0;
	/* iovec is already imported */
	if (req->flags & REQ_F_NEED_CLEANUP)
		return 0;

	io->msg.iov = io->msg.fast_iov;
	ret = sendmsg_copy_msghdr(&io->msg.msg, sr->msg, sr->msg_flags,
					&io->msg.iov);
	if (!ret)
		req->flags |= REQ_F_NEED_CLEANUP;
	return ret;
#else
	return -EOPNOTSUPP;
#endif
}

static int io_sendmsg(struct io_kiocb *req, struct io_kiocb **nxt,
		      bool force_nonblock)
{
#if defined(CONFIG_NET)
	struct io_async_msghdr *kmsg = NULL;
	struct socket *sock;
	int ret;

	if (unlikely(req->ctx->flags & IORING_SETUP_IOPOLL))
		return -EINVAL;

	sock = sock_from_file(req->file, &ret);
	if (sock) {
		struct io_async_ctx io;
		unsigned flags;

		if (req->io) {
			kmsg = &req->io->msg;
			kmsg->msg.msg_name = &req->io->msg.addr;
			/* if iov is set, it's allocated already */
			if (!kmsg->iov)
				kmsg->iov = kmsg->fast_iov;
			kmsg->msg.msg_iter.iov = kmsg->iov;
		} else {
			struct io_sr_msg *sr = &req->sr_msg;

			kmsg = &io.msg;
			kmsg->msg.msg_name = &io.msg.addr;

			io.msg.iov = io.msg.fast_iov;
			ret = sendmsg_copy_msghdr(&io.msg.msg, sr->msg,
					sr->msg_flags, &io.msg.iov);
			if (ret)
				return ret;
		}

		flags = req->sr_msg.msg_flags;
		if (flags & MSG_DONTWAIT)
			req->flags |= REQ_F_NOWAIT;
		else if (force_nonblock)
			flags |= MSG_DONTWAIT;

		ret = __sys_sendmsg_sock(sock, &kmsg->msg, flags);
		if (force_nonblock && ret == -EAGAIN) {
			if (req->io)
				return -EAGAIN;
			if (io_alloc_async_ctx(req)) {
				if (kmsg->iov != kmsg->fast_iov)
					kfree(kmsg->iov);
				return -ENOMEM;
			}
			req->flags |= REQ_F_NEED_CLEANUP;
			memcpy(&req->io->msg, &io.msg, sizeof(io.msg));
			return -EAGAIN;
		}
		if (ret == -ERESTARTSYS)
			ret = -EINTR;
	}

	if (kmsg && kmsg->iov != kmsg->fast_iov)
		kfree(kmsg->iov);
	req->flags &= ~REQ_F_NEED_CLEANUP;
	io_cqring_add_event(req, ret);
	if (ret < 0)
		req_set_fail_links(req);
	io_put_req_find_next(req, nxt);
	return 0;
#else
	return -EOPNOTSUPP;
#endif
}

static int io_send(struct io_kiocb *req, struct io_kiocb **nxt,
		   bool force_nonblock)
{
#if defined(CONFIG_NET)
	struct socket *sock;
	int ret;

	if (unlikely(req->ctx->flags & IORING_SETUP_IOPOLL))
		return -EINVAL;

	sock = sock_from_file(req->file, &ret);
	if (sock) {
		struct io_sr_msg *sr = &req->sr_msg;
		struct msghdr msg;
		struct iovec iov;
		unsigned flags;

		ret = import_single_range(WRITE, sr->buf, sr->len, &iov,
						&msg.msg_iter);
		if (ret)
			return ret;

		msg.msg_name = NULL;
		msg.msg_control = NULL;
		msg.msg_controllen = 0;
		msg.msg_namelen = 0;

		flags = req->sr_msg.msg_flags;
		if (flags & MSG_DONTWAIT)
			req->flags |= REQ_F_NOWAIT;
		else if (force_nonblock)
			flags |= MSG_DONTWAIT;

		msg.msg_flags = flags;
		ret = sock_sendmsg(sock, &msg);
		if (force_nonblock && ret == -EAGAIN)
			return -EAGAIN;
		if (ret == -ERESTARTSYS)
			ret = -EINTR;
	}

	io_cqring_add_event(req, ret);
	if (ret < 0)
		req_set_fail_links(req);
	io_put_req_find_next(req, nxt);
	return 0;
#else
	return -EOPNOTSUPP;
#endif
}

static int io_recvmsg_prep(struct io_kiocb *req,
			   const struct io_uring_sqe *sqe)
{
#if defined(CONFIG_NET)
	struct io_sr_msg *sr = &req->sr_msg;
	struct io_async_ctx *io = req->io;
	int ret;

	sr->msg_flags = READ_ONCE(sqe->msg_flags);
	sr->msg = u64_to_user_ptr(READ_ONCE(sqe->addr));
	sr->len = READ_ONCE(sqe->len);

	if (!io || req->opcode == IORING_OP_RECV)
		return 0;
	/* iovec is already imported */
	if (req->flags & REQ_F_NEED_CLEANUP)
		return 0;

	io->msg.iov = io->msg.fast_iov;
	ret = recvmsg_copy_msghdr(&io->msg.msg, sr->msg, sr->msg_flags,
					&io->msg.uaddr, &io->msg.iov);
	if (!ret)
		req->flags |= REQ_F_NEED_CLEANUP;
	return ret;
#else
	return -EOPNOTSUPP;
#endif
}

static int io_recvmsg(struct io_kiocb *req, struct io_kiocb **nxt,
		      bool force_nonblock)
{
#if defined(CONFIG_NET)
	struct io_async_msghdr *kmsg = NULL;
	struct socket *sock;
	int ret;

	if (unlikely(req->ctx->flags & IORING_SETUP_IOPOLL))
		return -EINVAL;

	sock = sock_from_file(req->file, &ret);
	if (sock) {
		struct io_async_ctx io;
		unsigned flags;

		if (req->io) {
			kmsg = &req->io->msg;
			kmsg->msg.msg_name = &req->io->msg.addr;
			/* if iov is set, it's allocated already */
			if (!kmsg->iov)
				kmsg->iov = kmsg->fast_iov;
			kmsg->msg.msg_iter.iov = kmsg->iov;
		} else {
			struct io_sr_msg *sr = &req->sr_msg;

			kmsg = &io.msg;
			kmsg->msg.msg_name = &io.msg.addr;

			io.msg.iov = io.msg.fast_iov;
			ret = recvmsg_copy_msghdr(&io.msg.msg, sr->msg,
					sr->msg_flags, &io.msg.uaddr,
					&io.msg.iov);
			if (ret)
				return ret;
		}

		flags = req->sr_msg.msg_flags;
		if (flags & MSG_DONTWAIT)
			req->flags |= REQ_F_NOWAIT;
		else if (force_nonblock)
			flags |= MSG_DONTWAIT;

		ret = __sys_recvmsg_sock(sock, &kmsg->msg, req->sr_msg.msg,
						kmsg->uaddr, flags);
		if (force_nonblock && ret == -EAGAIN) {
			if (req->io)
				return -EAGAIN;
			if (io_alloc_async_ctx(req)) {
				if (kmsg->iov != kmsg->fast_iov)
					kfree(kmsg->iov);
				return -ENOMEM;
			}
			memcpy(&req->io->msg, &io.msg, sizeof(io.msg));
			req->flags |= REQ_F_NEED_CLEANUP;
			return -EAGAIN;
		}
		if (ret == -ERESTARTSYS)
			ret = -EINTR;
	}

	if (kmsg && kmsg->iov != kmsg->fast_iov)
		kfree(kmsg->iov);
	req->flags &= ~REQ_F_NEED_CLEANUP;
	io_cqring_add_event(req, ret);
	if (ret < 0)
		req_set_fail_links(req);
	io_put_req_find_next(req, nxt);
	return 0;
#else
	return -EOPNOTSUPP;
#endif
}

static int io_recv(struct io_kiocb *req, struct io_kiocb **nxt,
		   bool force_nonblock)
{
#if defined(CONFIG_NET)
	struct socket *sock;
	int ret;

	if (unlikely(req->ctx->flags & IORING_SETUP_IOPOLL))
		return -EINVAL;

	sock = sock_from_file(req->file, &ret);
	if (sock) {
		struct io_sr_msg *sr = &req->sr_msg;
		struct msghdr msg;
		struct iovec iov;
		unsigned flags;

		ret = import_single_range(READ, sr->buf, sr->len, &iov,
						&msg.msg_iter);
		if (ret)
			return ret;

		msg.msg_name = NULL;
		msg.msg_control = NULL;
		msg.msg_controllen = 0;
		msg.msg_namelen = 0;
		msg.msg_iocb = NULL;
		msg.msg_flags = 0;

		flags = req->sr_msg.msg_flags;
		if (flags & MSG_DONTWAIT)
			req->flags |= REQ_F_NOWAIT;
		else if (force_nonblock)
			flags |= MSG_DONTWAIT;

		ret = sock_recvmsg(sock, &msg, flags);
		if (force_nonblock && ret == -EAGAIN)
			return -EAGAIN;
		if (ret == -ERESTARTSYS)
			ret = -EINTR;
	}

	io_cqring_add_event(req, ret);
	if (ret < 0)
		req_set_fail_links(req);
	io_put_req_find_next(req, nxt);
	return 0;
#else
	return -EOPNOTSUPP;
#endif
}


static int io_accept_prep(struct io_kiocb *req, const struct io_uring_sqe *sqe)
{
#if defined(CONFIG_NET)
	struct io_accept *accept = &req->accept;

	if (unlikely(req->ctx->flags & (IORING_SETUP_IOPOLL|IORING_SETUP_SQPOLL)))
		return -EINVAL;
	if (sqe->ioprio || sqe->len || sqe->buf_index)
		return -EINVAL;

	accept->addr = u64_to_user_ptr(READ_ONCE(sqe->addr));
	accept->addr_len = u64_to_user_ptr(READ_ONCE(sqe->addr2));
	accept->flags = READ_ONCE(sqe->accept_flags);
	return 0;
#else
	return -EOPNOTSUPP;
#endif
}

#if defined(CONFIG_NET)
static int __io_accept(struct io_kiocb *req, struct io_kiocb **nxt,
		       bool force_nonblock)
{
	struct io_accept *accept = &req->accept;
	unsigned file_flags;
	int ret;

	file_flags = force_nonblock ? O_NONBLOCK : 0;
	ret = __sys_accept4_file(req->file, file_flags, accept->addr,
					accept->addr_len, accept->flags);
	if (ret == -EAGAIN && force_nonblock)
		return -EAGAIN;
	if (ret == -ERESTARTSYS)
		ret = -EINTR;
	if (ret < 0)
		req_set_fail_links(req);
	io_cqring_add_event(req, ret);
	io_put_req_find_next(req, nxt);
	return 0;
}

static void io_accept_finish(struct io_wq_work **workptr)
{
	struct io_kiocb *req = container_of(*workptr, struct io_kiocb, work);
	struct io_kiocb *nxt = NULL;

	if (io_req_cancelled(req))
		return;
	__io_accept(req, &nxt, false);
	if (nxt)
		io_wq_assign_next(workptr, nxt);
}
#endif

static int io_accept(struct io_kiocb *req, struct io_kiocb **nxt,
		     bool force_nonblock)
{
#if defined(CONFIG_NET)
	int ret;

	ret = __io_accept(req, nxt, force_nonblock);
	if (ret == -EAGAIN && force_nonblock) {
		req->work.func = io_accept_finish;
		io_put_req(req);
		return -EAGAIN;
	}
	return 0;
#else
	return -EOPNOTSUPP;
#endif
}

static int io_connect_prep(struct io_kiocb *req, const struct io_uring_sqe *sqe)
{
#if defined(CONFIG_NET)
	struct io_connect *conn = &req->connect;
	struct io_async_ctx *io = req->io;

	if (unlikely(req->ctx->flags & (IORING_SETUP_IOPOLL|IORING_SETUP_SQPOLL)))
		return -EINVAL;
	if (sqe->ioprio || sqe->len || sqe->buf_index || sqe->rw_flags)
		return -EINVAL;

	conn->addr = u64_to_user_ptr(READ_ONCE(sqe->addr));
	conn->addr_len =  READ_ONCE(sqe->addr2);

	if (!io)
		return 0;

	return move_addr_to_kernel(conn->addr, conn->addr_len,
					&io->connect.address);
#else
	return -EOPNOTSUPP;
#endif
}

static int io_connect(struct io_kiocb *req, struct io_kiocb **nxt,
		      bool force_nonblock)
{
#if defined(CONFIG_NET)
	struct io_async_ctx __io, *io;
	unsigned file_flags;
	int ret;

	if (req->io) {
		io = req->io;
	} else {
		ret = move_addr_to_kernel(req->connect.addr,
						req->connect.addr_len,
						&__io.connect.address);
		if (ret)
			goto out;
		io = &__io;
	}

	file_flags = force_nonblock ? O_NONBLOCK : 0;

	ret = __sys_connect_file(req->file, &io->connect.address,
					req->connect.addr_len, file_flags);
	if ((ret == -EAGAIN || ret == -EINPROGRESS) && force_nonblock) {
		if (req->io)
			return -EAGAIN;
		if (io_alloc_async_ctx(req)) {
			ret = -ENOMEM;
			goto out;
		}
		memcpy(&req->io->connect, &__io.connect, sizeof(__io.connect));
		return -EAGAIN;
	}
	if (ret == -ERESTARTSYS)
		ret = -EINTR;
out:
	if (ret < 0)
		req_set_fail_links(req);
	io_cqring_add_event(req, ret);
	io_put_req_find_next(req, nxt);
	return 0;
#else
	return -EOPNOTSUPP;
#endif
}

static void io_poll_remove_one(struct io_kiocb *req)
{
	struct io_poll_iocb *poll = &req->poll;

	spin_lock(&poll->head->lock);
	WRITE_ONCE(poll->canceled, true);
	if (!list_empty(&poll->wait.entry)) {
		list_del_init(&poll->wait.entry);
		io_queue_async_work(req);
	}
	spin_unlock(&poll->head->lock);
	hash_del(&req->hash_node);
}

static void io_poll_remove_all(struct io_ring_ctx *ctx)
{
	struct hlist_node *tmp;
	struct io_kiocb *req;
	int i;

	spin_lock_irq(&ctx->completion_lock);
	for (i = 0; i < (1U << ctx->cancel_hash_bits); i++) {
		struct hlist_head *list;

		list = &ctx->cancel_hash[i];
		hlist_for_each_entry_safe(req, tmp, list, hash_node)
			io_poll_remove_one(req);
	}
	spin_unlock_irq(&ctx->completion_lock);
}

static int io_poll_cancel(struct io_ring_ctx *ctx, __u64 sqe_addr)
{
	struct hlist_head *list;
	struct io_kiocb *req;

	list = &ctx->cancel_hash[hash_long(sqe_addr, ctx->cancel_hash_bits)];
	hlist_for_each_entry(req, list, hash_node) {
		if (sqe_addr == req->user_data) {
			io_poll_remove_one(req);
			return 0;
		}
	}

	return -ENOENT;
}

static int io_poll_remove_prep(struct io_kiocb *req,
			       const struct io_uring_sqe *sqe)
{
	if (unlikely(req->ctx->flags & IORING_SETUP_IOPOLL))
		return -EINVAL;
	if (sqe->ioprio || sqe->off || sqe->len || sqe->buf_index ||
	    sqe->poll_events)
		return -EINVAL;

	req->poll.addr = READ_ONCE(sqe->addr);
	return 0;
}

/*
 * Find a running poll command that matches one specified in sqe->addr,
 * and remove it if found.
 */
static int io_poll_remove(struct io_kiocb *req)
{
	struct io_ring_ctx *ctx = req->ctx;
	u64 addr;
	int ret;

	addr = req->poll.addr;
	spin_lock_irq(&ctx->completion_lock);
	ret = io_poll_cancel(ctx, addr);
	spin_unlock_irq(&ctx->completion_lock);

	io_cqring_add_event(req, ret);
	if (ret < 0)
		req_set_fail_links(req);
	io_put_req(req);
	return 0;
}

static void io_poll_complete(struct io_kiocb *req, __poll_t mask, int error)
{
	struct io_ring_ctx *ctx = req->ctx;

	req->poll.done = true;
	if (error)
		io_cqring_fill_event(req, error);
	else
		io_cqring_fill_event(req, mangle_poll(mask));
	io_commit_cqring(ctx);
}

static void io_poll_complete_work(struct io_wq_work **workptr)
{
	struct io_wq_work *work = *workptr;
	struct io_kiocb *req = container_of(work, struct io_kiocb, work);
	struct io_poll_iocb *poll = &req->poll;
	struct poll_table_struct pt = { ._key = poll->events };
	struct io_ring_ctx *ctx = req->ctx;
<<<<<<< HEAD
	struct io_kiocb *nxt = NULL;
=======
	const struct cred *old_cred;
>>>>>>> 69e489fe
	__poll_t mask = 0;
	int ret = 0;

<<<<<<< HEAD
	if (work->flags & IO_WQ_WORK_CANCEL) {
		WRITE_ONCE(poll->canceled, true);
		ret = -ECANCELED;
	} else if (READ_ONCE(poll->canceled)) {
		ret = -ECANCELED;
	}

	if (ret != -ECANCELED)
=======
	old_cred = override_creds(ctx->creds);

	if (!READ_ONCE(poll->canceled))
>>>>>>> 69e489fe
		mask = vfs_poll(poll->file, &pt) & poll->events;

	/*
	 * Note that ->ki_cancel callers also delete iocb from active_reqs after
	 * calling ->ki_cancel.  We need the ctx_lock roundtrip here to
	 * synchronize with them.  In the cancellation case the list_del_init
	 * itself is not actually needed, but harmless so we keep it in to
	 * avoid further branches in the fast path.
	 */
	spin_lock_irq(&ctx->completion_lock);
	if (!mask && ret != -ECANCELED) {
		add_wait_queue(poll->head, &poll->wait);
		spin_unlock_irq(&ctx->completion_lock);
		goto out;
	}
	hash_del(&req->hash_node);
	io_poll_complete(req, mask, ret);
	spin_unlock_irq(&ctx->completion_lock);

	io_cqring_ev_posted(ctx);

	if (ret < 0)
		req_set_fail_links(req);
	io_put_req_find_next(req, &nxt);
	if (nxt)
		io_wq_assign_next(workptr, nxt);
}

static void __io_poll_flush(struct io_ring_ctx *ctx, struct llist_node *nodes)
{
	struct io_kiocb *req, *tmp;
	struct req_batch rb;

	rb.to_free = rb.need_iter = 0;
	spin_lock_irq(&ctx->completion_lock);
	llist_for_each_entry_safe(req, tmp, nodes, llist_node) {
		hash_del(&req->hash_node);
		io_poll_complete(req, req->result, 0);

		if (refcount_dec_and_test(&req->refs) &&
		    !io_req_multi_free(&rb, req)) {
			req->flags |= REQ_F_COMP_LOCKED;
			io_free_req(req);
		}
	}
	spin_unlock_irq(&ctx->completion_lock);

	io_cqring_ev_posted(ctx);
	io_free_req_many(ctx, &rb);
}

static void io_poll_flush(struct io_wq_work **workptr)
{
	struct io_kiocb *req = container_of(*workptr, struct io_kiocb, work);
	struct llist_node *nodes;

	nodes = llist_del_all(&req->ctx->poll_llist);
	if (nodes)
		__io_poll_flush(req->ctx, nodes);
}

static void io_poll_trigger_evfd(struct io_wq_work **workptr)
{
	struct io_kiocb *req = container_of(*workptr, struct io_kiocb, work);

	eventfd_signal(req->ctx->cq_ev_fd, 1);
	io_put_req(req);
out:
	revert_creds(old_cred);
}

static int io_poll_wake(struct wait_queue_entry *wait, unsigned mode, int sync,
			void *key)
{
	struct io_poll_iocb *poll = wait->private;
	struct io_kiocb *req = container_of(poll, struct io_kiocb, poll);
	struct io_ring_ctx *ctx = req->ctx;
	__poll_t mask = key_to_poll(key);

	/* for instances that support it check for an event match first: */
	if (mask && !(mask & poll->events))
		return 0;

	list_del_init(&poll->wait.entry);

	/*
	 * Run completion inline if we can. We're using trylock here because
	 * we are violating the completion_lock -> poll wq lock ordering.
	 * If we have a link timeout we're going to need the completion_lock
	 * for finalizing the request, mark us as having grabbed that already.
	 */
	if (mask) {
		unsigned long flags;

		if (llist_empty(&ctx->poll_llist) &&
		    spin_trylock_irqsave(&ctx->completion_lock, flags)) {
			bool trigger_ev;

			hash_del(&req->hash_node);
			io_poll_complete(req, mask, 0);

			trigger_ev = io_should_trigger_evfd(ctx);
			if (trigger_ev && eventfd_signal_count()) {
				trigger_ev = false;
				req->work.func = io_poll_trigger_evfd;
			} else {
				req->flags |= REQ_F_COMP_LOCKED;
				io_put_req(req);
				req = NULL;
			}
			spin_unlock_irqrestore(&ctx->completion_lock, flags);
			__io_cqring_ev_posted(ctx, trigger_ev);
		} else {
			req->result = mask;
			req->llist_node.next = NULL;
			/* if the list wasn't empty, we're done */
			if (!llist_add(&req->llist_node, &ctx->poll_llist))
				req = NULL;
			else
				req->work.func = io_poll_flush;
		}
	}
	if (req)
		io_queue_async_work(req);

	return 1;
}

struct io_poll_table {
	struct poll_table_struct pt;
	struct io_kiocb *req;
	int error;
};

static void io_poll_queue_proc(struct file *file, struct wait_queue_head *head,
			       struct poll_table_struct *p)
{
	struct io_poll_table *pt = container_of(p, struct io_poll_table, pt);

	if (unlikely(pt->req->poll.head)) {
		pt->error = -EINVAL;
		return;
	}

	pt->error = 0;
	pt->req->poll.head = head;
	add_wait_queue(head, &pt->req->poll.wait);
}

static void io_poll_req_insert(struct io_kiocb *req)
{
	struct io_ring_ctx *ctx = req->ctx;
	struct hlist_head *list;

	list = &ctx->cancel_hash[hash_long(req->user_data, ctx->cancel_hash_bits)];
	hlist_add_head(&req->hash_node, list);
}

static int io_poll_add_prep(struct io_kiocb *req, const struct io_uring_sqe *sqe)
{
	struct io_poll_iocb *poll = &req->poll;
	u16 events;

	if (unlikely(req->ctx->flags & IORING_SETUP_IOPOLL))
		return -EINVAL;
	if (sqe->addr || sqe->ioprio || sqe->off || sqe->len || sqe->buf_index)
		return -EINVAL;
	if (!poll->file)
		return -EBADF;

	events = READ_ONCE(sqe->poll_events);
	poll->events = demangle_poll(events) | EPOLLERR | EPOLLHUP;
	return 0;
}

static int io_poll_add(struct io_kiocb *req, struct io_kiocb **nxt)
{
	struct io_poll_iocb *poll = &req->poll;
	struct io_ring_ctx *ctx = req->ctx;
	struct io_poll_table ipt;
	bool cancel = false;
	__poll_t mask;

	INIT_IO_WORK(&req->work, io_poll_complete_work);
	INIT_HLIST_NODE(&req->hash_node);

	poll->head = NULL;
	poll->done = false;
	poll->canceled = false;

	ipt.pt._qproc = io_poll_queue_proc;
	ipt.pt._key = poll->events;
	ipt.req = req;
	ipt.error = -EINVAL; /* same as no support for IOCB_CMD_POLL */

	/* initialized the list so that we can do list_empty checks */
	INIT_LIST_HEAD(&poll->wait.entry);
	init_waitqueue_func_entry(&poll->wait, io_poll_wake);
	poll->wait.private = poll;

	INIT_LIST_HEAD(&req->list);

	mask = vfs_poll(poll->file, &ipt.pt) & poll->events;

	spin_lock_irq(&ctx->completion_lock);
	if (likely(poll->head)) {
		spin_lock(&poll->head->lock);
		if (unlikely(list_empty(&poll->wait.entry))) {
			if (ipt.error)
				cancel = true;
			ipt.error = 0;
			mask = 0;
		}
		if (mask || ipt.error)
			list_del_init(&poll->wait.entry);
		else if (cancel)
			WRITE_ONCE(poll->canceled, true);
		else if (!poll->done) /* actually waiting for an event */
			io_poll_req_insert(req);
		spin_unlock(&poll->head->lock);
	}
	if (mask) { /* no async, we'd stolen it */
		ipt.error = 0;
		io_poll_complete(req, mask, 0);
	}
	spin_unlock_irq(&ctx->completion_lock);

	if (mask) {
		io_cqring_ev_posted(ctx);
		io_put_req_find_next(req, nxt);
	}
	return ipt.error;
}

static enum hrtimer_restart io_timeout_fn(struct hrtimer *timer)
{
	struct io_timeout_data *data = container_of(timer,
						struct io_timeout_data, timer);
	struct io_kiocb *req = data->req;
	struct io_ring_ctx *ctx = req->ctx;
	unsigned long flags;

	atomic_inc(&ctx->cq_timeouts);

	spin_lock_irqsave(&ctx->completion_lock, flags);
	/*
	 * We could be racing with timeout deletion. If the list is empty,
	 * then timeout lookup already found it and will be handling it.
	 */
	if (!list_empty(&req->list)) {
		struct io_kiocb *prev;

		/*
		 * Adjust the reqs sequence before the current one because it
		 * will consume a slot in the cq_ring and the cq_tail
		 * pointer will be increased, otherwise other timeout reqs may
		 * return in advance without waiting for enough wait_nr.
		 */
		prev = req;
		list_for_each_entry_continue_reverse(prev, &ctx->timeout_list, list)
			prev->sequence++;
		list_del_init(&req->list);
	}

	io_cqring_fill_event(req, -ETIME);
	io_commit_cqring(ctx);
	spin_unlock_irqrestore(&ctx->completion_lock, flags);

	io_cqring_ev_posted(ctx);
	req_set_fail_links(req);
	io_put_req(req);
	return HRTIMER_NORESTART;
}

static int io_timeout_cancel(struct io_ring_ctx *ctx, __u64 user_data)
{
	struct io_kiocb *req;
	int ret = -ENOENT;

	list_for_each_entry(req, &ctx->timeout_list, list) {
		if (user_data == req->user_data) {
			list_del_init(&req->list);
			ret = 0;
			break;
		}
	}

	if (ret == -ENOENT)
		return ret;

	ret = hrtimer_try_to_cancel(&req->io->timeout.timer);
	if (ret == -1)
		return -EALREADY;

	req_set_fail_links(req);
	io_cqring_fill_event(req, -ECANCELED);
	io_put_req(req);
	return 0;
}

static int io_timeout_remove_prep(struct io_kiocb *req,
				  const struct io_uring_sqe *sqe)
{
	if (unlikely(req->ctx->flags & IORING_SETUP_IOPOLL))
		return -EINVAL;
	if (sqe->flags || sqe->ioprio || sqe->buf_index || sqe->len)
		return -EINVAL;

	req->timeout.addr = READ_ONCE(sqe->addr);
	req->timeout.flags = READ_ONCE(sqe->timeout_flags);
	if (req->timeout.flags)
		return -EINVAL;

	return 0;
}

/*
 * Remove or update an existing timeout command
 */
static int io_timeout_remove(struct io_kiocb *req)
{
	struct io_ring_ctx *ctx = req->ctx;
	int ret;

	spin_lock_irq(&ctx->completion_lock);
	ret = io_timeout_cancel(ctx, req->timeout.addr);

	io_cqring_fill_event(req, ret);
	io_commit_cqring(ctx);
	spin_unlock_irq(&ctx->completion_lock);
	io_cqring_ev_posted(ctx);
	if (ret < 0)
		req_set_fail_links(req);
	io_put_req(req);
	return 0;
}

static int io_timeout_prep(struct io_kiocb *req, const struct io_uring_sqe *sqe,
			   bool is_timeout_link)
{
	struct io_timeout_data *data;
	unsigned flags;

	if (unlikely(req->ctx->flags & IORING_SETUP_IOPOLL))
		return -EINVAL;
	if (sqe->ioprio || sqe->buf_index || sqe->len != 1)
		return -EINVAL;
	if (sqe->off && is_timeout_link)
		return -EINVAL;
	flags = READ_ONCE(sqe->timeout_flags);
	if (flags & ~IORING_TIMEOUT_ABS)
		return -EINVAL;

	req->timeout.count = READ_ONCE(sqe->off);

	if (!req->io && io_alloc_async_ctx(req))
		return -ENOMEM;

	data = &req->io->timeout;
	data->req = req;
	req->flags |= REQ_F_TIMEOUT;

	if (get_timespec64(&data->ts, u64_to_user_ptr(sqe->addr)))
		return -EFAULT;

	if (flags & IORING_TIMEOUT_ABS)
		data->mode = HRTIMER_MODE_ABS;
	else
		data->mode = HRTIMER_MODE_REL;

	hrtimer_init(&data->timer, CLOCK_MONOTONIC, data->mode);
	return 0;
}

static int io_timeout(struct io_kiocb *req)
{
	unsigned count;
	struct io_ring_ctx *ctx = req->ctx;
	struct io_timeout_data *data;
	struct list_head *entry;
	unsigned span = 0;

	data = &req->io->timeout;

	/*
	 * sqe->off holds how many events that need to occur for this
	 * timeout event to be satisfied. If it isn't set, then this is
	 * a pure timeout request, sequence isn't used.
	 */
	count = req->timeout.count;
	if (!count) {
		req->flags |= REQ_F_TIMEOUT_NOSEQ;
		spin_lock_irq(&ctx->completion_lock);
		entry = ctx->timeout_list.prev;
		goto add;
	}

	req->sequence = ctx->cached_sq_head + count - 1;
	data->seq_offset = count;

	/*
	 * Insertion sort, ensuring the first entry in the list is always
	 * the one we need first.
	 */
	spin_lock_irq(&ctx->completion_lock);
	list_for_each_prev(entry, &ctx->timeout_list) {
		struct io_kiocb *nxt = list_entry(entry, struct io_kiocb, list);
		unsigned nxt_sq_head;
		long long tmp, tmp_nxt;
		u32 nxt_offset = nxt->io->timeout.seq_offset;

		if (nxt->flags & REQ_F_TIMEOUT_NOSEQ)
			continue;

		/*
		 * Since cached_sq_head + count - 1 can overflow, use type long
		 * long to store it.
		 */
		tmp = (long long)ctx->cached_sq_head + count - 1;
		nxt_sq_head = nxt->sequence - nxt_offset + 1;
		tmp_nxt = (long long)nxt_sq_head + nxt_offset - 1;

		/*
		 * cached_sq_head may overflow, and it will never overflow twice
		 * once there is some timeout req still be valid.
		 */
		if (ctx->cached_sq_head < nxt_sq_head)
			tmp += UINT_MAX;

		if (tmp > tmp_nxt)
			break;

		/*
		 * Sequence of reqs after the insert one and itself should
		 * be adjusted because each timeout req consumes a slot.
		 */
		span++;
		nxt->sequence++;
	}
	req->sequence -= span;
add:
	list_add(&req->list, entry);
	data->timer.function = io_timeout_fn;
	hrtimer_start(&data->timer, timespec64_to_ktime(data->ts), data->mode);
	spin_unlock_irq(&ctx->completion_lock);
	return 0;
}

static bool io_cancel_cb(struct io_wq_work *work, void *data)
{
	struct io_kiocb *req = container_of(work, struct io_kiocb, work);

	return req->user_data == (unsigned long) data;
}

static int io_async_cancel_one(struct io_ring_ctx *ctx, void *sqe_addr)
{
	enum io_wq_cancel cancel_ret;
	int ret = 0;

	cancel_ret = io_wq_cancel_cb(ctx->io_wq, io_cancel_cb, sqe_addr);
	switch (cancel_ret) {
	case IO_WQ_CANCEL_OK:
		ret = 0;
		break;
	case IO_WQ_CANCEL_RUNNING:
		ret = -EALREADY;
		break;
	case IO_WQ_CANCEL_NOTFOUND:
		ret = -ENOENT;
		break;
	}

	return ret;
}

static void io_async_find_and_cancel(struct io_ring_ctx *ctx,
				     struct io_kiocb *req, __u64 sqe_addr,
				     struct io_kiocb **nxt, int success_ret)
{
	unsigned long flags;
	int ret;

	ret = io_async_cancel_one(ctx, (void *) (unsigned long) sqe_addr);
	if (ret != -ENOENT) {
		spin_lock_irqsave(&ctx->completion_lock, flags);
		goto done;
	}

	spin_lock_irqsave(&ctx->completion_lock, flags);
	ret = io_timeout_cancel(ctx, sqe_addr);
	if (ret != -ENOENT)
		goto done;
	ret = io_poll_cancel(ctx, sqe_addr);
done:
	if (!ret)
		ret = success_ret;
	io_cqring_fill_event(req, ret);
	io_commit_cqring(ctx);
	spin_unlock_irqrestore(&ctx->completion_lock, flags);
	io_cqring_ev_posted(ctx);

	if (ret < 0)
		req_set_fail_links(req);
	io_put_req_find_next(req, nxt);
}

static int io_async_cancel_prep(struct io_kiocb *req,
				const struct io_uring_sqe *sqe)
{
	if (unlikely(req->ctx->flags & IORING_SETUP_IOPOLL))
		return -EINVAL;
	if (sqe->flags || sqe->ioprio || sqe->off || sqe->len ||
	    sqe->cancel_flags)
		return -EINVAL;

	req->cancel.addr = READ_ONCE(sqe->addr);
	return 0;
}

static int io_async_cancel(struct io_kiocb *req, struct io_kiocb **nxt)
{
	struct io_ring_ctx *ctx = req->ctx;

	io_async_find_and_cancel(ctx, req, req->cancel.addr, nxt, 0);
	return 0;
}

static int io_files_update_prep(struct io_kiocb *req,
				const struct io_uring_sqe *sqe)
{
	if (sqe->flags || sqe->ioprio || sqe->rw_flags)
		return -EINVAL;

	req->files_update.offset = READ_ONCE(sqe->off);
	req->files_update.nr_args = READ_ONCE(sqe->len);
	if (!req->files_update.nr_args)
		return -EINVAL;
	req->files_update.arg = READ_ONCE(sqe->addr);
	return 0;
}

static int io_files_update(struct io_kiocb *req, bool force_nonblock)
{
	struct io_ring_ctx *ctx = req->ctx;
	struct io_uring_files_update up;
	int ret;

	if (force_nonblock)
		return -EAGAIN;

	up.offset = req->files_update.offset;
	up.fds = req->files_update.arg;

	mutex_lock(&ctx->uring_lock);
	ret = __io_sqe_files_update(ctx, &up, req->files_update.nr_args);
	mutex_unlock(&ctx->uring_lock);

	if (ret < 0)
		req_set_fail_links(req);
	io_cqring_add_event(req, ret);
	io_put_req(req);
	return 0;
}

<<<<<<< HEAD
static int io_req_defer_prep(struct io_kiocb *req,
			     const struct io_uring_sqe *sqe)
{
	ssize_t ret = 0;

	if (io_op_defs[req->opcode].file_table) {
		ret = io_grab_files(req);
		if (unlikely(ret))
			return ret;
	}

	io_req_work_grab_env(req, &io_op_defs[req->opcode]);

	switch (req->opcode) {
	case IORING_OP_NOP:
		break;
	case IORING_OP_READV:
	case IORING_OP_READ_FIXED:
	case IORING_OP_READ:
		ret = io_read_prep(req, sqe, true);
		break;
	case IORING_OP_WRITEV:
	case IORING_OP_WRITE_FIXED:
	case IORING_OP_WRITE:
		ret = io_write_prep(req, sqe, true);
		break;
	case IORING_OP_POLL_ADD:
		ret = io_poll_add_prep(req, sqe);
		break;
	case IORING_OP_POLL_REMOVE:
		ret = io_poll_remove_prep(req, sqe);
		break;
	case IORING_OP_FSYNC:
		ret = io_prep_fsync(req, sqe);
		break;
	case IORING_OP_SYNC_FILE_RANGE:
		ret = io_prep_sfr(req, sqe);
		break;
	case IORING_OP_SENDMSG:
	case IORING_OP_SEND:
		ret = io_sendmsg_prep(req, sqe);
		break;
	case IORING_OP_RECVMSG:
	case IORING_OP_RECV:
		ret = io_recvmsg_prep(req, sqe);
		break;
	case IORING_OP_CONNECT:
		ret = io_connect_prep(req, sqe);
		break;
	case IORING_OP_TIMEOUT:
		ret = io_timeout_prep(req, sqe, false);
		break;
	case IORING_OP_TIMEOUT_REMOVE:
		ret = io_timeout_remove_prep(req, sqe);
		break;
	case IORING_OP_ASYNC_CANCEL:
		ret = io_async_cancel_prep(req, sqe);
		break;
	case IORING_OP_LINK_TIMEOUT:
		ret = io_timeout_prep(req, sqe, true);
		break;
	case IORING_OP_ACCEPT:
		ret = io_accept_prep(req, sqe);
		break;
	case IORING_OP_FALLOCATE:
		ret = io_fallocate_prep(req, sqe);
		break;
	case IORING_OP_OPENAT:
		ret = io_openat_prep(req, sqe);
		break;
	case IORING_OP_CLOSE:
		ret = io_close_prep(req, sqe);
		break;
	case IORING_OP_FILES_UPDATE:
		ret = io_files_update_prep(req, sqe);
		break;
	case IORING_OP_STATX:
		ret = io_statx_prep(req, sqe);
		break;
	case IORING_OP_FADVISE:
		ret = io_fadvise_prep(req, sqe);
		break;
	case IORING_OP_MADVISE:
		ret = io_madvise_prep(req, sqe);
		break;
	case IORING_OP_OPENAT2:
		ret = io_openat2_prep(req, sqe);
		break;
	case IORING_OP_EPOLL_CTL:
		ret = io_epoll_ctl_prep(req, sqe);
		break;
	default:
		printk_once(KERN_WARNING "io_uring: unhandled opcode %d\n",
				req->opcode);
		ret = -EINVAL;
		break;
	}

	return ret;
}

static int io_req_defer(struct io_kiocb *req, const struct io_uring_sqe *sqe)
=======
static int io_req_defer(struct io_ring_ctx *ctx, struct io_kiocb *req,
			struct sqe_submit *s)
>>>>>>> 69e489fe
{
	struct io_ring_ctx *ctx = req->ctx;
	int ret;

	/* Still need defer if there is pending req in defer list. */
	if (!req_need_defer(req) && list_empty(&ctx->defer_list))
		return 0;

	if (!req->io && io_alloc_async_ctx(req))
		return -EAGAIN;

	ret = io_req_defer_prep(req, sqe);
	if (ret < 0)
		return ret;

	spin_lock_irq(&ctx->completion_lock);
	if (!req_need_defer(req) && list_empty(&ctx->defer_list)) {
		spin_unlock_irq(&ctx->completion_lock);
		return 0;
	}

<<<<<<< HEAD
	trace_io_uring_defer(ctx, req, req->user_data);
=======
	memcpy(&req->submit, s, sizeof(*s));
	memcpy(sqe_copy, s->sqe, sizeof(*sqe_copy));
	req->submit.sqe = sqe_copy;

	INIT_WORK(&req->work, io_sq_wq_submit_work);
>>>>>>> 69e489fe
	list_add_tail(&req->list, &ctx->defer_list);
	spin_unlock_irq(&ctx->completion_lock);
	return -EIOCBQUEUED;
}

static void io_cleanup_req(struct io_kiocb *req)
{
	struct io_async_ctx *io = req->io;

	switch (req->opcode) {
	case IORING_OP_READV:
	case IORING_OP_READ_FIXED:
	case IORING_OP_READ:
	case IORING_OP_WRITEV:
	case IORING_OP_WRITE_FIXED:
	case IORING_OP_WRITE:
		if (io->rw.iov != io->rw.fast_iov)
			kfree(io->rw.iov);
		break;
	case IORING_OP_SENDMSG:
	case IORING_OP_RECVMSG:
		if (io->msg.iov != io->msg.fast_iov)
			kfree(io->msg.iov);
		break;
	case IORING_OP_OPENAT:
	case IORING_OP_OPENAT2:
	case IORING_OP_STATX:
		putname(req->open.filename);
		break;
	}

	req->flags &= ~REQ_F_NEED_CLEANUP;
}

static int io_issue_sqe(struct io_kiocb *req, const struct io_uring_sqe *sqe,
			struct io_kiocb **nxt, bool force_nonblock)
{
	struct io_ring_ctx *ctx = req->ctx;
	int ret;

	switch (req->opcode) {
	case IORING_OP_NOP:
		ret = io_nop(req);
		break;
	case IORING_OP_READV:
	case IORING_OP_READ_FIXED:
	case IORING_OP_READ:
		if (sqe) {
			ret = io_read_prep(req, sqe, force_nonblock);
			if (ret < 0)
				break;
		}
		ret = io_read(req, nxt, force_nonblock);
		break;
	case IORING_OP_WRITEV:
	case IORING_OP_WRITE_FIXED:
	case IORING_OP_WRITE:
		if (sqe) {
			ret = io_write_prep(req, sqe, force_nonblock);
			if (ret < 0)
				break;
		}
		ret = io_write(req, nxt, force_nonblock);
		break;
	case IORING_OP_FSYNC:
		if (sqe) {
			ret = io_prep_fsync(req, sqe);
			if (ret < 0)
				break;
		}
		ret = io_fsync(req, nxt, force_nonblock);
		break;
	case IORING_OP_POLL_ADD:
		if (sqe) {
			ret = io_poll_add_prep(req, sqe);
			if (ret)
				break;
		}
		ret = io_poll_add(req, nxt);
		break;
	case IORING_OP_POLL_REMOVE:
		if (sqe) {
			ret = io_poll_remove_prep(req, sqe);
			if (ret < 0)
				break;
		}
		ret = io_poll_remove(req);
		break;
	case IORING_OP_SYNC_FILE_RANGE:
		if (sqe) {
			ret = io_prep_sfr(req, sqe);
			if (ret < 0)
				break;
		}
		ret = io_sync_file_range(req, nxt, force_nonblock);
		break;
	case IORING_OP_SENDMSG:
	case IORING_OP_SEND:
		if (sqe) {
			ret = io_sendmsg_prep(req, sqe);
			if (ret < 0)
				break;
		}
		if (req->opcode == IORING_OP_SENDMSG)
			ret = io_sendmsg(req, nxt, force_nonblock);
		else
			ret = io_send(req, nxt, force_nonblock);
		break;
	case IORING_OP_RECVMSG:
	case IORING_OP_RECV:
		if (sqe) {
			ret = io_recvmsg_prep(req, sqe);
			if (ret)
				break;
		}
		if (req->opcode == IORING_OP_RECVMSG)
			ret = io_recvmsg(req, nxt, force_nonblock);
		else
			ret = io_recv(req, nxt, force_nonblock);
		break;
	case IORING_OP_TIMEOUT:
		if (sqe) {
			ret = io_timeout_prep(req, sqe, false);
			if (ret)
				break;
		}
		ret = io_timeout(req);
		break;
	case IORING_OP_TIMEOUT_REMOVE:
		if (sqe) {
			ret = io_timeout_remove_prep(req, sqe);
			if (ret)
				break;
		}
		ret = io_timeout_remove(req);
		break;
	case IORING_OP_ACCEPT:
		if (sqe) {
			ret = io_accept_prep(req, sqe);
			if (ret)
				break;
		}
		ret = io_accept(req, nxt, force_nonblock);
		break;
	case IORING_OP_CONNECT:
		if (sqe) {
			ret = io_connect_prep(req, sqe);
			if (ret)
				break;
		}
		ret = io_connect(req, nxt, force_nonblock);
		break;
	case IORING_OP_ASYNC_CANCEL:
		if (sqe) {
			ret = io_async_cancel_prep(req, sqe);
			if (ret)
				break;
		}
		ret = io_async_cancel(req, nxt);
		break;
	case IORING_OP_FALLOCATE:
		if (sqe) {
			ret = io_fallocate_prep(req, sqe);
			if (ret)
				break;
		}
		ret = io_fallocate(req, nxt, force_nonblock);
		break;
	case IORING_OP_OPENAT:
		if (sqe) {
			ret = io_openat_prep(req, sqe);
			if (ret)
				break;
		}
		ret = io_openat(req, nxt, force_nonblock);
		break;
	case IORING_OP_CLOSE:
		if (sqe) {
			ret = io_close_prep(req, sqe);
			if (ret)
				break;
		}
		ret = io_close(req, nxt, force_nonblock);
		break;
	case IORING_OP_FILES_UPDATE:
		if (sqe) {
			ret = io_files_update_prep(req, sqe);
			if (ret)
				break;
		}
		ret = io_files_update(req, force_nonblock);
		break;
	case IORING_OP_STATX:
		if (sqe) {
			ret = io_statx_prep(req, sqe);
			if (ret)
				break;
		}
		ret = io_statx(req, nxt, force_nonblock);
		break;
	case IORING_OP_FADVISE:
		if (sqe) {
			ret = io_fadvise_prep(req, sqe);
			if (ret)
				break;
		}
		ret = io_fadvise(req, nxt, force_nonblock);
		break;
	case IORING_OP_MADVISE:
		if (sqe) {
			ret = io_madvise_prep(req, sqe);
			if (ret)
				break;
		}
		ret = io_madvise(req, nxt, force_nonblock);
		break;
	case IORING_OP_OPENAT2:
		if (sqe) {
			ret = io_openat2_prep(req, sqe);
			if (ret)
				break;
		}
		ret = io_openat2(req, nxt, force_nonblock);
		break;
	case IORING_OP_EPOLL_CTL:
		if (sqe) {
			ret = io_epoll_ctl_prep(req, sqe);
			if (ret)
				break;
		}
		ret = io_epoll_ctl(req, nxt, force_nonblock);
		break;
	default:
		ret = -EINVAL;
		break;
	}

	if (ret)
		return ret;

	if (ctx->flags & IORING_SETUP_IOPOLL) {
		const bool in_async = io_wq_current_is_worker();

		if (req->result == -EAGAIN)
			return -EAGAIN;

		/* workqueue context doesn't hold uring_lock, grab it now */
		if (in_async)
			mutex_lock(&ctx->uring_lock);

		io_iopoll_req_issued(req);

		if (in_async)
			mutex_unlock(&ctx->uring_lock);
	}

	return 0;
}

static void io_wq_submit_work(struct io_wq_work **workptr)
{
	struct io_wq_work *work = *workptr;
	struct io_kiocb *req = container_of(work, struct io_kiocb, work);
	struct io_kiocb *nxt = NULL;
	int ret = 0;

	/* if NO_CANCEL is set, we must still run the work */
	if ((work->flags & (IO_WQ_WORK_CANCEL|IO_WQ_WORK_NO_CANCEL)) ==
				IO_WQ_WORK_CANCEL) {
		ret = -ECANCELED;
	}

	if (!ret) {
		req->in_async = true;
		do {
			ret = io_issue_sqe(req, NULL, &nxt, false);
			/*
			 * We can get EAGAIN for polled IO even though we're
			 * forcing a sync submission from here, since we can't
			 * wait for request slots on the block side.
			 */
			if (ret != -EAGAIN)
				break;
			cond_resched();
		} while (1);
	}

	/* drop submission reference */
	io_put_req(req);

	if (ret) {
		req_set_fail_links(req);
		io_cqring_add_event(req, ret);
		io_put_req(req);
	}

	/* if a dependent link is ready, pass it back */
	if (!ret && nxt)
		io_wq_assign_next(workptr, nxt);
}

static int io_req_needs_file(struct io_kiocb *req, int fd)
{
	if (!io_op_defs[req->opcode].needs_file)
		return 0;
	if ((fd == -1 || fd == AT_FDCWD) && io_op_defs[req->opcode].fd_non_neg)
		return 0;
	return 1;
}

static inline struct file *io_file_from_index(struct io_ring_ctx *ctx,
					      int index)
{
	struct fixed_file_table *table;

	table = &ctx->file_data->table[index >> IORING_FILE_TABLE_SHIFT];
	return table->files[index & IORING_FILE_TABLE_MASK];;
}

static int io_req_set_file(struct io_submit_state *state, struct io_kiocb *req,
			   const struct io_uring_sqe *sqe)
{
	struct io_ring_ctx *ctx = req->ctx;
<<<<<<< HEAD
	unsigned flags;
	int fd;
=======
	struct mm_struct *cur_mm = NULL;
	struct async_list *async_list;
	const struct cred *old_cred;
	LIST_HEAD(req_list);
	mm_segment_t old_fs;
	int ret;

	old_cred = override_creds(ctx->creds);
	async_list = io_async_list_from_sqe(ctx, req->submit.sqe);
restart:
	do {
		struct sqe_submit *s = &req->submit;
		const struct io_uring_sqe *sqe = s->sqe;
		unsigned int flags = req->flags;

		/* Ensure we clear previously set non-block flag */
		req->rw.ki_flags &= ~IOCB_NOWAIT;

		ret = 0;
		if (io_sqe_needs_user(sqe) && !cur_mm) {
			if (!mmget_not_zero(ctx->sqo_mm)) {
				ret = -EFAULT;
			} else {
				cur_mm = ctx->sqo_mm;
				use_mm(cur_mm);
				old_fs = get_fs();
				set_fs(USER_DS);
			}
		}

		if (!ret) {
			s->has_user = cur_mm != NULL;
			s->needs_lock = true;
			do {
				ret = __io_submit_sqe(ctx, req, s, false);
				/*
				 * We can get EAGAIN for polled IO even though
				 * we're forcing a sync submission from here,
				 * since we can't wait for request slots on the
				 * block side.
				 */
				if (ret != -EAGAIN)
					break;
				cond_resched();
			} while (1);
		}

		/* drop submission reference */
		io_put_req(req);
>>>>>>> 69e489fe

	flags = READ_ONCE(sqe->flags);
	fd = READ_ONCE(sqe->fd);

	if (!io_req_needs_file(req, fd))
		return 0;

	if (flags & IOSQE_FIXED_FILE) {
		if (unlikely(!ctx->file_data ||
		    (unsigned) fd >= ctx->nr_user_files))
			return -EBADF;
		fd = array_index_nospec(fd, ctx->nr_user_files);
		req->file = io_file_from_index(ctx, fd);
		if (!req->file)
			return -EBADF;
		req->flags |= REQ_F_FIXED_FILE;
		percpu_ref_get(&ctx->file_data->refs);
	} else {
		if (req->needs_fixed_file)
			return -EBADF;
		trace_io_uring_file_get(ctx, fd);
		req->file = io_file_get(state, fd);
		if (unlikely(!req->file))
			return -EBADF;
	}

	return 0;
}

static int io_grab_files(struct io_kiocb *req)
{
	int ret = -EBADF;
	struct io_ring_ctx *ctx = req->ctx;

	if (req->work.files)
		return 0;
	if (!ctx->ring_file)
		return -EBADF;

	rcu_read_lock();
	spin_lock_irq(&ctx->inflight_lock);
	/*
	 * We use the f_ops->flush() handler to ensure that we can flush
	 * out work accessing these files if the fd is closed. Check if
	 * the fd has changed since we started down this path, and disallow
	 * this operation if it has.
	 */
	if (fcheck(ctx->ring_fd) == ctx->ring_file) {
		list_add(&req->inflight_entry, &ctx->inflight_list);
		req->flags |= REQ_F_INFLIGHT;
		req->work.files = current->files;
		ret = 0;
	}
	spin_unlock_irq(&ctx->inflight_lock);
	rcu_read_unlock();

<<<<<<< HEAD
	return ret;
=======
out:
	if (cur_mm) {
		set_fs(old_fs);
		unuse_mm(cur_mm);
		mmput(cur_mm);
	}
	revert_creds(old_cred);
>>>>>>> 69e489fe
}

static enum hrtimer_restart io_link_timeout_fn(struct hrtimer *timer)
{
	struct io_timeout_data *data = container_of(timer,
						struct io_timeout_data, timer);
	struct io_kiocb *req = data->req;
	struct io_ring_ctx *ctx = req->ctx;
	struct io_kiocb *prev = NULL;
	unsigned long flags;

	spin_lock_irqsave(&ctx->completion_lock, flags);

	/*
	 * We don't expect the list to be empty, that will only happen if we
	 * race with the completion of the linked work.
	 */
	if (!list_empty(&req->link_list)) {
		prev = list_entry(req->link_list.prev, struct io_kiocb,
				  link_list);
		if (refcount_inc_not_zero(&prev->refs)) {
			list_del_init(&req->link_list);
			prev->flags &= ~REQ_F_LINK_TIMEOUT;
		} else
			prev = NULL;
	}

	spin_unlock_irqrestore(&ctx->completion_lock, flags);

	if (prev) {
		req_set_fail_links(prev);
		io_async_find_and_cancel(ctx, req, prev->user_data, NULL,
						-ETIME);
		io_put_req(prev);
	} else {
		io_cqring_add_event(req, -ETIME);
		io_put_req(req);
	}
	return HRTIMER_NORESTART;
}

static void io_queue_linked_timeout(struct io_kiocb *req)
{
	struct io_ring_ctx *ctx = req->ctx;

	/*
	 * If the list is now empty, then our linked request finished before
	 * we got a chance to setup the timer
	 */
	spin_lock_irq(&ctx->completion_lock);
	if (!list_empty(&req->link_list)) {
		struct io_timeout_data *data = &req->io->timeout;

		data->timer.function = io_link_timeout_fn;
		hrtimer_start(&data->timer, timespec64_to_ktime(data->ts),
				data->mode);
	}
	spin_unlock_irq(&ctx->completion_lock);

	/* drop submission reference */
	io_put_req(req);
}

static struct io_kiocb *io_prep_linked_timeout(struct io_kiocb *req)
{
	struct io_kiocb *nxt;

	if (!(req->flags & REQ_F_LINK))
		return NULL;

	nxt = list_first_entry_or_null(&req->link_list, struct io_kiocb,
					link_list);
	if (!nxt || nxt->opcode != IORING_OP_LINK_TIMEOUT)
		return NULL;

	req->flags |= REQ_F_LINK_TIMEOUT;
	return nxt;
}

static void __io_queue_sqe(struct io_kiocb *req, const struct io_uring_sqe *sqe)
{
	struct io_kiocb *linked_timeout;
	struct io_kiocb *nxt = NULL;
	int ret;

again:
	linked_timeout = io_prep_linked_timeout(req);

	ret = io_issue_sqe(req, sqe, &nxt, true);

	/*
	 * We async punt it if the file wasn't marked NOWAIT, or if the file
	 * doesn't support non-blocking read/write attempts
	 */
	if (ret == -EAGAIN && (!(req->flags & REQ_F_NOWAIT) ||
	    (req->flags & REQ_F_MUST_PUNT))) {
punt:
		if (io_op_defs[req->opcode].file_table) {
			ret = io_grab_files(req);
			if (ret)
				goto err;
		}

		/*
		 * Queued up for async execution, worker will release
		 * submit reference when the iocb is actually submitted.
		 */
		io_queue_async_work(req);
		goto done_req;
	}

err:
	/* drop submission reference */
	io_put_req(req);

	if (linked_timeout) {
		if (!ret)
			io_queue_linked_timeout(linked_timeout);
		else
			io_put_req(linked_timeout);
	}

	/* and drop final reference, if we failed */
	if (ret) {
		io_cqring_add_event(req, ret);
		req_set_fail_links(req);
		io_put_req(req);
	}
done_req:
	if (nxt) {
		req = nxt;
		nxt = NULL;

<<<<<<< HEAD
		if (req->flags & REQ_F_FORCE_ASYNC)
			goto punt;
		goto again;
=======
	return ret;
}

static int io_queue_sqe(struct io_ring_ctx *ctx, struct io_kiocb *req,
			struct sqe_submit *s)
{
	int ret;

	ret = io_req_defer(ctx, req, s);
	if (ret) {
		if (ret != -EIOCBQUEUED) {
			io_free_req(req);
			io_cqring_add_event(ctx, s->sqe->user_data, ret);
		}
		return 0;
>>>>>>> 69e489fe
	}
}

static void io_queue_sqe(struct io_kiocb *req, const struct io_uring_sqe *sqe)
{
	int ret;

<<<<<<< HEAD
	ret = io_req_defer(req, sqe);
=======
	/*
	 * Mark the first IO in link list as DRAIN, let all the following
	 * IOs enter the defer list. all IO needs to be completed before link
	 * list.
	 */
	req->flags |= REQ_F_IO_DRAIN;
	ret = io_req_defer(ctx, req, s);
>>>>>>> 69e489fe
	if (ret) {
		if (ret != -EIOCBQUEUED) {
fail_req:
			io_cqring_add_event(req, ret);
			req_set_fail_links(req);
			io_double_put_req(req);
		}
	} else if (req->flags & REQ_F_FORCE_ASYNC) {
		ret = io_req_defer_prep(req, sqe);
		if (unlikely(ret < 0))
			goto fail_req;
		/*
		 * Never try inline submit of IOSQE_ASYNC is set, go straight
		 * to async execution.
		 */
		req->work.flags |= IO_WQ_WORK_CONCURRENT;
		io_queue_async_work(req);
	} else {
		__io_queue_sqe(req, sqe);
	}
}

static inline void io_queue_link_head(struct io_kiocb *req)
{
	if (unlikely(req->flags & REQ_F_FAIL_LINK)) {
		io_cqring_add_event(req, -ECANCELED);
		io_double_put_req(req);
	} else
		io_queue_sqe(req, NULL);
}

#define SQE_VALID_FLAGS	(IOSQE_FIXED_FILE|IOSQE_IO_DRAIN|IOSQE_IO_LINK|	\
				IOSQE_IO_HARDLINK | IOSQE_ASYNC)

static bool io_submit_sqe(struct io_kiocb *req, const struct io_uring_sqe *sqe,
			  struct io_submit_state *state, struct io_kiocb **link)
{
	const struct cred *old_creds = NULL;
	struct io_ring_ctx *ctx = req->ctx;
	unsigned int sqe_flags;
	int ret, id;

	sqe_flags = READ_ONCE(sqe->flags);

	/* enforce forwards compatibility on users */
	if (unlikely(sqe_flags & ~SQE_VALID_FLAGS)) {
		ret = -EINVAL;
		goto err_req;
	}

	id = READ_ONCE(sqe->personality);
	if (id) {
		const struct cred *personality_creds;

		personality_creds = idr_find(&ctx->personality_idr, id);
		if (unlikely(!personality_creds)) {
			ret = -EINVAL;
			goto err_req;
		}
		old_creds = override_creds(personality_creds);
	}

	/* same numerical values with corresponding REQ_F_*, safe to copy */
	req->flags |= sqe_flags & (IOSQE_IO_DRAIN|IOSQE_IO_HARDLINK|
					IOSQE_ASYNC);

	ret = io_req_set_file(state, req, sqe);
	if (unlikely(ret)) {
err_req:
		io_cqring_add_event(req, ret);
		io_double_put_req(req);
		if (old_creds)
			revert_creds(old_creds);
		return false;
	}

	/*
	 * If we already have a head request, queue this one for async
	 * submittal once the head completes. If we don't have a head but
	 * IOSQE_IO_LINK is set in the sqe, start a new head. This one will be
	 * submitted sync once the chain is complete. If none of those
	 * conditions are true (normal request), then just queue it.
	 */
	if (*link) {
		struct io_kiocb *head = *link;

		/*
		 * Taking sequential execution of a link, draining both sides
		 * of the link also fullfils IOSQE_IO_DRAIN semantics for all
		 * requests in the link. So, it drains the head and the
		 * next after the link request. The last one is done via
		 * drain_next flag to persist the effect across calls.
		 */
		if (sqe_flags & IOSQE_IO_DRAIN) {
			head->flags |= REQ_F_IO_DRAIN;
			ctx->drain_next = 1;
		}
		if (io_alloc_async_ctx(req)) {
			ret = -EAGAIN;
			goto err_req;
		}

		ret = io_req_defer_prep(req, sqe);
		if (ret) {
			/* fail even hard links since we don't submit */
			head->flags |= REQ_F_FAIL_LINK;
			goto err_req;
		}
		trace_io_uring_link(ctx, req, head);
		list_add_tail(&req->link_list, &head->link_list);

		/* last request of a link, enqueue the link */
		if (!(sqe_flags & (IOSQE_IO_LINK|IOSQE_IO_HARDLINK))) {
			io_queue_link_head(head);
			*link = NULL;
		}
	} else {
		if (unlikely(ctx->drain_next)) {
			req->flags |= REQ_F_IO_DRAIN;
			req->ctx->drain_next = 0;
		}
		if (sqe_flags & (IOSQE_IO_LINK|IOSQE_IO_HARDLINK)) {
			req->flags |= REQ_F_LINK;
			INIT_LIST_HEAD(&req->link_list);
			ret = io_req_defer_prep(req, sqe);
			if (ret)
				req->flags |= REQ_F_FAIL_LINK;
			*link = req;
		} else {
			io_queue_sqe(req, sqe);
		}
	}

	if (old_creds)
		revert_creds(old_creds);
	return true;
}

/*
 * Batched submission is done, ensure local IO is flushed out.
 */
static void io_submit_state_end(struct io_submit_state *state)
{
	blk_finish_plug(&state->plug);
	io_file_put(state);
	if (state->free_reqs)
		kmem_cache_free_bulk(req_cachep, state->free_reqs, state->reqs);
}

/*
 * Start submission side cache.
 */
static void io_submit_state_start(struct io_submit_state *state,
				  unsigned int max_ios)
{
	blk_start_plug(&state->plug);
	state->free_reqs = 0;
	state->file = NULL;
	state->ios_left = max_ios;
}

static void io_commit_sqring(struct io_ring_ctx *ctx)
{
	struct io_rings *rings = ctx->rings;

	/*
	 * Ensure any loads from the SQEs are done at this point,
	 * since once we write the new head, the application could
	 * write new data to them.
	 */
	smp_store_release(&rings->sq.head, ctx->cached_sq_head);
}

/*
 * Fetch an sqe, if one is available. Note that sqe_ptr will point to memory
 * that is mapped by userspace. This means that care needs to be taken to
 * ensure that reads are stable, as we cannot rely on userspace always
 * being a good citizen. If members of the sqe are validated and then later
 * used, it's important that those reads are done through READ_ONCE() to
 * prevent a re-load down the line.
 */
static bool io_get_sqring(struct io_ring_ctx *ctx, struct io_kiocb *req,
			  const struct io_uring_sqe **sqe_ptr)
{
	u32 *sq_array = ctx->sq_array;
	unsigned head;

	/*
	 * The cached sq head (or cq tail) serves two purposes:
	 *
	 * 1) allows us to batch the cost of updating the user visible
	 *    head updates.
	 * 2) allows the kernel side to track the head on its own, even
	 *    though the application is the one updating it.
	 */
	head = READ_ONCE(sq_array[ctx->cached_sq_head & ctx->sq_mask]);
	if (likely(head < ctx->sq_entries)) {
		/*
		 * All io need record the previous position, if LINK vs DARIN,
		 * it can be used to mark the position of the first IO in the
		 * link list.
		 */
		req->sequence = ctx->cached_sq_head;
		*sqe_ptr = &ctx->sq_sqes[head];
		req->opcode = READ_ONCE((*sqe_ptr)->opcode);
		req->user_data = READ_ONCE((*sqe_ptr)->user_data);
		ctx->cached_sq_head++;
		return true;
	}

	/* drop invalid entries */
	ctx->cached_sq_head++;
	ctx->cached_sq_dropped++;
	WRITE_ONCE(ctx->rings->sq_dropped, ctx->cached_sq_dropped);
	return false;
}

static int io_submit_sqes(struct io_ring_ctx *ctx, unsigned int nr,
			  struct file *ring_file, int ring_fd,
			  struct mm_struct **mm, bool async)
{
	struct io_submit_state state, *statep = NULL;
	struct io_kiocb *link = NULL;
	int i, submitted = 0;
	bool mm_fault = false;

	/* if we have a backlog and couldn't flush it all, return BUSY */
	if (test_bit(0, &ctx->sq_check_overflow)) {
		if (!list_empty(&ctx->cq_overflow_list) &&
		    !io_cqring_overflow_flush(ctx, false))
			return -EBUSY;
	}

	/* make sure SQ entry isn't read before tail */
	nr = min3(nr, ctx->sq_entries, io_sqring_entries(ctx));

	if (!percpu_ref_tryget_many(&ctx->refs, nr))
		return -EAGAIN;

	if (nr > IO_PLUG_THRESHOLD) {
		io_submit_state_start(&state, nr);
		statep = &state;
	}

	ctx->ring_fd = ring_fd;
	ctx->ring_file = ring_file;

	for (i = 0; i < nr; i++) {
		const struct io_uring_sqe *sqe;
		struct io_kiocb *req;
		int err;

		req = io_get_req(ctx, statep);
		if (unlikely(!req)) {
			if (!submitted)
				submitted = -EAGAIN;
			break;
		}
		if (!io_get_sqring(ctx, req, &sqe)) {
			__io_req_do_free(req);
			break;
		}

		/* will complete beyond this point, count as submitted */
		submitted++;

		if (unlikely(req->opcode >= IORING_OP_LAST)) {
			err = -EINVAL;
fail_req:
			io_cqring_add_event(req, err);
			io_double_put_req(req);
			break;
		}

		if (io_op_defs[req->opcode].needs_mm && !*mm) {
			mm_fault = mm_fault || !mmget_not_zero(ctx->sqo_mm);
			if (unlikely(mm_fault)) {
				err = -EFAULT;
				goto fail_req;
			}
			use_mm(ctx->sqo_mm);
			*mm = ctx->sqo_mm;
		}

		req->in_async = async;
		req->needs_fixed_file = async;
		trace_io_uring_submit_sqe(ctx, req->opcode, req->user_data,
						true, async);
		if (!io_submit_sqe(req, sqe, statep, &link))
			break;
	}

	if (unlikely(submitted != nr)) {
		int ref_used = (submitted == -EAGAIN) ? 0 : submitted;

		percpu_ref_put_many(&ctx->refs, nr - ref_used);
	}
	if (link)
		io_queue_link_head(link);
	if (statep)
		io_submit_state_end(&state);

	 /* Commit SQ ring head once we've consumed and submitted all SQEs */
	io_commit_sqring(ctx);

	return submitted;
}

static int io_sq_thread(void *data)
{
	struct io_ring_ctx *ctx = data;
	struct mm_struct *cur_mm = NULL;
	const struct cred *old_cred;
	mm_segment_t old_fs;
	DEFINE_WAIT(wait);
	unsigned inflight;
	unsigned long timeout;
	int ret;

	complete(&ctx->completions[1]);

	old_fs = get_fs();
	set_fs(USER_DS);
	old_cred = override_creds(ctx->creds);

	ret = timeout = inflight = 0;
	while (!kthread_should_park()) {
		unsigned int to_submit;

		if (inflight) {
			unsigned nr_events = 0;

			if (ctx->flags & IORING_SETUP_IOPOLL) {
				/*
				 * inflight is the count of the maximum possible
				 * entries we submitted, but it can be smaller
				 * if we dropped some of them. If we don't have
				 * poll entries available, then we know that we
				 * have nothing left to poll for. Reset the
				 * inflight count to zero in that case.
				 */
				mutex_lock(&ctx->uring_lock);
				if (!list_empty(&ctx->poll_list))
					io_iopoll_getevents(ctx, &nr_events, 0);
				else
					inflight = 0;
				mutex_unlock(&ctx->uring_lock);
			} else {
				/*
				 * Normal IO, just pretend everything completed.
				 * We don't have to poll completions for that.
				 */
				nr_events = inflight;
			}

			inflight -= nr_events;
			if (!inflight)
				timeout = jiffies + ctx->sq_thread_idle;
		}

		to_submit = io_sqring_entries(ctx);

		/*
		 * If submit got -EBUSY, flag us as needing the application
		 * to enter the kernel to reap and flush events.
		 */
		if (!to_submit || ret == -EBUSY) {
			/*
			 * Drop cur_mm before scheduling, we can't hold it for
			 * long periods (or over schedule()). Do this before
			 * adding ourselves to the waitqueue, as the unuse/drop
			 * may sleep.
			 */
			if (cur_mm) {
				unuse_mm(cur_mm);
				mmput(cur_mm);
				cur_mm = NULL;
			}

			/*
			 * We're polling. If we're within the defined idle
			 * period, then let us spin without work before going
			 * to sleep. The exception is if we got EBUSY doing
			 * more IO, we should wait for the application to
			 * reap events and wake us up.
			 */
			if (inflight ||
			    (!time_after(jiffies, timeout) && ret != -EBUSY &&
			    !percpu_ref_is_dying(&ctx->refs))) {
				cond_resched();
				continue;
			}

			prepare_to_wait(&ctx->sqo_wait, &wait,
						TASK_INTERRUPTIBLE);

			/* Tell userspace we may need a wakeup call */
			ctx->rings->sq_flags |= IORING_SQ_NEED_WAKEUP;
			/* make sure to read SQ tail after writing flags */
			smp_mb();

			to_submit = io_sqring_entries(ctx);
			if (!to_submit || ret == -EBUSY) {
				if (kthread_should_park()) {
					finish_wait(&ctx->sqo_wait, &wait);
					break;
				}
				if (signal_pending(current))
					flush_signals(current);
				schedule();
				finish_wait(&ctx->sqo_wait, &wait);

				ctx->rings->sq_flags &= ~IORING_SQ_NEED_WAKEUP;
				continue;
			}
			finish_wait(&ctx->sqo_wait, &wait);

			ctx->rings->sq_flags &= ~IORING_SQ_NEED_WAKEUP;
		}

		mutex_lock(&ctx->uring_lock);
		ret = io_submit_sqes(ctx, to_submit, NULL, -1, &cur_mm, true);
		mutex_unlock(&ctx->uring_lock);
		if (ret > 0)
			inflight += ret;
	}

	set_fs(old_fs);
	if (cur_mm) {
		unuse_mm(cur_mm);
		mmput(cur_mm);
	}
	revert_creds(old_cred);

	kthread_parkme();

	return 0;
}

struct io_wait_queue {
	struct wait_queue_entry wq;
	struct io_ring_ctx *ctx;
	unsigned to_wait;
	unsigned nr_timeouts;
};

static inline bool io_should_wake(struct io_wait_queue *iowq, bool noflush)
{
	struct io_ring_ctx *ctx = iowq->ctx;

	/*
	 * Wake up if we have enough events, or if a timeout occurred since we
	 * started waiting. For timeouts, we always want to return to userspace,
	 * regardless of event count.
	 */
	return io_cqring_events(ctx, noflush) >= iowq->to_wait ||
			atomic_read(&ctx->cq_timeouts) != iowq->nr_timeouts;
}

static int io_wake_function(struct wait_queue_entry *curr, unsigned int mode,
			    int wake_flags, void *key)
{
	struct io_wait_queue *iowq = container_of(curr, struct io_wait_queue,
							wq);

	/* use noflush == true, as we can't safely rely on locking context */
	if (!io_should_wake(iowq, true))
		return -1;

	return autoremove_wake_function(curr, mode, wake_flags, key);
}

/*
 * Wait until events become available, if we don't already have some. The
 * application must reap them itself, as they reside on the shared cq ring.
 */
static int io_cqring_wait(struct io_ring_ctx *ctx, int min_events,
			  const sigset_t __user *sig, size_t sigsz)
{
	struct io_wait_queue iowq = {
		.wq = {
			.private	= current,
			.func		= io_wake_function,
			.entry		= LIST_HEAD_INIT(iowq.wq.entry),
		},
		.ctx		= ctx,
		.to_wait	= min_events,
	};
	struct io_rings *rings = ctx->rings;
	int ret = 0;

	if (io_cqring_events(ctx, false) >= min_events)
		return 0;

	if (sig) {
#ifdef CONFIG_COMPAT
		if (in_compat_syscall())
			ret = set_compat_user_sigmask((const compat_sigset_t __user *)sig,
						      sigsz);
		else
#endif
			ret = set_user_sigmask(sig, sigsz);

		if (ret)
			return ret;
	}

	iowq.nr_timeouts = atomic_read(&ctx->cq_timeouts);
	trace_io_uring_cqring_wait(ctx, min_events);
	do {
		prepare_to_wait_exclusive(&ctx->wait, &iowq.wq,
						TASK_INTERRUPTIBLE);
		if (io_should_wake(&iowq, false))
			break;
		schedule();
		if (signal_pending(current)) {
			ret = -EINTR;
			break;
		}
	} while (1);
	finish_wait(&ctx->wait, &iowq.wq);

	restore_saved_sigmask_unless(ret == -EINTR);

	return READ_ONCE(rings->cq.head) == READ_ONCE(rings->cq.tail) ? ret : 0;
}

static void __io_sqe_files_unregister(struct io_ring_ctx *ctx)
{
#if defined(CONFIG_UNIX)
	if (ctx->ring_sock) {
		struct sock *sock = ctx->ring_sock->sk;
		struct sk_buff *skb;

		while ((skb = skb_dequeue(&sock->sk_receive_queue)) != NULL)
			kfree_skb(skb);
	}
#else
	int i;

	for (i = 0; i < ctx->nr_user_files; i++) {
		struct file *file;

		file = io_file_from_index(ctx, i);
		if (file)
			fput(file);
	}
#endif
}

static void io_file_ref_kill(struct percpu_ref *ref)
{
	struct fixed_file_data *data;

	data = container_of(ref, struct fixed_file_data, refs);
	complete(&data->done);
}

static int io_sqe_files_unregister(struct io_ring_ctx *ctx)
{
	struct fixed_file_data *data = ctx->file_data;
	unsigned nr_tables, i;

	if (!data)
		return -ENXIO;

	percpu_ref_kill_and_confirm(&data->refs, io_file_ref_kill);
	flush_work(&data->ref_work);
	wait_for_completion(&data->done);
	io_ring_file_ref_flush(data);
	percpu_ref_exit(&data->refs);

	__io_sqe_files_unregister(ctx);
	nr_tables = DIV_ROUND_UP(ctx->nr_user_files, IORING_MAX_FILES_TABLE);
	for (i = 0; i < nr_tables; i++)
		kfree(data->table[i].files);
	kfree(data->table);
	kfree(data);
	ctx->file_data = NULL;
	ctx->nr_user_files = 0;
	return 0;
}

static void io_sq_thread_stop(struct io_ring_ctx *ctx)
{
	if (ctx->sqo_thread) {
		wait_for_completion(&ctx->completions[1]);
		/*
		 * The park is a bit of a work-around, without it we get
		 * warning spews on shutdown with SQPOLL set and affinity
		 * set to a single CPU.
		 */
		kthread_park(ctx->sqo_thread);
		kthread_stop(ctx->sqo_thread);
		ctx->sqo_thread = NULL;
	}
}

static void io_finish_async(struct io_ring_ctx *ctx)
{
	io_sq_thread_stop(ctx);

	if (ctx->io_wq) {
		io_wq_destroy(ctx->io_wq);
		ctx->io_wq = NULL;
	}
}

#if defined(CONFIG_UNIX)
/*
 * Ensure the UNIX gc is aware of our file set, so we are certain that
 * the io_uring can be safely unregistered on process exit, even if we have
 * loops in the file referencing.
 */
static int __io_sqe_files_scm(struct io_ring_ctx *ctx, int nr, int offset)
{
	struct sock *sk = ctx->ring_sock->sk;
	struct scm_fp_list *fpl;
	struct sk_buff *skb;
	int i, nr_files;

	if (!capable(CAP_SYS_RESOURCE) && !capable(CAP_SYS_ADMIN)) {
		unsigned long inflight = ctx->user->unix_inflight + nr;

		if (inflight > task_rlimit(current, RLIMIT_NOFILE))
			return -EMFILE;
	}

	fpl = kzalloc(sizeof(*fpl), GFP_KERNEL);
	if (!fpl)
		return -ENOMEM;

	skb = alloc_skb(0, GFP_KERNEL);
	if (!skb) {
		kfree(fpl);
		return -ENOMEM;
	}

	skb->sk = sk;

	nr_files = 0;
	fpl->user = get_uid(ctx->user);
	for (i = 0; i < nr; i++) {
		struct file *file = io_file_from_index(ctx, i + offset);

		if (!file)
			continue;
		fpl->fp[nr_files] = get_file(file);
		unix_inflight(fpl->user, fpl->fp[nr_files]);
		nr_files++;
	}

	if (nr_files) {
		fpl->max = SCM_MAX_FD;
		fpl->count = nr_files;
		UNIXCB(skb).fp = fpl;
		skb->destructor = unix_destruct_scm;
		refcount_add(skb->truesize, &sk->sk_wmem_alloc);
		skb_queue_head(&sk->sk_receive_queue, skb);

		for (i = 0; i < nr_files; i++)
			fput(fpl->fp[i]);
	} else {
		kfree_skb(skb);
		kfree(fpl);
	}

	return 0;
}

/*
 * If UNIX sockets are enabled, fd passing can cause a reference cycle which
 * causes regular reference counting to break down. We rely on the UNIX
 * garbage collection to take care of this problem for us.
 */
static int io_sqe_files_scm(struct io_ring_ctx *ctx)
{
	unsigned left, total;
	int ret = 0;

	total = 0;
	left = ctx->nr_user_files;
	while (left) {
		unsigned this_files = min_t(unsigned, left, SCM_MAX_FD);

		ret = __io_sqe_files_scm(ctx, this_files, total);
		if (ret)
			break;
		left -= this_files;
		total += this_files;
	}

	if (!ret)
		return 0;

	while (total < ctx->nr_user_files) {
		struct file *file = io_file_from_index(ctx, total);

		if (file)
			fput(file);
		total++;
	}

	return ret;
}
#else
static int io_sqe_files_scm(struct io_ring_ctx *ctx)
{
	return 0;
}
#endif

static int io_sqe_alloc_file_tables(struct io_ring_ctx *ctx, unsigned nr_tables,
				    unsigned nr_files)
{
	int i;

	for (i = 0; i < nr_tables; i++) {
		struct fixed_file_table *table = &ctx->file_data->table[i];
		unsigned this_files;

		this_files = min(nr_files, IORING_MAX_FILES_TABLE);
		table->files = kcalloc(this_files, sizeof(struct file *),
					GFP_KERNEL);
		if (!table->files)
			break;
		nr_files -= this_files;
	}

	if (i == nr_tables)
		return 0;

	for (i = 0; i < nr_tables; i++) {
		struct fixed_file_table *table = &ctx->file_data->table[i];
		kfree(table->files);
	}
	return 1;
}

static void io_ring_file_put(struct io_ring_ctx *ctx, struct file *file)
{
#if defined(CONFIG_UNIX)
	struct sock *sock = ctx->ring_sock->sk;
	struct sk_buff_head list, *head = &sock->sk_receive_queue;
	struct sk_buff *skb;
	int i;

	__skb_queue_head_init(&list);

	/*
	 * Find the skb that holds this file in its SCM_RIGHTS. When found,
	 * remove this entry and rearrange the file array.
	 */
	skb = skb_dequeue(head);
	while (skb) {
		struct scm_fp_list *fp;

		fp = UNIXCB(skb).fp;
		for (i = 0; i < fp->count; i++) {
			int left;

			if (fp->fp[i] != file)
				continue;

			unix_notinflight(fp->user, fp->fp[i]);
			left = fp->count - 1 - i;
			if (left) {
				memmove(&fp->fp[i], &fp->fp[i + 1],
						left * sizeof(struct file *));
			}
			fp->count--;
			if (!fp->count) {
				kfree_skb(skb);
				skb = NULL;
			} else {
				__skb_queue_tail(&list, skb);
			}
			fput(file);
			file = NULL;
			break;
		}

		if (!file)
			break;

		__skb_queue_tail(&list, skb);

		skb = skb_dequeue(head);
	}

	if (skb_peek(&list)) {
		spin_lock_irq(&head->lock);
		while ((skb = __skb_dequeue(&list)) != NULL)
			__skb_queue_tail(head, skb);
		spin_unlock_irq(&head->lock);
	}
#else
	fput(file);
#endif
}

struct io_file_put {
	struct llist_node llist;
	struct file *file;
	struct completion *done;
};

static void io_ring_file_ref_flush(struct fixed_file_data *data)
{
	struct io_file_put *pfile, *tmp;
	struct llist_node *node;

	while ((node = llist_del_all(&data->put_llist)) != NULL) {
		llist_for_each_entry_safe(pfile, tmp, node, llist) {
			io_ring_file_put(data->ctx, pfile->file);
			if (pfile->done)
				complete(pfile->done);
			else
				kfree(pfile);
		}
	}
}

static void io_ring_file_ref_switch(struct work_struct *work)
{
	struct fixed_file_data *data;

	data = container_of(work, struct fixed_file_data, ref_work);
	io_ring_file_ref_flush(data);
	percpu_ref_get(&data->refs);
	percpu_ref_switch_to_percpu(&data->refs);
}

static void io_file_data_ref_zero(struct percpu_ref *ref)
{
	struct fixed_file_data *data;

	data = container_of(ref, struct fixed_file_data, refs);

	/*
	 * We can't safely switch from inside this context, punt to wq. If
	 * the table ref is going away, the table is being unregistered.
	 * Don't queue up the async work for that case, the caller will
	 * handle it.
	 */
	if (!percpu_ref_is_dying(&data->refs))
		queue_work(system_wq, &data->ref_work);
}

static int io_sqe_files_register(struct io_ring_ctx *ctx, void __user *arg,
				 unsigned nr_args)
{
	__s32 __user *fds = (__s32 __user *) arg;
	unsigned nr_tables;
	struct file *file;
	int fd, ret = 0;
	unsigned i;

	if (ctx->file_data)
		return -EBUSY;
	if (!nr_args)
		return -EINVAL;
	if (nr_args > IORING_MAX_FIXED_FILES)
		return -EMFILE;

	ctx->file_data = kzalloc(sizeof(*ctx->file_data), GFP_KERNEL);
	if (!ctx->file_data)
		return -ENOMEM;
	ctx->file_data->ctx = ctx;
	init_completion(&ctx->file_data->done);

	nr_tables = DIV_ROUND_UP(nr_args, IORING_MAX_FILES_TABLE);
	ctx->file_data->table = kcalloc(nr_tables,
					sizeof(struct fixed_file_table),
					GFP_KERNEL);
	if (!ctx->file_data->table) {
		kfree(ctx->file_data);
		ctx->file_data = NULL;
		return -ENOMEM;
	}

	if (percpu_ref_init(&ctx->file_data->refs, io_file_data_ref_zero,
				PERCPU_REF_ALLOW_REINIT, GFP_KERNEL)) {
		kfree(ctx->file_data->table);
		kfree(ctx->file_data);
		ctx->file_data = NULL;
		return -ENOMEM;
	}
	ctx->file_data->put_llist.first = NULL;
	INIT_WORK(&ctx->file_data->ref_work, io_ring_file_ref_switch);

	if (io_sqe_alloc_file_tables(ctx, nr_tables, nr_args)) {
		percpu_ref_exit(&ctx->file_data->refs);
		kfree(ctx->file_data->table);
		kfree(ctx->file_data);
		ctx->file_data = NULL;
		return -ENOMEM;
	}

	for (i = 0; i < nr_args; i++, ctx->nr_user_files++) {
		struct fixed_file_table *table;
		unsigned index;

		ret = -EFAULT;
		if (copy_from_user(&fd, &fds[i], sizeof(fd)))
			break;
		/* allow sparse sets */
		if (fd == -1) {
			ret = 0;
			continue;
		}

		table = &ctx->file_data->table[i >> IORING_FILE_TABLE_SHIFT];
		index = i & IORING_FILE_TABLE_MASK;
		file = fget(fd);

		ret = -EBADF;
		if (!file)
			break;

		/*
		 * Don't allow io_uring instances to be registered. If UNIX
		 * isn't enabled, then this causes a reference cycle and this
		 * instance can never get freed. If UNIX is enabled we'll
		 * handle it just fine, but there's still no point in allowing
		 * a ring fd as it doesn't support regular read/write anyway.
		 */
		if (file->f_op == &io_uring_fops) {
			fput(file);
			break;
		}
		ret = 0;
		table->files[index] = file;
	}

	if (ret) {
		for (i = 0; i < ctx->nr_user_files; i++) {
			file = io_file_from_index(ctx, i);
			if (file)
				fput(file);
		}
		for (i = 0; i < nr_tables; i++)
			kfree(ctx->file_data->table[i].files);

		kfree(ctx->file_data->table);
		kfree(ctx->file_data);
		ctx->file_data = NULL;
		ctx->nr_user_files = 0;
		return ret;
	}

	ret = io_sqe_files_scm(ctx);
	if (ret)
		io_sqe_files_unregister(ctx);

	return ret;
}

static int io_sqe_file_register(struct io_ring_ctx *ctx, struct file *file,
				int index)
{
#if defined(CONFIG_UNIX)
	struct sock *sock = ctx->ring_sock->sk;
	struct sk_buff_head *head = &sock->sk_receive_queue;
	struct sk_buff *skb;

	/*
	 * See if we can merge this file into an existing skb SCM_RIGHTS
	 * file set. If there's no room, fall back to allocating a new skb
	 * and filling it in.
	 */
	spin_lock_irq(&head->lock);
	skb = skb_peek(head);
	if (skb) {
		struct scm_fp_list *fpl = UNIXCB(skb).fp;

		if (fpl->count < SCM_MAX_FD) {
			__skb_unlink(skb, head);
			spin_unlock_irq(&head->lock);
			fpl->fp[fpl->count] = get_file(file);
			unix_inflight(fpl->user, fpl->fp[fpl->count]);
			fpl->count++;
			spin_lock_irq(&head->lock);
			__skb_queue_head(head, skb);
		} else {
			skb = NULL;
		}
	}
	spin_unlock_irq(&head->lock);

	if (skb) {
		fput(file);
		return 0;
	}

	return __io_sqe_files_scm(ctx, 1, index);
#else
	return 0;
#endif
}

static void io_atomic_switch(struct percpu_ref *ref)
{
	struct fixed_file_data *data;

	data = container_of(ref, struct fixed_file_data, refs);
	clear_bit(FFD_F_ATOMIC, &data->state);
}

static bool io_queue_file_removal(struct fixed_file_data *data,
				  struct file *file)
{
	struct io_file_put *pfile, pfile_stack;
	DECLARE_COMPLETION_ONSTACK(done);

	/*
	 * If we fail allocating the struct we need for doing async reomval
	 * of this file, just punt to sync and wait for it.
	 */
	pfile = kzalloc(sizeof(*pfile), GFP_KERNEL);
	if (!pfile) {
		pfile = &pfile_stack;
		pfile->done = &done;
	}

	pfile->file = file;
	llist_add(&pfile->llist, &data->put_llist);

	if (pfile == &pfile_stack) {
		if (!test_and_set_bit(FFD_F_ATOMIC, &data->state)) {
			percpu_ref_put(&data->refs);
			percpu_ref_switch_to_atomic(&data->refs,
							io_atomic_switch);
		}
		wait_for_completion(&done);
		flush_work(&data->ref_work);
		return false;
	}

	return true;
}

static int __io_sqe_files_update(struct io_ring_ctx *ctx,
				 struct io_uring_files_update *up,
				 unsigned nr_args)
{
	struct fixed_file_data *data = ctx->file_data;
	bool ref_switch = false;
	struct file *file;
	__s32 __user *fds;
	int fd, i, err;
	__u32 done;

	if (check_add_overflow(up->offset, nr_args, &done))
		return -EOVERFLOW;
	if (done > ctx->nr_user_files)
		return -EINVAL;

	done = 0;
	fds = u64_to_user_ptr(up->fds);
	while (nr_args) {
		struct fixed_file_table *table;
		unsigned index;

		err = 0;
		if (copy_from_user(&fd, &fds[done], sizeof(fd))) {
			err = -EFAULT;
			break;
		}
		i = array_index_nospec(up->offset, ctx->nr_user_files);
		table = &ctx->file_data->table[i >> IORING_FILE_TABLE_SHIFT];
		index = i & IORING_FILE_TABLE_MASK;
		if (table->files[index]) {
			file = io_file_from_index(ctx, index);
			table->files[index] = NULL;
			if (io_queue_file_removal(data, file))
				ref_switch = true;
		}
		if (fd != -1) {
			file = fget(fd);
			if (!file) {
				err = -EBADF;
				break;
			}
			/*
			 * Don't allow io_uring instances to be registered. If
			 * UNIX isn't enabled, then this causes a reference
			 * cycle and this instance can never get freed. If UNIX
			 * is enabled we'll handle it just fine, but there's
			 * still no point in allowing a ring fd as it doesn't
			 * support regular read/write anyway.
			 */
			if (file->f_op == &io_uring_fops) {
				fput(file);
				err = -EBADF;
				break;
			}
			table->files[index] = file;
			err = io_sqe_file_register(ctx, file, i);
			if (err)
				break;
		}
		nr_args--;
		done++;
		up->offset++;
	}

	if (ref_switch && !test_and_set_bit(FFD_F_ATOMIC, &data->state)) {
		percpu_ref_put(&data->refs);
		percpu_ref_switch_to_atomic(&data->refs, io_atomic_switch);
	}

	return done ? done : err;
}
static int io_sqe_files_update(struct io_ring_ctx *ctx, void __user *arg,
			       unsigned nr_args)
{
	struct io_uring_files_update up;

	if (!ctx->file_data)
		return -ENXIO;
	if (!nr_args)
		return -EINVAL;
	if (copy_from_user(&up, arg, sizeof(up)))
		return -EFAULT;
	if (up.resv)
		return -EINVAL;

	return __io_sqe_files_update(ctx, &up, nr_args);
}

static void io_put_work(struct io_wq_work *work)
{
	struct io_kiocb *req = container_of(work, struct io_kiocb, work);

	io_put_req(req);
}

static void io_get_work(struct io_wq_work *work)
{
	struct io_kiocb *req = container_of(work, struct io_kiocb, work);

	refcount_inc(&req->refs);
}

static int io_init_wq_offload(struct io_ring_ctx *ctx,
			      struct io_uring_params *p)
{
	struct io_wq_data data;
	struct fd f;
	struct io_ring_ctx *ctx_attach;
	unsigned int concurrency;
	int ret = 0;

	data.user = ctx->user;
	data.get_work = io_get_work;
	data.put_work = io_put_work;

	if (!(p->flags & IORING_SETUP_ATTACH_WQ)) {
		/* Do QD, or 4 * CPUS, whatever is smallest */
		concurrency = min(ctx->sq_entries, 4 * num_online_cpus());

		ctx->io_wq = io_wq_create(concurrency, &data);
		if (IS_ERR(ctx->io_wq)) {
			ret = PTR_ERR(ctx->io_wq);
			ctx->io_wq = NULL;
		}
		return ret;
	}

	f = fdget(p->wq_fd);
	if (!f.file)
		return -EBADF;

	if (f.file->f_op != &io_uring_fops) {
		ret = -EINVAL;
		goto out_fput;
	}

	ctx_attach = f.file->private_data;
	/* @io_wq is protected by holding the fd */
	if (!io_wq_get(ctx_attach->io_wq, &data)) {
		ret = -EINVAL;
		goto out_fput;
	}

	ctx->io_wq = ctx_attach->io_wq;
out_fput:
	fdput(f);
	return ret;
}

static int io_sq_offload_start(struct io_ring_ctx *ctx,
			       struct io_uring_params *p)
{
	int ret;

	init_waitqueue_head(&ctx->sqo_wait);
	mmgrab(current->mm);
	ctx->sqo_mm = current->mm;

	if (ctx->flags & IORING_SETUP_SQPOLL) {
		ret = -EPERM;
		if (!capable(CAP_SYS_ADMIN))
			goto err;

		ctx->sq_thread_idle = msecs_to_jiffies(p->sq_thread_idle);
		if (!ctx->sq_thread_idle)
			ctx->sq_thread_idle = HZ;

		if (p->flags & IORING_SETUP_SQ_AFF) {
			int cpu = p->sq_thread_cpu;

			ret = -EINVAL;
			if (cpu >= nr_cpu_ids)
				goto err;
			if (!cpu_online(cpu))
				goto err;

			ctx->sqo_thread = kthread_create_on_cpu(io_sq_thread,
							ctx, cpu,
							"io_uring-sq");
		} else {
			ctx->sqo_thread = kthread_create(io_sq_thread, ctx,
							"io_uring-sq");
		}
		if (IS_ERR(ctx->sqo_thread)) {
			ret = PTR_ERR(ctx->sqo_thread);
			ctx->sqo_thread = NULL;
			goto err;
		}
		wake_up_process(ctx->sqo_thread);
	} else if (p->flags & IORING_SETUP_SQ_AFF) {
		/* Can't have SQ_AFF without SQPOLL */
		ret = -EINVAL;
		goto err;
	}

	ret = io_init_wq_offload(ctx, p);
	if (ret)
		goto err;

	return 0;
err:
	io_finish_async(ctx);
	mmdrop(ctx->sqo_mm);
	ctx->sqo_mm = NULL;
	return ret;
}

static void io_unaccount_mem(struct user_struct *user, unsigned long nr_pages)
{
	atomic_long_sub(nr_pages, &user->locked_vm);
}

static int io_account_mem(struct user_struct *user, unsigned long nr_pages)
{
	unsigned long page_limit, cur_pages, new_pages;

	/* Don't allow more pages than we can safely lock */
	page_limit = rlimit(RLIMIT_MEMLOCK) >> PAGE_SHIFT;

	do {
		cur_pages = atomic_long_read(&user->locked_vm);
		new_pages = cur_pages + nr_pages;
		if (new_pages > page_limit)
			return -ENOMEM;
	} while (atomic_long_cmpxchg(&user->locked_vm, cur_pages,
					new_pages) != cur_pages);

	return 0;
}

static void io_mem_free(void *ptr)
{
	struct page *page;

	if (!ptr)
		return;

	page = virt_to_head_page(ptr);
	if (put_page_testzero(page))
		free_compound_page(page);
}

static void *io_mem_alloc(size_t size)
{
	gfp_t gfp_flags = GFP_KERNEL | __GFP_ZERO | __GFP_NOWARN | __GFP_COMP |
				__GFP_NORETRY;

	return (void *) __get_free_pages(gfp_flags, get_order(size));
}

static unsigned long rings_size(unsigned sq_entries, unsigned cq_entries,
				size_t *sq_offset)
{
	struct io_rings *rings;
	size_t off, sq_array_size;

	off = struct_size(rings, cqes, cq_entries);
	if (off == SIZE_MAX)
		return SIZE_MAX;

#ifdef CONFIG_SMP
	off = ALIGN(off, SMP_CACHE_BYTES);
	if (off == 0)
		return SIZE_MAX;
#endif

	sq_array_size = array_size(sizeof(u32), sq_entries);
	if (sq_array_size == SIZE_MAX)
		return SIZE_MAX;

	if (check_add_overflow(off, sq_array_size, &off))
		return SIZE_MAX;

	if (sq_offset)
		*sq_offset = off;

	return off;
}

static unsigned long ring_pages(unsigned sq_entries, unsigned cq_entries)
{
	size_t pages;

	pages = (size_t)1 << get_order(
		rings_size(sq_entries, cq_entries, NULL));
	pages += (size_t)1 << get_order(
		array_size(sizeof(struct io_uring_sqe), sq_entries));

	return pages;
}

static int io_sqe_buffer_unregister(struct io_ring_ctx *ctx)
{
	int i, j;

	if (!ctx->user_bufs)
		return -ENXIO;

	for (i = 0; i < ctx->nr_user_bufs; i++) {
		struct io_mapped_ubuf *imu = &ctx->user_bufs[i];

		for (j = 0; j < imu->nr_bvecs; j++)
			unpin_user_page(imu->bvec[j].bv_page);

		if (ctx->account_mem)
			io_unaccount_mem(ctx->user, imu->nr_bvecs);
		kvfree(imu->bvec);
		imu->nr_bvecs = 0;
	}

	kfree(ctx->user_bufs);
	ctx->user_bufs = NULL;
	ctx->nr_user_bufs = 0;
	return 0;
}

static int io_copy_iov(struct io_ring_ctx *ctx, struct iovec *dst,
		       void __user *arg, unsigned index)
{
	struct iovec __user *src;

#ifdef CONFIG_COMPAT
	if (ctx->compat) {
		struct compat_iovec __user *ciovs;
		struct compat_iovec ciov;

		ciovs = (struct compat_iovec __user *) arg;
		if (copy_from_user(&ciov, &ciovs[index], sizeof(ciov)))
			return -EFAULT;

		dst->iov_base = u64_to_user_ptr((u64)ciov.iov_base);
		dst->iov_len = ciov.iov_len;
		return 0;
	}
#endif
	src = (struct iovec __user *) arg;
	if (copy_from_user(dst, &src[index], sizeof(*dst)))
		return -EFAULT;
	return 0;
}

static int io_sqe_buffer_register(struct io_ring_ctx *ctx, void __user *arg,
				  unsigned nr_args)
{
	struct vm_area_struct **vmas = NULL;
	struct page **pages = NULL;
	int i, j, got_pages = 0;
	int ret = -EINVAL;

	if (ctx->user_bufs)
		return -EBUSY;
	if (!nr_args || nr_args > UIO_MAXIOV)
		return -EINVAL;

	ctx->user_bufs = kcalloc(nr_args, sizeof(struct io_mapped_ubuf),
					GFP_KERNEL);
	if (!ctx->user_bufs)
		return -ENOMEM;

	for (i = 0; i < nr_args; i++) {
		struct io_mapped_ubuf *imu = &ctx->user_bufs[i];
		unsigned long off, start, end, ubuf;
		int pret, nr_pages;
		struct iovec iov;
		size_t size;

		ret = io_copy_iov(ctx, &iov, arg, i);
		if (ret)
			goto err;

		/*
		 * Don't impose further limits on the size and buffer
		 * constraints here, we'll -EINVAL later when IO is
		 * submitted if they are wrong.
		 */
		ret = -EFAULT;
		if (!iov.iov_base || !iov.iov_len)
			goto err;

		/* arbitrary limit, but we need something */
		if (iov.iov_len > SZ_1G)
			goto err;

		ubuf = (unsigned long) iov.iov_base;
		end = (ubuf + iov.iov_len + PAGE_SIZE - 1) >> PAGE_SHIFT;
		start = ubuf >> PAGE_SHIFT;
		nr_pages = end - start;

		if (ctx->account_mem) {
			ret = io_account_mem(ctx->user, nr_pages);
			if (ret)
				goto err;
		}

		ret = 0;
		if (!pages || nr_pages > got_pages) {
			kfree(vmas);
			kfree(pages);
			pages = kvmalloc_array(nr_pages, sizeof(struct page *),
						GFP_KERNEL);
			vmas = kvmalloc_array(nr_pages,
					sizeof(struct vm_area_struct *),
					GFP_KERNEL);
			if (!pages || !vmas) {
				ret = -ENOMEM;
				if (ctx->account_mem)
					io_unaccount_mem(ctx->user, nr_pages);
				goto err;
			}
			got_pages = nr_pages;
		}

		imu->bvec = kvmalloc_array(nr_pages, sizeof(struct bio_vec),
						GFP_KERNEL);
		ret = -ENOMEM;
		if (!imu->bvec) {
			if (ctx->account_mem)
				io_unaccount_mem(ctx->user, nr_pages);
			goto err;
		}

		ret = 0;
		down_read(&current->mm->mmap_sem);
		pret = pin_user_pages(ubuf, nr_pages,
				      FOLL_WRITE | FOLL_LONGTERM,
				      pages, vmas);
		if (pret == nr_pages) {
			/* don't support file backed memory */
			for (j = 0; j < nr_pages; j++) {
				struct vm_area_struct *vma = vmas[j];

				if (vma->vm_file &&
				    !is_file_hugepages(vma->vm_file)) {
					ret = -EOPNOTSUPP;
					break;
				}
			}
		} else {
			ret = pret < 0 ? pret : -EFAULT;
		}
		up_read(&current->mm->mmap_sem);
		if (ret) {
			/*
			 * if we did partial map, or found file backed vmas,
			 * release any pages we did get
			 */
			if (pret > 0)
				unpin_user_pages(pages, pret);
			if (ctx->account_mem)
				io_unaccount_mem(ctx->user, nr_pages);
			kvfree(imu->bvec);
			goto err;
		}

		off = ubuf & ~PAGE_MASK;
		size = iov.iov_len;
		for (j = 0; j < nr_pages; j++) {
			size_t vec_len;

			vec_len = min_t(size_t, size, PAGE_SIZE - off);
			imu->bvec[j].bv_page = pages[j];
			imu->bvec[j].bv_len = vec_len;
			imu->bvec[j].bv_offset = off;
			off = 0;
			size -= vec_len;
		}
		/* store original address for later verification */
		imu->ubuf = ubuf;
		imu->len = iov.iov_len;
		imu->nr_bvecs = nr_pages;

		ctx->nr_user_bufs++;
	}
	kvfree(pages);
	kvfree(vmas);
	return 0;
err:
	kvfree(pages);
	kvfree(vmas);
	io_sqe_buffer_unregister(ctx);
	return ret;
}

static int io_eventfd_register(struct io_ring_ctx *ctx, void __user *arg)
{
	__s32 __user *fds = arg;
	int fd;

	if (ctx->cq_ev_fd)
		return -EBUSY;

	if (copy_from_user(&fd, fds, sizeof(*fds)))
		return -EFAULT;

	ctx->cq_ev_fd = eventfd_ctx_fdget(fd);
	if (IS_ERR(ctx->cq_ev_fd)) {
		int ret = PTR_ERR(ctx->cq_ev_fd);
		ctx->cq_ev_fd = NULL;
		return ret;
	}

	return 0;
}

static int io_eventfd_unregister(struct io_ring_ctx *ctx)
{
	if (ctx->cq_ev_fd) {
		eventfd_ctx_put(ctx->cq_ev_fd);
		ctx->cq_ev_fd = NULL;
		return 0;
	}

	return -ENXIO;
}

static void io_ring_ctx_free(struct io_ring_ctx *ctx)
{
	io_finish_async(ctx);
	if (ctx->sqo_mm)
		mmdrop(ctx->sqo_mm);

	io_iopoll_reap_events(ctx);
	io_sqe_buffer_unregister(ctx);
	io_sqe_files_unregister(ctx);
	io_eventfd_unregister(ctx);

#if defined(CONFIG_UNIX)
	if (ctx->ring_sock) {
		ctx->ring_sock->file = NULL; /* so that iput() is called */
		sock_release(ctx->ring_sock);
	}
#endif

	io_mem_free(ctx->rings);
	io_mem_free(ctx->sq_sqes);

	percpu_ref_exit(&ctx->refs);
	if (ctx->account_mem)
		io_unaccount_mem(ctx->user,
				ring_pages(ctx->sq_entries, ctx->cq_entries));
	free_uid(ctx->user);
<<<<<<< HEAD
	put_cred(ctx->creds);
	kfree(ctx->completions);
	kfree(ctx->cancel_hash);
	kmem_cache_free(req_cachep, ctx->fallback_req);
=======
	if (ctx->creds)
		put_cred(ctx->creds);
>>>>>>> 69e489fe
	kfree(ctx);
}

static __poll_t io_uring_poll(struct file *file, poll_table *wait)
{
	struct io_ring_ctx *ctx = file->private_data;
	__poll_t mask = 0;

	poll_wait(file, &ctx->cq_wait, wait);
	/*
	 * synchronizes with barrier from wq_has_sleeper call in
	 * io_commit_cqring
	 */
	smp_rmb();
	if (READ_ONCE(ctx->rings->sq.tail) - ctx->cached_sq_head !=
	    ctx->rings->sq_ring_entries)
		mask |= EPOLLOUT | EPOLLWRNORM;
	if (io_cqring_events(ctx, false))
		mask |= EPOLLIN | EPOLLRDNORM;

	return mask;
}

static int io_uring_fasync(int fd, struct file *file, int on)
{
	struct io_ring_ctx *ctx = file->private_data;

	return fasync_helper(fd, file, on, &ctx->cq_fasync);
}

static int io_remove_personalities(int id, void *p, void *data)
{
	struct io_ring_ctx *ctx = data;
	const struct cred *cred;

	cred = idr_remove(&ctx->personality_idr, id);
	if (cred)
		put_cred(cred);
	return 0;
}

static void io_ring_ctx_wait_and_kill(struct io_ring_ctx *ctx)
{
	mutex_lock(&ctx->uring_lock);
	percpu_ref_kill(&ctx->refs);
	mutex_unlock(&ctx->uring_lock);

	/*
	 * Wait for sq thread to idle, if we have one. It won't spin on new
	 * work after we've killed the ctx ref above. This is important to do
	 * before we cancel existing commands, as the thread could otherwise
	 * be queueing new work post that. If that's work we need to cancel,
	 * it could cause shutdown to hang.
	 */
	while (ctx->sqo_thread && !wq_has_sleeper(&ctx->sqo_wait))
		cpu_relax();

	io_kill_timeouts(ctx);
	io_poll_remove_all(ctx);

	if (ctx->io_wq)
		io_wq_cancel_all(ctx->io_wq);

	io_iopoll_reap_events(ctx);
	/* if we failed setting up the ctx, we might not have any rings */
	if (ctx->rings)
		io_cqring_overflow_flush(ctx, true);
	idr_for_each(&ctx->personality_idr, io_remove_personalities, ctx);
	wait_for_completion(&ctx->completions[0]);
	io_ring_ctx_free(ctx);
}

static int io_uring_release(struct inode *inode, struct file *file)
{
	struct io_ring_ctx *ctx = file->private_data;

	file->private_data = NULL;
	io_ring_ctx_wait_and_kill(ctx);
	return 0;
}

static void io_uring_cancel_files(struct io_ring_ctx *ctx,
				  struct files_struct *files)
{
	struct io_kiocb *req;
	DEFINE_WAIT(wait);

	while (!list_empty_careful(&ctx->inflight_list)) {
		struct io_kiocb *cancel_req = NULL;

		spin_lock_irq(&ctx->inflight_lock);
		list_for_each_entry(req, &ctx->inflight_list, inflight_entry) {
			if (req->work.files != files)
				continue;
			/* req is being completed, ignore */
			if (!refcount_inc_not_zero(&req->refs))
				continue;
			cancel_req = req;
			break;
		}
		if (cancel_req)
			prepare_to_wait(&ctx->inflight_wait, &wait,
						TASK_UNINTERRUPTIBLE);
		spin_unlock_irq(&ctx->inflight_lock);

		/* We need to keep going until we don't find a matching req */
		if (!cancel_req)
			break;

		if (cancel_req->flags & REQ_F_OVERFLOW) {
			spin_lock_irq(&ctx->completion_lock);
			list_del(&cancel_req->list);
			cancel_req->flags &= ~REQ_F_OVERFLOW;
			if (list_empty(&ctx->cq_overflow_list)) {
				clear_bit(0, &ctx->sq_check_overflow);
				clear_bit(0, &ctx->cq_check_overflow);
			}
			spin_unlock_irq(&ctx->completion_lock);

			WRITE_ONCE(ctx->rings->cq_overflow,
				atomic_inc_return(&ctx->cached_cq_overflow));

			/*
			 * Put inflight ref and overflow ref. If that's
			 * all we had, then we're done with this request.
			 */
			if (refcount_sub_and_test(2, &cancel_req->refs)) {
				io_put_req(cancel_req);
				continue;
			}
		}

		io_wq_cancel_work(ctx->io_wq, &cancel_req->work);
		io_put_req(cancel_req);
		schedule();
	}
	finish_wait(&ctx->inflight_wait, &wait);
}

static int io_uring_flush(struct file *file, void *data)
{
	struct io_ring_ctx *ctx = file->private_data;

	io_uring_cancel_files(ctx, data);

	/*
	 * If the task is going away, cancel work it may have pending
	 */
	if (fatal_signal_pending(current) || (current->flags & PF_EXITING))
		io_wq_cancel_pid(ctx->io_wq, task_pid_vnr(current));

	return 0;
}

static void *io_uring_validate_mmap_request(struct file *file,
					    loff_t pgoff, size_t sz)
{
	struct io_ring_ctx *ctx = file->private_data;
	loff_t offset = pgoff << PAGE_SHIFT;
	struct page *page;
	void *ptr;

	switch (offset) {
	case IORING_OFF_SQ_RING:
	case IORING_OFF_CQ_RING:
		ptr = ctx->rings;
		break;
	case IORING_OFF_SQES:
		ptr = ctx->sq_sqes;
		break;
	default:
		return ERR_PTR(-EINVAL);
	}

	page = virt_to_head_page(ptr);
	if (sz > page_size(page))
		return ERR_PTR(-EINVAL);

	return ptr;
}

#ifdef CONFIG_MMU

static int io_uring_mmap(struct file *file, struct vm_area_struct *vma)
{
	size_t sz = vma->vm_end - vma->vm_start;
	unsigned long pfn;
	void *ptr;

	ptr = io_uring_validate_mmap_request(file, vma->vm_pgoff, sz);
	if (IS_ERR(ptr))
		return PTR_ERR(ptr);

	pfn = virt_to_phys(ptr) >> PAGE_SHIFT;
	return remap_pfn_range(vma, vma->vm_start, pfn, sz, vma->vm_page_prot);
}

#else /* !CONFIG_MMU */

static int io_uring_mmap(struct file *file, struct vm_area_struct *vma)
{
	return vma->vm_flags & (VM_SHARED | VM_MAYSHARE) ? 0 : -EINVAL;
}

static unsigned int io_uring_nommu_mmap_capabilities(struct file *file)
{
	return NOMMU_MAP_DIRECT | NOMMU_MAP_READ | NOMMU_MAP_WRITE;
}

static unsigned long io_uring_nommu_get_unmapped_area(struct file *file,
	unsigned long addr, unsigned long len,
	unsigned long pgoff, unsigned long flags)
{
	void *ptr;

	ptr = io_uring_validate_mmap_request(file, pgoff, len);
	if (IS_ERR(ptr))
		return PTR_ERR(ptr);

	return (unsigned long) ptr;
}

#endif /* !CONFIG_MMU */

SYSCALL_DEFINE6(io_uring_enter, unsigned int, fd, u32, to_submit,
		u32, min_complete, u32, flags, const sigset_t __user *, sig,
		size_t, sigsz)
{
	struct io_ring_ctx *ctx;
	long ret = -EBADF;
	int submitted = 0;
	struct fd f;

	if (flags & ~(IORING_ENTER_GETEVENTS | IORING_ENTER_SQ_WAKEUP))
		return -EINVAL;

	f = fdget(fd);
	if (!f.file)
		return -EBADF;

	ret = -EOPNOTSUPP;
	if (f.file->f_op != &io_uring_fops)
		goto out_fput;

	ret = -ENXIO;
	ctx = f.file->private_data;
	if (!percpu_ref_tryget(&ctx->refs))
		goto out_fput;

	/*
	 * For SQ polling, the thread will do all submissions and completions.
	 * Just return the requested submit count, and wake the thread if
	 * we were asked to.
	 */
	ret = 0;
	if (ctx->flags & IORING_SETUP_SQPOLL) {
		if (!list_empty_careful(&ctx->cq_overflow_list))
			io_cqring_overflow_flush(ctx, false);
		if (flags & IORING_ENTER_SQ_WAKEUP)
			wake_up(&ctx->sqo_wait);
		submitted = to_submit;
	} else if (to_submit) {
		struct mm_struct *cur_mm;

		mutex_lock(&ctx->uring_lock);
		/* already have mm, so io_submit_sqes() won't try to grab it */
		cur_mm = ctx->sqo_mm;
		submitted = io_submit_sqes(ctx, to_submit, f.file, fd,
					   &cur_mm, false);
		mutex_unlock(&ctx->uring_lock);

		if (submitted != to_submit)
			goto out;
	}
	if (flags & IORING_ENTER_GETEVENTS) {
		unsigned nr_events = 0;

		min_complete = min(min_complete, ctx->cq_entries);

		if (ctx->flags & IORING_SETUP_IOPOLL) {
			ret = io_iopoll_check(ctx, &nr_events, min_complete);
		} else {
			ret = io_cqring_wait(ctx, min_complete, sig, sigsz);
		}
	}

out:
	percpu_ref_put(&ctx->refs);
out_fput:
	fdput(f);
	return submitted ? submitted : ret;
}

static int io_uring_show_cred(int id, void *p, void *data)
{
	const struct cred *cred = p;
	struct seq_file *m = data;
	struct user_namespace *uns = seq_user_ns(m);
	struct group_info *gi;
	kernel_cap_t cap;
	unsigned __capi;
	int g;

	seq_printf(m, "%5d\n", id);
	seq_put_decimal_ull(m, "\tUid:\t", from_kuid_munged(uns, cred->uid));
	seq_put_decimal_ull(m, "\t\t", from_kuid_munged(uns, cred->euid));
	seq_put_decimal_ull(m, "\t\t", from_kuid_munged(uns, cred->suid));
	seq_put_decimal_ull(m, "\t\t", from_kuid_munged(uns, cred->fsuid));
	seq_put_decimal_ull(m, "\n\tGid:\t", from_kgid_munged(uns, cred->gid));
	seq_put_decimal_ull(m, "\t\t", from_kgid_munged(uns, cred->egid));
	seq_put_decimal_ull(m, "\t\t", from_kgid_munged(uns, cred->sgid));
	seq_put_decimal_ull(m, "\t\t", from_kgid_munged(uns, cred->fsgid));
	seq_puts(m, "\n\tGroups:\t");
	gi = cred->group_info;
	for (g = 0; g < gi->ngroups; g++) {
		seq_put_decimal_ull(m, g ? " " : "",
					from_kgid_munged(uns, gi->gid[g]));
	}
	seq_puts(m, "\n\tCapEff:\t");
	cap = cred->cap_effective;
	CAP_FOR_EACH_U32(__capi)
		seq_put_hex_ll(m, NULL, cap.cap[CAP_LAST_U32 - __capi], 8);
	seq_putc(m, '\n');
	return 0;
}

static void __io_uring_show_fdinfo(struct io_ring_ctx *ctx, struct seq_file *m)
{
	int i;

	mutex_lock(&ctx->uring_lock);
	seq_printf(m, "UserFiles:\t%u\n", ctx->nr_user_files);
	for (i = 0; i < ctx->nr_user_files; i++) {
		struct fixed_file_table *table;
		struct file *f;

		table = &ctx->file_data->table[i >> IORING_FILE_TABLE_SHIFT];
		f = table->files[i & IORING_FILE_TABLE_MASK];
		if (f)
			seq_printf(m, "%5u: %s\n", i, file_dentry(f)->d_iname);
		else
			seq_printf(m, "%5u: <none>\n", i);
	}
	seq_printf(m, "UserBufs:\t%u\n", ctx->nr_user_bufs);
	for (i = 0; i < ctx->nr_user_bufs; i++) {
		struct io_mapped_ubuf *buf = &ctx->user_bufs[i];

		seq_printf(m, "%5u: 0x%llx/%u\n", i, buf->ubuf,
						(unsigned int) buf->len);
	}
	if (!idr_is_empty(&ctx->personality_idr)) {
		seq_printf(m, "Personalities:\n");
		idr_for_each(&ctx->personality_idr, io_uring_show_cred, m);
	}
	mutex_unlock(&ctx->uring_lock);
}

static void io_uring_show_fdinfo(struct seq_file *m, struct file *f)
{
	struct io_ring_ctx *ctx = f->private_data;

	if (percpu_ref_tryget(&ctx->refs)) {
		__io_uring_show_fdinfo(ctx, m);
		percpu_ref_put(&ctx->refs);
	}
}

static const struct file_operations io_uring_fops = {
	.release	= io_uring_release,
	.flush		= io_uring_flush,
	.mmap		= io_uring_mmap,
#ifndef CONFIG_MMU
	.get_unmapped_area = io_uring_nommu_get_unmapped_area,
	.mmap_capabilities = io_uring_nommu_mmap_capabilities,
#endif
	.poll		= io_uring_poll,
	.fasync		= io_uring_fasync,
	.show_fdinfo	= io_uring_show_fdinfo,
};

static int io_allocate_scq_urings(struct io_ring_ctx *ctx,
				  struct io_uring_params *p)
{
	struct io_rings *rings;
	size_t size, sq_array_offset;

	size = rings_size(p->sq_entries, p->cq_entries, &sq_array_offset);
	if (size == SIZE_MAX)
		return -EOVERFLOW;

	rings = io_mem_alloc(size);
	if (!rings)
		return -ENOMEM;

	ctx->rings = rings;
	ctx->sq_array = (u32 *)((char *)rings + sq_array_offset);
	rings->sq_ring_mask = p->sq_entries - 1;
	rings->cq_ring_mask = p->cq_entries - 1;
	rings->sq_ring_entries = p->sq_entries;
	rings->cq_ring_entries = p->cq_entries;
	ctx->sq_mask = rings->sq_ring_mask;
	ctx->cq_mask = rings->cq_ring_mask;
	ctx->sq_entries = rings->sq_ring_entries;
	ctx->cq_entries = rings->cq_ring_entries;

	size = array_size(sizeof(struct io_uring_sqe), p->sq_entries);
	if (size == SIZE_MAX) {
		io_mem_free(ctx->rings);
		ctx->rings = NULL;
		return -EOVERFLOW;
	}

	ctx->sq_sqes = io_mem_alloc(size);
	if (!ctx->sq_sqes) {
		io_mem_free(ctx->rings);
		ctx->rings = NULL;
		return -ENOMEM;
	}

	return 0;
}

/*
 * Allocate an anonymous fd, this is what constitutes the application
 * visible backing of an io_uring instance. The application mmaps this
 * fd to gain access to the SQ/CQ ring details. If UNIX sockets are enabled,
 * we have to tie this fd to a socket for file garbage collection purposes.
 */
static int io_uring_get_fd(struct io_ring_ctx *ctx)
{
	struct file *file;
	int ret;

#if defined(CONFIG_UNIX)
	ret = sock_create_kern(&init_net, PF_UNIX, SOCK_RAW, IPPROTO_IP,
				&ctx->ring_sock);
	if (ret)
		return ret;
#endif

	ret = get_unused_fd_flags(O_RDWR | O_CLOEXEC);
	if (ret < 0)
		goto err;

	file = anon_inode_getfile("[io_uring]", &io_uring_fops, ctx,
					O_RDWR | O_CLOEXEC);
	if (IS_ERR(file)) {
		put_unused_fd(ret);
		ret = PTR_ERR(file);
		goto err;
	}

#if defined(CONFIG_UNIX)
	ctx->ring_sock->file = file;
#endif
	fd_install(ret, file);
	return ret;
err:
#if defined(CONFIG_UNIX)
	sock_release(ctx->ring_sock);
	ctx->ring_sock = NULL;
#endif
	return ret;
}

static int io_uring_create(unsigned entries, struct io_uring_params *p)
{
	struct user_struct *user = NULL;
	struct io_ring_ctx *ctx;
	bool account_mem;
	int ret;

	if (!entries)
		return -EINVAL;
	if (entries > IORING_MAX_ENTRIES) {
		if (!(p->flags & IORING_SETUP_CLAMP))
			return -EINVAL;
		entries = IORING_MAX_ENTRIES;
	}

	/*
	 * Use twice as many entries for the CQ ring. It's possible for the
	 * application to drive a higher depth than the size of the SQ ring,
	 * since the sqes are only used at submission time. This allows for
	 * some flexibility in overcommitting a bit. If the application has
	 * set IORING_SETUP_CQSIZE, it will have passed in the desired number
	 * of CQ ring entries manually.
	 */
	p->sq_entries = roundup_pow_of_two(entries);
	if (p->flags & IORING_SETUP_CQSIZE) {
		/*
		 * If IORING_SETUP_CQSIZE is set, we do the same roundup
		 * to a power-of-two, if it isn't already. We do NOT impose
		 * any cq vs sq ring sizing.
		 */
		if (p->cq_entries < p->sq_entries)
			return -EINVAL;
		if (p->cq_entries > IORING_MAX_CQ_ENTRIES) {
			if (!(p->flags & IORING_SETUP_CLAMP))
				return -EINVAL;
			p->cq_entries = IORING_MAX_CQ_ENTRIES;
		}
		p->cq_entries = roundup_pow_of_two(p->cq_entries);
	} else {
		p->cq_entries = 2 * p->sq_entries;
	}

	user = get_uid(current_user());
	account_mem = !capable(CAP_IPC_LOCK);

	if (account_mem) {
		ret = io_account_mem(user,
				ring_pages(p->sq_entries, p->cq_entries));
		if (ret) {
			free_uid(user);
			return ret;
		}
	}

	ctx = io_ring_ctx_alloc(p);
	if (!ctx) {
		if (account_mem)
			io_unaccount_mem(user, ring_pages(p->sq_entries,
								p->cq_entries));
		free_uid(user);
		return -ENOMEM;
	}
	ctx->compat = in_compat_syscall();
	ctx->account_mem = account_mem;
	ctx->user = user;
	ctx->creds = get_current_cred();

	ctx->creds = prepare_creds();
	if (!ctx->creds) {
		ret = -ENOMEM;
		goto err;
	}

	ret = io_allocate_scq_urings(ctx, p);
	if (ret)
		goto err;

	ret = io_sq_offload_start(ctx, p);
	if (ret)
		goto err;

	memset(&p->sq_off, 0, sizeof(p->sq_off));
	p->sq_off.head = offsetof(struct io_rings, sq.head);
	p->sq_off.tail = offsetof(struct io_rings, sq.tail);
	p->sq_off.ring_mask = offsetof(struct io_rings, sq_ring_mask);
	p->sq_off.ring_entries = offsetof(struct io_rings, sq_ring_entries);
	p->sq_off.flags = offsetof(struct io_rings, sq_flags);
	p->sq_off.dropped = offsetof(struct io_rings, sq_dropped);
	p->sq_off.array = (char *)ctx->sq_array - (char *)ctx->rings;

	memset(&p->cq_off, 0, sizeof(p->cq_off));
	p->cq_off.head = offsetof(struct io_rings, cq.head);
	p->cq_off.tail = offsetof(struct io_rings, cq.tail);
	p->cq_off.ring_mask = offsetof(struct io_rings, cq_ring_mask);
	p->cq_off.ring_entries = offsetof(struct io_rings, cq_ring_entries);
	p->cq_off.overflow = offsetof(struct io_rings, cq_overflow);
	p->cq_off.cqes = offsetof(struct io_rings, cqes);

	/*
	 * Install ring fd as the very last thing, so we don't risk someone
	 * having closed it before we finish setup
	 */
	ret = io_uring_get_fd(ctx);
	if (ret < 0)
		goto err;

	p->features = IORING_FEAT_SINGLE_MMAP | IORING_FEAT_NODROP |
			IORING_FEAT_SUBMIT_STABLE | IORING_FEAT_RW_CUR_POS |
			IORING_FEAT_CUR_PERSONALITY;
	trace_io_uring_create(ret, ctx, p->sq_entries, p->cq_entries, p->flags);
	return ret;
err:
	io_ring_ctx_wait_and_kill(ctx);
	return ret;
}

/*
 * Sets up an aio uring context, and returns the fd. Applications asks for a
 * ring size, we return the actual sq/cq ring sizes (among other things) in the
 * params structure passed in.
 */
static long io_uring_setup(u32 entries, struct io_uring_params __user *params)
{
	struct io_uring_params p;
	long ret;
	int i;

	if (copy_from_user(&p, params, sizeof(p)))
		return -EFAULT;
	for (i = 0; i < ARRAY_SIZE(p.resv); i++) {
		if (p.resv[i])
			return -EINVAL;
	}

	if (p.flags & ~(IORING_SETUP_IOPOLL | IORING_SETUP_SQPOLL |
			IORING_SETUP_SQ_AFF | IORING_SETUP_CQSIZE |
			IORING_SETUP_CLAMP | IORING_SETUP_ATTACH_WQ))
		return -EINVAL;

	ret = io_uring_create(entries, &p);
	if (ret < 0)
		return ret;

	if (copy_to_user(params, &p, sizeof(p)))
		return -EFAULT;

	return ret;
}

SYSCALL_DEFINE2(io_uring_setup, u32, entries,
		struct io_uring_params __user *, params)
{
	return io_uring_setup(entries, params);
}

static int io_probe(struct io_ring_ctx *ctx, void __user *arg, unsigned nr_args)
{
	struct io_uring_probe *p;
	size_t size;
	int i, ret;

	size = struct_size(p, ops, nr_args);
	if (size == SIZE_MAX)
		return -EOVERFLOW;
	p = kzalloc(size, GFP_KERNEL);
	if (!p)
		return -ENOMEM;

	ret = -EFAULT;
	if (copy_from_user(p, arg, size))
		goto out;
	ret = -EINVAL;
	if (memchr_inv(p, 0, size))
		goto out;

	p->last_op = IORING_OP_LAST - 1;
	if (nr_args > IORING_OP_LAST)
		nr_args = IORING_OP_LAST;

	for (i = 0; i < nr_args; i++) {
		p->ops[i].op = i;
		if (!io_op_defs[i].not_supported)
			p->ops[i].flags = IO_URING_OP_SUPPORTED;
	}
	p->ops_len = i;

	ret = 0;
	if (copy_to_user(arg, p, size))
		ret = -EFAULT;
out:
	kfree(p);
	return ret;
}

static int io_register_personality(struct io_ring_ctx *ctx)
{
	const struct cred *creds = get_current_cred();
	int id;

	id = idr_alloc_cyclic(&ctx->personality_idr, (void *) creds, 1,
				USHRT_MAX, GFP_KERNEL);
	if (id < 0)
		put_cred(creds);
	return id;
}

static int io_unregister_personality(struct io_ring_ctx *ctx, unsigned id)
{
	const struct cred *old_creds;

	old_creds = idr_remove(&ctx->personality_idr, id);
	if (old_creds) {
		put_cred(old_creds);
		return 0;
	}

	return -EINVAL;
}

static bool io_register_op_must_quiesce(int op)
{
	switch (op) {
	case IORING_UNREGISTER_FILES:
	case IORING_REGISTER_FILES_UPDATE:
	case IORING_REGISTER_PROBE:
	case IORING_REGISTER_PERSONALITY:
	case IORING_UNREGISTER_PERSONALITY:
		return false;
	default:
		return true;
	}
}

static int __io_uring_register(struct io_ring_ctx *ctx, unsigned opcode,
			       void __user *arg, unsigned nr_args)
	__releases(ctx->uring_lock)
	__acquires(ctx->uring_lock)
{
	int ret;

	/*
	 * We're inside the ring mutex, if the ref is already dying, then
	 * someone else killed the ctx or is already going through
	 * io_uring_register().
	 */
	if (percpu_ref_is_dying(&ctx->refs))
		return -ENXIO;

	if (io_register_op_must_quiesce(opcode)) {
		percpu_ref_kill(&ctx->refs);

		/*
		 * Drop uring mutex before waiting for references to exit. If
		 * another thread is currently inside io_uring_enter() it might
		 * need to grab the uring_lock to make progress. If we hold it
		 * here across the drain wait, then we can deadlock. It's safe
		 * to drop the mutex here, since no new references will come in
		 * after we've killed the percpu ref.
		 */
		mutex_unlock(&ctx->uring_lock);
		ret = wait_for_completion_interruptible(&ctx->completions[0]);
		mutex_lock(&ctx->uring_lock);
		if (ret) {
			percpu_ref_resurrect(&ctx->refs);
			ret = -EINTR;
			goto out;
		}
	}

	switch (opcode) {
	case IORING_REGISTER_BUFFERS:
		ret = io_sqe_buffer_register(ctx, arg, nr_args);
		break;
	case IORING_UNREGISTER_BUFFERS:
		ret = -EINVAL;
		if (arg || nr_args)
			break;
		ret = io_sqe_buffer_unregister(ctx);
		break;
	case IORING_REGISTER_FILES:
		ret = io_sqe_files_register(ctx, arg, nr_args);
		break;
	case IORING_UNREGISTER_FILES:
		ret = -EINVAL;
		if (arg || nr_args)
			break;
		ret = io_sqe_files_unregister(ctx);
		break;
	case IORING_REGISTER_FILES_UPDATE:
		ret = io_sqe_files_update(ctx, arg, nr_args);
		break;
	case IORING_REGISTER_EVENTFD:
	case IORING_REGISTER_EVENTFD_ASYNC:
		ret = -EINVAL;
		if (nr_args != 1)
			break;
		ret = io_eventfd_register(ctx, arg);
		if (ret)
			break;
		if (opcode == IORING_REGISTER_EVENTFD_ASYNC)
			ctx->eventfd_async = 1;
		else
			ctx->eventfd_async = 0;
		break;
	case IORING_UNREGISTER_EVENTFD:
		ret = -EINVAL;
		if (arg || nr_args)
			break;
		ret = io_eventfd_unregister(ctx);
		break;
	case IORING_REGISTER_PROBE:
		ret = -EINVAL;
		if (!arg || nr_args > 256)
			break;
		ret = io_probe(ctx, arg, nr_args);
		break;
	case IORING_REGISTER_PERSONALITY:
		ret = -EINVAL;
		if (arg || nr_args)
			break;
		ret = io_register_personality(ctx);
		break;
	case IORING_UNREGISTER_PERSONALITY:
		ret = -EINVAL;
		if (arg)
			break;
		ret = io_unregister_personality(ctx, nr_args);
		break;
	default:
		ret = -EINVAL;
		break;
	}

	if (io_register_op_must_quiesce(opcode)) {
		/* bring the ctx back to life */
		percpu_ref_reinit(&ctx->refs);
out:
		reinit_completion(&ctx->completions[0]);
	}
	return ret;
}

SYSCALL_DEFINE4(io_uring_register, unsigned int, fd, unsigned int, opcode,
		void __user *, arg, unsigned int, nr_args)
{
	struct io_ring_ctx *ctx;
	long ret = -EBADF;
	struct fd f;

	f = fdget(fd);
	if (!f.file)
		return -EBADF;

	ret = -EOPNOTSUPP;
	if (f.file->f_op != &io_uring_fops)
		goto out_fput;

	ctx = f.file->private_data;

	mutex_lock(&ctx->uring_lock);
	ret = __io_uring_register(ctx, opcode, arg, nr_args);
	mutex_unlock(&ctx->uring_lock);
	trace_io_uring_register(ctx, opcode, ctx->nr_user_files, ctx->nr_user_bufs,
							ctx->cq_ev_fd != NULL, ret);
out_fput:
	fdput(f);
	return ret;
}

static int __init io_uring_init(void)
{
#define __BUILD_BUG_VERIFY_ELEMENT(stype, eoffset, etype, ename) do { \
	BUILD_BUG_ON(offsetof(stype, ename) != eoffset); \
	BUILD_BUG_ON(sizeof(etype) != sizeof_field(stype, ename)); \
} while (0)

#define BUILD_BUG_SQE_ELEM(eoffset, etype, ename) \
	__BUILD_BUG_VERIFY_ELEMENT(struct io_uring_sqe, eoffset, etype, ename)
	BUILD_BUG_ON(sizeof(struct io_uring_sqe) != 64);
	BUILD_BUG_SQE_ELEM(0,  __u8,   opcode);
	BUILD_BUG_SQE_ELEM(1,  __u8,   flags);
	BUILD_BUG_SQE_ELEM(2,  __u16,  ioprio);
	BUILD_BUG_SQE_ELEM(4,  __s32,  fd);
	BUILD_BUG_SQE_ELEM(8,  __u64,  off);
	BUILD_BUG_SQE_ELEM(8,  __u64,  addr2);
	BUILD_BUG_SQE_ELEM(16, __u64,  addr);
	BUILD_BUG_SQE_ELEM(24, __u32,  len);
	BUILD_BUG_SQE_ELEM(28,     __kernel_rwf_t, rw_flags);
	BUILD_BUG_SQE_ELEM(28, /* compat */   int, rw_flags);
	BUILD_BUG_SQE_ELEM(28, /* compat */ __u32, rw_flags);
	BUILD_BUG_SQE_ELEM(28, __u32,  fsync_flags);
	BUILD_BUG_SQE_ELEM(28, __u16,  poll_events);
	BUILD_BUG_SQE_ELEM(28, __u32,  sync_range_flags);
	BUILD_BUG_SQE_ELEM(28, __u32,  msg_flags);
	BUILD_BUG_SQE_ELEM(28, __u32,  timeout_flags);
	BUILD_BUG_SQE_ELEM(28, __u32,  accept_flags);
	BUILD_BUG_SQE_ELEM(28, __u32,  cancel_flags);
	BUILD_BUG_SQE_ELEM(28, __u32,  open_flags);
	BUILD_BUG_SQE_ELEM(28, __u32,  statx_flags);
	BUILD_BUG_SQE_ELEM(28, __u32,  fadvise_advice);
	BUILD_BUG_SQE_ELEM(32, __u64,  user_data);
	BUILD_BUG_SQE_ELEM(40, __u16,  buf_index);
	BUILD_BUG_SQE_ELEM(42, __u16,  personality);

	BUILD_BUG_ON(ARRAY_SIZE(io_op_defs) != IORING_OP_LAST);
	req_cachep = KMEM_CACHE(io_kiocb, SLAB_HWCACHE_ALIGN | SLAB_PANIC);
	return 0;
};
__initcall(io_uring_init);<|MERGE_RESOLUTION|>--- conflicted
+++ resolved
@@ -71,7 +71,6 @@
 #include <linux/sizes.h>
 #include <linux/hugetlb.h>
 #include <linux/highmem.h>
-<<<<<<< HEAD
 #include <linux/namei.h>
 #include <linux/fsnotify.h>
 #include <linux/fadvise.h>
@@ -80,8 +79,6 @@
 
 #define CREATE_TRACE_POINTS
 #include <trace/events/io_uring.h>
-=======
->>>>>>> 69e489fe
 
 #include <uapi/linux/io_uring.h>
 
@@ -266,7 +263,6 @@
 
 	struct user_struct	*user;
 
-<<<<<<< HEAD
 	const struct cred	*creds;
 
 	/* 0 is for ctx quiesce/reinit/free, 1 is for sqo_thread started */
@@ -291,11 +287,6 @@
 		struct fasync_struct	*cq_fasync;
 		struct eventfd_ctx	*cq_ev_fd;
 	} ____cacheline_aligned_in_smp;
-=======
-	struct cred		*creds;
-
-	struct completion	ctx_done;
->>>>>>> 69e489fe
 
 	struct {
 		struct mutex		uring_lock;
@@ -2688,17 +2679,9 @@
 	if (ep_op_has_event(req->epoll.op)) {
 		struct epoll_event __user *ev;
 
-<<<<<<< HEAD
 		ev = u64_to_user_ptr(READ_ONCE(sqe->addr));
 		if (copy_from_user(&req->epoll.event, ev, sizeof(*ev)))
 			return -EFAULT;
-=======
-		ret = fn(sock, msg, flags);
-		if (force_nonblock && ret == -EAGAIN)
-			return ret;
-		if (ret == -ERESTARTSYS)
-			ret = -EINTR;
->>>>>>> 69e489fe
 	}
 
 	return 0;
@@ -3558,15 +3541,10 @@
 	struct io_poll_iocb *poll = &req->poll;
 	struct poll_table_struct pt = { ._key = poll->events };
 	struct io_ring_ctx *ctx = req->ctx;
-<<<<<<< HEAD
 	struct io_kiocb *nxt = NULL;
-=======
-	const struct cred *old_cred;
->>>>>>> 69e489fe
 	__poll_t mask = 0;
 	int ret = 0;
 
-<<<<<<< HEAD
 	if (work->flags & IO_WQ_WORK_CANCEL) {
 		WRITE_ONCE(poll->canceled, true);
 		ret = -ECANCELED;
@@ -3575,11 +3553,6 @@
 	}
 
 	if (ret != -ECANCELED)
-=======
-	old_cred = override_creds(ctx->creds);
-
-	if (!READ_ONCE(poll->canceled))
->>>>>>> 69e489fe
 		mask = vfs_poll(poll->file, &pt) & poll->events;
 
 	/*
@@ -3593,7 +3566,7 @@
 	if (!mask && ret != -ECANCELED) {
 		add_wait_queue(poll->head, &poll->wait);
 		spin_unlock_irq(&ctx->completion_lock);
-		goto out;
+		return;
 	}
 	hash_del(&req->hash_node);
 	io_poll_complete(req, mask, ret);
@@ -3647,8 +3620,6 @@
 
 	eventfd_signal(req->ctx->cq_ev_fd, 1);
 	io_put_req(req);
-out:
-	revert_creds(old_cred);
 }
 
 static int io_poll_wake(struct wait_queue_entry *wait, unsigned mode, int sync,
@@ -4145,7 +4116,6 @@
 	return 0;
 }
 
-<<<<<<< HEAD
 static int io_req_defer_prep(struct io_kiocb *req,
 			     const struct io_uring_sqe *sqe)
 {
@@ -4248,10 +4218,6 @@
 }
 
 static int io_req_defer(struct io_kiocb *req, const struct io_uring_sqe *sqe)
-=======
-static int io_req_defer(struct io_ring_ctx *ctx, struct io_kiocb *req,
-			struct sqe_submit *s)
->>>>>>> 69e489fe
 {
 	struct io_ring_ctx *ctx = req->ctx;
 	int ret;
@@ -4273,15 +4239,7 @@
 		return 0;
 	}
 
-<<<<<<< HEAD
 	trace_io_uring_defer(ctx, req, req->user_data);
-=======
-	memcpy(&req->submit, s, sizeof(*s));
-	memcpy(sqe_copy, s->sqe, sizeof(*sqe_copy));
-	req->submit.sqe = sqe_copy;
-
-	INIT_WORK(&req->work, io_sq_wq_submit_work);
->>>>>>> 69e489fe
 	list_add_tail(&req->list, &ctx->defer_list);
 	spin_unlock_irq(&ctx->completion_lock);
 	return -EIOCBQUEUED;
@@ -4605,60 +4563,8 @@
 			   const struct io_uring_sqe *sqe)
 {
 	struct io_ring_ctx *ctx = req->ctx;
-<<<<<<< HEAD
 	unsigned flags;
 	int fd;
-=======
-	struct mm_struct *cur_mm = NULL;
-	struct async_list *async_list;
-	const struct cred *old_cred;
-	LIST_HEAD(req_list);
-	mm_segment_t old_fs;
-	int ret;
-
-	old_cred = override_creds(ctx->creds);
-	async_list = io_async_list_from_sqe(ctx, req->submit.sqe);
-restart:
-	do {
-		struct sqe_submit *s = &req->submit;
-		const struct io_uring_sqe *sqe = s->sqe;
-		unsigned int flags = req->flags;
-
-		/* Ensure we clear previously set non-block flag */
-		req->rw.ki_flags &= ~IOCB_NOWAIT;
-
-		ret = 0;
-		if (io_sqe_needs_user(sqe) && !cur_mm) {
-			if (!mmget_not_zero(ctx->sqo_mm)) {
-				ret = -EFAULT;
-			} else {
-				cur_mm = ctx->sqo_mm;
-				use_mm(cur_mm);
-				old_fs = get_fs();
-				set_fs(USER_DS);
-			}
-		}
-
-		if (!ret) {
-			s->has_user = cur_mm != NULL;
-			s->needs_lock = true;
-			do {
-				ret = __io_submit_sqe(ctx, req, s, false);
-				/*
-				 * We can get EAGAIN for polled IO even though
-				 * we're forcing a sync submission from here,
-				 * since we can't wait for request slots on the
-				 * block side.
-				 */
-				if (ret != -EAGAIN)
-					break;
-				cond_resched();
-			} while (1);
-		}
-
-		/* drop submission reference */
-		io_put_req(req);
->>>>>>> 69e489fe
 
 	flags = READ_ONCE(sqe->flags);
 	fd = READ_ONCE(sqe->fd);
@@ -4715,17 +4621,7 @@
 	spin_unlock_irq(&ctx->inflight_lock);
 	rcu_read_unlock();
 
-<<<<<<< HEAD
 	return ret;
-=======
-out:
-	if (cur_mm) {
-		set_fs(old_fs);
-		unuse_mm(cur_mm);
-		mmput(cur_mm);
-	}
-	revert_creds(old_cred);
->>>>>>> 69e489fe
 }
 
 static enum hrtimer_restart io_link_timeout_fn(struct hrtimer *timer)
@@ -4859,45 +4755,17 @@
 		req = nxt;
 		nxt = NULL;
 
-<<<<<<< HEAD
 		if (req->flags & REQ_F_FORCE_ASYNC)
 			goto punt;
 		goto again;
-=======
-	return ret;
-}
-
-static int io_queue_sqe(struct io_ring_ctx *ctx, struct io_kiocb *req,
-			struct sqe_submit *s)
+	}
+}
+
+static void io_queue_sqe(struct io_kiocb *req, const struct io_uring_sqe *sqe)
 {
 	int ret;
 
-	ret = io_req_defer(ctx, req, s);
-	if (ret) {
-		if (ret != -EIOCBQUEUED) {
-			io_free_req(req);
-			io_cqring_add_event(ctx, s->sqe->user_data, ret);
-		}
-		return 0;
->>>>>>> 69e489fe
-	}
-}
-
-static void io_queue_sqe(struct io_kiocb *req, const struct io_uring_sqe *sqe)
-{
-	int ret;
-
-<<<<<<< HEAD
 	ret = io_req_defer(req, sqe);
-=======
-	/*
-	 * Mark the first IO in link list as DRAIN, let all the following
-	 * IOs enter the defer list. all IO needs to be completed before link
-	 * list.
-	 */
-	req->flags |= REQ_F_IO_DRAIN;
-	ret = io_req_defer(ctx, req, s);
->>>>>>> 69e489fe
 	if (ret) {
 		if (ret != -EIOCBQUEUED) {
 fail_req:
@@ -6482,15 +6350,10 @@
 		io_unaccount_mem(ctx->user,
 				ring_pages(ctx->sq_entries, ctx->cq_entries));
 	free_uid(ctx->user);
-<<<<<<< HEAD
 	put_cred(ctx->creds);
 	kfree(ctx->completions);
 	kfree(ctx->cancel_hash);
 	kmem_cache_free(req_cachep, ctx->fallback_req);
-=======
-	if (ctx->creds)
-		put_cred(ctx->creds);
->>>>>>> 69e489fe
 	kfree(ctx);
 }
 

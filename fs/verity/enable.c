--- conflicted
+++ resolved
@@ -393,14 +393,6 @@
 	err = enable_verity(filp, &arg);
 
 	/*
-<<<<<<< HEAD
-	 * Some pages of the file may have been evicted from pagecache after
-	 * being used in the Merkle tree construction, then read into pagecache
-	 * again by another process reading from the file concurrently.  Since
-	 * these pages didn't undergo verification against the file digest which
-	 * fs-verity now claims to be enforcing, we have to wipe the pagecache
-	 * to ensure that all future reads are verified.
-=======
 	 * We no longer drop the inode's pagecache after enabling verity.  This
 	 * used to be done to try to avoid a race condition where pages could be
 	 * evicted after being used in the Merkle tree construction, then
@@ -414,7 +406,6 @@
 	 * speaking (especially for small-ish files, where the chance of a page
 	 * being used, evicted, *and* re-instantiated all while enabling verity
 	 * is quite small), we no longer drop the inode's pagecache.
->>>>>>> 387078f9
 	 */
 
 	/*

// SPDX-License-Identifier: LGPL-2.1
/*
 * Copyright (c) 2012 Taobao.
 * Written by Tao Ma <boyu.mt@taobao.com>
 */

#include <linux/iomap.h>
#include <linux/fiemap.h>
#include <linux/iversion.h>

#include "ext4_jbd2.h"
#include "ext4.h"
#include "xattr.h"
#include "truncate.h"
#include <trace/events/android_fs.h>

#define EXT4_XATTR_SYSTEM_DATA	"data"
#define EXT4_MIN_INLINE_DATA_SIZE	((sizeof(__le32) * EXT4_N_BLOCKS))
#define EXT4_INLINE_DOTDOT_OFFSET	2
#define EXT4_INLINE_DOTDOT_SIZE		4

static int ext4_get_inline_size(struct inode *inode)
{
	if (EXT4_I(inode)->i_inline_off)
		return EXT4_I(inode)->i_inline_size;

	return 0;
}

static int get_max_inline_xattr_value_size(struct inode *inode,
					   struct ext4_iloc *iloc)
{
	struct ext4_xattr_ibody_header *header;
	struct ext4_xattr_entry *entry;
	struct ext4_inode *raw_inode;
	void *end;
	int free, min_offs;

	if (!EXT4_INODE_HAS_XATTR_SPACE(inode))
		return 0;

	min_offs = EXT4_SB(inode->i_sb)->s_inode_size -
			EXT4_GOOD_OLD_INODE_SIZE -
			EXT4_I(inode)->i_extra_isize -
			sizeof(struct ext4_xattr_ibody_header);

	/*
	 * We need to subtract another sizeof(__u32) since an in-inode xattr
	 * needs an empty 4 bytes to indicate the gap between the xattr entry
	 * and the name/value pair.
	 */
	if (!ext4_test_inode_state(inode, EXT4_STATE_XATTR))
		return EXT4_XATTR_SIZE(min_offs -
			EXT4_XATTR_LEN(strlen(EXT4_XATTR_SYSTEM_DATA)) -
			EXT4_XATTR_ROUND - sizeof(__u32));

	raw_inode = ext4_raw_inode(iloc);
	header = IHDR(inode, raw_inode);
	entry = IFIRST(header);
	end = (void *)raw_inode + EXT4_SB(inode->i_sb)->s_inode_size;

	/* Compute min_offs. */
	while (!IS_LAST_ENTRY(entry)) {
		void *next = EXT4_XATTR_NEXT(entry);

		if (next >= end) {
			EXT4_ERROR_INODE(inode,
					 "corrupt xattr in inline inode");
			return 0;
		}
		if (!entry->e_value_inum && entry->e_value_size) {
			size_t offs = le16_to_cpu(entry->e_value_offs);
			if (offs < min_offs)
				min_offs = offs;
		}
		entry = next;
	}
	free = min_offs -
		((void *)entry - (void *)IFIRST(header)) - sizeof(__u32);

	if (EXT4_I(inode)->i_inline_off) {
		entry = (struct ext4_xattr_entry *)
			((void *)raw_inode + EXT4_I(inode)->i_inline_off);

		free += EXT4_XATTR_SIZE(le32_to_cpu(entry->e_value_size));
		goto out;
	}

	free -= EXT4_XATTR_LEN(strlen(EXT4_XATTR_SYSTEM_DATA));

	if (free > EXT4_XATTR_ROUND)
		free = EXT4_XATTR_SIZE(free - EXT4_XATTR_ROUND);
	else
		free = 0;

out:
	return free;
}

/*
 * Get the maximum size we now can store in an inode.
 * If we can't find the space for a xattr entry, don't use the space
 * of the extents since we have no space to indicate the inline data.
 */
int ext4_get_max_inline_size(struct inode *inode)
{
	int error, max_inline_size;
	struct ext4_iloc iloc;

	if (EXT4_I(inode)->i_extra_isize == 0)
		return 0;

	error = ext4_get_inode_loc(inode, &iloc);
	if (error) {
		ext4_error_inode_err(inode, __func__, __LINE__, 0, -error,
				     "can't get inode location %lu",
				     inode->i_ino);
		return 0;
	}

	down_read(&EXT4_I(inode)->xattr_sem);
	max_inline_size = get_max_inline_xattr_value_size(inode, &iloc);
	up_read(&EXT4_I(inode)->xattr_sem);

	brelse(iloc.bh);

	if (!max_inline_size)
		return 0;

	return max_inline_size + EXT4_MIN_INLINE_DATA_SIZE;
}

/*
 * this function does not take xattr_sem, which is OK because it is
 * currently only used in a code path coming form ext4_iget, before
 * the new inode has been unlocked
 */
int ext4_find_inline_data_nolock(struct inode *inode)
{
	struct ext4_xattr_ibody_find is = {
		.s = { .not_found = -ENODATA, },
	};
	struct ext4_xattr_info i = {
		.name_index = EXT4_XATTR_INDEX_SYSTEM,
		.name = EXT4_XATTR_SYSTEM_DATA,
	};
	int error;

	if (EXT4_I(inode)->i_extra_isize == 0)
		return 0;

	error = ext4_get_inode_loc(inode, &is.iloc);
	if (error)
		return error;

	error = ext4_xattr_ibody_find(inode, &i, &is);
	if (error)
		goto out;

	if (!is.s.not_found) {
		if (is.s.here->e_value_inum) {
			EXT4_ERROR_INODE(inode, "inline data xattr refers "
					 "to an external xattr inode");
			error = -EFSCORRUPTED;
			goto out;
		}
		EXT4_I(inode)->i_inline_off = (u16)((void *)is.s.here -
					(void *)ext4_raw_inode(&is.iloc));
		EXT4_I(inode)->i_inline_size = EXT4_MIN_INLINE_DATA_SIZE +
				le32_to_cpu(is.s.here->e_value_size);
	}
out:
	brelse(is.iloc.bh);
	return error;
}

static int ext4_read_inline_data(struct inode *inode, void *buffer,
				 unsigned int len,
				 struct ext4_iloc *iloc)
{
	struct ext4_xattr_entry *entry;
	struct ext4_xattr_ibody_header *header;
	int cp_len = 0;
	struct ext4_inode *raw_inode;

	if (!len)
		return 0;

	BUG_ON(len > EXT4_I(inode)->i_inline_size);

	cp_len = len < EXT4_MIN_INLINE_DATA_SIZE ?
			len : EXT4_MIN_INLINE_DATA_SIZE;

	raw_inode = ext4_raw_inode(iloc);
	memcpy(buffer, (void *)(raw_inode->i_block), cp_len);

	len -= cp_len;
	buffer += cp_len;

	if (!len)
		goto out;

	header = IHDR(inode, raw_inode);
	entry = (struct ext4_xattr_entry *)((void *)raw_inode +
					    EXT4_I(inode)->i_inline_off);
	len = min_t(unsigned int, len,
		    (unsigned int)le32_to_cpu(entry->e_value_size));

	memcpy(buffer,
	       (void *)IFIRST(header) + le16_to_cpu(entry->e_value_offs), len);
	cp_len += len;

out:
	return cp_len;
}

/*
 * write the buffer to the inline inode.
 * If 'create' is set, we don't need to do the extra copy in the xattr
 * value since it is already handled by ext4_xattr_ibody_set.
 * That saves us one memcpy.
 */
static void ext4_write_inline_data(struct inode *inode, struct ext4_iloc *iloc,
				   void *buffer, loff_t pos, unsigned int len)
{
	struct ext4_xattr_entry *entry;
	struct ext4_xattr_ibody_header *header;
	struct ext4_inode *raw_inode;
	int cp_len = 0;

	if (unlikely(ext4_forced_shutdown(EXT4_SB(inode->i_sb))))
		return;

	BUG_ON(!EXT4_I(inode)->i_inline_off);
	BUG_ON(pos + len > EXT4_I(inode)->i_inline_size);

	raw_inode = ext4_raw_inode(iloc);
	buffer += pos;

	if (pos < EXT4_MIN_INLINE_DATA_SIZE) {
		cp_len = pos + len > EXT4_MIN_INLINE_DATA_SIZE ?
			 EXT4_MIN_INLINE_DATA_SIZE - pos : len;
		memcpy((void *)raw_inode->i_block + pos, buffer, cp_len);

		len -= cp_len;
		buffer += cp_len;
		pos += cp_len;
	}

	if (!len)
		return;

	pos -= EXT4_MIN_INLINE_DATA_SIZE;
	header = IHDR(inode, raw_inode);
	entry = (struct ext4_xattr_entry *)((void *)raw_inode +
					    EXT4_I(inode)->i_inline_off);

	memcpy((void *)IFIRST(header) + le16_to_cpu(entry->e_value_offs) + pos,
	       buffer, len);
}

static int ext4_create_inline_data(handle_t *handle,
				   struct inode *inode, unsigned len)
{
	int error;
	void *value = NULL;
	struct ext4_xattr_ibody_find is = {
		.s = { .not_found = -ENODATA, },
	};
	struct ext4_xattr_info i = {
		.name_index = EXT4_XATTR_INDEX_SYSTEM,
		.name = EXT4_XATTR_SYSTEM_DATA,
	};

	error = ext4_get_inode_loc(inode, &is.iloc);
	if (error)
		return error;

	BUFFER_TRACE(is.iloc.bh, "get_write_access");
	error = ext4_journal_get_write_access(handle, is.iloc.bh);
	if (error)
		goto out;

	if (len > EXT4_MIN_INLINE_DATA_SIZE) {
		value = EXT4_ZERO_XATTR_VALUE;
		len -= EXT4_MIN_INLINE_DATA_SIZE;
	} else {
		value = "";
		len = 0;
	}

	/* Insert the xttr entry. */
	i.value = value;
	i.value_len = len;

	error = ext4_xattr_ibody_find(inode, &i, &is);
	if (error)
		goto out;

	BUG_ON(!is.s.not_found);

	error = ext4_xattr_ibody_set(handle, inode, &i, &is);
	if (error) {
		if (error == -ENOSPC)
			ext4_clear_inode_state(inode,
					       EXT4_STATE_MAY_INLINE_DATA);
		goto out;
	}

	memset((void *)ext4_raw_inode(&is.iloc)->i_block,
		0, EXT4_MIN_INLINE_DATA_SIZE);

	EXT4_I(inode)->i_inline_off = (u16)((void *)is.s.here -
				      (void *)ext4_raw_inode(&is.iloc));
	EXT4_I(inode)->i_inline_size = len + EXT4_MIN_INLINE_DATA_SIZE;
	ext4_clear_inode_flag(inode, EXT4_INODE_EXTENTS);
	ext4_set_inode_flag(inode, EXT4_INODE_INLINE_DATA);
	get_bh(is.iloc.bh);
	error = ext4_mark_iloc_dirty(handle, inode, &is.iloc);

out:
	brelse(is.iloc.bh);
	return error;
}

static int ext4_update_inline_data(handle_t *handle, struct inode *inode,
				   unsigned int len)
{
	int error;
	void *value = NULL;
	struct ext4_xattr_ibody_find is = {
		.s = { .not_found = -ENODATA, },
	};
	struct ext4_xattr_info i = {
		.name_index = EXT4_XATTR_INDEX_SYSTEM,
		.name = EXT4_XATTR_SYSTEM_DATA,
	};

	/* If the old space is ok, write the data directly. */
	if (len <= EXT4_I(inode)->i_inline_size)
		return 0;

	error = ext4_get_inode_loc(inode, &is.iloc);
	if (error)
		return error;

	error = ext4_xattr_ibody_find(inode, &i, &is);
	if (error)
		goto out;

	BUG_ON(is.s.not_found);

	len -= EXT4_MIN_INLINE_DATA_SIZE;
	value = kzalloc(len, GFP_NOFS);
	if (!value) {
		error = -ENOMEM;
		goto out;
	}

	error = ext4_xattr_ibody_get(inode, i.name_index, i.name,
				     value, len);
	if (error < 0)
		goto out;

	BUFFER_TRACE(is.iloc.bh, "get_write_access");
	error = ext4_journal_get_write_access(handle, is.iloc.bh);
	if (error)
		goto out;

	/* Update the xattr entry. */
	i.value = value;
	i.value_len = len;

	error = ext4_xattr_ibody_set(handle, inode, &i, &is);
	if (error)
		goto out;

	EXT4_I(inode)->i_inline_off = (u16)((void *)is.s.here -
				      (void *)ext4_raw_inode(&is.iloc));
	EXT4_I(inode)->i_inline_size = EXT4_MIN_INLINE_DATA_SIZE +
				le32_to_cpu(is.s.here->e_value_size);
	ext4_set_inode_state(inode, EXT4_STATE_MAY_INLINE_DATA);
	get_bh(is.iloc.bh);
	error = ext4_mark_iloc_dirty(handle, inode, &is.iloc);

out:
	kfree(value);
	brelse(is.iloc.bh);
	return error;
}

static int ext4_prepare_inline_data(handle_t *handle, struct inode *inode,
				    unsigned int len)
{
	int ret, size, no_expand;
	struct ext4_inode_info *ei = EXT4_I(inode);

	if (!ext4_test_inode_state(inode, EXT4_STATE_MAY_INLINE_DATA))
		return -ENOSPC;

	size = ext4_get_max_inline_size(inode);
	if (size < len)
		return -ENOSPC;

	ext4_write_lock_xattr(inode, &no_expand);

	if (ei->i_inline_off)
		ret = ext4_update_inline_data(handle, inode, len);
	else
		ret = ext4_create_inline_data(handle, inode, len);

	ext4_write_unlock_xattr(inode, &no_expand);
	return ret;
}

static int ext4_destroy_inline_data_nolock(handle_t *handle,
					   struct inode *inode)
{
	struct ext4_inode_info *ei = EXT4_I(inode);
	struct ext4_xattr_ibody_find is = {
		.s = { .not_found = 0, },
	};
	struct ext4_xattr_info i = {
		.name_index = EXT4_XATTR_INDEX_SYSTEM,
		.name = EXT4_XATTR_SYSTEM_DATA,
		.value = NULL,
		.value_len = 0,
	};
	int error;

	if (!ei->i_inline_off)
		return 0;

	error = ext4_get_inode_loc(inode, &is.iloc);
	if (error)
		return error;

	error = ext4_xattr_ibody_find(inode, &i, &is);
	if (error)
		goto out;

	BUFFER_TRACE(is.iloc.bh, "get_write_access");
	error = ext4_journal_get_write_access(handle, is.iloc.bh);
	if (error)
		goto out;

	error = ext4_xattr_ibody_set(handle, inode, &i, &is);
	if (error)
		goto out;

	memset((void *)ext4_raw_inode(&is.iloc)->i_block,
		0, EXT4_MIN_INLINE_DATA_SIZE);
	memset(ei->i_data, 0, EXT4_MIN_INLINE_DATA_SIZE);

	if (ext4_has_feature_extents(inode->i_sb)) {
		if (S_ISDIR(inode->i_mode) ||
		    S_ISREG(inode->i_mode) || S_ISLNK(inode->i_mode)) {
			ext4_set_inode_flag(inode, EXT4_INODE_EXTENTS);
			ext4_ext_tree_init(handle, inode);
		}
	}
	ext4_clear_inode_flag(inode, EXT4_INODE_INLINE_DATA);

	get_bh(is.iloc.bh);
	error = ext4_mark_iloc_dirty(handle, inode, &is.iloc);

	EXT4_I(inode)->i_inline_off = 0;
	EXT4_I(inode)->i_inline_size = 0;
	ext4_clear_inode_state(inode, EXT4_STATE_MAY_INLINE_DATA);
out:
	brelse(is.iloc.bh);
	if (error == -ENODATA)
		error = 0;
	return error;
}

static int ext4_read_inline_page(struct inode *inode, struct page *page)
{
	void *kaddr;
	int ret = 0;
	size_t len;
	struct ext4_iloc iloc;

	BUG_ON(!PageLocked(page));
	BUG_ON(!ext4_has_inline_data(inode));
	BUG_ON(page->index);

	if (!EXT4_I(inode)->i_inline_off) {
		ext4_warning(inode->i_sb, "inode %lu doesn't have inline data.",
			     inode->i_ino);
		goto out;
	}

	ret = ext4_get_inode_loc(inode, &iloc);
	if (ret)
		goto out;

	len = min_t(size_t, ext4_get_inline_size(inode), i_size_read(inode));
	kaddr = kmap_atomic(page);
	ret = ext4_read_inline_data(inode, kaddr, len, &iloc);
	flush_dcache_page(page);
	kunmap_atomic(kaddr);
	zero_user_segment(page, len, PAGE_SIZE);
	SetPageUptodate(page);
	brelse(iloc.bh);

out:
	return ret;
}

int ext4_readpage_inline(struct inode *inode, struct page *page)
{
	int ret = 0;

	down_read(&EXT4_I(inode)->xattr_sem);
	if (!ext4_has_inline_data(inode)) {
		up_read(&EXT4_I(inode)->xattr_sem);
		return -EAGAIN;
	}

	if (trace_android_fs_dataread_start_enabled()) {
		char *path, pathbuf[MAX_TRACE_PATHBUF_LEN];

		path = android_fstrace_get_pathname(pathbuf,
						    MAX_TRACE_PATHBUF_LEN,
						    inode);
		trace_android_fs_dataread_start(inode, page_offset(page),
						PAGE_SIZE, current->pid,
						path, current->comm);
	}

	/*
	 * Current inline data can only exist in the 1st page,
	 * So for all the other pages, just set them uptodate.
	 */
	if (!page->index)
		ret = ext4_read_inline_page(inode, page);
	else if (!PageUptodate(page)) {
		zero_user_segment(page, 0, PAGE_SIZE);
		SetPageUptodate(page);
	}

	trace_android_fs_dataread_end(inode, page_offset(page), PAGE_SIZE);

	up_read(&EXT4_I(inode)->xattr_sem);

	unlock_page(page);
	return ret >= 0 ? 0 : ret;
}

static int ext4_convert_inline_data_to_extent(struct address_space *mapping,
					      struct inode *inode,
					      unsigned flags)
{
	int ret, needed_blocks, no_expand;
	handle_t *handle = NULL;
	int retries = 0, sem_held = 0;
	struct page *page = NULL;
	unsigned from, to;
	struct ext4_iloc iloc;

	if (!ext4_has_inline_data(inode)) {
		/*
		 * clear the flag so that no new write
		 * will trap here again.
		 */
		ext4_clear_inode_state(inode, EXT4_STATE_MAY_INLINE_DATA);
		return 0;
	}

	needed_blocks = ext4_writepage_trans_blocks(inode);

	ret = ext4_get_inode_loc(inode, &iloc);
	if (ret)
		return ret;

retry:
	handle = ext4_journal_start(inode, EXT4_HT_WRITE_PAGE, needed_blocks);
	if (IS_ERR(handle)) {
		ret = PTR_ERR(handle);
		handle = NULL;
		goto out;
	}

	/* We cannot recurse into the filesystem as the transaction is already
	 * started */
	flags |= AOP_FLAG_NOFS;

	page = grab_cache_page_write_begin(mapping, 0, flags);
	if (!page) {
		ret = -ENOMEM;
		goto out;
	}

	ext4_write_lock_xattr(inode, &no_expand);
	sem_held = 1;
	/* If some one has already done this for us, just exit. */
	if (!ext4_has_inline_data(inode)) {
		ret = 0;
		goto out;
	}

	from = 0;
	to = ext4_get_inline_size(inode);
	if (!PageUptodate(page)) {
		ret = ext4_read_inline_page(inode, page);
		if (ret < 0)
			goto out;
	}

	ret = ext4_destroy_inline_data_nolock(handle, inode);
	if (ret)
		goto out;

	if (ext4_should_dioread_nolock(inode)) {
		ret = __block_write_begin(page, from, to,
					  ext4_get_block_unwritten);
	} else
		ret = __block_write_begin(page, from, to, ext4_get_block);

	if (!ret && ext4_should_journal_data(inode)) {
		ret = ext4_walk_page_buffers(handle, page_buffers(page),
					     from, to, NULL,
					     do_journal_get_write_access);
	}

	if (ret) {
		unlock_page(page);
		put_page(page);
		page = NULL;
		ext4_orphan_add(handle, inode);
		ext4_write_unlock_xattr(inode, &no_expand);
		sem_held = 0;
		ext4_journal_stop(handle);
		handle = NULL;
		ext4_truncate_failed_write(inode);
		/*
		 * If truncate failed early the inode might
		 * still be on the orphan list; we need to
		 * make sure the inode is removed from the
		 * orphan list in that case.
		 */
		if (inode->i_nlink)
			ext4_orphan_del(NULL, inode);
	}

	if (ret == -ENOSPC && ext4_should_retry_alloc(inode->i_sb, &retries))
		goto retry;

	if (page)
		block_commit_write(page, from, to);
out:
	if (page) {
		unlock_page(page);
		put_page(page);
	}
	if (sem_held)
		ext4_write_unlock_xattr(inode, &no_expand);
	if (handle)
		ext4_journal_stop(handle);
	brelse(iloc.bh);
	return ret;
}

/*
 * Try to write data in the inode.
 * If the inode has inline data, check whether the new write can be
 * in the inode also. If not, create the page the handle, move the data
 * to the page make it update and let the later codes create extent for it.
 */
int ext4_try_to_write_inline_data(struct address_space *mapping,
				  struct inode *inode,
				  loff_t pos, unsigned len,
				  unsigned flags,
				  struct page **pagep)
{
	int ret;
	handle_t *handle;
	struct page *page;
	struct ext4_iloc iloc;

	if (pos + len > ext4_get_max_inline_size(inode))
		goto convert;

	ret = ext4_get_inode_loc(inode, &iloc);
	if (ret)
		return ret;

	/*
	 * The possible write could happen in the inode,
	 * so try to reserve the space in inode first.
	 */
	handle = ext4_journal_start(inode, EXT4_HT_INODE, 1);
	if (IS_ERR(handle)) {
		ret = PTR_ERR(handle);
		handle = NULL;
		goto out;
	}

	ret = ext4_prepare_inline_data(handle, inode, pos + len);
	if (ret && ret != -ENOSPC)
		goto out;

	/* We don't have space in inline inode, so convert it to extent. */
	if (ret == -ENOSPC) {
		ext4_journal_stop(handle);
		brelse(iloc.bh);
		goto convert;
	}

	ret = ext4_journal_get_write_access(handle, iloc.bh);
	if (ret)
		goto out;

	flags |= AOP_FLAG_NOFS;

	page = grab_cache_page_write_begin(mapping, 0, flags);
	if (!page) {
		ret = -ENOMEM;
		goto out;
	}

	*pagep = page;
	down_read(&EXT4_I(inode)->xattr_sem);
	if (!ext4_has_inline_data(inode)) {
		ret = 0;
		unlock_page(page);
		put_page(page);
		goto out_up_read;
	}

	if (!PageUptodate(page)) {
		ret = ext4_read_inline_page(inode, page);
		if (ret < 0) {
			unlock_page(page);
			put_page(page);
			goto out_up_read;
		}
	}

	ret = 1;
	handle = NULL;
out_up_read:
	up_read(&EXT4_I(inode)->xattr_sem);
out:
	if (handle && (ret != 1))
		ext4_journal_stop(handle);
	brelse(iloc.bh);
	return ret;
convert:
	return ext4_convert_inline_data_to_extent(mapping,
						  inode, flags);
}

int ext4_write_inline_data_end(struct inode *inode, loff_t pos, unsigned len,
			       unsigned copied, struct page *page)
{
	int ret, no_expand;
	void *kaddr;
	struct ext4_iloc iloc;

	if (unlikely(copied < len) && !PageUptodate(page))
		return 0;

	ret = ext4_get_inode_loc(inode, &iloc);
	if (ret) {
		ext4_std_error(inode->i_sb, ret);
		return ret;
	}

	ext4_write_lock_xattr(inode, &no_expand);
	BUG_ON(!ext4_has_inline_data(inode));

	/*
	 * ei->i_inline_off may have changed since ext4_write_begin()
	 * called ext4_try_to_write_inline_data()
	 */
	(void) ext4_find_inline_data_nolock(inode);

	kaddr = kmap_atomic(page);
	ext4_write_inline_data(inode, &iloc, kaddr, pos, copied);
	kunmap_atomic(kaddr);
	SetPageUptodate(page);
	/* clear page dirty so that writepages wouldn't work for us. */
	ClearPageDirty(page);

	ext4_write_unlock_xattr(inode, &no_expand);
	brelse(iloc.bh);
	mark_inode_dirty(inode);

	return copied;
}

struct buffer_head *
ext4_journalled_write_inline_data(struct inode *inode,
				  unsigned len,
				  struct page *page)
{
	int ret, no_expand;
	void *kaddr;
	struct ext4_iloc iloc;

	ret = ext4_get_inode_loc(inode, &iloc);
	if (ret) {
		ext4_std_error(inode->i_sb, ret);
		return NULL;
	}

	ext4_write_lock_xattr(inode, &no_expand);
	kaddr = kmap_atomic(page);
	ext4_write_inline_data(inode, &iloc, kaddr, 0, len);
	kunmap_atomic(kaddr);
	ext4_write_unlock_xattr(inode, &no_expand);

	return iloc.bh;
}

/*
 * Try to make the page cache and handle ready for the inline data case.
 * We can call this function in 2 cases:
 * 1. The inode is created and the first write exceeds inline size. We can
 *    clear the inode state safely.
 * 2. The inode has inline data, then we need to read the data, make it
 *    update and dirty so that ext4_da_writepages can handle it. We don't
 *    need to start the journal since the file's metadata isn't changed now.
 */
static int ext4_da_convert_inline_data_to_extent(struct address_space *mapping,
						 struct inode *inode,
						 unsigned flags,
						 void **fsdata)
{
	int ret = 0, inline_size;
	struct page *page;

	page = grab_cache_page_write_begin(mapping, 0, flags);
	if (!page)
		return -ENOMEM;

	down_read(&EXT4_I(inode)->xattr_sem);
	if (!ext4_has_inline_data(inode)) {
		ext4_clear_inode_state(inode, EXT4_STATE_MAY_INLINE_DATA);
		goto out;
	}

	inline_size = ext4_get_inline_size(inode);

	if (!PageUptodate(page)) {
		ret = ext4_read_inline_page(inode, page);
		if (ret < 0)
			goto out;
	}

	ret = __block_write_begin(page, 0, inline_size,
				  ext4_da_get_block_prep);
	if (ret) {
		up_read(&EXT4_I(inode)->xattr_sem);
		unlock_page(page);
		put_page(page);
		ext4_truncate_failed_write(inode);
		return ret;
	}

	SetPageDirty(page);
	SetPageUptodate(page);
	ext4_clear_inode_state(inode, EXT4_STATE_MAY_INLINE_DATA);
	*fsdata = (void *)CONVERT_INLINE_DATA;

out:
	up_read(&EXT4_I(inode)->xattr_sem);
	if (page) {
		unlock_page(page);
		put_page(page);
	}
	return ret;
}

/*
 * Prepare the write for the inline data.
 * If the data can be written into the inode, we just read
 * the page and make it uptodate, and start the journal.
 * Otherwise read the page, makes it dirty so that it can be
 * handle in writepages(the i_disksize update is left to the
 * normal ext4_da_write_end).
 */
int ext4_da_write_inline_data_begin(struct address_space *mapping,
				    struct inode *inode,
				    loff_t pos, unsigned len,
				    unsigned flags,
				    struct page **pagep,
				    void **fsdata)
{
	int ret, inline_size;
	handle_t *handle;
	struct page *page;
	struct ext4_iloc iloc;
	int retries = 0;

	ret = ext4_get_inode_loc(inode, &iloc);
	if (ret)
		return ret;

retry_journal:
	handle = ext4_journal_start(inode, EXT4_HT_INODE, 1);
	if (IS_ERR(handle)) {
		ret = PTR_ERR(handle);
		goto out;
	}

	inline_size = ext4_get_max_inline_size(inode);

	ret = -ENOSPC;
	if (inline_size >= pos + len) {
		ret = ext4_prepare_inline_data(handle, inode, pos + len);
		if (ret && ret != -ENOSPC)
			goto out_journal;
	}

	/*
	 * We cannot recurse into the filesystem as the transaction
	 * is already started.
	 */
	flags |= AOP_FLAG_NOFS;

	if (ret == -ENOSPC) {
		ext4_journal_stop(handle);
		ret = ext4_da_convert_inline_data_to_extent(mapping,
							    inode,
							    flags,
							    fsdata);
		if (ret == -ENOSPC &&
		    ext4_should_retry_alloc(inode->i_sb, &retries))
			goto retry_journal;
		goto out;
	}

	page = grab_cache_page_write_begin(mapping, 0, flags);
	if (!page) {
		ret = -ENOMEM;
		goto out_journal;
	}

	down_read(&EXT4_I(inode)->xattr_sem);
	if (!ext4_has_inline_data(inode)) {
		ret = 0;
		goto out_release_page;
	}

	if (!PageUptodate(page)) {
		ret = ext4_read_inline_page(inode, page);
		if (ret < 0)
			goto out_release_page;
	}
	ret = ext4_journal_get_write_access(handle, iloc.bh);
	if (ret)
		goto out_release_page;

	up_read(&EXT4_I(inode)->xattr_sem);
	*pagep = page;
	brelse(iloc.bh);
	return 1;
out_release_page:
	up_read(&EXT4_I(inode)->xattr_sem);
	unlock_page(page);
	put_page(page);
out_journal:
	ext4_journal_stop(handle);
out:
	brelse(iloc.bh);
	return ret;
}

int ext4_da_write_inline_data_end(struct inode *inode, loff_t pos,
				  unsigned len, unsigned copied,
				  struct page *page)
{
	int ret;

	ret = ext4_write_inline_data_end(inode, pos, len, copied, page);
	if (ret < 0) {
		unlock_page(page);
		put_page(page);
		return ret;
	}
	copied = ret;

	/*
	 * No need to use i_size_read() here, the i_size
	 * cannot change under us because we hold i_mutex.
	 *
	 * But it's important to update i_size while still holding page lock:
	 * page writeout could otherwise come in and zero beyond i_size.
	 */
	if (pos+copied > inode->i_size)
		i_size_write(inode, pos+copied);
	unlock_page(page);
	put_page(page);

	/*
	 * Don't mark the inode dirty under page lock. First, it unnecessarily
	 * makes the holding time of page lock longer. Second, it forces lock
	 * ordering of page lock and transaction start for journaling
	 * filesystems.
	 */
	mark_inode_dirty(inode);

	return copied;
}

#ifdef INLINE_DIR_DEBUG
void ext4_show_inline_dir(struct inode *dir, struct buffer_head *bh,
			  void *inline_start, int inline_size)
{
	int offset;
	unsigned short de_len;
	struct ext4_dir_entry_2 *de = inline_start;
	void *dlimit = inline_start + inline_size;

	trace_printk("inode %lu\n", dir->i_ino);
	offset = 0;
	while ((void *)de < dlimit) {
		de_len = ext4_rec_len_from_disk(de->rec_len, inline_size);
		trace_printk("de: off %u rlen %u name %.*s nlen %u ino %u\n",
			     offset, de_len, de->name_len, de->name,
			     de->name_len, le32_to_cpu(de->inode));
		if (ext4_check_dir_entry(dir, NULL, de, bh,
					 inline_start, inline_size, 0, offset))
			BUG();

		offset += de_len;
		de = (struct ext4_dir_entry_2 *) ((char *) de + de_len);
	}
}
#else
#define ext4_show_inline_dir(dir, bh, inline_start, inline_size)
#endif

/*
 * Add a new entry into a inline dir.
 * It will return -ENOSPC if no space is available, and -EIO
 * and -EEXIST if directory entry already exists.
 */
static int ext4_add_dirent_to_inline(handle_t *handle,
				     struct ext4_filename *fname,
				     struct inode *dir,
				     struct inode *inode,
				     struct ext4_iloc *iloc,
				     void *inline_start, int inline_size)
{
	int		err;
	struct ext4_dir_entry_2 *de;

	err = ext4_find_dest_de(dir, inode, 0, iloc->bh, inline_start,
				inline_size, fname, &de);
	if (err)
		return err;

	BUFFER_TRACE(iloc->bh, "get_write_access");
	err = ext4_journal_get_write_access(handle, iloc->bh);
	if (err)
		return err;
	ext4_insert_dentry(dir, inode, de, inline_size, fname);

	ext4_show_inline_dir(dir, iloc->bh, inline_start, inline_size);

	/*
	 * XXX shouldn't update any times until successful
	 * completion of syscall, but too many callers depend
	 * on this.
	 *
	 * XXX similarly, too many callers depend on
	 * ext4_new_inode() setting the times, but error
	 * recovery deletes the inode, so the worst that can
	 * happen is that the times are slightly out of date
	 * and/or different from the directory change time.
	 */
	dir->i_mtime = dir->i_ctime = current_time(dir);
	ext4_update_dx_flag(dir);
	inode_inc_iversion(dir);
	return 1;
}

static void *ext4_get_inline_xattr_pos(struct inode *inode,
				       struct ext4_iloc *iloc)
{
	struct ext4_xattr_entry *entry;
	struct ext4_xattr_ibody_header *header;

	BUG_ON(!EXT4_I(inode)->i_inline_off);

	header = IHDR(inode, ext4_raw_inode(iloc));
	entry = (struct ext4_xattr_entry *)((void *)ext4_raw_inode(iloc) +
					    EXT4_I(inode)->i_inline_off);

	return (void *)IFIRST(header) + le16_to_cpu(entry->e_value_offs);
}

/* Set the final de to cover the whole block. */
static void ext4_update_final_de(void *de_buf, int old_size, int new_size)
{
	struct ext4_dir_entry_2 *de, *prev_de;
	void *limit;
	int de_len;

	de = (struct ext4_dir_entry_2 *)de_buf;
	if (old_size) {
		limit = de_buf + old_size;
		do {
			prev_de = de;
			de_len = ext4_rec_len_from_disk(de->rec_len, old_size);
			de_buf += de_len;
			de = (struct ext4_dir_entry_2 *)de_buf;
		} while (de_buf < limit);

		prev_de->rec_len = ext4_rec_len_to_disk(de_len + new_size -
							old_size, new_size);
	} else {
		/* this is just created, so create an empty entry. */
		de->inode = 0;
		de->rec_len = ext4_rec_len_to_disk(new_size, new_size);
	}
}

static int ext4_update_inline_dir(handle_t *handle, struct inode *dir,
				  struct ext4_iloc *iloc)
{
	int ret;
	int old_size = EXT4_I(dir)->i_inline_size - EXT4_MIN_INLINE_DATA_SIZE;
	int new_size = get_max_inline_xattr_value_size(dir, iloc);

	if (new_size - old_size <= ext4_dir_rec_len(1, NULL))
		return -ENOSPC;

	ret = ext4_update_inline_data(handle, dir,
				      new_size + EXT4_MIN_INLINE_DATA_SIZE);
	if (ret)
		return ret;

	ext4_update_final_de(ext4_get_inline_xattr_pos(dir, iloc), old_size,
			     EXT4_I(dir)->i_inline_size -
						EXT4_MIN_INLINE_DATA_SIZE);
	dir->i_size = EXT4_I(dir)->i_disksize = EXT4_I(dir)->i_inline_size;
	return 0;
}

static void ext4_restore_inline_data(handle_t *handle, struct inode *inode,
				     struct ext4_iloc *iloc,
				     void *buf, int inline_size)
{
	int ret;

	ret = ext4_create_inline_data(handle, inode, inline_size);
	if (ret) {
		ext4_msg(inode->i_sb, KERN_EMERG,
			"error restoring inline_data for inode -- potential data loss! (inode %lu, error %d)",
			inode->i_ino, ret);
		return;
	}
	ext4_write_inline_data(inode, iloc, buf, 0, inline_size);
	ext4_set_inode_state(inode, EXT4_STATE_MAY_INLINE_DATA);
}

static int ext4_finish_convert_inline_dir(handle_t *handle,
					  struct inode *inode,
					  struct buffer_head *dir_block,
					  void *buf,
					  int inline_size)
{
	int err, csum_size = 0, header_size = 0;
	struct ext4_dir_entry_2 *de;
	void *target = dir_block->b_data;

	/*
	 * First create "." and ".." and then copy the dir information
	 * back to the block.
	 */
	de = (struct ext4_dir_entry_2 *)target;
	de = ext4_init_dot_dotdot(inode, de,
		inode->i_sb->s_blocksize, csum_size,
		le32_to_cpu(((struct ext4_dir_entry_2 *)buf)->inode), 1);
	header_size = (void *)de - target;

	memcpy((void *)de, buf + EXT4_INLINE_DOTDOT_SIZE,
		inline_size - EXT4_INLINE_DOTDOT_SIZE);

	if (ext4_has_metadata_csum(inode->i_sb))
		csum_size = sizeof(struct ext4_dir_entry_tail);

	inode->i_size = inode->i_sb->s_blocksize;
	i_size_write(inode, inode->i_sb->s_blocksize);
	EXT4_I(inode)->i_disksize = inode->i_sb->s_blocksize;
	ext4_update_final_de(dir_block->b_data,
			inline_size - EXT4_INLINE_DOTDOT_SIZE + header_size,
			inode->i_sb->s_blocksize - csum_size);

	if (csum_size)
		ext4_initialize_dirent_tail(dir_block,
					    inode->i_sb->s_blocksize);
	set_buffer_uptodate(dir_block);
	unlock_buffer(dir_block);
	err = ext4_handle_dirty_dirblock(handle, inode, dir_block);
	if (err)
		return err;
	set_buffer_verified(dir_block);
	return ext4_mark_inode_dirty(handle, inode);
}

static int ext4_convert_inline_data_nolock(handle_t *handle,
					   struct inode *inode,
					   struct ext4_iloc *iloc)
{
	int error;
	void *buf = NULL;
	struct buffer_head *data_bh = NULL;
	struct ext4_map_blocks map;
	int inline_size;

	inline_size = ext4_get_inline_size(inode);
	buf = kmalloc(inline_size, GFP_NOFS);
	if (!buf) {
		error = -ENOMEM;
		goto out;
	}

	error = ext4_read_inline_data(inode, buf, inline_size, iloc);
	if (error < 0)
		goto out;

	/*
	 * Make sure the inline directory entries pass checks before we try to
	 * convert them, so that we avoid touching stuff that needs fsck.
	 */
	if (S_ISDIR(inode->i_mode)) {
		error = ext4_check_all_de(inode, iloc->bh,
					buf + EXT4_INLINE_DOTDOT_SIZE,
					inline_size - EXT4_INLINE_DOTDOT_SIZE);
		if (error)
			goto out;
	}

	error = ext4_destroy_inline_data_nolock(handle, inode);
	if (error)
		goto out;

	map.m_lblk = 0;
	map.m_len = 1;
	map.m_flags = 0;
	error = ext4_map_blocks(handle, inode, &map, EXT4_GET_BLOCKS_CREATE);
	if (error < 0)
		goto out_restore;
	if (!(map.m_flags & EXT4_MAP_MAPPED)) {
		error = -EIO;
		goto out_restore;
	}

	data_bh = sb_getblk(inode->i_sb, map.m_pblk);
	if (!data_bh) {
		error = -ENOMEM;
		goto out_restore;
	}

	lock_buffer(data_bh);
	error = ext4_journal_get_create_access(handle, data_bh);
	if (error) {
		unlock_buffer(data_bh);
		error = -EIO;
		goto out_restore;
	}
	memset(data_bh->b_data, 0, inode->i_sb->s_blocksize);

	if (!S_ISDIR(inode->i_mode)) {
		memcpy(data_bh->b_data, buf, inline_size);
		set_buffer_uptodate(data_bh);
		unlock_buffer(data_bh);
		error = ext4_handle_dirty_metadata(handle,
						   inode, data_bh);
	} else {
		error = ext4_finish_convert_inline_dir(handle, inode, data_bh,
						       buf, inline_size);
	}

out_restore:
	if (error)
		ext4_restore_inline_data(handle, inode, iloc, buf, inline_size);

out:
	brelse(data_bh);
	kfree(buf);
	return error;
}

/*
 * Try to add the new entry to the inline data.
 * If succeeds, return 0. If not, extended the inline dir and copied data to
 * the new created block.
 */
int ext4_try_add_inline_entry(handle_t *handle, struct ext4_filename *fname,
			      struct inode *dir, struct inode *inode)
{
	int ret, ret2, inline_size, no_expand;
	void *inline_start;
	struct ext4_iloc iloc;

	ret = ext4_get_inode_loc(dir, &iloc);
	if (ret)
		return ret;

	ext4_write_lock_xattr(dir, &no_expand);
	if (!ext4_has_inline_data(dir))
		goto out;

	inline_start = (void *)ext4_raw_inode(&iloc)->i_block +
						 EXT4_INLINE_DOTDOT_SIZE;
	inline_size = EXT4_MIN_INLINE_DATA_SIZE - EXT4_INLINE_DOTDOT_SIZE;

	ret = ext4_add_dirent_to_inline(handle, fname, dir, inode, &iloc,
					inline_start, inline_size);
	if (ret != -ENOSPC)
		goto out;

	/* check whether it can be inserted to inline xattr space. */
	inline_size = EXT4_I(dir)->i_inline_size -
			EXT4_MIN_INLINE_DATA_SIZE;
	if (!inline_size) {
		/* Try to use the xattr space.*/
		ret = ext4_update_inline_dir(handle, dir, &iloc);
		if (ret && ret != -ENOSPC)
			goto out;

		inline_size = EXT4_I(dir)->i_inline_size -
				EXT4_MIN_INLINE_DATA_SIZE;
	}

	if (inline_size) {
		inline_start = ext4_get_inline_xattr_pos(dir, &iloc);

		ret = ext4_add_dirent_to_inline(handle, fname, dir,
						inode, &iloc, inline_start,
						inline_size);

		if (ret != -ENOSPC)
			goto out;
	}

	/*
	 * The inline space is filled up, so create a new block for it.
	 * As the extent tree will be created, we have to save the inline
	 * dir first.
	 */
	ret = ext4_convert_inline_data_nolock(handle, dir, &iloc);

out:
	ext4_write_unlock_xattr(dir, &no_expand);
	ret2 = ext4_mark_inode_dirty(handle, dir);
	if (unlikely(ret2 && !ret))
		ret = ret2;
	brelse(iloc.bh);
	return ret;
}

/*
 * This function fills a red-black tree with information from an
 * inlined dir.  It returns the number directory entries loaded
 * into the tree.  If there is an error it is returned in err.
 */
int ext4_inlinedir_to_tree(struct file *dir_file,
			   struct inode *dir, ext4_lblk_t block,
			   struct dx_hash_info *hinfo,
			   __u32 start_hash, __u32 start_minor_hash,
			   int *has_inline_data)
{
	int err = 0, count = 0;
	unsigned int parent_ino;
	int pos;
	struct ext4_dir_entry_2 *de;
	struct inode *inode = file_inode(dir_file);
	int ret, inline_size = 0;
	struct ext4_iloc iloc;
	void *dir_buf = NULL;
	struct ext4_dir_entry_2 fake;
	struct fscrypt_str tmp_str;

	ret = ext4_get_inode_loc(inode, &iloc);
	if (ret)
		return ret;

	down_read(&EXT4_I(inode)->xattr_sem);
	if (!ext4_has_inline_data(inode)) {
		up_read(&EXT4_I(inode)->xattr_sem);
		*has_inline_data = 0;
		goto out;
	}

	inline_size = ext4_get_inline_size(inode);
	dir_buf = kmalloc(inline_size, GFP_NOFS);
	if (!dir_buf) {
		ret = -ENOMEM;
		up_read(&EXT4_I(inode)->xattr_sem);
		goto out;
	}

	ret = ext4_read_inline_data(inode, dir_buf, inline_size, &iloc);
	up_read(&EXT4_I(inode)->xattr_sem);
	if (ret < 0)
		goto out;

	pos = 0;
	parent_ino = le32_to_cpu(((struct ext4_dir_entry_2 *)dir_buf)->inode);
	while (pos < inline_size) {
		/*
		 * As inlined dir doesn't store any information about '.' and
		 * only the inode number of '..' is stored, we have to handle
		 * them differently.
		 */
		if (pos == 0) {
			fake.inode = cpu_to_le32(inode->i_ino);
			fake.name_len = 1;
			strcpy(fake.name, ".");
			fake.rec_len = ext4_rec_len_to_disk(
					  ext4_dir_rec_len(fake.name_len, NULL),
					  inline_size);
			ext4_set_de_type(inode->i_sb, &fake, S_IFDIR);
			de = &fake;
			pos = EXT4_INLINE_DOTDOT_OFFSET;
		} else if (pos == EXT4_INLINE_DOTDOT_OFFSET) {
			fake.inode = cpu_to_le32(parent_ino);
			fake.name_len = 2;
			strcpy(fake.name, "..");
			fake.rec_len = ext4_rec_len_to_disk(
					  ext4_dir_rec_len(fake.name_len, NULL),
					  inline_size);
			ext4_set_de_type(inode->i_sb, &fake, S_IFDIR);
			de = &fake;
			pos = EXT4_INLINE_DOTDOT_SIZE;
		} else {
			de = (struct ext4_dir_entry_2 *)(dir_buf + pos);
			pos += ext4_rec_len_from_disk(de->rec_len, inline_size);
			if (ext4_check_dir_entry(inode, dir_file, de,
					 iloc.bh, dir_buf,
					 inline_size, block, pos)) {
				ret = count;
				goto out;
			}
		}

		if (ext4_hash_in_dirent(dir)) {
			hinfo->hash = EXT4_DIRENT_HASH(de);
			hinfo->minor_hash = EXT4_DIRENT_MINOR_HASH(de);
		} else {
			ext4fs_dirhash(dir, de->name, de->name_len, hinfo);
		}
		if ((hinfo->hash < start_hash) ||
		    ((hinfo->hash == start_hash) &&
		     (hinfo->minor_hash < start_minor_hash)))
			continue;
		if (de->inode == 0)
			continue;
		tmp_str.name = de->name;
		tmp_str.len = de->name_len;
		err = ext4_htree_store_dirent(dir_file, hinfo->hash,
					      hinfo->minor_hash, de, &tmp_str);
		if (err) {
			ret = err;
			goto out;
		}
		count++;
	}
	ret = count;
out:
	kfree(dir_buf);
	brelse(iloc.bh);
	return ret;
}

/*
 * So this function is called when the volume is mkfsed with
 * dir_index disabled. In order to keep f_pos persistent
 * after we convert from an inlined dir to a blocked based,
 * we just pretend that we are a normal dir and return the
 * offset as if '.' and '..' really take place.
 *
 */
int ext4_read_inline_dir(struct file *file,
			 struct dir_context *ctx,
			 int *has_inline_data)
{
	unsigned int offset, parent_ino;
	int i;
	struct ext4_dir_entry_2 *de;
	struct super_block *sb;
	struct inode *inode = file_inode(file);
	int ret, inline_size = 0;
	struct ext4_iloc iloc;
	void *dir_buf = NULL;
	int dotdot_offset, dotdot_size, extra_offset, extra_size;

	ret = ext4_get_inode_loc(inode, &iloc);
	if (ret)
		return ret;

	down_read(&EXT4_I(inode)->xattr_sem);
	if (!ext4_has_inline_data(inode)) {
		up_read(&EXT4_I(inode)->xattr_sem);
		*has_inline_data = 0;
		goto out;
	}

	inline_size = ext4_get_inline_size(inode);
	dir_buf = kmalloc(inline_size, GFP_NOFS);
	if (!dir_buf) {
		ret = -ENOMEM;
		up_read(&EXT4_I(inode)->xattr_sem);
		goto out;
	}

	ret = ext4_read_inline_data(inode, dir_buf, inline_size, &iloc);
	up_read(&EXT4_I(inode)->xattr_sem);
	if (ret < 0)
		goto out;

	ret = 0;
	sb = inode->i_sb;
	parent_ino = le32_to_cpu(((struct ext4_dir_entry_2 *)dir_buf)->inode);
	offset = ctx->pos;

	/*
	 * dotdot_offset and dotdot_size is the real offset and
	 * size for ".." and "." if the dir is block based while
	 * the real size for them are only EXT4_INLINE_DOTDOT_SIZE.
	 * So we will use extra_offset and extra_size to indicate them
	 * during the inline dir iteration.
	 */
	dotdot_offset = ext4_dir_rec_len(1, NULL);
	dotdot_size = dotdot_offset + ext4_dir_rec_len(2, NULL);
	extra_offset = dotdot_size - EXT4_INLINE_DOTDOT_SIZE;
	extra_size = extra_offset + inline_size;

	/*
	 * If the version has changed since the last call to
	 * readdir(2), then we might be pointing to an invalid
	 * dirent right now.  Scan from the start of the inline
	 * dir to make sure.
	 */
	if (!inode_eq_iversion(inode, file->f_version)) {
		for (i = 0; i < extra_size && i < offset;) {
			/*
			 * "." is with offset 0 and
			 * ".." is dotdot_offset.
			 */
			if (!i) {
				i = dotdot_offset;
				continue;
			} else if (i == dotdot_offset) {
				i = dotdot_size;
				continue;
			}
			/* for other entry, the real offset in
			 * the buf has to be tuned accordingly.
			 */
			de = (struct ext4_dir_entry_2 *)
				(dir_buf + i - extra_offset);
			/* It's too expensive to do a full
			 * dirent test each time round this
			 * loop, but we do have to test at
			 * least that it is non-zero.  A
			 * failure will be detected in the
			 * dirent test below. */
			if (ext4_rec_len_from_disk(de->rec_len, extra_size)
				< ext4_dir_rec_len(1, NULL))
				break;
			i += ext4_rec_len_from_disk(de->rec_len,
						    extra_size);
		}
		offset = i;
		ctx->pos = offset;
		file->f_version = inode_query_iversion(inode);
	}

	while (ctx->pos < extra_size) {
		if (ctx->pos == 0) {
			if (!dir_emit(ctx, ".", 1, inode->i_ino, DT_DIR))
				goto out;
			ctx->pos = dotdot_offset;
			continue;
		}

		if (ctx->pos == dotdot_offset) {
			if (!dir_emit(ctx, "..", 2, parent_ino, DT_DIR))
				goto out;
			ctx->pos = dotdot_size;
			continue;
		}

		de = (struct ext4_dir_entry_2 *)
			(dir_buf + ctx->pos - extra_offset);
		if (ext4_check_dir_entry(inode, file, de, iloc.bh, dir_buf,
					 extra_size, 0, ctx->pos))
			goto out;
		if (le32_to_cpu(de->inode)) {
			if (!dir_emit(ctx, de->name, de->name_len,
				      le32_to_cpu(de->inode),
				      get_dtype(sb, de->file_type)))
				goto out;
		}
		ctx->pos += ext4_rec_len_from_disk(de->rec_len, extra_size);
	}
out:
	kfree(dir_buf);
	brelse(iloc.bh);
	return ret;
}

struct buffer_head *ext4_get_first_inline_block(struct inode *inode,
					struct ext4_dir_entry_2 **parent_de,
					int *retval)
{
	struct ext4_iloc iloc;

	*retval = ext4_get_inode_loc(inode, &iloc);
	if (*retval)
		return NULL;

	*parent_de = (struct ext4_dir_entry_2 *)ext4_raw_inode(&iloc)->i_block;

	return iloc.bh;
}

/*
 * Try to create the inline data for the new dir.
 * If it succeeds, return 0, otherwise return the error.
 * In case of ENOSPC, the caller should create the normal disk layout dir.
 */
int ext4_try_create_inline_dir(handle_t *handle, struct inode *parent,
			       struct inode *inode)
{
	int ret, inline_size = EXT4_MIN_INLINE_DATA_SIZE;
	struct ext4_iloc iloc;
	struct ext4_dir_entry_2 *de;

	ret = ext4_get_inode_loc(inode, &iloc);
	if (ret)
		return ret;

	ret = ext4_prepare_inline_data(handle, inode, inline_size);
	if (ret)
		goto out;

	/*
	 * For inline dir, we only save the inode information for the ".."
	 * and create a fake dentry to cover the left space.
	 */
	de = (struct ext4_dir_entry_2 *)ext4_raw_inode(&iloc)->i_block;
	de->inode = cpu_to_le32(parent->i_ino);
	de = (struct ext4_dir_entry_2 *)((void *)de + EXT4_INLINE_DOTDOT_SIZE);
	de->inode = 0;
	de->rec_len = ext4_rec_len_to_disk(
				inline_size - EXT4_INLINE_DOTDOT_SIZE,
				inline_size);
	set_nlink(inode, 2);
	inode->i_size = EXT4_I(inode)->i_disksize = inline_size;
out:
	brelse(iloc.bh);
	return ret;
}

struct buffer_head *ext4_find_inline_entry(struct inode *dir,
					struct ext4_filename *fname,
					struct ext4_dir_entry_2 **res_dir,
					int *has_inline_data)
{
	struct ext4_xattr_ibody_find is = {
		.s = { .not_found = -ENODATA, },
	};
	struct ext4_xattr_info i = {
		.name_index = EXT4_XATTR_INDEX_SYSTEM,
		.name = EXT4_XATTR_SYSTEM_DATA,
	};
	int ret;
	void *inline_start;
	int inline_size;

	ret = ext4_get_inode_loc(dir, &is.iloc);
	if (ret)
		return ERR_PTR(ret);

	down_read(&EXT4_I(dir)->xattr_sem);

	ret = ext4_xattr_ibody_find(dir, &i, &is);
	if (ret)
		goto out;

	if (!ext4_has_inline_data(dir)) {
		*has_inline_data = 0;
		goto out;
	}

	inline_start = (void *)ext4_raw_inode(&is.iloc)->i_block +
						EXT4_INLINE_DOTDOT_SIZE;
	inline_size = EXT4_MIN_INLINE_DATA_SIZE - EXT4_INLINE_DOTDOT_SIZE;
<<<<<<< HEAD
	ret = ext4_search_dir(iloc.bh, inline_start, inline_size,
			      dir, fname, 0, 0, res_dir);
=======
	ret = ext4_search_dir(is.iloc.bh, inline_start, inline_size,
			      dir, fname, 0, res_dir);
>>>>>>> eac1c5bf
	if (ret == 1)
		goto out_find;
	if (ret < 0)
		goto out;

	if (ext4_get_inline_size(dir) == EXT4_MIN_INLINE_DATA_SIZE)
		goto out;

	inline_start = ext4_get_inline_xattr_pos(dir, &is.iloc);
	inline_size = ext4_get_inline_size(dir) - EXT4_MIN_INLINE_DATA_SIZE;

<<<<<<< HEAD
	ret = ext4_search_dir(iloc.bh, inline_start, inline_size,
			      dir, fname, 0, 0, res_dir);
=======
	ret = ext4_search_dir(is.iloc.bh, inline_start, inline_size,
			      dir, fname, 0, res_dir);
>>>>>>> eac1c5bf
	if (ret == 1)
		goto out_find;

out:
	brelse(is.iloc.bh);
	if (ret < 0)
		is.iloc.bh = ERR_PTR(ret);
	else
		is.iloc.bh = NULL;
out_find:
	up_read(&EXT4_I(dir)->xattr_sem);
	return is.iloc.bh;
}

int ext4_delete_inline_entry(handle_t *handle,
			     struct inode *dir,
			     struct ext4_dir_entry_2 *de_del,
			     struct buffer_head *bh,
			     int *has_inline_data)
{
	int err, inline_size, no_expand;
	struct ext4_iloc iloc;
	void *inline_start;

	err = ext4_get_inode_loc(dir, &iloc);
	if (err)
		return err;

	ext4_write_lock_xattr(dir, &no_expand);
	if (!ext4_has_inline_data(dir)) {
		*has_inline_data = 0;
		goto out;
	}

	if ((void *)de_del - ((void *)ext4_raw_inode(&iloc)->i_block) <
		EXT4_MIN_INLINE_DATA_SIZE) {
		inline_start = (void *)ext4_raw_inode(&iloc)->i_block +
					EXT4_INLINE_DOTDOT_SIZE;
		inline_size = EXT4_MIN_INLINE_DATA_SIZE -
				EXT4_INLINE_DOTDOT_SIZE;
	} else {
		inline_start = ext4_get_inline_xattr_pos(dir, &iloc);
		inline_size = ext4_get_inline_size(dir) -
				EXT4_MIN_INLINE_DATA_SIZE;
	}

	BUFFER_TRACE(bh, "get_write_access");
	err = ext4_journal_get_write_access(handle, bh);
	if (err)
		goto out;

	err = ext4_generic_delete_entry(dir, de_del, 0, bh,
					inline_start, inline_size, 0);
	if (err)
		goto out;

	ext4_show_inline_dir(dir, iloc.bh, inline_start, inline_size);
out:
	ext4_write_unlock_xattr(dir, &no_expand);
	if (likely(err == 0))
		err = ext4_mark_inode_dirty(handle, dir);
	brelse(iloc.bh);
	if (err != -ENOENT)
		ext4_std_error(dir->i_sb, err);
	return err;
}

/*
 * Get the inline dentry at offset.
 */
static inline struct ext4_dir_entry_2 *
ext4_get_inline_entry(struct inode *inode,
		      struct ext4_iloc *iloc,
		      unsigned int offset,
		      void **inline_start,
		      int *inline_size)
{
	void *inline_pos;

	BUG_ON(offset > ext4_get_inline_size(inode));

	if (offset < EXT4_MIN_INLINE_DATA_SIZE) {
		inline_pos = (void *)ext4_raw_inode(iloc)->i_block;
		*inline_size = EXT4_MIN_INLINE_DATA_SIZE;
	} else {
		inline_pos = ext4_get_inline_xattr_pos(inode, iloc);
		offset -= EXT4_MIN_INLINE_DATA_SIZE;
		*inline_size = ext4_get_inline_size(inode) -
				EXT4_MIN_INLINE_DATA_SIZE;
	}

	if (inline_start)
		*inline_start = inline_pos;
	return (struct ext4_dir_entry_2 *)(inline_pos + offset);
}

bool empty_inline_dir(struct inode *dir, int *has_inline_data)
{
	int err, inline_size;
	struct ext4_iloc iloc;
	size_t inline_len;
	void *inline_pos;
	unsigned int offset;
	struct ext4_dir_entry_2 *de;
	bool ret = false;

	err = ext4_get_inode_loc(dir, &iloc);
	if (err) {
		EXT4_ERROR_INODE_ERR(dir, -err,
				     "error %d getting inode %lu block",
				     err, dir->i_ino);
		return false;
	}

	down_read(&EXT4_I(dir)->xattr_sem);
	if (!ext4_has_inline_data(dir)) {
		*has_inline_data = 0;
		ret = true;
		goto out;
	}

	de = (struct ext4_dir_entry_2 *)ext4_raw_inode(&iloc)->i_block;
	if (!le32_to_cpu(de->inode)) {
		ext4_warning(dir->i_sb,
			     "bad inline directory (dir #%lu) - no `..'",
			     dir->i_ino);
		goto out;
	}

	inline_len = ext4_get_inline_size(dir);
	offset = EXT4_INLINE_DOTDOT_SIZE;
	while (offset < inline_len) {
		de = ext4_get_inline_entry(dir, &iloc, offset,
					   &inline_pos, &inline_size);
		if (ext4_check_dir_entry(dir, NULL, de,
					 iloc.bh, inline_pos,
					 inline_size, 0, offset)) {
			ext4_warning(dir->i_sb,
				     "bad inline directory (dir #%lu) - "
				     "inode %u, rec_len %u, name_len %d"
				     "inline size %d",
				     dir->i_ino, le32_to_cpu(de->inode),
				     le16_to_cpu(de->rec_len), de->name_len,
				     inline_size);
			goto out;
		}
		if (le32_to_cpu(de->inode)) {
			goto out;
		}
		offset += ext4_rec_len_from_disk(de->rec_len, inline_size);
	}

	ret = true;
out:
	up_read(&EXT4_I(dir)->xattr_sem);
	brelse(iloc.bh);
	return ret;
}

int ext4_destroy_inline_data(handle_t *handle, struct inode *inode)
{
	int ret, no_expand;

	ext4_write_lock_xattr(inode, &no_expand);
	ret = ext4_destroy_inline_data_nolock(handle, inode);
	ext4_write_unlock_xattr(inode, &no_expand);

	return ret;
}

int ext4_inline_data_iomap(struct inode *inode, struct iomap *iomap)
{
	__u64 addr;
	int error = -EAGAIN;
	struct ext4_iloc iloc;

	down_read(&EXT4_I(inode)->xattr_sem);
	if (!ext4_has_inline_data(inode))
		goto out;

	error = ext4_get_inode_loc(inode, &iloc);
	if (error)
		goto out;

	addr = (__u64)iloc.bh->b_blocknr << inode->i_sb->s_blocksize_bits;
	addr += (char *)ext4_raw_inode(&iloc) - iloc.bh->b_data;
	addr += offsetof(struct ext4_inode, i_block);

	brelse(iloc.bh);

	iomap->addr = addr;
	iomap->offset = 0;
	iomap->length = min_t(loff_t, ext4_get_inline_size(inode),
			      i_size_read(inode));
	iomap->type = IOMAP_INLINE;
	iomap->flags = 0;

out:
	up_read(&EXT4_I(inode)->xattr_sem);
	return error;
}

int ext4_inline_data_truncate(struct inode *inode, int *has_inline)
{
	handle_t *handle;
	int inline_size, value_len, needed_blocks, no_expand, err = 0;
	size_t i_size;
	void *value = NULL;
	struct ext4_xattr_ibody_find is = {
		.s = { .not_found = -ENODATA, },
	};
	struct ext4_xattr_info i = {
		.name_index = EXT4_XATTR_INDEX_SYSTEM,
		.name = EXT4_XATTR_SYSTEM_DATA,
	};


	needed_blocks = ext4_writepage_trans_blocks(inode);
	handle = ext4_journal_start(inode, EXT4_HT_INODE, needed_blocks);
	if (IS_ERR(handle))
		return PTR_ERR(handle);

	ext4_write_lock_xattr(inode, &no_expand);
	if (!ext4_has_inline_data(inode)) {
		ext4_write_unlock_xattr(inode, &no_expand);
		*has_inline = 0;
		ext4_journal_stop(handle);
		return 0;
	}

	if ((err = ext4_orphan_add(handle, inode)) != 0)
		goto out;

	if ((err = ext4_get_inode_loc(inode, &is.iloc)) != 0)
		goto out;

	down_write(&EXT4_I(inode)->i_data_sem);
	i_size = inode->i_size;
	inline_size = ext4_get_inline_size(inode);
	EXT4_I(inode)->i_disksize = i_size;

	if (i_size < inline_size) {
		/* Clear the content in the xattr space. */
		if (inline_size > EXT4_MIN_INLINE_DATA_SIZE) {
			if ((err = ext4_xattr_ibody_find(inode, &i, &is)) != 0)
				goto out_error;

			BUG_ON(is.s.not_found);

			value_len = le32_to_cpu(is.s.here->e_value_size);
			value = kmalloc(value_len, GFP_NOFS);
			if (!value) {
				err = -ENOMEM;
				goto out_error;
			}

			err = ext4_xattr_ibody_get(inode, i.name_index,
						   i.name, value, value_len);
			if (err <= 0)
				goto out_error;

			i.value = value;
			i.value_len = i_size > EXT4_MIN_INLINE_DATA_SIZE ?
					i_size - EXT4_MIN_INLINE_DATA_SIZE : 0;
			err = ext4_xattr_ibody_set(handle, inode, &i, &is);
			if (err)
				goto out_error;
		}

		/* Clear the content within i_blocks. */
		if (i_size < EXT4_MIN_INLINE_DATA_SIZE) {
			void *p = (void *) ext4_raw_inode(&is.iloc)->i_block;
			memset(p + i_size, 0,
			       EXT4_MIN_INLINE_DATA_SIZE - i_size);
		}

		EXT4_I(inode)->i_inline_size = i_size <
					EXT4_MIN_INLINE_DATA_SIZE ?
					EXT4_MIN_INLINE_DATA_SIZE : i_size;
	}

out_error:
	up_write(&EXT4_I(inode)->i_data_sem);
out:
	brelse(is.iloc.bh);
	ext4_write_unlock_xattr(inode, &no_expand);
	kfree(value);
	if (inode->i_nlink)
		ext4_orphan_del(handle, inode);

	if (err == 0) {
		inode->i_mtime = inode->i_ctime = current_time(inode);
		err = ext4_mark_inode_dirty(handle, inode);
		if (IS_SYNC(inode))
			ext4_handle_sync(handle);
	}
	ext4_journal_stop(handle);
	return err;
}

int ext4_convert_inline_data(struct inode *inode)
{
	int error, needed_blocks, no_expand;
	handle_t *handle;
	struct ext4_iloc iloc;

	if (!ext4_has_inline_data(inode)) {
		ext4_clear_inode_state(inode, EXT4_STATE_MAY_INLINE_DATA);
		return 0;
	} else if (!ext4_test_inode_state(inode, EXT4_STATE_MAY_INLINE_DATA)) {
		/*
		 * Inode has inline data but EXT4_STATE_MAY_INLINE_DATA is
		 * cleared. This means we are in the middle of moving of
		 * inline data to delay allocated block. Just force writeout
		 * here to finish conversion.
		 */
		error = filemap_flush(inode->i_mapping);
		if (error)
			return error;
		if (!ext4_has_inline_data(inode))
			return 0;
	}

	needed_blocks = ext4_writepage_trans_blocks(inode);

	iloc.bh = NULL;
	error = ext4_get_inode_loc(inode, &iloc);
	if (error)
		return error;

	handle = ext4_journal_start(inode, EXT4_HT_WRITE_PAGE, needed_blocks);
	if (IS_ERR(handle)) {
		error = PTR_ERR(handle);
		goto out_free;
	}

	ext4_write_lock_xattr(inode, &no_expand);
	if (ext4_has_inline_data(inode))
		error = ext4_convert_inline_data_nolock(handle, inode, &iloc);
	ext4_write_unlock_xattr(inode, &no_expand);
	ext4_journal_stop(handle);
out_free:
	brelse(iloc.bh);
	return error;
}<|MERGE_RESOLUTION|>--- conflicted
+++ resolved
@@ -1696,13 +1696,8 @@
 	inline_start = (void *)ext4_raw_inode(&is.iloc)->i_block +
 						EXT4_INLINE_DOTDOT_SIZE;
 	inline_size = EXT4_MIN_INLINE_DATA_SIZE - EXT4_INLINE_DOTDOT_SIZE;
-<<<<<<< HEAD
-	ret = ext4_search_dir(iloc.bh, inline_start, inline_size,
+	ret = ext4_search_dir(is.iloc.bh, inline_start, inline_size,
 			      dir, fname, 0, 0, res_dir);
-=======
-	ret = ext4_search_dir(is.iloc.bh, inline_start, inline_size,
-			      dir, fname, 0, res_dir);
->>>>>>> eac1c5bf
 	if (ret == 1)
 		goto out_find;
 	if (ret < 0)
@@ -1714,13 +1709,8 @@
 	inline_start = ext4_get_inline_xattr_pos(dir, &is.iloc);
 	inline_size = ext4_get_inline_size(dir) - EXT4_MIN_INLINE_DATA_SIZE;
 
-<<<<<<< HEAD
-	ret = ext4_search_dir(iloc.bh, inline_start, inline_size,
+	ret = ext4_search_dir(is.iloc.bh, inline_start, inline_size,
 			      dir, fname, 0, 0, res_dir);
-=======
-	ret = ext4_search_dir(is.iloc.bh, inline_start, inline_size,
-			      dir, fname, 0, res_dir);
->>>>>>> eac1c5bf
 	if (ret == 1)
 		goto out_find;
 

// SPDX-License-Identifier: GPL-2.0-only
/*
 * Copyright (c) 2016-2020, The Linux Foundation. All rights reserved.
 */

#include <linux/kernel.h>
#include <linux/module.h>
#include <linux/slab.h>
#include <linux/interrupt.h>
#include <linux/err.h>
#include <linux/of.h>
#include <linux/platform_device.h>
#include <linux/extcon.h>
#include <linux/extcon-provider.h>
#include <linux/delay.h>
#include <linux/sysfs.h>
#include <linux/io.h>
#include <linux/of.h>
#include <linux/bitops.h>
#include <linux/tty.h>
#include <linux/tty_flip.h>
#include <linux/serial_core.h>
#include <linux/serial.h>
#include <linux/clk.h>
#include <linux/workqueue.h>
#include <linux/power_supply.h>
#include <linux/qcom_scm.h>

#define EUD_ENABLE_CMD 1
#define EUD_DISABLE_CMD 0

#define EUD_REG_COM_TX_ID	0x0000
#define EUD_REG_COM_TX_LEN	0x0004
#define EUD_REG_COM_TX_DAT	0x0008
#define EUD_REG_COM_RX_ID	0x000C
#define EUD_REG_COM_RX_LEN	0x0010
#define EUD_REG_COM_RX_DAT	0x0014
#define EUD_REG_EUD_EN2		0x0000
#define EUD_REG_INT1_EN_MASK	0x0024
#define EUD_REG_INT_STATUS_1	0x0044
#define EUD_REG_CTL_OUT_1	0x0074
#define EUD_REG_VBUS_INT_CLR	0x0080
#define EUD_REG_CHGR_INT_CLR	0x0084
#define EUD_REG_CSR_EUD_EN	0x1014
#define EUD_REG_SW_ATTACH_DET	0x1018

#define EUD_INT_RX		BIT(0)
#define EUD_INT_TX		BIT(1)
#define EUD_INT_VBUS		BIT(2)
#define EUD_INT_CHGR		BIT(3)
#define EUD_INT_SAFE_MODE	BIT(4)
#define EUD_INT_ALL		(EUD_INT_RX | EUD_INT_TX | \
				EUD_INT_VBUS | EUD_INT_CHGR | \
				EUD_INT_SAFE_MODE)

#define EUD_NR			1
#define EUD_CONSOLE		NULL
#define UART_ID			0x90
#define MAX_FIFO_SIZE		14

struct eud_chip {
	struct device			*dev;
	int				eud_irq;
	unsigned int			extcon_id;
	unsigned int			int_status;
	bool				usb_attach;
	bool				chgr_enable;
	void __iomem			*eud_reg_base;
	struct extcon_dev		*extcon;
	struct uart_port		port;
	struct work_struct		eud_work;
	struct power_supply		*usb_psy;
	bool				secure_eud_en;
	bool				need_phy_clk_vote;
	phys_addr_t			eud_mode_mgr2_phys_base;
	struct clk			*eud_ahb2phy_clk;
};

static const unsigned int eud_extcon_cable[] = {
	EXTCON_USB,
	EXTCON_CHG_USB_SDP,
	EXTCON_NONE,
};

/*
 * On the kernel command line specify eud.enable=1 to enable EUD.
 * EUD is disabled by default.
 */
static int enable = EUD_ENABLE_CMD;
static bool eud_ready;
static struct platform_device *eud_private;

<<<<<<< HEAD
static int check_eud_mode_mgr2(struct eud_chip *chip)
{
	u32 val;

	qcom_scm_io_readl(chip->eud_mode_mgr2_phys_base, &val);
	return val & BIT(0);
=======
static inline void msm_eud_enable_irqs(struct eud_chip *chip)
{
	/* Enable vbus, chgr & safe mode warning interrupts */
	writel_relaxed(EUD_INT_VBUS | EUD_INT_CHGR | EUD_INT_SAFE_MODE,
			chip->eud_reg_base + EUD_REG_INT1_EN_MASK);
}

static int msm_eud_hw_is_enabled(struct platform_device *pdev)
{
	struct eud_chip *chip = platform_get_drvdata(pdev);
	int sec_eud_enabled = 0;

	if (chip->secure_eud_en) {
		int ret = qcom_scm_io_readl(
				chip->eud_mode_mgr2_phys_base + EUD_REG_EUD_EN2,
				&sec_eud_enabled);
		if (ret) {
			dev_err(&pdev->dev,
				"qcom_scm_io_readl failed with rc: %d\n", ret);
			sec_eud_enabled = 0;
		}
	}

	return (sec_eud_enabled & BIT(0)) ||
	(readl_relaxed(chip->eud_reg_base + EUD_REG_CSR_EUD_EN) & BIT(0));
>>>>>>> b234b067
}

static void enable_eud(struct platform_device *pdev)
{
	struct eud_chip *priv = platform_get_drvdata(pdev);
	int ret;

	/* write into CSR to enable EUD */
	writel_relaxed(BIT(0), priv->eud_reg_base + EUD_REG_CSR_EUD_EN);

	msm_eud_enable_irqs(priv);

	/* Enable secure eud if supported */
	if (priv->secure_eud_en && !check_eud_mode_mgr2(priv)) {
		ret = qcom_scm_io_writel(priv->eud_mode_mgr2_phys_base +
				   EUD_REG_EUD_EN2, EUD_ENABLE_CMD);
		if (ret)
			dev_err(&pdev->dev,
			"qcom_scm_io_writel failed with rc:%d\n", ret);
	}

	/* Ensure Register Writes Complete */
	wmb();

	/*
	 * Set the default cable state to usb connect and charger
	 * enable
	 */
	extcon_set_state_sync(priv->extcon, EXTCON_USB, true);
	extcon_set_state_sync(priv->extcon, EXTCON_CHG_USB_SDP, true);

	dev_dbg(&pdev->dev, "%s: EUD is Enabled\n", __func__);
}

static void disable_eud(struct platform_device *pdev)
{
	struct eud_chip *priv = platform_get_drvdata(pdev);
	int ret;

	/* write into CSR to disable EUD */
	writel_relaxed(0, priv->eud_reg_base + EUD_REG_CSR_EUD_EN);

	/* Disable secure eud if supported */
	if (priv->secure_eud_en) {
		ret = qcom_scm_io_writel(priv->eud_mode_mgr2_phys_base +
				   EUD_REG_EUD_EN2, EUD_DISABLE_CMD);
		if (ret)
			dev_err(&pdev->dev,
			"qcom_scm_io_write failed with rc:%d\n", ret);
	}

	dev_dbg(&pdev->dev, "%s: EUD Disabled!\n", __func__);
}

static int param_eud_set(const char *val, const struct kernel_param *kp)
{
	int enable = 0;

	if (sscanf(val, "%du", &enable) != 1)
		return -EINVAL;

	if (enable != EUD_ENABLE_CMD && enable != EUD_DISABLE_CMD)
		return -EINVAL;

	*((uint *)kp->arg) = enable;
	if (!eud_ready)
		return 0;

	if (enable == EUD_ENABLE_CMD) {
		pr_debug("%s: Enbling EUD\n", __func__);
		enable_eud(eud_private);
	} else if (enable == EUD_DISABLE_CMD) {
		pr_debug("%s: Disabling EUD\n", __func__);
		disable_eud(eud_private);
	}

	return 0;
}

static const struct kernel_param_ops eud_param_ops = {
	.set = param_eud_set,
	.get = param_get_int,
};

module_param_cb(enable, &eud_param_ops, &enable, 0644);

static bool is_usb_psy_available(struct eud_chip *chip)
{
	if (!chip->usb_psy)
		chip->usb_psy = power_supply_get_by_name("usb");

	if (!chip->usb_psy)
		return false;

	return true;
}

static void eud_event_notifier(struct work_struct *eud_work)
{
	struct eud_chip *chip = container_of(eud_work, struct eud_chip,
					eud_work);
	union power_supply_propval pval;

	if (chip->int_status == EUD_INT_VBUS)
		extcon_set_state_sync(chip->extcon, chip->extcon_id,
					chip->usb_attach);
	else if (chip->int_status == EUD_INT_CHGR) {
		if (is_usb_psy_available(chip)) {
			int ret;

			pval.intval = chip->chgr_enable ? -EINVAL :
				chip->chgr_enable;
			ret = power_supply_set_property(chip->usb_psy,
				POWER_SUPPLY_PROP_INPUT_CURRENT_LIMIT, &pval);
			if (ret < 0)
				dev_err(chip->dev,
				"Failed to set the powersupply property: %d\n",
				ret);
		}
	}
}

static void usb_attach_detach(struct eud_chip *chip)
{
	u32 reg;

	chip->extcon_id = EXTCON_USB;
	/* read ctl_out_1[4] to find USB attach or detach event */
	reg = readl_relaxed(chip->eud_reg_base + EUD_REG_CTL_OUT_1);
	if (reg & BIT(4))
		chip->usb_attach = true;
	else
		chip->usb_attach = false;

	schedule_work(&chip->eud_work);

	/* set and clear vbus_int_clr[0] to clear interrupt */
	writel_relaxed(BIT(0), chip->eud_reg_base + EUD_REG_VBUS_INT_CLR);
	/* Ensure Register Writes Complete */
	wmb();
	writel_relaxed(0, chip->eud_reg_base + EUD_REG_VBUS_INT_CLR);
}

static void chgr_enable_disable(struct eud_chip *chip)
{
	u32 reg;

	chip->extcon_id = EXTCON_CHG_USB_SDP;
	/* read ctl_out_1[6] to find charger enable or disable event */
	reg = readl_relaxed(chip->eud_reg_base + EUD_REG_CTL_OUT_1);
	if (reg & BIT(6))
		chip->chgr_enable = true;
	else
		chip->chgr_enable = false;

	schedule_work(&chip->eud_work);

	/* set and clear chgr_int_clr[0] to clear interrupt */
	writel_relaxed(BIT(0), chip->eud_reg_base + EUD_REG_CHGR_INT_CLR);
	/* Ensure Register Writes Complete */
	wmb();
	writel_relaxed(0, chip->eud_reg_base + EUD_REG_CHGR_INT_CLR);
}

static void pet_eud(struct eud_chip *chip)
{
	u32 reg;

	/* read sw_attach_det[0] to find attach/detach event */
	reg = readl_relaxed(chip->eud_reg_base + EUD_REG_SW_ATTACH_DET);
	if (reg & BIT(0)) {
		/* Detach & Attach pet for EUD */
		writel_relaxed(0, chip->eud_reg_base + EUD_REG_SW_ATTACH_DET);
		/* Ensure Register Writes Complete */
		wmb();
		/* Delay to make sure detach pet is done before attach pet */
		udelay(100);
		writel_relaxed(BIT(0), chip->eud_reg_base +
					EUD_REG_SW_ATTACH_DET);
		/* Ensure Register Writes Complete */
		wmb();
	} else {
		/* Attach pet for EUD */
		writel_relaxed(BIT(0), chip->eud_reg_base +
					EUD_REG_SW_ATTACH_DET);
		/* Ensure Register Writes Complete */
		wmb();
	}
}

static unsigned int eud_tx_empty(struct uart_port *port)
{
	u32 reg;

	/* read status register and cross check for Tx interrupt */
	reg = readl_relaxed(port->membase + EUD_REG_INT_STATUS_1);
	if (reg & EUD_INT_TX)
		return TIOCSER_TEMT;
	else
		return 0;
}

static void eud_set_mctrl(struct uart_port *port, unsigned int mctrl)
{
	/* Nothing to set */
}

static unsigned int eud_get_mctrl(struct uart_port *port)
{
	return 0;
}

static void eud_set_termios(struct uart_port *port, struct ktermios *new,
				struct ktermios *old)
{
	/* Nothing to do here, but to satisfy the serial core */
}

static void eud_stop_tx(struct uart_port *port)
{
	/* Disable Tx interrupt */
	writel_relaxed(~EUD_INT_TX, port->membase + EUD_REG_INT_STATUS_1);
	/* Ensure Register Writes Complete */
	wmb();
}

static void eud_start_tx(struct uart_port *port)
{
	/* Enable Tx interrupt */
	writel_relaxed(EUD_INT_TX, port->membase + EUD_REG_INT_STATUS_1);
	/* Ensure Register Writes Complete */
	wmb();
}

static void eud_stop_rx(struct uart_port *port)
{
	/* Disable Rx interrupt */
	writel_relaxed(~EUD_INT_RX, port->membase + EUD_REG_INT_STATUS_1);
	/* Ensure Register Writes Complete */
	wmb();
}

static int eud_startup(struct uart_port *port)
{
	/* Enable Rx interrupt */
	writel_relaxed(EUD_INT_RX, port->membase + EUD_REG_INT_STATUS_1);
	/* Ensure Register Writes Complete */
	wmb();
	return 0;
}

static void eud_shutdown(struct uart_port *port)
{
	/* Disable both Tx & Rx interrupts */
	writel_relaxed(~EUD_INT_TX | ~EUD_INT_RX,
			port->membase + EUD_REG_INT_STATUS_1);
	/* Ensure Register Writes Complete */
	wmb();
}

static const char *eud_type(struct uart_port *port)
{
	return (port->type == PORT_EUD_UART) ? "EUD UART" : NULL;
}

static int eud_request_port(struct uart_port *port)
{
	/* Nothing to request */
	return 0;
}

static void eud_release_port(struct uart_port *port)
{
	/* Nothing to release */
}

static void eud_config_port(struct uart_port *port, int flags)
{
	/* set port type, clear Tx and Rx interrupts */
	port->type = PORT_EUD_UART;
	writel_relaxed(~EUD_INT_TX | ~EUD_INT_RX,
			port->membase + EUD_REG_INT_STATUS_1);
	/* Ensure Register Writes Complete */
	wmb();
}

static int eud_verify_port(struct uart_port *port,
				       struct serial_struct *ser)
{
	if (ser->type != PORT_UNKNOWN && ser->type != PORT_EUD_UART)
		return -EINVAL;
	return 0;
}

/* serial functions supported */
static const struct uart_ops eud_uart_ops = {
	.tx_empty	= eud_tx_empty,
	.set_mctrl	= eud_set_mctrl,
	.get_mctrl	= eud_get_mctrl,
	.set_termios	= eud_set_termios,
	.stop_tx	= eud_stop_tx,
	.start_tx	= eud_start_tx,
	.stop_rx	= eud_stop_rx,
	.startup	= eud_startup,
	.shutdown	= eud_shutdown,
	.type		= eud_type,
	.release_port	= eud_release_port,
	.request_port	= eud_request_port,
	.config_port	= eud_config_port,
	.verify_port	= eud_verify_port,
};

static struct uart_driver eud_uart_driver = {
	.owner		= THIS_MODULE,
	.driver_name	= "msm-eud",
	.dev_name	= "ttyEUD",
	.nr		= EUD_NR,
	.cons		= EUD_CONSOLE,
};

static void eud_uart_rx(struct eud_chip *chip)
{
	struct uart_port *port = &chip->port;
	u32 reg;
	unsigned int len;
	unsigned char ch, flag;
	int i;

	reg = readl_relaxed(chip->eud_reg_base + EUD_REG_COM_RX_ID);
	if (reg != UART_ID) {
		dev_dbg(chip->dev, "Rx interrupt isn't for us\n");
		return;
	}
	/* Read Rx Len & Data registers */
	spin_lock(&port->lock);
	len = readl_relaxed(chip->eud_reg_base + EUD_REG_COM_RX_LEN);
	for (i = 0; i < len; i++) {
		ch = readl_relaxed(chip->eud_reg_base + EUD_REG_COM_RX_DAT);
		flag = TTY_NORMAL;
		port->icount.rx++;

		if (uart_handle_sysrq_char(port, ch))
			continue;
		uart_insert_char(port, 0, 0, ch, flag);
	}

	spin_unlock(&port->lock);
	tty_flip_buffer_push(&port->state->port);
}

static void eud_uart_tx(struct eud_chip *chip)
{
	struct uart_port *port = &chip->port;
	struct circ_buf *xmit = &port->state->xmit;
	unsigned int len;
	u32 reg;

	writel_relaxed(UART_ID, chip->eud_reg_base + EUD_REG_COM_TX_ID);
	reg = readl_relaxed(chip->eud_reg_base + EUD_REG_COM_TX_ID);
	if (reg != UART_ID) {
		dev_dbg(chip->dev, "Tx interrupt isn't for us\n");
		return;
	}
	/* Write to Tx Len & Data registers */
	spin_lock(&port->lock);
	len = uart_circ_chars_pending(xmit);
	if (len > 0) {
		if (len > port->fifosize)
			len = port->fifosize;
		while (len--) {
			writel_relaxed(xmit->buf[xmit->tail],
			       port->membase + EUD_REG_COM_TX_DAT);
			xmit->tail = (xmit->tail + 1) & (UART_XMIT_SIZE - 1);
			port->icount.tx++;
		}
	}
	spin_unlock(&port->lock);
}

static irqreturn_t handle_eud_irq(int irq, void *data)
{
	struct eud_chip *chip = data;
	u8 reg;
	u32 int_mask_en1 = readl_relaxed(chip->eud_reg_base +
					EUD_REG_INT1_EN_MASK);

	/* read status register and find out which interrupt triggered */
	reg = readb_relaxed(chip->eud_reg_base + EUD_REG_INT_STATUS_1);
	dev_dbg(chip->dev, "EUD Interrupt is received status:%x\n", reg);

	if (reg & EUD_INT_RX) {
		dev_dbg(chip->dev, "EUD RX Interrupt is received\n");
		eud_uart_rx(chip);
		reg &= ~EUD_INT_RX;
	}

	if (reg & EUD_INT_TX) {
		if (EUD_INT_TX & int_mask_en1) {
			dev_dbg(chip->dev, "EUD TX Interrupt is received\n");
			eud_uart_tx(chip);
		}
		reg &= ~EUD_INT_TX;
	}

	if (reg & EUD_INT_VBUS) {
		dev_dbg(chip->dev, "EUD VBUS Interrupt is received\n");
		chip->int_status = EUD_INT_VBUS;
		usb_attach_detach(chip);
		reg &= ~EUD_INT_VBUS;
	}

	if (reg & EUD_INT_CHGR) {
		dev_dbg(chip->dev, "EUD CHGR Interrupt is received\n");
		chip->int_status = EUD_INT_CHGR;
		chgr_enable_disable(chip);
		reg &= ~EUD_INT_CHGR;
	}

	if (reg & EUD_INT_SAFE_MODE) {
		dev_dbg(chip->dev, "EUD SAFE MODE Interrupt is received\n");
		pet_eud(chip);
		reg &= ~EUD_INT_SAFE_MODE;
	}

	if (reg) {
		dev_dbg(chip->dev, "Unhandled EUD interrupt status:%x\n", reg);
		return IRQ_NONE;
	}

	return IRQ_HANDLED;
}

static int msm_eud_suspend(struct device *dev)
{
	struct eud_chip *chip = dev_get_drvdata(dev);

	if (chip->need_phy_clk_vote && chip->eud_ahb2phy_clk)
		clk_disable_unprepare(chip->eud_ahb2phy_clk);

	return 0;
}

static int msm_eud_resume(struct device *dev)
{
	struct eud_chip *chip = dev_get_drvdata(dev);
	int ret = 0;

	if (chip->need_phy_clk_vote && chip->eud_ahb2phy_clk) {
		ret = clk_prepare_enable(chip->eud_ahb2phy_clk);
		if (ret)
			dev_err(chip->dev, "%s failed to vote ahb2phy clk %d\n",
					__func__, ret);
	}

	return ret;
}

static int msm_eud_probe(struct platform_device *pdev)
{
	struct eud_chip *chip;
	struct uart_port *port;
	struct resource *res;
	int ret;

	chip = devm_kzalloc(&pdev->dev, sizeof(*chip), GFP_KERNEL);
	if (!chip)
		return -ENOMEM;

	platform_set_drvdata(pdev, chip);

	chip->dev = &pdev->dev;
	chip->extcon = devm_extcon_dev_allocate(&pdev->dev, eud_extcon_cable);
	if (IS_ERR(chip->extcon)) {
		dev_err(chip->dev, "%s: failed to allocate extcon device\n",
					__func__);
		return PTR_ERR(chip->extcon);
	}

	ret = devm_extcon_dev_register(&pdev->dev, chip->extcon);
	if (ret) {
		dev_err(chip->dev, "%s: failed to register extcon device\n",
					__func__);
		return ret;
	}

	res = platform_get_resource_byname(pdev, IORESOURCE_MEM, "eud_base");
	if (!res) {
		dev_err(chip->dev, "%s: failed to get resource eud_base\n",
					__func__);
		return -ENOMEM;
	}

	chip->eud_reg_base = devm_ioremap_resource(&pdev->dev, res);
	if (IS_ERR(chip->eud_reg_base))
		return PTR_ERR(chip->eud_reg_base);

	chip->eud_irq = platform_get_irq_byname(pdev, "eud_irq");

	chip->secure_eud_en = of_property_read_bool(pdev->dev.of_node,
			      "qcom,secure-eud-en");
	if (chip->secure_eud_en) {
		res = platform_get_resource_byname(pdev, IORESOURCE_MEM,
						   "eud_mode_mgr2");
		if (!res) {
			dev_err(chip->dev,
			"%s: failed to get resource eud_mode_mgr2\n",
			__func__);
			return -ENOMEM;
		}

		chip->eud_mode_mgr2_phys_base = res->start;

		if (check_eud_mode_mgr2(chip))
			enable = 1;
	}

	chip->need_phy_clk_vote = of_property_read_bool(pdev->dev.of_node,
			      "qcom,eud-clock-vote-req");
	if (chip->need_phy_clk_vote) {
		chip->eud_ahb2phy_clk = devm_clk_get(&pdev->dev,
						     "eud_ahb2phy_clk");
		if (IS_ERR(chip->eud_ahb2phy_clk)) {
			ret = PTR_ERR(chip->eud_ahb2phy_clk);
			return ret;
		}

		ret = clk_prepare_enable(chip->eud_ahb2phy_clk);
		if (ret)
			return ret;
	}

	ret = devm_request_irq(&pdev->dev, chip->eud_irq, handle_eud_irq,
				IRQF_TRIGGER_HIGH, "eud_irq", chip);
	if (ret) {
		dev_err(chip->dev, "request failed for eud irq\n");
		goto error;
	}

	device_init_wakeup(&pdev->dev, true);
	enable_irq_wake(chip->eud_irq);

	INIT_WORK(&chip->eud_work, eud_event_notifier);

	pdev->id = 0;
	port = &chip->port;
	port->line = pdev->id;
	port->type = PORT_EUD_UART;
	port->dev = chip->dev;
	port->fifosize = MAX_FIFO_SIZE;
	port->iotype = SERIAL_IO_MEM;
	port->flags = UPF_BOOT_AUTOCONF;
	port->membase = chip->eud_reg_base;
	port->irq = chip->eud_irq;
	port->ops = &eud_uart_ops;

	ret = uart_add_one_port(&eud_uart_driver, port);
	if (ret) {
		dev_err(chip->dev, "failed to add uart port!\n");
		goto error;
	}

	eud_private = pdev;
	eud_ready = true;

	/* Proceed enable other EUD elements if bootloader has enabled it */
	if (enable && msm_eud_hw_is_enabled(pdev))
		msm_eud_enable_irqs(chip);

	return 0;

error:
	if (chip->need_phy_clk_vote && chip->eud_ahb2phy_clk)
		clk_disable_unprepare(chip->eud_ahb2phy_clk);

	return ret;
}

static int msm_eud_remove(struct platform_device *pdev)
{
	struct eud_chip *chip = platform_get_drvdata(pdev);
	struct uart_port *port = &chip->port;

	if (chip->usb_psy)
		power_supply_put(chip->usb_psy);

	uart_remove_one_port(&eud_uart_driver, port);
	device_init_wakeup(chip->dev, false);
	if (chip->need_phy_clk_vote)
		clk_disable_unprepare(chip->eud_ahb2phy_clk);

	return 0;
}

static const struct of_device_id msm_eud_dt_match[] = {
	{.compatible = "qcom,msm-eud"},
	{},
};
MODULE_DEVICE_TABLE(of, msm_eud_dt_match);

static const struct dev_pm_ops msm_eud_dev_pm_ops = {
	SET_NOIRQ_SYSTEM_SLEEP_PM_OPS(msm_eud_suspend, msm_eud_resume)
};

static struct platform_driver msm_eud_driver = {
	.probe		= msm_eud_probe,
	.remove		= msm_eud_remove,
	.driver		= {
		.name		= "msm-eud",
		.pm = &msm_eud_dev_pm_ops,
		.of_match_table = msm_eud_dt_match,
	},
};

static int __init msm_eud_init(void)
{
	int ret;

	ret = uart_register_driver(&eud_uart_driver);
	if (ret) {
		pr_err("%s: Failed to register EUD UART driver\n",
			__func__);
		return ret;
	}

	ret = platform_driver_register(&msm_eud_driver);
	if (ret) {
		pr_err("%s: Failed to register EUD driver\n",
			__func__);
		uart_unregister_driver(&eud_uart_driver);
		return ret;
	}

	return 0;
}
module_init(msm_eud_init);

static void __exit msm_eud_exit(void)
{
	platform_driver_unregister(&msm_eud_driver);
	uart_unregister_driver(&eud_uart_driver);
}
module_exit(msm_eud_exit);

MODULE_DESCRIPTION("QTI EUD driver");
MODULE_LICENSE("GPL v2");<|MERGE_RESOLUTION|>--- conflicted
+++ resolved
@@ -90,14 +90,6 @@
 static bool eud_ready;
 static struct platform_device *eud_private;
 
-<<<<<<< HEAD
-static int check_eud_mode_mgr2(struct eud_chip *chip)
-{
-	u32 val;
-
-	qcom_scm_io_readl(chip->eud_mode_mgr2_phys_base, &val);
-	return val & BIT(0);
-=======
 static inline void msm_eud_enable_irqs(struct eud_chip *chip)
 {
 	/* Enable vbus, chgr & safe mode warning interrupts */
@@ -123,7 +115,14 @@
 
 	return (sec_eud_enabled & BIT(0)) ||
 	(readl_relaxed(chip->eud_reg_base + EUD_REG_CSR_EUD_EN) & BIT(0));
->>>>>>> b234b067
+}
+
+static int check_eud_mode_mgr2(struct eud_chip *chip)
+{
+	u32 val;
+
+	qcom_scm_io_readl(chip->eud_mode_mgr2_phys_base, &val);
+	return val & BIT(0);
 }
 
 static void enable_eud(struct platform_device *pdev)

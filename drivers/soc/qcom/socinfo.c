// SPDX-License-Identifier: GPL-2.0
/*
 * Copyright (c) 2009-2020, The Linux Foundation. All rights reserved.
 * Copyright (c) 2017-2019, Linaro Ltd.
 */

#include <linux/err.h>
#include <linux/module.h>
#include <linux/platform_device.h>
#include <linux/random.h>
#include <linux/slab.h>
#include <linux/soc/qcom/smem.h>
#include <linux/string.h>
#include <linux/sys_soc.h>
#include <linux/types.h>
#include <soc/qcom/socinfo.h>

/*
 * SoC version type with major number in the upper 16 bits and minor
 * number in the lower 16 bits.
 */
#define SOCINFO_MAJOR(ver) (((ver) >> 16) & 0xffff)
#define SOCINFO_MINOR(ver) ((ver) & 0xffff)
#define SOCINFO_VERSION(maj, min)  ((((maj) & 0xffff) << 16)|((min) & 0xffff))

#define SMEM_SOCINFO_BUILD_ID_LENGTH           32
#define SMEM_SOCINFO_CHIP_ID_LENGTH			   32

/*
 * SMEM item id, used to acquire handles to respective
 * SMEM region.
 */
#define SMEM_HW_SW_BUILD_ID            137
#define SMEM_IMAGE_VERSION_TABLE	469

static uint32_t socinfo_format;

enum {
	HW_PLATFORM_UNKNOWN = 0,
	HW_PLATFORM_SURF    = 1,
	HW_PLATFORM_FFA     = 2,
	HW_PLATFORM_FLUID   = 3,
	HW_PLATFORM_SVLTE_FFA	= 4,
	HW_PLATFORM_SVLTE_SURF	= 5,
	HW_PLATFORM_MTP_MDM = 7,
	HW_PLATFORM_MTP  = 8,
	HW_PLATFORM_LIQUID  = 9,
	/* Dragonboard platform id is assigned as 10 in CDT */
	HW_PLATFORM_DRAGON	= 10,
	HW_PLATFORM_QRD	= 11,
	HW_PLATFORM_HRD	= 13,
	HW_PLATFORM_DTV	= 14,
	HW_PLATFORM_RCM	= 21,
	HW_PLATFORM_STP = 23,
	HW_PLATFORM_SBC = 24,
	HW_PLATFORM_HDK = 31,
	HW_PLATFORM_INVALID
};

static const char * const hw_platform[] = {
	[HW_PLATFORM_UNKNOWN] = "Unknown",
	[HW_PLATFORM_SURF] = "Surf",
	[HW_PLATFORM_FFA] = "FFA",
	[HW_PLATFORM_FLUID] = "Fluid",
	[HW_PLATFORM_SVLTE_FFA] = "SVLTE_FFA",
	[HW_PLATFORM_SVLTE_SURF] = "SLVTE_SURF",
	[HW_PLATFORM_MTP_MDM] = "MDM_MTP_NO_DISPLAY",
	[HW_PLATFORM_MTP] = "MTP",
	[HW_PLATFORM_RCM] = "RCM",
	[HW_PLATFORM_LIQUID] = "Liquid",
	[HW_PLATFORM_DRAGON] = "Dragon",
	[HW_PLATFORM_QRD] = "QRD",
	[HW_PLATFORM_HRD] = "HRD",
	[HW_PLATFORM_DTV] = "DTV",
	[HW_PLATFORM_STP] = "STP",
	[HW_PLATFORM_SBC] = "SBC",
	[HW_PLATFORM_HDK] = "HDK",
};

enum {
	PLATFORM_SUBTYPE_QRD = 0x0,
	PLATFORM_SUBTYPE_SKUAA = 0x1,
	PLATFORM_SUBTYPE_SKUF = 0x2,
	PLATFORM_SUBTYPE_SKUAB = 0x3,
	PLATFORM_SUBTYPE_SKUG = 0x5,
	PLATFORM_SUBTYPE_QRD_INVALID,
};

static const char * const qrd_hw_platform_subtype[] = {
	[PLATFORM_SUBTYPE_QRD] = "QRD",
	[PLATFORM_SUBTYPE_SKUAA] = "SKUAA",
	[PLATFORM_SUBTYPE_SKUF] = "SKUF",
	[PLATFORM_SUBTYPE_SKUAB] = "SKUAB",
	[PLATFORM_SUBTYPE_SKUG] = "SKUG",
	[PLATFORM_SUBTYPE_QRD_INVALID] = "INVALID",
};

enum {
	PLATFORM_SUBTYPE_UNKNOWN = 0x0,
	PLATFORM_SUBTYPE_CHARM = 0x1,
	PLATFORM_SUBTYPE_STRANGE = 0x2,
	PLATFORM_SUBTYPE_STRANGE_2A = 0x3,
	PLATFORM_SUBTYPE_INVALID,
};

static const char * const hw_platform_subtype[] = {
	[PLATFORM_SUBTYPE_UNKNOWN] = "Unknown",
	[PLATFORM_SUBTYPE_CHARM] = "charm",
	[PLATFORM_SUBTYPE_STRANGE] = "strange",
	[PLATFORM_SUBTYPE_STRANGE_2A] = "strange_2a",
	[PLATFORM_SUBTYPE_INVALID] = "Invalid",
};

/* Socinfo SMEM item structure */
static struct socinfo {
	__le32 fmt;
	__le32 id;
	__le32 ver;
	char build_id[SMEM_SOCINFO_BUILD_ID_LENGTH];
	/* Version 2 */
	__le32 raw_id;
	__le32 raw_ver;
	/* Version 3 */
	__le32 hw_plat;
	/* Version 4 */
	__le32 plat_ver;
	/* Version 5 */
	__le32 accessory_chip;
	/* Version 6 */
	__le32 hw_plat_subtype;
	/* Version 7 */
	__le32 pmic_model;
	__le32 pmic_die_rev;
	/* Version 8 */
	__le32 pmic_model_1;
	__le32 pmic_die_rev_1;
	__le32 pmic_model_2;
	__le32 pmic_die_rev_2;
	/* Version 9 */
	__le32 foundry_id;
	/* Version 10 */
	__le32 serial_num;
	/* Version 11 */
	__le32 num_pmics;
	__le32 pmic_array_offset;
	/* Version 12 */
	__le32 chip_family;
	__le32 raw_device_family;
	__le32 raw_device_num;
	/* Version 13 */
	__le32 nproduct_id;
	char chip_name[SMEM_SOCINFO_CHIP_ID_LENGTH];
	/* Version 14 */
	__le32 num_clusters;
	__le32 ncluster_array_offset;
	__le32 num_defective_parts;
	__le32 ndefective_parts_array_offset;
	/* Version 15 */
	__le32  nmodem_supported;
} *socinfo;

/* sysfs attributes */
#define ATTR_DEFINE(param)	\
	static DEVICE_ATTR(param, 0644,	\
		   msm_get_##param,	\
		   NULL)

#define BUILD_ID_LENGTH 32
#define CHIP_ID_LENGTH 32
#define SMEM_IMAGE_VERSION_BLOCKS_COUNT 32
#define SMEM_IMAGE_VERSION_SINGLE_BLOCK_SIZE 128
#define SMEM_IMAGE_VERSION_SIZE 4096
#define SMEM_IMAGE_VERSION_NAME_SIZE 75
#define SMEM_IMAGE_VERSION_VARIANT_SIZE 20
#define SMEM_IMAGE_VERSION_VARIANT_OFFSET 75
#define SMEM_IMAGE_VERSION_OEM_SIZE 33
#define SMEM_IMAGE_VERSION_OEM_OFFSET 95
#define SMEM_IMAGE_VERSION_PARTITION_APPS 10

/* Version 2 */
static uint32_t socinfo_get_raw_id(void)
{
	return socinfo ?
		(socinfo_format >= SOCINFO_VERSION(0, 2) ?
			le32_to_cpu(socinfo->raw_id) : 0)
		: 0;
}

static uint32_t socinfo_get_raw_version(void)
{
	return socinfo ?
		(socinfo_format >= SOCINFO_VERSION(0, 2) ?
			le32_to_cpu(socinfo->raw_ver) : 0)
		: 0;
}

/* Version 3 */
static uint32_t socinfo_get_platform_type(void)
{
	return socinfo ?
		(socinfo_format >= SOCINFO_VERSION(0, 3) ?
			le32_to_cpu(socinfo->hw_plat) : 0)
		: 0;
}

/* Version 4 */
static uint32_t socinfo_get_platform_version(void)
{
	return socinfo ?
		(socinfo_format >= SOCINFO_VERSION(0, 4) ?
			le32_to_cpu(socinfo->plat_ver) : 0)
		: 0;
}
/* Version 5 */
static uint32_t socinfo_get_accessory_chip(void)
{
	return socinfo ?
		(socinfo_format >= SOCINFO_VERSION(0, 5) ?
			le32_to_cpu(socinfo->accessory_chip) : 0)
		: 0;
}

/* Version 6 */
static uint32_t socinfo_get_platform_subtype(void)
{
	return socinfo ?
		(socinfo_format >= SOCINFO_VERSION(0, 6) ?
			le32_to_cpu(socinfo->hw_plat_subtype) : 0)
		: 0;
}

/* Version 7 */
static int socinfo_get_pmic_model(void)
{
	return socinfo ?
		(socinfo_format >= SOCINFO_VERSION(0, 7) ?
			le32_to_cpu(socinfo->pmic_model) : 0xFFFFFFFF)
		: 0xFFFFFFFF;
}

static uint32_t socinfo_get_pmic_die_revision(void)
{
	return socinfo ?
		(socinfo_format >= SOCINFO_VERSION(0, 7) ?
			le32_to_cpu(socinfo->pmic_die_rev) : 0)
		: 0;
}

/* Version 9 */
static uint32_t socinfo_get_foundry_id(void)
{
	return socinfo ?
		(socinfo_format >= SOCINFO_VERSION(0, 9) ?
			le32_to_cpu(socinfo->foundry_id) : 0)
		: 0;
}

/* Version 10 */
uint32_t socinfo_get_serial_number(void)
{
	return socinfo ?
		(socinfo_format >= SOCINFO_VERSION(0, 10) ?
			le32_to_cpu(socinfo->serial_num) : 0)
		: 0;
}
EXPORT_SYMBOL(socinfo_get_serial_number);

/* Version 12 */
static uint32_t socinfo_get_chip_family(void)
{
	return socinfo ?
		(socinfo_format >= SOCINFO_VERSION(0, 12) ?
			le32_to_cpu(socinfo->chip_family) : 0)
		: 0;
}

static uint32_t socinfo_get_raw_device_family(void)
{
	return socinfo ?
		(socinfo_format >= SOCINFO_VERSION(0, 12) ?
			le32_to_cpu(socinfo->raw_device_family) : 0)
		: 0;
}

static uint32_t socinfo_get_raw_device_number(void)
{
	return socinfo ?
		(socinfo_format >= SOCINFO_VERSION(0, 12) ?
			le32_to_cpu(socinfo->raw_device_num) : 0)
		: 0;
}

/* Version 13 */
static uint32_t socinfo_get_nproduct_id(void)
{
	return socinfo ?
		(socinfo_format >= SOCINFO_VERSION(0, 13) ?
			le32_to_cpu(socinfo->nproduct_id) : 0)
		: 0;
}

static char *socinfo_get_chip_name(void)
{
	return socinfo ?
		(socinfo_format >= SOCINFO_VERSION(0, 13) ?
			socinfo->chip_name : "N/A")
		: "N/A";
}

/* Version 14 */
static uint32_t socinfo_get_num_clusters(void)
{
	return socinfo ?
		(socinfo_format >= SOCINFO_VERSION(0, 14) ?
			le32_to_cpu(socinfo->num_clusters) : 0)
		: 0;
}

static uint32_t socinfo_get_ncluster_array_offset(void)
{
	return socinfo ?
		(socinfo_format >= SOCINFO_VERSION(0, 14) ?
			le32_to_cpu(socinfo->ncluster_array_offset) : 0)
		: 0;
}

static uint32_t socinfo_get_num_defective_parts(void)
{
	return socinfo ?
		(socinfo_format >= SOCINFO_VERSION(0, 14) ?
			le32_to_cpu(socinfo->num_defective_parts) : 0)
		: 0;
}

static uint32_t socinfo_get_ndefective_parts_array_offset(void)
{
	return socinfo ?
		(socinfo_format >= SOCINFO_VERSION(0, 14) ?
			le32_to_cpu(socinfo->ndefective_parts_array_offset) : 0)
		: 0;
}

/* Version 15 */
static uint32_t socinfo_get_nmodem_supported(void)
{
	return socinfo ?
		(socinfo_format >= SOCINFO_VERSION(0, 15) ?
			le32_to_cpu(socinfo->nmodem_supported) : 0)
		: 0;
}

/* Version 2 */
static ssize_t
msm_get_raw_id(struct device *dev,
		struct device_attribute *attr,
		char *buf)
{
	return snprintf(buf, PAGE_SIZE, "%u\n",
		socinfo_get_raw_id());
}
ATTR_DEFINE(raw_id);

static ssize_t
msm_get_raw_version(struct device *dev,
		     struct device_attribute *attr,
		     char *buf)
{
	return snprintf(buf, PAGE_SIZE, "%u\n",
		socinfo_get_raw_version());
}
ATTR_DEFINE(raw_version);

/* Version 3 */
static ssize_t
msm_get_hw_platform(struct device *dev,
			struct device_attribute *attr,
			char *buf)
{
	uint32_t hw_type;

	hw_type = socinfo_get_platform_type();

	return snprintf(buf, PAGE_SIZE, "%-.32s\n",
			hw_platform[hw_type]);
}
ATTR_DEFINE(hw_platform);

/* Version 4 */
static ssize_t
msm_get_platform_version(struct device *dev,
				struct device_attribute *attr,
				char *buf)
{
	return snprintf(buf, PAGE_SIZE, "%u\n",
		socinfo_get_platform_version());
}
ATTR_DEFINE(platform_version);

/* Version 5 */
static ssize_t
msm_get_accessory_chip(struct device *dev,
				struct device_attribute *attr,
				char *buf)
{
	return snprintf(buf, PAGE_SIZE, "%u\n",
		socinfo_get_accessory_chip());
}
ATTR_DEFINE(accessory_chip);

/* Version 6 */
static ssize_t
msm_get_platform_subtype_id(struct device *dev,
			struct device_attribute *attr,
			char *buf)
{
	uint32_t hw_subtype;

	hw_subtype = socinfo_get_platform_subtype();
	return snprintf(buf, PAGE_SIZE, "%u\n",
		hw_subtype);
}
ATTR_DEFINE(platform_subtype_id);

static ssize_t
msm_get_platform_subtype(struct device *dev,
			struct device_attribute *attr,
			char *buf)
{
	uint32_t hw_subtype;

	hw_subtype = socinfo_get_platform_subtype();
	if (socinfo_get_platform_type() == HW_PLATFORM_QRD) {
		if (hw_subtype >= PLATFORM_SUBTYPE_QRD_INVALID) {
			pr_err("Invalid hardware platform sub type for qrd found\n");
			hw_subtype = PLATFORM_SUBTYPE_QRD_INVALID;
		}
		return snprintf(buf, PAGE_SIZE, "%-.32s\n",
					qrd_hw_platform_subtype[hw_subtype]);
	} else {
		if (hw_subtype >= PLATFORM_SUBTYPE_INVALID) {
			pr_err("Invalid hardware platform subtype\n");
			hw_subtype = PLATFORM_SUBTYPE_INVALID;
		}
		return snprintf(buf, PAGE_SIZE, "%-.32s\n",
			hw_platform_subtype[hw_subtype]);
	}
}
ATTR_DEFINE(platform_subtype);

/* Version 7 */
static ssize_t
msm_get_pmic_model(struct device *dev,
			struct device_attribute *attr,
			char *buf)
{
	return snprintf(buf, PAGE_SIZE, "%u\n",
		socinfo_get_pmic_model());
}
ATTR_DEFINE(pmic_model);

static ssize_t
msm_get_pmic_die_revision(struct device *dev,
			       struct device_attribute *attr,
			       char *buf)
{
	return snprintf(buf, PAGE_SIZE, "%u\n",
			 socinfo_get_pmic_die_revision());
}
ATTR_DEFINE(pmic_die_revision);

/* Version 8 (skip) */
/* Version 9 */
static ssize_t
msm_get_foundry_id(struct device *dev,
			struct device_attribute *attr,
			char *buf)
{
	return snprintf(buf, PAGE_SIZE, "%u\n",
		socinfo_get_foundry_id());
}
ATTR_DEFINE(foundry_id);

/* Version 10 */
static ssize_t
msm_get_serial_number(struct device *dev,
			struct device_attribute *attr,
			char *buf)
{
	return snprintf(buf, PAGE_SIZE, "%u\n",
		socinfo_get_serial_number());
}
ATTR_DEFINE(serial_number);

/* Version 11 (skip) */
/* Version 12 */
static ssize_t
msm_get_chip_family(struct device *dev,
			struct device_attribute *attr,
			char *buf)
{
	return snprintf(buf, PAGE_SIZE, "0x%x\n",
		socinfo_get_chip_family());
}
ATTR_DEFINE(chip_family);

static ssize_t
msm_get_raw_device_family(struct device *dev,
			struct device_attribute *attr,
			char *buf)
{
	return snprintf(buf, PAGE_SIZE, "0x%x\n",
		socinfo_get_raw_device_family());
}
ATTR_DEFINE(raw_device_family);

static ssize_t
msm_get_raw_device_number(struct device *dev,
			struct device_attribute *attr,
			char *buf)
{
	return snprintf(buf, PAGE_SIZE, "0x%x\n",
		socinfo_get_raw_device_number());
}
ATTR_DEFINE(raw_device_number);

/* Version 13 */
static ssize_t
msm_get_nproduct_id(struct device *dev,
			struct device_attribute *attr,
			char *buf)
{
	return snprintf(buf, PAGE_SIZE, "0x%x\n",
		socinfo_get_nproduct_id());
}
ATTR_DEFINE(nproduct_id);

static ssize_t
msm_get_chip_name(struct device *dev,
		   struct device_attribute *attr,
		   char *buf)
{
	return snprintf(buf, PAGE_SIZE, "%-.32s\n",
			socinfo_get_chip_name());
}
ATTR_DEFINE(chip_name);

/* Version 14 */
static ssize_t
msm_get_num_clusters(struct device *dev,
			struct device_attribute *attr,
			char *buf)
{
	return snprintf(buf, PAGE_SIZE, "0x%x\n",
		socinfo_get_num_clusters());
}
ATTR_DEFINE(num_clusters);

static ssize_t
msm_get_ncluster_array_offset(struct device *dev,
			struct device_attribute *attr,
			char *buf)
{
	return snprintf(buf, PAGE_SIZE, "0x%x\n",
		socinfo_get_ncluster_array_offset());
}
ATTR_DEFINE(ncluster_array_offset);

static ssize_t
msm_get_num_defective_parts(struct device *dev,
			struct device_attribute *attr,
			char *buf)
{
	return snprintf(buf, PAGE_SIZE, "0x%x\n",
		socinfo_get_num_defective_parts());
}
ATTR_DEFINE(num_defective_parts);

static ssize_t
msm_get_ndefective_parts_array_offset(struct device *dev,
			struct device_attribute *attr,
			char *buf)
{
	return snprintf(buf, PAGE_SIZE, "0x%x\n",
		socinfo_get_ndefective_parts_array_offset());
}
ATTR_DEFINE(ndefective_parts_array_offset);

/* Version 15 */
static ssize_t
msm_get_nmodem_supported(struct device *dev,
			struct device_attribute *attr,
			char *buf)
{
	return snprintf(buf, PAGE_SIZE, "0x%x\n",
		socinfo_get_nmodem_supported());
}
ATTR_DEFINE(nmodem_supported);

struct qcom_socinfo {
	struct soc_device *soc_dev;
	struct soc_device_attribute attr;
	uint32_t current_image;
	struct rw_semaphore current_image_rwsem;
};

struct soc_id {
	unsigned int id;
	const char *name;
};

static const struct soc_id soc_id[] = {
	{ 87, "MSM8960" },
	{ 109, "APQ8064" },
	{ 122, "MSM8660A" },
	{ 123, "MSM8260A" },
	{ 124, "APQ8060A" },
	{ 126, "MSM8974" },
	{ 130, "MPQ8064" },
	{ 138, "MSM8960AB" },
	{ 139, "APQ8060AB" },
	{ 140, "MSM8260AB" },
	{ 141, "MSM8660AB" },
	{ 178, "APQ8084" },
	{ 184, "APQ8074" },
	{ 185, "MSM8274" },
	{ 186, "MSM8674" },
	{ 194, "MSM8974PRO" },
	{ 206, "MSM8916" },
	{ 208, "APQ8074-AA" },
	{ 209, "APQ8074-AB" },
	{ 210, "APQ8074PRO" },
	{ 211, "MSM8274-AA" },
	{ 212, "MSM8274-AB" },
	{ 213, "MSM8274PRO" },
	{ 214, "MSM8674-AA" },
	{ 215, "MSM8674-AB" },
	{ 216, "MSM8674PRO" },
	{ 217, "MSM8974-AA" },
	{ 218, "MSM8974-AB" },
	{ 246, "MSM8996" },
	{ 247, "APQ8016" },
	{ 248, "MSM8216" },
	{ 249, "MSM8116" },
	{ 250, "MSM8616" },
	{ 291, "APQ8096" },
	{ 305, "MSM8996SG" },
	{ 310, "MSM8996AU" },
	{ 311, "APQ8096AU" },
	{ 312, "APQ8096SG" },
<<<<<<< HEAD
	{ 321, "SDM845" },
	{ 341, "SDA845" },
=======
	{ 356, "KONA" },
	{ 415, "LAHAINA" },
>>>>>>> 69e489fe
};

static struct qcom_socinfo *qsocinfo;
static struct attribute *msm_custom_socinfo_attrs[35];

static char *socinfo_get_image_version_base_address(void)
{
	size_t size;

	return qcom_smem_get(QCOM_SMEM_HOST_ANY, SMEM_IMAGE_VERSION_TABLE,
			&size);
}

static ssize_t
msm_get_image_version(struct device *dev,
			struct device_attribute *attr,
			char *buf)
{
	char *string_address;

	string_address = socinfo_get_image_version_base_address();
	if (IS_ERR_OR_NULL(string_address)) {
		pr_err("Failed to get image version base address\n");
		return snprintf(buf, SMEM_IMAGE_VERSION_NAME_SIZE, "Unknown");
	}

	down_read(&qsocinfo->current_image_rwsem);
	string_address +=
		qsocinfo->current_image * SMEM_IMAGE_VERSION_SINGLE_BLOCK_SIZE;
	up_read(&qsocinfo->current_image_rwsem);
	return snprintf(buf, SMEM_IMAGE_VERSION_NAME_SIZE, "%-.75s\n",
			string_address);
}

static ssize_t
msm_set_image_version(struct device *dev,
			struct device_attribute *attr,
			const char *buf,
			size_t count)
{
	char *store_address;

	down_read(&qsocinfo->current_image_rwsem);
	if (qsocinfo->current_image != SMEM_IMAGE_VERSION_PARTITION_APPS) {
		up_read(&qsocinfo->current_image_rwsem);
		return count;
	}
	store_address = socinfo_get_image_version_base_address();
	if (IS_ERR_OR_NULL(store_address)) {
		pr_err("Failed to get image version base address\n");
		up_read(&qsocinfo->current_image_rwsem);
		return count;
	}
	store_address +=
		qsocinfo->current_image * SMEM_IMAGE_VERSION_SINGLE_BLOCK_SIZE;
	up_read(&qsocinfo->current_image_rwsem);
	snprintf(store_address, SMEM_IMAGE_VERSION_NAME_SIZE, "%-.75s", buf);
	return count;
}

static ssize_t
msm_get_image_variant(struct device *dev,
			struct device_attribute *attr,
			char *buf)
{
	char *string_address;

	string_address = socinfo_get_image_version_base_address();
	if (IS_ERR_OR_NULL(string_address)) {
		pr_err("Failed to get image version base address\n");
		return snprintf(buf, SMEM_IMAGE_VERSION_VARIANT_SIZE,
		"Unknown");
	}

	down_read(&qsocinfo->current_image_rwsem);
	string_address +=
		qsocinfo->current_image * SMEM_IMAGE_VERSION_SINGLE_BLOCK_SIZE;
	up_read(&qsocinfo->current_image_rwsem);
	string_address += SMEM_IMAGE_VERSION_VARIANT_OFFSET;
	return snprintf(buf, SMEM_IMAGE_VERSION_VARIANT_SIZE, "%-.20s\n",
			string_address);
}

static ssize_t
msm_set_image_variant(struct device *dev,
			struct device_attribute *attr,
			const char *buf,
			size_t count)
{
	char *store_address;

	down_read(&qsocinfo->current_image_rwsem);
	if (qsocinfo->current_image != SMEM_IMAGE_VERSION_PARTITION_APPS) {
		up_read(&qsocinfo->current_image_rwsem);
		return count;
	}
	store_address = socinfo_get_image_version_base_address();
	if (IS_ERR_OR_NULL(store_address)) {
		pr_err("Failed to get image version base address\n");
		up_read(&qsocinfo->current_image_rwsem);
		return count;
	}
	store_address +=
		qsocinfo->current_image * SMEM_IMAGE_VERSION_SINGLE_BLOCK_SIZE;
	up_read(&qsocinfo->current_image_rwsem);
	store_address += SMEM_IMAGE_VERSION_VARIANT_OFFSET;
	snprintf(store_address, SMEM_IMAGE_VERSION_VARIANT_SIZE, "%-.20s", buf);
	return count;
}

static ssize_t
msm_get_image_crm_version(struct device *dev,
			struct device_attribute *attr,
			char *buf)
{
	char *string_address;

	string_address = socinfo_get_image_version_base_address();
	if (IS_ERR_OR_NULL(string_address)) {
		pr_err("Failed to get image version base address\n");
		return snprintf(buf, SMEM_IMAGE_VERSION_OEM_SIZE, "Unknown");
	}
	down_read(&qsocinfo->current_image_rwsem);
	string_address +=
		qsocinfo->current_image * SMEM_IMAGE_VERSION_SINGLE_BLOCK_SIZE;
	up_read(&qsocinfo->current_image_rwsem);
	string_address += SMEM_IMAGE_VERSION_OEM_OFFSET;
	return snprintf(buf, SMEM_IMAGE_VERSION_OEM_SIZE, "%-.33s\n",
			string_address);
}

static ssize_t
msm_set_image_crm_version(struct device *dev,
			struct device_attribute *attr,
			const char *buf,
			size_t count)
{
	char *store_address;

	down_read(&qsocinfo->current_image_rwsem);
	if (qsocinfo->current_image != SMEM_IMAGE_VERSION_PARTITION_APPS) {
		up_read(&qsocinfo->current_image_rwsem);
		return count;
	}
	store_address = socinfo_get_image_version_base_address();
	if (IS_ERR_OR_NULL(store_address)) {
		pr_err("Failed to get image version base address\n");
		up_read(&qsocinfo->current_image_rwsem);
		return count;
	}
	store_address +=
		qsocinfo->current_image * SMEM_IMAGE_VERSION_SINGLE_BLOCK_SIZE;
	up_read(&qsocinfo->current_image_rwsem);
	store_address += SMEM_IMAGE_VERSION_OEM_OFFSET;
	snprintf(store_address, SMEM_IMAGE_VERSION_OEM_SIZE, "%-.33s", buf);
	return count;
}

static ssize_t
msm_get_image_number(struct device *dev,
			struct device_attribute *attr,
			char *buf)
{
	int ret;

	down_read(&qsocinfo->current_image_rwsem);
	ret = snprintf(buf, PAGE_SIZE, "%d\n",
			qsocinfo->current_image);
	up_read(&qsocinfo->current_image_rwsem);
	return ret;

}

static ssize_t
msm_select_image(struct device *dev, struct device_attribute *attr,
			const char *buf, size_t count)
{
	int ret, digit;

	ret = kstrtoint(buf, 10, &digit);
	if (ret)
		return ret;
	down_write(&qsocinfo->current_image_rwsem);
	if (digit >= 0 && digit < SMEM_IMAGE_VERSION_BLOCKS_COUNT)
		qsocinfo->current_image = digit;
	else
		qsocinfo->current_image = 0;
	up_write(&qsocinfo->current_image_rwsem);
	return count;
}

static ssize_t
msm_get_images(struct device *dev,
		struct device_attribute *attr, char *buf)
{
	int pos = 0;
	int image;
	char *image_address;

	image_address = socinfo_get_image_version_base_address();
	if (IS_ERR_OR_NULL(image_address))
		return snprintf(buf, PAGE_SIZE, "Unavailable\n");

	*buf = '\0';
	for (image = 0; image < SMEM_IMAGE_VERSION_BLOCKS_COUNT; image++) {
		if (*image_address == '\0') {
			image_address += SMEM_IMAGE_VERSION_SINGLE_BLOCK_SIZE;
			continue;
		}

		pos += snprintf(buf + pos, PAGE_SIZE - pos, "%d:\n",
			image);
		pos += snprintf(buf + pos, PAGE_SIZE - pos,
			"\tCRM:\t\t%-.75s\n", image_address);
		pos += snprintf(buf + pos, PAGE_SIZE - pos,
			"\tVariant:\t%-.20s\n",
			image_address + SMEM_IMAGE_VERSION_VARIANT_OFFSET);
		pos += snprintf(buf + pos, PAGE_SIZE - pos,
			"\tVersion:\t%-.33s\n",
			image_address + SMEM_IMAGE_VERSION_OEM_OFFSET);

		image_address += SMEM_IMAGE_VERSION_SINGLE_BLOCK_SIZE;
	}

	return pos;
}

static struct device_attribute image_version =
	__ATTR(image_version, 0644,
			msm_get_image_version, msm_set_image_version);

static struct device_attribute image_variant =
	__ATTR(image_variant, 0644,
			msm_get_image_variant, msm_set_image_variant);

static struct device_attribute image_crm_version =
	__ATTR(image_crm_version, 0644,
			msm_get_image_crm_version, msm_set_image_crm_version);

static struct device_attribute select_image =
	__ATTR(select_image, 0644,
			msm_get_image_number, msm_select_image);

static struct device_attribute images =
	__ATTR(images, 0444, msm_get_images, NULL);


static umode_t soc_info_attribute(struct kobject *kobj,
						   struct attribute *attr,
						   int index)
{
	return attr->mode;
}

static const struct attribute_group custom_soc_attr_group = {
	.attrs = msm_custom_socinfo_attrs,
	.is_visible = soc_info_attribute,
};

static void socinfo_populate_sysfs(struct qcom_socinfo *qcom_socinfo)
{
	int i = 0;

	switch (socinfo_format) {
	case SOCINFO_VERSION(0, 15):
		msm_custom_socinfo_attrs[i++] = &dev_attr_nmodem_supported.attr;
	case SOCINFO_VERSION(0, 14):
		msm_custom_socinfo_attrs[i++] = &dev_attr_num_clusters.attr;
		msm_custom_socinfo_attrs[i++] =
		&dev_attr_ncluster_array_offset.attr;
		msm_custom_socinfo_attrs[i++] =
		&dev_attr_num_defective_parts.attr;
		msm_custom_socinfo_attrs[i++] =
		&dev_attr_ndefective_parts_array_offset.attr;
	case SOCINFO_VERSION(0, 13):
		msm_custom_socinfo_attrs[i++] = &dev_attr_nproduct_id.attr;
		msm_custom_socinfo_attrs[i++] = &dev_attr_chip_name.attr;
	case SOCINFO_VERSION(0, 12):
		msm_custom_socinfo_attrs[i++] = &dev_attr_chip_family.attr;
		msm_custom_socinfo_attrs[i++] =
		&dev_attr_raw_device_family.attr;
		msm_custom_socinfo_attrs[i++] =
		&dev_attr_raw_device_number.attr;
	case SOCINFO_VERSION(0, 11):
	case SOCINFO_VERSION(0, 10):
		msm_custom_socinfo_attrs[i++] = &dev_attr_serial_number.attr;
	case SOCINFO_VERSION(0, 9):
		msm_custom_socinfo_attrs[i++] = &dev_attr_foundry_id.attr;
	case SOCINFO_VERSION(0, 8):
	case SOCINFO_VERSION(0, 7):
		msm_custom_socinfo_attrs[i++] = &dev_attr_pmic_model.attr;
		msm_custom_socinfo_attrs[i++] =
		&dev_attr_pmic_die_revision.attr;
	case SOCINFO_VERSION(0, 6):
		msm_custom_socinfo_attrs[i++] =
		&dev_attr_platform_subtype_id.attr;
		msm_custom_socinfo_attrs[i++] = &dev_attr_platform_subtype.attr;
	case SOCINFO_VERSION(0, 5):
		msm_custom_socinfo_attrs[i++] = &dev_attr_accessory_chip.attr;
	case SOCINFO_VERSION(0, 4):
		msm_custom_socinfo_attrs[i++] = &dev_attr_platform_version.attr;
	case SOCINFO_VERSION(0, 3):
		msm_custom_socinfo_attrs[i++] = &dev_attr_hw_platform.attr;
	case SOCINFO_VERSION(0, 2):
		msm_custom_socinfo_attrs[i++] = &dev_attr_raw_id.attr;
		msm_custom_socinfo_attrs[i++] = &dev_attr_raw_version.attr;
	case SOCINFO_VERSION(0, 1):
		break;
	default:
		pr_err("Unknown socinfo format: v%u.%u\n",
				SOCINFO_MAJOR(socinfo_format),
				SOCINFO_MINOR(socinfo_format));
		break;
	}

	msm_custom_socinfo_attrs[i++] = &image_version.attr;
	msm_custom_socinfo_attrs[i++] = &image_variant.attr;
	msm_custom_socinfo_attrs[i++] = &image_crm_version.attr;
	msm_custom_socinfo_attrs[i++] = &select_image.attr;
	msm_custom_socinfo_attrs[i++] = &images.attr;
	msm_custom_socinfo_attrs[i++] = NULL;
	qcom_socinfo->attr.custom_attr_group = &custom_soc_attr_group;
}

static void socinfo_print(void)
{
	uint32_t f_maj = SOCINFO_MAJOR(socinfo_format);
	uint32_t f_min = SOCINFO_MINOR(socinfo_format);
	uint32_t v_maj = SOCINFO_MAJOR(le32_to_cpu(socinfo->ver));
	uint32_t v_min = SOCINFO_MINOR(le32_to_cpu(socinfo->ver));

	switch (socinfo_format) {
	case SOCINFO_VERSION(0, 1):
		pr_info("v%u.%u, id=%u, ver=%u.%u\n",
				f_maj, f_min, socinfo->id, v_maj, v_min);
		break;
	case SOCINFO_VERSION(0, 2):
		pr_info("v%u.%u, id=%u, ver=%u.%u, raw_id=%u, raw_ver=%u\n",
				f_maj, f_min, socinfo->id, v_maj, v_min,
				socinfo->raw_id, socinfo->raw_ver);
		break;
	case SOCINFO_VERSION(0, 3):
		pr_info("v%u.%u, id=%u, ver=%u.%u, raw_id=%u, raw_ver=%u, hw_plat=%u\n",
				f_maj, f_min, socinfo->id, v_maj, v_min,
				socinfo->raw_id, socinfo->raw_ver,
				socinfo->hw_plat);
		break;
	case SOCINFO_VERSION(0, 4):
		pr_info("v%u.%u, id=%u, ver=%u.%u, raw_id=%u, raw_ver=%u, hw_plat=%u, hw_plat_ver=%u\n",
			f_maj, f_min, socinfo->id, v_maj, v_min,
			socinfo->raw_id, socinfo->raw_ver,
			socinfo->hw_plat,
			socinfo->plat_ver);
		break;
	case SOCINFO_VERSION(0, 5):
		pr_info("v%u.%u, id=%u, ver=%u.%u, raw_id=%u, raw_ver=%u, hw_plat=%u, hw_plat_ver=%u\n accessory_chip=%u\n",
			f_maj, f_min, socinfo->id, v_maj, v_min,
			socinfo->raw_id, socinfo->raw_ver,
			socinfo->hw_plat,
			socinfo->plat_ver,
			socinfo->accessory_chip);
		break;
	case SOCINFO_VERSION(0, 6):
		pr_info("v%u.%u, id=%u, ver=%u.%u, raw_id=%u, raw_ver=%u, hw_plat=%u, hw_plat_ver=%u\n accessory_chip=%u hw_plat_subtype=%u\n",
			f_maj, f_min, socinfo->id, v_maj, v_min,
			socinfo->raw_id, socinfo->raw_ver,
			socinfo->hw_plat,
			socinfo->plat_ver,
			socinfo->accessory_chip,
			socinfo->hw_plat_subtype);
		break;
	case SOCINFO_VERSION(0, 7):
	case SOCINFO_VERSION(0, 8):
		pr_info("v%u.%u, id=%u, ver=%u.%u, raw_id=%u, raw_ver=%u, hw_plat=%u, hw_plat_ver=%u\n accessory_chip=%u, hw_plat_subtype=%u, pmic_model=%u, pmic_die_revision=%u\n",
			f_maj, f_min, socinfo->id, v_maj, v_min,
			socinfo->raw_id, socinfo->raw_ver,
			socinfo->hw_plat,
			socinfo->plat_ver,
			socinfo->accessory_chip,
			socinfo->hw_plat_subtype,
			socinfo->pmic_model,
			socinfo->pmic_die_rev);
		break;
	case SOCINFO_VERSION(0, 9):
		pr_info("v%u.%u, id=%u, ver=%u.%u, raw_id=%u, raw_ver=%u, hw_plat=%u, hw_plat_ver=%u\n accessory_chip=%u, hw_plat_subtype=%u, pmic_model=%u, pmic_die_revision=%u foundry_id=%u\n",
			f_maj, f_min, socinfo->id, v_maj, v_min,
			socinfo->raw_id, socinfo->raw_ver,
			socinfo->hw_plat,
			socinfo->plat_ver,
			socinfo->accessory_chip,
			socinfo->hw_plat_subtype,
			socinfo->pmic_model,
			socinfo->pmic_die_rev,
			socinfo->foundry_id);
		break;
	case SOCINFO_VERSION(0, 10):
		pr_info("v%u.%u, id=%u, ver=%u.%u, raw_id=%u, raw_ver=%u, hw_plat=%u, hw_plat_ver=%u\n accessory_chip=%u, hw_plat_subtype=%u, pmic_model=%u, pmic_die_revision=%u foundry_id=%u serial_number=%u\n",
			f_maj, f_min, socinfo->id, v_maj, v_min,
			socinfo->raw_id, socinfo->raw_ver,
			socinfo->hw_plat,
			socinfo->plat_ver,
			socinfo->accessory_chip,
			socinfo->hw_plat_subtype,
			socinfo->pmic_model,
			socinfo->pmic_die_rev,
			socinfo->foundry_id,
			socinfo->serial_num);
		break;
	case SOCINFO_VERSION(0, 11):
		pr_info("v%u.%u, id=%u, ver=%u.%u, raw_id=%u, raw_ver=%u, hw_plat=%u, hw_plat_ver=%u\n accessory_chip=%u, hw_plat_subtype=%u, pmic_model=%u, pmic_die_revision=%u foundry_id=%u serial_number=%u num_pmics=%u\n",
			f_maj, f_min, socinfo->id, v_maj, v_min,
			socinfo->raw_id, socinfo->raw_ver,
			socinfo->hw_plat,
			socinfo->plat_ver,
			socinfo->accessory_chip,
			socinfo->hw_plat_subtype,
			socinfo->pmic_model,
			socinfo->pmic_die_rev,
			socinfo->foundry_id,
			socinfo->serial_num,
			socinfo->num_pmics);
		break;
	case SOCINFO_VERSION(0, 12):
		pr_info("v%u.%u, id=%u, ver=%u.%u, raw_id=%u, raw_ver=%u, hw_plat=%u, hw_plat_ver=%u\n accessory_chip=%u, hw_plat_subtype=%u, pmic_model=%u, pmic_die_revision=%u foundry_id=%u serial_number=%u num_pmics=%u chip_family=0x%x raw_device_family=0x%x raw_device_number=0x%x\n",
			f_maj, f_min, socinfo->id, v_maj, v_min,
			socinfo->raw_id, socinfo->raw_ver,
			socinfo->hw_plat,
			socinfo->plat_ver,
			socinfo->accessory_chip,
			socinfo->hw_plat_subtype,
			socinfo->pmic_model,
			socinfo->pmic_die_rev,
			socinfo->foundry_id,
			socinfo->serial_num,
			socinfo->num_pmics,
			socinfo->chip_family,
			socinfo->raw_device_family,
			socinfo->raw_device_num);
		break;
	case SOCINFO_VERSION(0, 13):
		pr_info("v%u.%u, id=%u, ver=%u.%u, raw_id=%u, raw_ver=%u, hw_plat=%u, hw_plat_ver=%u\n accessory_chip=%u, hw_plat_subtype=%u, pmic_model=%u, pmic_die_revision=%u foundry_id=%u serial_number=%u num_pmics=%u chip_family=0x%x raw_device_family=0x%x raw_device_number=0x%x nproduct_id=0x%x\n",
			f_maj, f_min, socinfo->id, v_maj, v_min,
			socinfo->raw_id, socinfo->raw_ver,
			socinfo->hw_plat,
			socinfo->plat_ver,
			socinfo->accessory_chip,
			socinfo->hw_plat_subtype,
			socinfo->pmic_model,
			socinfo->pmic_die_rev,
			socinfo->foundry_id,
			socinfo->serial_num,
			socinfo->num_pmics,
			socinfo->chip_family,
			socinfo->raw_device_family,
			socinfo->raw_device_num,
			socinfo->nproduct_id);
		break;

	case SOCINFO_VERSION(0, 14):
		pr_info("v%u.%u, id=%u, ver=%u.%u, raw_id=%u, raw_ver=%u, hw_plat=%u, hw_plat_ver=%u\n accessory_chip=%u, hw_plat_subtype=%u, pmic_model=%u, pmic_die_revision=%u foundry_id=%u serial_number=%u num_pmics=%u chip_family=0x%x raw_device_family=0x%x raw_device_number=0x%x nproduct_id=0x%x num_clusters=0x%x ncluster_array_offset=0x%x num_defective_parts=0x%x ndefective_parts_array_offset=0x%x\n",
			f_maj, f_min, socinfo->id, v_maj, v_min,
			socinfo->raw_id, socinfo->raw_ver,
			socinfo->hw_plat,
			socinfo->plat_ver,
			socinfo->accessory_chip,
			socinfo->hw_plat_subtype,
			socinfo->pmic_model,
			socinfo->pmic_die_rev,
			socinfo->foundry_id,
			socinfo->serial_num,
			socinfo->num_pmics,
			socinfo->chip_family,
			socinfo->raw_device_family,
			socinfo->raw_device_num,
			socinfo->nproduct_id,
			socinfo->num_clusters,
			socinfo->ncluster_array_offset,
			socinfo->num_defective_parts,
			socinfo->ndefective_parts_array_offset);
		break;

	case SOCINFO_VERSION(0, 15):
		pr_info("v%u.%u, id=%u, ver=%u.%u, raw_id=%u, raw_ver=%u, hw_plat=%u, hw_plat_ver=%u\n accessory_chip=%u, hw_plat_subtype=%u, pmic_model=%u, pmic_die_revision=%u foundry_id=%u serial_number=%u num_pmics=%u chip_family=0x%x raw_device_family=0x%x raw_device_number=0x%x nproduct_id=0x%x num_clusters=0x%x ncluster_array_offset=0x%x num_defective_parts=0x%x ndefective_parts_array_offset=0x%x nmodem_supported=0x%x\n",
			f_maj, f_min, socinfo->id, v_maj, v_min,
			socinfo->raw_id, socinfo->raw_ver,
			socinfo->hw_plat,
			socinfo->plat_ver,
			socinfo->accessory_chip,
			socinfo->hw_plat_subtype,
			socinfo->pmic_model,
			socinfo->pmic_die_rev,
			socinfo->foundry_id,
			socinfo->serial_num,
			socinfo->num_pmics,
			socinfo->chip_family,
			socinfo->raw_device_family,
			socinfo->raw_device_num,
			socinfo->nproduct_id,
			socinfo->num_clusters,
			socinfo->ncluster_array_offset,
			socinfo->num_defective_parts,
			socinfo->ndefective_parts_array_offset,
			socinfo->nmodem_supported);
		break;

	default:
		pr_err("Unknown format found: v%u.%u\n", f_maj, f_min);
		break;
	}
}

uint32_t socinfo_get_id(void)
{
	return (socinfo) ? le32_to_cpu(socinfo->id) : 0;
}
EXPORT_SYMBOL(socinfo_get_id);

const char *socinfo_get_id_string(void)
{
	uint32_t id = socinfo_get_id();

	return (socinfo) ? soc_id[id].name : NULL;
}
EXPORT_SYMBOL(socinfo_get_id_string);

static const char *socinfo_machine(unsigned int id)
{
	int idx;

	for (idx = 0; idx < ARRAY_SIZE(soc_id); idx++) {
		if (soc_id[idx].id == id)
			return soc_id[idx].name;
	}

	return NULL;
}

static int qcom_socinfo_probe(struct platform_device *pdev)
{
	struct qcom_socinfo *qs;
	struct socinfo *info;
	size_t item_size;

	info = qcom_smem_get(QCOM_SMEM_HOST_ANY, SMEM_HW_SW_BUILD_ID,
			      &item_size);
	if (IS_ERR(info)) {
		dev_err(&pdev->dev, "Couldn't find socinfo\n");
		return PTR_ERR(info);
	}

	socinfo_format = le32_to_cpu(info->fmt);
	socinfo = info;

	qs = devm_kzalloc(&pdev->dev, sizeof(*qs), GFP_KERNEL);
	if (!qs)
		return -ENOMEM;

	qs->attr.machine = socinfo_machine(le32_to_cpu(info->id));
	qs->attr.family = "Snapdragon";
	qs->attr.revision = devm_kasprintf(&pdev->dev, GFP_KERNEL, "%u.%u",
					   SOCINFO_MAJOR(le32_to_cpu(info->ver)),
					   SOCINFO_MINOR(le32_to_cpu(info->ver)));
	qs->attr.soc_id = kasprintf(GFP_KERNEL, "%d", socinfo_get_id());

	qsocinfo = qs;
	init_rwsem(&qs->current_image_rwsem);
	socinfo_populate_sysfs(qs);
	socinfo_print();

	qs->soc_dev = soc_device_register(&qs->attr);
	if (IS_ERR(qs->soc_dev))
		return PTR_ERR(qs->soc_dev);

	/* Feed the soc specific unique data into entropy pool */
	add_device_randomness(info, item_size);

	platform_set_drvdata(pdev, qs);

	return 0;
}

static int qcom_socinfo_remove(struct platform_device *pdev)
{
	struct qcom_socinfo *qs = platform_get_drvdata(pdev);

	soc_device_unregister(qs->soc_dev);

	return 0;
}

static struct platform_driver qcom_socinfo_driver = {
	.probe = qcom_socinfo_probe,
	.remove = qcom_socinfo_remove,
	.driver  = {
		.name = "qcom-socinfo",
	},
};

module_platform_driver(qcom_socinfo_driver);

MODULE_DESCRIPTION("Qualcomm SoCinfo driver");
MODULE_LICENSE("GPL v2");
MODULE_ALIAS("platform:qcom-socinfo");<|MERGE_RESOLUTION|>--- conflicted
+++ resolved
@@ -647,13 +647,10 @@
 	{ 310, "MSM8996AU" },
 	{ 311, "APQ8096AU" },
 	{ 312, "APQ8096SG" },
-<<<<<<< HEAD
 	{ 321, "SDM845" },
 	{ 341, "SDA845" },
-=======
 	{ 356, "KONA" },
 	{ 415, "LAHAINA" },
->>>>>>> 69e489fe
 };
 
 static struct qcom_socinfo *qsocinfo;

// SPDX-License-Identifier: GPL-2.0-only
/*
 * Qualcomm Peripheral Image Loader
 *
 * Copyright (C) 2016 Linaro Ltd
 * Copyright (C) 2015 Sony Mobile Communications Inc
 * Copyright (c) 2012-2013, 2020 The Linux Foundation. All rights reserved.
 */

#include <linux/device.h>
#include <linux/elf.h>
#include <linux/firmware.h>
#include <linux/kernel.h>
#include <linux/module.h>
#include <linux/qcom_scm.h>
#include <linux/sizes.h>
#include <linux/slab.h>
#include <linux/dma-mapping.h>
#include <linux/soc/qcom/mdt_loader.h>

static bool mdt_phdr_valid(const struct elf32_phdr *phdr)
{
	if (phdr->p_type != PT_LOAD)
		return false;

	if ((phdr->p_flags & QCOM_MDT_TYPE_MASK) == QCOM_MDT_TYPE_HASH)
		return false;

	if (!phdr->p_memsz)
		return false;

	return true;
}

static bool qcom_mdt_bins_are_split(const struct firmware *fw)
{
	const struct elf32_phdr *phdrs;
	const struct elf32_hdr *ehdr;
	uint64_t seg_start, seg_end;
	int i;

	ehdr = (struct elf32_hdr *)fw->data;
	phdrs = (struct elf32_phdr *)(ehdr + 1);

	for (i = 0; i < ehdr->e_phnum; i++) {
		seg_start = phdrs[i].p_offset;
		seg_end = phdrs[i].p_offset + phdrs[i].p_filesz;
		if (seg_start > fw->size || seg_end > fw->size)
			return true;
	}

	return false;
}

/**
 * qcom_mdt_get_size() - acquire size of the memory region needed to load mdt
 * @fw:		firmware object for the mdt file
 *
 * Returns size of the loaded firmware blob, or -EINVAL on failure.
 */
ssize_t qcom_mdt_get_size(const struct firmware *fw)
{
	const struct elf32_phdr *phdrs;
	const struct elf32_phdr *phdr;
	const struct elf32_hdr *ehdr;
	phys_addr_t min_addr = PHYS_ADDR_MAX;
	phys_addr_t max_addr = 0;
	int i;

	ehdr = (struct elf32_hdr *)fw->data;
	phdrs = (struct elf32_phdr *)(ehdr + 1);

	for (i = 0; i < ehdr->e_phnum; i++) {
		phdr = &phdrs[i];

		if (!mdt_phdr_valid(phdr))
			continue;

		if (phdr->p_paddr < min_addr)
			min_addr = phdr->p_paddr;

		if (phdr->p_paddr + phdr->p_memsz > max_addr)
			max_addr = ALIGN(phdr->p_paddr + phdr->p_memsz, SZ_4K);
	}

	return min_addr < max_addr ? max_addr - min_addr : -EINVAL;
}
EXPORT_SYMBOL_GPL(qcom_mdt_get_size);

/**
 * qcom_mdt_read_metadata() - read header and metadata from mdt or mbn
 * @fw:			firmware of mdt header or mbn
 * @data_len:		length of the read metadata blob
 * @metadata_phys:	phys address for the assigned metadata buffer
 *
 * The mechanism that performs the authentication of the loading firmware
 * expects an ELF header directly followed by the segment of hashes, with no
 * padding inbetween. This function allocates a chunk of memory for this pair
 * and copy the two pieces into the buffer.
 *
 * In the case of split firmware the hash is found directly following the ELF
 * header, rather than at p_offset described by the second program header.
 *
 * The caller is responsible to free (kfree()) the returned pointer.
 *
 * Return: pointer to data, or ERR_PTR()
 */
void *qcom_mdt_read_metadata(struct device *dev, const struct firmware *fw, const char *firmware,
<<<<<<< HEAD
			     size_t *data_len, bool dma_phys_below_32b, dma_addr_t *metadata_phys)
=======
			     size_t *data_len, dma_addr_t *metadata_phys)
>>>>>>> a3322986
{
	const struct elf32_phdr *phdrs;
	const struct elf32_hdr *ehdr;
	const struct firmware *seg_fw;
	struct device *scm_dev = NULL;
	size_t hash_index;
	size_t hash_size;
	size_t ehdr_size;
	char *fw_name;
	void *data;
	int ret;

	ehdr = (struct elf32_hdr *)fw->data;
	phdrs = (struct elf32_phdr *)(ehdr + 1);

	if (ehdr->e_phnum < 2)
		return ERR_PTR(-EINVAL);

	if (phdrs[0].p_type == PT_LOAD)
		return ERR_PTR(-EINVAL);

	for (hash_index = 1; hash_index < ehdr->e_phnum; hash_index++) {
		if (phdrs[hash_index].p_type != PT_LOAD &&
		   (phdrs[hash_index].p_flags & QCOM_MDT_TYPE_MASK) == QCOM_MDT_TYPE_HASH)
			break;
	}
	if (hash_index >= ehdr->e_phnum)
		return ERR_PTR(-EINVAL);

	ehdr_size = phdrs[0].p_filesz;
	hash_size = phdrs[hash_index].p_filesz;

	/*
	 * During the scm call memory protection will be enabled for the meta
	 * data blob, so make sure it's physically contiguous, 4K aligned and
	 * non-cachable to avoid XPU violations.
	 */
	if (metadata_phys) {
<<<<<<< HEAD
		if (!dma_phys_below_32b) {
			scm_dev = qcom_get_scm_device();
			if (!scm_dev)
				return ERR_PTR(-EPROBE_DEFER);
			data = dma_alloc_coherent(scm_dev, ehdr_size + hash_size,
					metadata_phys, GFP_KERNEL);
		} else {
			data = dma_alloc_coherent(dev, ehdr_size + hash_size,
						  metadata_phys, GFP_KERNEL);
		}
=======
		scm_dev = qcom_get_scm_device();
		if (!scm_dev)
			return ERR_PTR(-EPROBE_DEFER);

		data = dma_alloc_coherent(scm_dev, ehdr_size + hash_size,
				metadata_phys, GFP_KERNEL);
>>>>>>> a3322986
	} else {
		data = kmalloc(ehdr_size + hash_size, GFP_KERNEL);
	}

	if (!data)
		return ERR_PTR(-ENOMEM);

	/* copy elf header */
	memcpy(data, fw->data, ehdr_size);

	if (qcom_mdt_bins_are_split(fw)) {
		fw_name = kstrdup(firmware, GFP_KERNEL);
		if (!fw_name) {
			ret = -ENOMEM;
			goto free_metadata;

		}
		snprintf(fw_name + strlen(fw_name) - 3, 4, "b%02d", hash_index);

		ret = request_firmware_into_buf(&seg_fw, fw_name, dev, data + ehdr_size, hash_size);
		kfree(fw_name);

		if (ret)
			goto free_metadata;

		release_firmware(seg_fw);
	} else {
		memcpy(data + ehdr_size, fw->data + phdrs[hash_index].p_offset, hash_size);
	}

	*data_len = ehdr_size + hash_size;

	return data;
free_metadata:
<<<<<<< HEAD
	if (metadata_phys) {
		if (!dma_phys_below_32b)
			dma_free_coherent(scm_dev, ehdr_size + hash_size, data, *metadata_phys);
		else
			dma_free_coherent(dev, ehdr_size + hash_size, data, *metadata_phys);
	}
=======
	if (metadata_phys)
		dma_free_coherent(scm_dev, ehdr_size + hash_size, data, *metadata_phys);
>>>>>>> a3322986
	else
		kfree(data);
	return ERR_PTR(ret);
}
EXPORT_SYMBOL_GPL(qcom_mdt_read_metadata);

static int __qcom_mdt_load(struct device *dev, const struct firmware *fw, const char *firmware,
			   int pas_id, void *mem_region, phys_addr_t mem_phys, size_t mem_size,
<<<<<<< HEAD
			   phys_addr_t *reloc_base, bool pas_init, bool dma_phys_below_32b,
			   struct qcom_mdt_metadata *mdata)
=======
			   phys_addr_t *reloc_base, bool pas_init, struct qcom_mdt_metadata *mdata)
>>>>>>> a3322986
{
	const struct elf32_phdr *phdrs;
	const struct elf32_phdr *phdr;
	const struct elf32_hdr *ehdr;
	const struct firmware *seg_fw;
	phys_addr_t mem_reloc;
	phys_addr_t min_addr = PHYS_ADDR_MAX;
	phys_addr_t max_addr = 0;
	dma_addr_t metadata_phys;
	struct device *scm_dev = NULL;
	size_t metadata_len;
	size_t fw_name_len;
	ssize_t offset;
	void *metadata;
	char *fw_name;
	bool relocate = false;
	bool is_split;
	void *ptr;
	int ret = 0;
	int i;

	if (!fw || !mem_region || !mem_phys || !mem_size)
		return -EINVAL;

	is_split = qcom_mdt_bins_are_split(fw);
	ehdr = (struct elf32_hdr *)fw->data;
	phdrs = (struct elf32_phdr *)(ehdr + 1);

	fw_name_len = strlen(firmware);
	if (fw_name_len <= 4)
		return -EINVAL;

	fw_name = kstrdup(firmware, GFP_KERNEL);
	if (!fw_name)
		return -ENOMEM;

	if (pas_init) {
<<<<<<< HEAD
		metadata = qcom_mdt_read_metadata(dev, fw, firmware, &metadata_len,
						  dma_phys_below_32b, &metadata_phys);
=======
		metadata = qcom_mdt_read_metadata(dev, fw, firmware, &metadata_len, &metadata_phys);
>>>>>>> a3322986
		if (IS_ERR(metadata)) {
			ret = PTR_ERR(metadata);
			dev_err(dev, "error %d reading firmware %s metadata\n",
					ret, fw_name);
			goto out;
		}

		if (mdata) {
			mdata->buf = metadata;
			mdata->buf_phys = metadata_phys;
			mdata->size = metadata_len;
		}

		ret = qcom_scm_pas_init_image(pas_id, metadata_phys);
		if (ret) {
			dev_err(dev, "invalid firmware metadata\n");
			goto deinit;
		}
	}

	for (i = 0; i < ehdr->e_phnum; i++) {
		phdr = &phdrs[i];

		if (!mdt_phdr_valid(phdr))
			continue;

		if (phdr->p_flags & QCOM_MDT_RELOCATABLE)
			relocate = true;

		if (phdr->p_paddr < min_addr)
			min_addr = phdr->p_paddr;

		if (phdr->p_paddr + phdr->p_memsz > max_addr)
			max_addr = ALIGN(phdr->p_paddr + phdr->p_memsz, SZ_4K);
	}

	if (relocate) {
		if (pas_init) {
			ret = qcom_scm_pas_mem_setup(pas_id, mem_phys,
						     max_addr - min_addr);
			if (ret) {
				dev_err(dev, "unable to setup relocation\n");
				goto deinit;
			}
		}

		/*
		 * The image is relocatable, so offset each segment based on
		 * the lowest segment address.
		 */
		mem_reloc = min_addr;
	} else {
		/*
		 * Image is not relocatable, so offset each segment based on
		 * the allocated physical chunk of memory.
		 */
		mem_reloc = mem_phys;
	}

	for (i = 0; i < ehdr->e_phnum; i++) {
		phdr = &phdrs[i];

		if (!mdt_phdr_valid(phdr))
			continue;

		offset = phdr->p_paddr - mem_reloc;
		if (offset < 0 || offset + phdr->p_memsz > mem_size) {
			dev_err(dev, "segment outside memory range\n");
			ret = -EINVAL;
			break;
		}

		if (phdr->p_filesz > phdr->p_memsz) {
			dev_err(dev,
				"refusing to load segment %d with p_filesz > p_memsz\n",
				i);
			ret = -EINVAL;
			break;
		}

		ptr = mem_region + offset;

		if (phdr->p_filesz) {
			if (!is_split) {
				/* Firmware is large enough to be non-split */
				memcpy(ptr, fw->data + phdr->p_offset, phdr->p_filesz);
			} else {
				/* Firmware not large enough, load split-out segments */
				snprintf(fw_name + fw_name_len - 3, 4, "b%02d", i);
				ret = request_firmware_into_buf(&seg_fw, fw_name, dev,
								ptr, phdr->p_filesz);
				if (ret) {
					dev_err(dev, "failed to load %s\n", fw_name);
					break;
				}

				if (seg_fw->size != phdr->p_filesz) {
					dev_err(dev,
						"failed to load segment %d from truncated file %s\n",
						i, fw_name);
					release_firmware(seg_fw);
					ret = -EINVAL;
					break;
				}

				release_firmware(seg_fw);
			}
		}

		if (phdr->p_memsz > phdr->p_filesz)
			memset(ptr + phdr->p_filesz, 0, phdr->p_memsz - phdr->p_filesz);
	}

	if (reloc_base)
		*reloc_base = mem_reloc;
deinit:
	if (ret || !mdata) {
		if (ret)
			qcom_scm_pas_shutdown(pas_id);

<<<<<<< HEAD
		if (mdata) {
			if (!dma_phys_below_32b) {
				scm_dev = qcom_get_scm_device();
				if (!scm_dev)
					goto out;

				dma_free_coherent(scm_dev,
						mdata->size, mdata->buf, mdata->buf_phys);
			} else {
				dma_free_coherent(dev,
						mdata->size, mdata->buf, mdata->buf_phys);
			}
		}
=======
		scm_dev = qcom_get_scm_device();
		if (!scm_dev)
			goto out;
		if (mdata)
			dma_free_coherent(scm_dev, mdata->size, mdata->buf, mdata->buf_phys);
>>>>>>> a3322986
	}
out:
	kfree(fw_name);

	return ret;
}

/**
 * qcom_mdt_load() - load the firmware which header is loaded as fw
 * @dev:	device handle to associate resources with
 * @fw:		firmware object for the mdt file
 * @firmware:	name of the firmware, for construction of segment file names
 * @pas_id:	PAS identifier
 * @mem_region:	allocated memory region to load firmware into
 * @mem_phys:	physical address of allocated memory region
 * @mem_size:	size of the allocated memory region
 * @reloc_base:	adjusted physical address after relocation
 *
 * Returns 0 on success, negative errno otherwise.
 */
int qcom_mdt_load(struct device *dev, const struct firmware *fw,
		  const char *firmware, int pas_id, void *mem_region,
		  phys_addr_t mem_phys, size_t mem_size,
		  phys_addr_t *reloc_base)
{
	return __qcom_mdt_load(dev, fw, firmware, pas_id, mem_region, mem_phys,
<<<<<<< HEAD
			       mem_size, reloc_base, true, false, NULL);
=======
			       mem_size, reloc_base, true, NULL);
>>>>>>> a3322986
}
EXPORT_SYMBOL_GPL(qcom_mdt_load);

/**
 * qcom_mdt_load_no_init() - load the firmware which header is loaded as fw
 * @dev:	device handle to associate resources with
 * @fw:		firmware object for the mdt file
 * @firmware:	name of the firmware, for construction of segment file names
 * @pas_id:	PAS identifier
 * @mem_region:	allocated memory region to load firmware into
 * @mem_phys:	physical address of allocated memory region
 * @mem_size:	size of the allocated memory region
 * @reloc_base:	adjusted physical address after relocation
 *
 * Returns 0 on success, negative errno otherwise.
 */
int qcom_mdt_load_no_init(struct device *dev, const struct firmware *fw,
			  const char *firmware, int pas_id,
			  void *mem_region, phys_addr_t mem_phys,
			  size_t mem_size, phys_addr_t *reloc_base)
{
	return __qcom_mdt_load(dev, fw, firmware, pas_id, mem_region, mem_phys,
<<<<<<< HEAD
			       mem_size, reloc_base, false, false, NULL);
=======
			       mem_size, reloc_base, false, NULL);
>>>>>>> a3322986
}
EXPORT_SYMBOL_GPL(qcom_mdt_load_no_init);

/**
 * qcom_mdt_load_no_free() - load the firmware which header is loaded as fw
 * @dev:	device handle to associate resources with
 * @fw:		firmware object for the mdt file
 * @firmware:	name of the firmware, for construction of segment file names
 * @pas_id:	PAS identifier
 * @mem_region:	allocated memory region to load firmware into
 * @mem_phys:	physical address of allocated memory region
 * @mem_size:	size of the allocated memory region
 * @reloc_base:	adjusted physical address after relocation
 *
 * This function is essentially the same as qcom_mdt_load. The only difference
 * between the two is that the metadata is not freed at the end of this call.
 * The client must call qcom_mdt_free_metadata for cleanup.
 *
 * Returns 0 on success, negative errno otherwise.
 */
int qcom_mdt_load_no_free(struct device *dev, const struct firmware *fw, const char *firmware,
		  int pas_id, void *mem_region, phys_addr_t mem_phys, size_t mem_size,
<<<<<<< HEAD
		  phys_addr_t *reloc_base, bool dma_phys_below_32b,
		  struct qcom_mdt_metadata *metadata)
{
	return __qcom_mdt_load(dev, fw, firmware, pas_id, mem_region, mem_phys,
			       mem_size, reloc_base, true, dma_phys_below_32b, metadata);
=======
		  phys_addr_t *reloc_base, struct qcom_mdt_metadata *metadata)
{
	return __qcom_mdt_load(dev, fw, firmware, pas_id, mem_region, mem_phys,
			       mem_size, reloc_base, true, metadata);
>>>>>>> a3322986
}
EXPORT_SYMBOL(qcom_mdt_load_no_free);

/**
 * qcom_mdt_free_metadata() - free the firmware metadata
 * @dev:	device handle to associate resources with
 * @pas_id:	PAS identifier
 * @mdata:	reference to metadata region to be freed
 * @err:	whether this call was made after an error occurred
 *
 * Free the metadata that was allocated by mdt loader.
 *
 */
<<<<<<< HEAD
void qcom_mdt_free_metadata(struct device *dev, int pas_id, struct qcom_mdt_metadata *mdata,
			    bool dma_phys_below_32b, int err)
=======
void qcom_mdt_free_metadata(int pas_id, struct qcom_mdt_metadata *mdata,
			    int err)
>>>>>>> a3322986
{
	struct device *scm_dev;

	if (err && qcom_scm_pas_shutdown_retry(pas_id))
		panic("Panicking, failed to shutdown peripheral %d\n", pas_id);
	if (mdata) {
<<<<<<< HEAD
		if (!dma_phys_below_32b) {
			scm_dev = qcom_get_scm_device();
			if (!scm_dev) {
				pr_err("%s: scm_dev has not been created!\n", __func__);
				return;
			}
			dma_free_coherent(scm_dev, mdata->size, mdata->buf, mdata->buf_phys);
		} else {
			dma_free_coherent(dev, mdata->size, mdata->buf, mdata->buf_phys);
		}
=======
		scm_dev = qcom_get_scm_device();
		if (!scm_dev) {
			pr_err("%s: scm_dev has not been created!\n", __func__);
			return;
		}
		dma_free_coherent(scm_dev, mdata->size, mdata->buf, mdata->buf_phys);
>>>>>>> a3322986
	}
}
EXPORT_SYMBOL(qcom_mdt_free_metadata);

MODULE_DESCRIPTION("Firmware parser for Qualcomm MDT format");
MODULE_LICENSE("GPL v2");<|MERGE_RESOLUTION|>--- conflicted
+++ resolved
@@ -106,11 +106,7 @@
  * Return: pointer to data, or ERR_PTR()
  */
 void *qcom_mdt_read_metadata(struct device *dev, const struct firmware *fw, const char *firmware,
-<<<<<<< HEAD
-			     size_t *data_len, bool dma_phys_below_32b, dma_addr_t *metadata_phys)
-=======
 			     size_t *data_len, dma_addr_t *metadata_phys)
->>>>>>> a3322986
 {
 	const struct elf32_phdr *phdrs;
 	const struct elf32_hdr *ehdr;
@@ -149,25 +145,12 @@
 	 * non-cachable to avoid XPU violations.
 	 */
 	if (metadata_phys) {
-<<<<<<< HEAD
-		if (!dma_phys_below_32b) {
-			scm_dev = qcom_get_scm_device();
-			if (!scm_dev)
-				return ERR_PTR(-EPROBE_DEFER);
-			data = dma_alloc_coherent(scm_dev, ehdr_size + hash_size,
-					metadata_phys, GFP_KERNEL);
-		} else {
-			data = dma_alloc_coherent(dev, ehdr_size + hash_size,
-						  metadata_phys, GFP_KERNEL);
-		}
-=======
 		scm_dev = qcom_get_scm_device();
 		if (!scm_dev)
 			return ERR_PTR(-EPROBE_DEFER);
 
 		data = dma_alloc_coherent(scm_dev, ehdr_size + hash_size,
 				metadata_phys, GFP_KERNEL);
->>>>>>> a3322986
 	} else {
 		data = kmalloc(ehdr_size + hash_size, GFP_KERNEL);
 	}
@@ -202,17 +185,8 @@
 
 	return data;
 free_metadata:
-<<<<<<< HEAD
-	if (metadata_phys) {
-		if (!dma_phys_below_32b)
-			dma_free_coherent(scm_dev, ehdr_size + hash_size, data, *metadata_phys);
-		else
-			dma_free_coherent(dev, ehdr_size + hash_size, data, *metadata_phys);
-	}
-=======
 	if (metadata_phys)
 		dma_free_coherent(scm_dev, ehdr_size + hash_size, data, *metadata_phys);
->>>>>>> a3322986
 	else
 		kfree(data);
 	return ERR_PTR(ret);
@@ -221,12 +195,7 @@
 
 static int __qcom_mdt_load(struct device *dev, const struct firmware *fw, const char *firmware,
 			   int pas_id, void *mem_region, phys_addr_t mem_phys, size_t mem_size,
-<<<<<<< HEAD
-			   phys_addr_t *reloc_base, bool pas_init, bool dma_phys_below_32b,
-			   struct qcom_mdt_metadata *mdata)
-=======
 			   phys_addr_t *reloc_base, bool pas_init, struct qcom_mdt_metadata *mdata)
->>>>>>> a3322986
 {
 	const struct elf32_phdr *phdrs;
 	const struct elf32_phdr *phdr;
@@ -264,16 +233,9 @@
 		return -ENOMEM;
 
 	if (pas_init) {
-<<<<<<< HEAD
-		metadata = qcom_mdt_read_metadata(dev, fw, firmware, &metadata_len,
-						  dma_phys_below_32b, &metadata_phys);
-=======
 		metadata = qcom_mdt_read_metadata(dev, fw, firmware, &metadata_len, &metadata_phys);
->>>>>>> a3322986
 		if (IS_ERR(metadata)) {
 			ret = PTR_ERR(metadata);
-			dev_err(dev, "error %d reading firmware %s metadata\n",
-					ret, fw_name);
 			goto out;
 		}
 
@@ -390,27 +352,11 @@
 		if (ret)
 			qcom_scm_pas_shutdown(pas_id);
 
-<<<<<<< HEAD
-		if (mdata) {
-			if (!dma_phys_below_32b) {
-				scm_dev = qcom_get_scm_device();
-				if (!scm_dev)
-					goto out;
-
-				dma_free_coherent(scm_dev,
-						mdata->size, mdata->buf, mdata->buf_phys);
-			} else {
-				dma_free_coherent(dev,
-						mdata->size, mdata->buf, mdata->buf_phys);
-			}
-		}
-=======
 		scm_dev = qcom_get_scm_device();
 		if (!scm_dev)
 			goto out;
 		if (mdata)
 			dma_free_coherent(scm_dev, mdata->size, mdata->buf, mdata->buf_phys);
->>>>>>> a3322986
 	}
 out:
 	kfree(fw_name);
@@ -437,11 +383,7 @@
 		  phys_addr_t *reloc_base)
 {
 	return __qcom_mdt_load(dev, fw, firmware, pas_id, mem_region, mem_phys,
-<<<<<<< HEAD
-			       mem_size, reloc_base, true, false, NULL);
-=======
 			       mem_size, reloc_base, true, NULL);
->>>>>>> a3322986
 }
 EXPORT_SYMBOL_GPL(qcom_mdt_load);
 
@@ -464,11 +406,7 @@
 			  size_t mem_size, phys_addr_t *reloc_base)
 {
 	return __qcom_mdt_load(dev, fw, firmware, pas_id, mem_region, mem_phys,
-<<<<<<< HEAD
-			       mem_size, reloc_base, false, false, NULL);
-=======
 			       mem_size, reloc_base, false, NULL);
->>>>>>> a3322986
 }
 EXPORT_SYMBOL_GPL(qcom_mdt_load_no_init);
 
@@ -491,18 +429,10 @@
  */
 int qcom_mdt_load_no_free(struct device *dev, const struct firmware *fw, const char *firmware,
 		  int pas_id, void *mem_region, phys_addr_t mem_phys, size_t mem_size,
-<<<<<<< HEAD
-		  phys_addr_t *reloc_base, bool dma_phys_below_32b,
-		  struct qcom_mdt_metadata *metadata)
-{
-	return __qcom_mdt_load(dev, fw, firmware, pas_id, mem_region, mem_phys,
-			       mem_size, reloc_base, true, dma_phys_below_32b, metadata);
-=======
 		  phys_addr_t *reloc_base, struct qcom_mdt_metadata *metadata)
 {
 	return __qcom_mdt_load(dev, fw, firmware, pas_id, mem_region, mem_phys,
 			       mem_size, reloc_base, true, metadata);
->>>>>>> a3322986
 }
 EXPORT_SYMBOL(qcom_mdt_load_no_free);
 
@@ -516,38 +446,20 @@
  * Free the metadata that was allocated by mdt loader.
  *
  */
-<<<<<<< HEAD
-void qcom_mdt_free_metadata(struct device *dev, int pas_id, struct qcom_mdt_metadata *mdata,
-			    bool dma_phys_below_32b, int err)
-=======
 void qcom_mdt_free_metadata(int pas_id, struct qcom_mdt_metadata *mdata,
 			    int err)
->>>>>>> a3322986
 {
 	struct device *scm_dev;
 
 	if (err && qcom_scm_pas_shutdown_retry(pas_id))
 		panic("Panicking, failed to shutdown peripheral %d\n", pas_id);
 	if (mdata) {
-<<<<<<< HEAD
-		if (!dma_phys_below_32b) {
-			scm_dev = qcom_get_scm_device();
-			if (!scm_dev) {
-				pr_err("%s: scm_dev has not been created!\n", __func__);
-				return;
-			}
-			dma_free_coherent(scm_dev, mdata->size, mdata->buf, mdata->buf_phys);
-		} else {
-			dma_free_coherent(dev, mdata->size, mdata->buf, mdata->buf_phys);
-		}
-=======
 		scm_dev = qcom_get_scm_device();
 		if (!scm_dev) {
 			pr_err("%s: scm_dev has not been created!\n", __func__);
 			return;
 		}
 		dma_free_coherent(scm_dev, mdata->size, mdata->buf, mdata->buf_phys);
->>>>>>> a3322986
 	}
 }
 EXPORT_SYMBOL(qcom_mdt_free_metadata);

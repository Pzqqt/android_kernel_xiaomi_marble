--- conflicted
+++ resolved
@@ -320,33 +320,17 @@
 					break;
 				}
 
+				if (seg_fw->size != phdr->p_filesz) {
+					dev_err(dev,
+						"failed to load segment %d from truncated file %s\n",
+						i, fw_name);
+					release_firmware(seg_fw);
+					ret = -EINVAL;
+					break;
+				}
+
 				release_firmware(seg_fw);
 			}
-<<<<<<< HEAD
-=======
-
-			memcpy(ptr, fw->data + phdr->p_offset, phdr->p_filesz);
-		} else if (phdr->p_filesz) {
-			/* Firmware not large enough, load split-out segments */
-			sprintf(fw_name + fw_name_len - 3, "b%02d", i);
-			ret = request_firmware_into_buf(&seg_fw, fw_name, dev,
-							ptr, phdr->p_filesz);
-			if (ret) {
-				dev_err(dev, "failed to load %s\n", fw_name);
-				break;
-			}
-
-			if (seg_fw->size != phdr->p_filesz) {
-				dev_err(dev,
-					"failed to load segment %d from truncated file %s\n",
-					i, fw_name);
-				release_firmware(seg_fw);
-				ret = -EINVAL;
-				break;
-			}
-
-			release_firmware(seg_fw);
->>>>>>> 97821460
 		}
 
 		if (phdr->p_memsz > phdr->p_filesz)

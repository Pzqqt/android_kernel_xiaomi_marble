--- conflicted
+++ resolved
@@ -136,7 +136,6 @@
 	  SDM845. This provides interfaces to clients that use the LLCC.
 	  Say yes here to enable LLCC slice driver.
 
-<<<<<<< HEAD
 config QCOM_LLCC_PERFMON
 	tristate "Qualcomm Technologies, Inc. LLCC Perfmon driver"
 	depends on QCOM_LLCC
@@ -146,11 +145,10 @@
 	  This is used for performance and debug activity and exports sysfs
 	  interface. sysfs interface is used to configure and dump the LLCC
 	  performance events.
-=======
+
 config QCOM_KRYO_L2_ACCESSORS
 	bool
 	depends on ARCH_QCOM && ARM64 || COMPILE_TEST
->>>>>>> 9ea491ae
 
 config QCOM_MDT_LOADER
 	tristate

--- conflicted
+++ resolved
@@ -2462,7 +2462,6 @@
 
 	spcom_dev = dev;
 	spcom_dev->pdev = pdev;
-<<<<<<< HEAD
 
 	prop = of_find_property(np, "qcom,rproc-handle", NULL);
 	if (!prop)
@@ -2474,9 +2473,7 @@
 		return -EPROBE_DEFER;
 	}
 
-=======
 	atomic_set(&spcom_dev->rx_active_count, 0);
->>>>>>> 158801d1
 	/* start counting exposed channel char devices from 1 */
 	atomic_set(&spcom_dev->chdev_count, 1);
 	init_completion(&spcom_dev->rpmsg_state_change);

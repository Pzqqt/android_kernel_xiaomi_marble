// SPDX-License-Identifier: GPL-2.0
/*
 * Copyright 2019 Google LLC
 */

#include "ufshcd.h"
#include "ufshcd-crypto.h"

/* Blk-crypto modes supported by UFS crypto */
static const struct ufs_crypto_alg_entry {
	enum ufs_crypto_alg ufs_alg;
	enum ufs_crypto_key_size ufs_key_size;
} ufs_crypto_algs[BLK_ENCRYPTION_MODE_MAX] = {
	[BLK_ENCRYPTION_MODE_AES_256_XTS] = {
		.ufs_alg = UFS_CRYPTO_ALG_AES_XTS,
		.ufs_key_size = UFS_CRYPTO_KEY_SIZE_256,
	},
};

static int ufshcd_program_key(struct ufs_hba *hba,
			      const union ufs_crypto_cfg_entry *cfg,
			      int slot)
{
	int i;
	u32 slot_offset = hba->crypto_cfg_register + slot * sizeof(*cfg);
	int err;

	ufshcd_hold(hba, false);

	if (hba->vops->program_key) {
		err = hba->vops->program_key(hba, cfg, slot);
		goto out;
	}

	/* Ensure that CFGE is cleared before programming the key */
	ufshcd_writel(hba, 0, slot_offset + 16 * sizeof(cfg->reg_val[0]));
	for (i = 0; i < 16; i++) {
		ufshcd_writel(hba, le32_to_cpu(cfg->reg_val[i]),
			      slot_offset + i * sizeof(cfg->reg_val[0]));
	}
	/* Write dword 17 */
	ufshcd_writel(hba, le32_to_cpu(cfg->reg_val[17]),
		      slot_offset + 17 * sizeof(cfg->reg_val[0]));
	/* Dword 16 must be written last */
	ufshcd_writel(hba, le32_to_cpu(cfg->reg_val[16]),
		      slot_offset + 16 * sizeof(cfg->reg_val[0]));
	err = 0;
out:
	ufshcd_release(hba);
	return err;
}

<<<<<<< HEAD
static void ufshcd_clear_keyslot(struct ufs_hba *hba, int slot)
{
	union ufs_crypto_cfg_entry cfg = { {0} };
	int err;

	err = ufshcd_program_key(hba, &cfg, slot);
	WARN_ON_ONCE(err);
}

/* Clear all keyslots at driver init time */
static void ufshcd_clear_all_keyslots(struct ufs_hba *hba)
{
	int slot;

	for (slot = 0; slot < ufshcd_num_keyslots(hba); slot++)
		ufshcd_clear_keyslot(hba, slot);
}

static int ufshcd_crypto_keyslot_program(struct keyslot_manager *ksm,
=======
static int ufshcd_crypto_keyslot_program(struct blk_keyslot_manager *ksm,
>>>>>>> 86b41f49
					 const struct blk_crypto_key *key,
					 unsigned int slot)
{
	struct ufs_hba *hba = container_of(ksm, struct ufs_hba, ksm);
	const union ufs_crypto_cap_entry *ccap_array = hba->crypto_cap_array;
	const struct ufs_crypto_alg_entry *alg =
			&ufs_crypto_algs[key->crypto_cfg.crypto_mode];
	u8 data_unit_mask = key->crypto_cfg.data_unit_size / 512;
	int i;
	int cap_idx = -1;
	union ufs_crypto_cfg_entry cfg = { 0 };
	int err;

	BUILD_BUG_ON(UFS_CRYPTO_KEY_SIZE_INVALID != 0);
	for (i = 0; i < hba->crypto_capabilities.num_crypto_cap; i++) {
		if (ccap_array[i].algorithm_id == alg->ufs_alg &&
		    ccap_array[i].key_size == alg->ufs_key_size &&
		    (ccap_array[i].sdus_mask & data_unit_mask)) {
			cap_idx = i;
			break;
		}
	}

	if (WARN_ON(cap_idx < 0))
		return -EOPNOTSUPP;

	cfg.data_unit_size = data_unit_mask;
	cfg.crypto_cap_idx = cap_idx;
	cfg.config_enable = UFS_CRYPTO_CONFIGURATION_ENABLE;

	if (ccap_array[cap_idx].algorithm_id == UFS_CRYPTO_ALG_AES_XTS) {
		/* In XTS mode, the blk_crypto_key's size is already doubled */
		memcpy(cfg.crypto_key, key->raw, key->size/2);
		memcpy(cfg.crypto_key + UFS_CRYPTO_KEY_MAX_SIZE/2,
		       key->raw + key->size/2, key->size/2);
	} else {
		memcpy(cfg.crypto_key, key->raw, key->size);
	}

	err = ufshcd_program_key(hba, &cfg, slot);

	memzero_explicit(&cfg, sizeof(cfg));

	return err;
}


static void ufshcd_clear_keyslot(struct ufs_hba *hba, int slot)
{
	union ufs_crypto_cfg_entry cfg = { 0 };
	int err;

	/*
	 * Clear the crypto cfg on the device. Clearing CFGE
	 * might not be sufficient, so just clear the entire cfg.
	 */
	err = ufshcd_program_key(hba, &cfg, slot);
	WARN_ON_ONCE(err);
}

static int ufshcd_crypto_keyslot_evict(struct blk_keyslot_manager *ksm,
				       const struct blk_crypto_key *key,
				       unsigned int slot)
{
	struct ufs_hba *hba = container_of(ksm, struct ufs_hba, ksm);

	ufshcd_clear_keyslot(hba, slot);

	return 0;
}

/* Functions implementing UFSHCI v2.1 specification behaviour */
bool ufshcd_crypto_enable_spec(struct ufs_hba *hba)
{
	if (!(hba->caps & UFSHCD_CAP_CRYPTO))
		return false;

	/* Reset might clear all keys, so reprogram all the keys. */
	blk_ksm_reprogram_all_keys(&hba->ksm);
	return true;
}
EXPORT_SYMBOL(ufshcd_crypto_enable_spec);

static const struct blk_ksm_ll_ops ufshcd_ksm_ops = {
	.keyslot_program	= ufshcd_crypto_keyslot_program,
	.keyslot_evict		= ufshcd_crypto_keyslot_evict,
};

static enum blk_crypto_mode_num
ufshcd_find_blk_crypto_mode(union ufs_crypto_cap_entry cap)
{
	int i;

	for (i = 0; i < ARRAY_SIZE(ufs_crypto_algs); i++) {
		BUILD_BUG_ON(UFS_CRYPTO_KEY_SIZE_INVALID != 0);
		if (ufs_crypto_algs[i].ufs_alg == cap.algorithm_id &&
		    ufs_crypto_algs[i].ufs_key_size == cap.key_size) {
			return i;
		}
	}
	return BLK_ENCRYPTION_MODE_INVALID;
}

/**
 * ufshcd_hba_init_crypto - Read crypto capabilities, init crypto fields in hba
 * @hba: Per adapter instance
 *
 * Return: 0 if crypto was initialized or is not supported, else a -errno value.
 */
int ufshcd_hba_init_crypto_spec(struct ufs_hba *hba,
				const struct blk_ksm_ll_ops *ksm_ops)
{
	int cap_idx = 0;
	int err = 0;
	enum blk_crypto_mode_num blk_mode_num;
	int slot = 0;
	int num_keyslots;

	/*
	 * Don't use crypto if either the hardware doesn't advertise the
	 * standard crypto capability bit *or* if the vendor specific driver
	 * hasn't advertised that crypto is supported.
	 */
	if (!(hba->capabilities & MASK_CRYPTO_SUPPORT) ||
	    !(hba->caps & UFSHCD_CAP_CRYPTO))
		goto out;

	hba->crypto_capabilities.reg_val =
			cpu_to_le32(ufshcd_readl(hba, REG_UFS_CCAP));
	hba->crypto_cfg_register =
		(u32)hba->crypto_capabilities.config_array_ptr * 0x100;
	hba->crypto_cap_array =
		devm_kcalloc(hba->dev, hba->crypto_capabilities.num_crypto_cap,
			     sizeof(hba->crypto_cap_array[0]), GFP_KERNEL);
	if (!hba->crypto_cap_array) {
		err = -ENOMEM;
		goto out;
	}

	/* The actual number of configurations supported is (CFGC+1) */
	num_keyslots = hba->crypto_capabilities.config_count + 1;
	err = blk_ksm_init(&hba->ksm, num_keyslots);
	if (err)
		goto out_free_caps;

	hba->ksm.ksm_ll_ops = *ksm_ops;
	/* UFS only supports 8 bytes for any DUN */
	hba->ksm.max_dun_bytes_supported = 8;
	hba->ksm.features = BLK_CRYPTO_FEATURE_STANDARD_KEYS;
	hba->ksm.dev = hba->dev;

	/*
	 * Cache all the UFS crypto capabilities and advertise the supported
	 * crypto modes and data unit sizes to the block layer.
	 */
	for (cap_idx = 0; cap_idx < hba->crypto_capabilities.num_crypto_cap;
	     cap_idx++) {
		hba->crypto_cap_array[cap_idx].reg_val =
			cpu_to_le32(ufshcd_readl(hba,
						 REG_UFS_CRYPTOCAP +
						 cap_idx * sizeof(__le32)));
		blk_mode_num = ufshcd_find_blk_crypto_mode(
						hba->crypto_cap_array[cap_idx]);
		if (blk_mode_num != BLK_ENCRYPTION_MODE_INVALID)
			hba->ksm.crypto_modes_supported[blk_mode_num] |=
				hba->crypto_cap_array[cap_idx].sdus_mask * 512;
	}

	for (slot = 0; slot < num_keyslots; slot++)
		ufshcd_clear_keyslot(hba, slot);

	return 0;

out_free_caps:
	devm_kfree(hba->dev, hba->crypto_cap_array);
out:
	/* Indicate that init failed by clearing UFSHCD_CAP_CRYPTO */
	hba->caps &= ~UFSHCD_CAP_CRYPTO;
	return err;
}
EXPORT_SYMBOL(ufshcd_hba_init_crypto_spec);

void ufshcd_crypto_setup_rq_keyslot_manager_spec(struct ufs_hba *hba,
						 struct request_queue *q)
{
	if (hba->caps & UFSHCD_CAP_CRYPTO)
		blk_ksm_register(&hba->ksm, q);
}
EXPORT_SYMBOL(ufshcd_crypto_setup_rq_keyslot_manager_spec);

void ufshcd_crypto_destroy_keyslot_manager_spec(struct ufs_hba *hba)
{
	blk_ksm_destroy(&hba->ksm);
}
EXPORT_SYMBOL(ufshcd_crypto_destroy_keyslot_manager_spec);

/* Crypto Variant Ops Support */

bool ufshcd_crypto_enable(struct ufs_hba *hba)
{
	if (hba->crypto_vops && hba->crypto_vops->enable)
		return hba->crypto_vops->enable(hba);

	return ufshcd_crypto_enable_spec(hba);
}

int ufshcd_hba_init_crypto(struct ufs_hba *hba)
{
	if (hba->crypto_vops && hba->crypto_vops->hba_init_crypto)
		return hba->crypto_vops->hba_init_crypto(hba,
							 &ufshcd_ksm_ops);

	return ufshcd_hba_init_crypto_spec(hba, &ufshcd_ksm_ops);
}

void ufshcd_crypto_setup_rq_keyslot_manager(struct ufs_hba *hba,
					    struct request_queue *q)
{
	if (hba->crypto_vops && hba->crypto_vops->setup_rq_keyslot_manager) {
		hba->crypto_vops->setup_rq_keyslot_manager(hba, q);
		return;
	}

	ufshcd_crypto_setup_rq_keyslot_manager_spec(hba, q);
}

void ufshcd_crypto_destroy_keyslot_manager(struct ufs_hba *hba)
{
	if (hba->crypto_vops && hba->crypto_vops->destroy_keyslot_manager) {
		hba->crypto_vops->destroy_keyslot_manager(hba);
		return;
	}

	ufshcd_crypto_destroy_keyslot_manager_spec(hba);
}

void ufshcd_prepare_lrbp_crypto(struct ufs_hba *hba,
				struct scsi_cmnd *cmd,
				struct ufshcd_lrb *lrbp)
{
	if (hba->crypto_vops && hba->crypto_vops->prepare_lrbp_crypto) {
		hba->crypto_vops->prepare_lrbp_crypto(hba, cmd, lrbp);
		return;
	}

	ufshcd_prepare_lrbp_crypto_spec(hba, cmd, lrbp);
}

int ufshcd_map_sg_crypto(struct ufs_hba *hba, struct ufshcd_lrb *lrbp)
{
	if (hba->crypto_vops && hba->crypto_vops->map_sg_crypto)
		return hba->crypto_vops->map_sg_crypto(hba, lrbp);

	return 0;
}

int ufshcd_complete_lrbp_crypto(struct ufs_hba *hba,
				struct scsi_cmnd *cmd,
				struct ufshcd_lrb *lrbp)
{
	if (hba->crypto_vops && hba->crypto_vops->complete_lrbp_crypto)
		return hba->crypto_vops->complete_lrbp_crypto(hba, cmd, lrbp);

	return 0;
}

void ufshcd_crypto_debug(struct ufs_hba *hba)
{
	if (hba->crypto_vops && hba->crypto_vops->debug)
		hba->crypto_vops->debug(hba);
}

int ufshcd_crypto_suspend(struct ufs_hba *hba,
			  enum ufs_pm_op pm_op)
{
	if (hba->crypto_vops && hba->crypto_vops->suspend)
		return hba->crypto_vops->suspend(hba, pm_op);

	return 0;
}

int ufshcd_crypto_resume(struct ufs_hba *hba,
			 enum ufs_pm_op pm_op)
{
	if (hba->crypto_vops && hba->crypto_vops->resume)
		return hba->crypto_vops->resume(hba, pm_op);

	return 0;
}

void ufshcd_crypto_set_vops(struct ufs_hba *hba,
			    struct ufs_hba_crypto_variant_ops *crypto_vops)
{
	hba->crypto_vops = crypto_vops;
}<|MERGE_RESOLUTION|>--- conflicted
+++ resolved
@@ -50,29 +50,7 @@
 	return err;
 }
 
-<<<<<<< HEAD
-static void ufshcd_clear_keyslot(struct ufs_hba *hba, int slot)
-{
-	union ufs_crypto_cfg_entry cfg = { {0} };
-	int err;
-
-	err = ufshcd_program_key(hba, &cfg, slot);
-	WARN_ON_ONCE(err);
-}
-
-/* Clear all keyslots at driver init time */
-static void ufshcd_clear_all_keyslots(struct ufs_hba *hba)
-{
-	int slot;
-
-	for (slot = 0; slot < ufshcd_num_keyslots(hba); slot++)
-		ufshcd_clear_keyslot(hba, slot);
-}
-
-static int ufshcd_crypto_keyslot_program(struct keyslot_manager *ksm,
-=======
 static int ufshcd_crypto_keyslot_program(struct blk_keyslot_manager *ksm,
->>>>>>> 86b41f49
 					 const struct blk_crypto_key *key,
 					 unsigned int slot)
 {

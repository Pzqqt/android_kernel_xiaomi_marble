/*
 * Universal Flash Storage Host controller driver
 *
 * This code is based on drivers/scsi/ufs/ufs.h
 * Copyright (C) 2011-2013 Samsung India Software Operations
 *
 * Authors:
 *	Santosh Yaraganavi <santosh.sy@samsung.com>
 *	Vinayak Holikatti <h.vinayak@samsung.com>
 *
 * This program is free software; you can redistribute it and/or
 * modify it under the terms of the GNU General Public License
 * as published by the Free Software Foundation; either version 2
 * of the License, or (at your option) any later version.
 * See the COPYING file in the top-level directory or visit
 * <http://www.gnu.org/licenses/gpl-2.0.html>
 *
 * This program is distributed in the hope that it will be useful,
 * but WITHOUT ANY WARRANTY; without even the implied warranty of
 * MERCHANTABILITY or FITNESS FOR A PARTICULAR PURPOSE.  See the
 * GNU General Public License for more details.
 *
 * This program is provided "AS IS" and "WITH ALL FAULTS" and
 * without warranty of any kind. You are solely responsible for
 * determining the appropriateness of using and distributing
 * the program and assume all risks associated with your exercise
 * of rights with respect to the program, including but not limited
 * to infringement of third party rights, the risks and costs of
 * program errors, damage to or loss of data, programs or equipment,
 * and unavailability or interruption of operations. Under no
 * circumstances will the contributor of this Program be liable for
 * any damages of any kind arising from your use or distribution of
 * this program.
 */

#ifndef _UFS_H
#define _UFS_H

#include <linux/mutex.h>
#include <linux/types.h>
#include <uapi/scsi/scsi_bsg_ufs.h>

#ifdef CONFIG_SCSI_UFSHCD_QTI
#define MAX_QUERY_IDN		0x12
#define MAX_CDB_SIZE		16
#endif

#define GENERAL_UPIU_REQUEST_SIZE (sizeof(struct utp_upiu_req))
#define QUERY_DESC_MAX_SIZE       255
#define QUERY_DESC_MIN_SIZE       2
#define QUERY_DESC_HDR_SIZE       2
#define QUERY_OSF_SIZE            (GENERAL_UPIU_REQUEST_SIZE - \
					(sizeof(struct utp_upiu_header)))
#define UFS_SENSE_SIZE	18

#define UPIU_HEADER_DWORD(byte3, byte2, byte1, byte0)\
			cpu_to_be32((byte3 << 24) | (byte2 << 16) |\
			 (byte1 << 8) | (byte0))
/*
 * UFS device may have standard LUs and LUN id could be from 0x00 to
 * 0x7F. Standard LUs use "Peripheral Device Addressing Format".
 * UFS device may also have the Well Known LUs (also referred as W-LU)
 * which again could be from 0x00 to 0x7F. For W-LUs, device only use
 * the "Extended Addressing Format" which means the W-LUNs would be
 * from 0xc100 (SCSI_W_LUN_BASE) onwards.
 * This means max. LUN number reported from UFS device could be 0xC17F.
 */
#define UFS_UPIU_MAX_UNIT_NUM_ID	0x7F
#define UFS_MAX_LUNS		(SCSI_W_LUN_BASE + UFS_UPIU_MAX_UNIT_NUM_ID)
#define UFS_UPIU_WLUN_ID	(1 << 7)

/* WriteBooster buffer is available only for the logical unit from 0 to 7 */
#define UFS_UPIU_MAX_WB_LUN_ID	8

/* Well known logical unit id in LUN field of UPIU */
enum {
	UFS_UPIU_REPORT_LUNS_WLUN	= 0x81,
	UFS_UPIU_UFS_DEVICE_WLUN	= 0xD0,
	UFS_UPIU_BOOT_WLUN		= 0xB0,
	UFS_UPIU_RPMB_WLUN		= 0xC4,
};

/*
 * UFS Protocol Information Unit related definitions
 */

/* Task management functions */
enum {
	UFS_ABORT_TASK		= 0x01,
	UFS_ABORT_TASK_SET	= 0x02,
	UFS_CLEAR_TASK_SET	= 0x04,
	UFS_LOGICAL_RESET	= 0x08,
	UFS_QUERY_TASK		= 0x80,
	UFS_QUERY_TASK_SET	= 0x81,
};

/* UTP UPIU Transaction Codes Initiator to Target */
enum {
	UPIU_TRANSACTION_NOP_OUT	= 0x00,
	UPIU_TRANSACTION_COMMAND	= 0x01,
	UPIU_TRANSACTION_DATA_OUT	= 0x02,
	UPIU_TRANSACTION_TASK_REQ	= 0x04,
	UPIU_TRANSACTION_QUERY_REQ	= 0x16,
};

/* UTP UPIU Transaction Codes Target to Initiator */
enum {
	UPIU_TRANSACTION_NOP_IN		= 0x20,
	UPIU_TRANSACTION_RESPONSE	= 0x21,
	UPIU_TRANSACTION_DATA_IN	= 0x22,
	UPIU_TRANSACTION_TASK_RSP	= 0x24,
	UPIU_TRANSACTION_READY_XFER	= 0x31,
	UPIU_TRANSACTION_QUERY_RSP	= 0x36,
	UPIU_TRANSACTION_REJECT_UPIU	= 0x3F,
};

/* UPIU Read/Write flags */
enum {
	UPIU_CMD_FLAGS_NONE	= 0x00,
	UPIU_CMD_FLAGS_WRITE	= 0x20,
	UPIU_CMD_FLAGS_READ	= 0x40,
};

/* UPIU Task Attributes */
enum {
	UPIU_TASK_ATTR_SIMPLE	= 0x00,
	UPIU_TASK_ATTR_ORDERED	= 0x01,
	UPIU_TASK_ATTR_HEADQ	= 0x02,
	UPIU_TASK_ATTR_ACA	= 0x03,
};

/* UPIU Query request function */
enum {
	UPIU_QUERY_FUNC_STANDARD_READ_REQUEST           = 0x01,
	UPIU_QUERY_FUNC_STANDARD_WRITE_REQUEST          = 0x81,
};

/* Flag idn for Query Requests*/
enum flag_idn {
	QUERY_FLAG_IDN_FDEVICEINIT			= 0x01,
	QUERY_FLAG_IDN_PERMANENT_WPE			= 0x02,
	QUERY_FLAG_IDN_PWR_ON_WPE			= 0x03,
	QUERY_FLAG_IDN_BKOPS_EN				= 0x04,
	QUERY_FLAG_IDN_LIFE_SPAN_MODE_ENABLE		= 0x05,
	QUERY_FLAG_IDN_PURGE_ENABLE			= 0x06,
	QUERY_FLAG_IDN_RESERVED2			= 0x07,
	QUERY_FLAG_IDN_FPHYRESOURCEREMOVAL		= 0x08,
	QUERY_FLAG_IDN_BUSY_RTC				= 0x09,
	QUERY_FLAG_IDN_RESERVED3			= 0x0A,
	QUERY_FLAG_IDN_PERMANENTLY_DISABLE_FW_UPDATE	= 0x0B,
	QUERY_FLAG_IDN_WB_EN                            = 0x0E,
	QUERY_FLAG_IDN_WB_BUFF_FLUSH_EN                 = 0x0F,
	QUERY_FLAG_IDN_WB_BUFF_FLUSH_DURING_HIBERN8     = 0x10,
};

/* Attribute idn for Query requests */
enum attr_idn {
	QUERY_ATTR_IDN_BOOT_LU_EN		= 0x00,
	QUERY_ATTR_IDN_RESERVED			= 0x01,
	QUERY_ATTR_IDN_POWER_MODE		= 0x02,
	QUERY_ATTR_IDN_ACTIVE_ICC_LVL		= 0x03,
	QUERY_ATTR_IDN_OOO_DATA_EN		= 0x04,
	QUERY_ATTR_IDN_BKOPS_STATUS		= 0x05,
	QUERY_ATTR_IDN_PURGE_STATUS		= 0x06,
	QUERY_ATTR_IDN_MAX_DATA_IN		= 0x07,
	QUERY_ATTR_IDN_MAX_DATA_OUT		= 0x08,
	QUERY_ATTR_IDN_DYN_CAP_NEEDED		= 0x09,
	QUERY_ATTR_IDN_REF_CLK_FREQ		= 0x0A,
	QUERY_ATTR_IDN_CONF_DESC_LOCK		= 0x0B,
	QUERY_ATTR_IDN_MAX_NUM_OF_RTT		= 0x0C,
	QUERY_ATTR_IDN_EE_CONTROL		= 0x0D,
	QUERY_ATTR_IDN_EE_STATUS		= 0x0E,
	QUERY_ATTR_IDN_SECONDS_PASSED		= 0x0F,
	QUERY_ATTR_IDN_CNTX_CONF		= 0x10,
	QUERY_ATTR_IDN_CORR_PRG_BLK_NUM		= 0x11,
	QUERY_ATTR_IDN_RESERVED2		= 0x12,
	QUERY_ATTR_IDN_RESERVED3		= 0x13,
	QUERY_ATTR_IDN_FFU_STATUS		= 0x14,
	QUERY_ATTR_IDN_PSA_STATE		= 0x15,
	QUERY_ATTR_IDN_PSA_DATA_SIZE		= 0x16,
	QUERY_ATTR_IDN_REF_CLK_GATING_WAIT_TIME	= 0x17,
	QUERY_ATTR_IDN_WB_FLUSH_STATUS	        = 0x1C,
	QUERY_ATTR_IDN_AVAIL_WB_BUFF_SIZE       = 0x1D,
	QUERY_ATTR_IDN_WB_BUFF_LIFE_TIME_EST    = 0x1E,
	QUERY_ATTR_IDN_CURR_WB_BUFF_SIZE        = 0x1F,
};

/* Descriptor idn for Query requests */
enum desc_idn {
	QUERY_DESC_IDN_DEVICE		= 0x0,
	QUERY_DESC_IDN_CONFIGURATION	= 0x1,
	QUERY_DESC_IDN_UNIT		= 0x2,
	QUERY_DESC_IDN_RFU_0		= 0x3,
	QUERY_DESC_IDN_INTERCONNECT	= 0x4,
	QUERY_DESC_IDN_STRING		= 0x5,
	QUERY_DESC_IDN_RFU_1		= 0x6,
	QUERY_DESC_IDN_GEOMETRY		= 0x7,
	QUERY_DESC_IDN_POWER		= 0x8,
	QUERY_DESC_IDN_HEALTH           = 0x9,
	QUERY_DESC_IDN_MAX,
};

enum desc_header_offset {
	QUERY_DESC_LENGTH_OFFSET	= 0x00,
	QUERY_DESC_DESC_TYPE_OFFSET	= 0x01,
};

enum ufs_desc_def_size {
	QUERY_DESC_DEVICE_DEF_SIZE		= 0x59,
	QUERY_DESC_CONFIGURATION_DEF_SIZE	= 0x90,
	QUERY_DESC_UNIT_DEF_SIZE		= 0x2D,
	QUERY_DESC_INTERCONNECT_DEF_SIZE	= 0x06,
	QUERY_DESC_GEOMETRY_DEF_SIZE		= 0x48,
	QUERY_DESC_POWER_DEF_SIZE		= 0x62,
	QUERY_DESC_HEALTH_DEF_SIZE		= 0x25,
};

/* Unit descriptor parameters offsets in bytes*/
enum unit_desc_param {
	UNIT_DESC_PARAM_LEN			= 0x0,
	UNIT_DESC_PARAM_TYPE			= 0x1,
	UNIT_DESC_PARAM_UNIT_INDEX		= 0x2,
	UNIT_DESC_PARAM_LU_ENABLE		= 0x3,
	UNIT_DESC_PARAM_BOOT_LUN_ID		= 0x4,
	UNIT_DESC_PARAM_LU_WR_PROTECT		= 0x5,
	UNIT_DESC_PARAM_LU_Q_DEPTH		= 0x6,
	UNIT_DESC_PARAM_PSA_SENSITIVE		= 0x7,
	UNIT_DESC_PARAM_MEM_TYPE		= 0x8,
	UNIT_DESC_PARAM_DATA_RELIABILITY	= 0x9,
	UNIT_DESC_PARAM_LOGICAL_BLK_SIZE	= 0xA,
	UNIT_DESC_PARAM_LOGICAL_BLK_COUNT	= 0xB,
	UNIT_DESC_PARAM_ERASE_BLK_SIZE		= 0x13,
	UNIT_DESC_PARAM_PROVISIONING_TYPE	= 0x17,
	UNIT_DESC_PARAM_PHY_MEM_RSRC_CNT	= 0x18,
	UNIT_DESC_PARAM_CTX_CAPABILITIES	= 0x20,
	UNIT_DESC_PARAM_LARGE_UNIT_SIZE_M1	= 0x22,
	UNIT_DESC_PARAM_WB_BUF_ALLOC_UNITS	= 0x29,
};

/* Device descriptor parameters offsets in bytes*/
enum device_desc_param {
	DEVICE_DESC_PARAM_LEN			= 0x0,
	DEVICE_DESC_PARAM_TYPE			= 0x1,
	DEVICE_DESC_PARAM_DEVICE_TYPE		= 0x2,
	DEVICE_DESC_PARAM_DEVICE_CLASS		= 0x3,
	DEVICE_DESC_PARAM_DEVICE_SUB_CLASS	= 0x4,
	DEVICE_DESC_PARAM_PRTCL			= 0x5,
	DEVICE_DESC_PARAM_NUM_LU		= 0x6,
	DEVICE_DESC_PARAM_NUM_WLU		= 0x7,
	DEVICE_DESC_PARAM_BOOT_ENBL		= 0x8,
	DEVICE_DESC_PARAM_DESC_ACCSS_ENBL	= 0x9,
	DEVICE_DESC_PARAM_INIT_PWR_MODE		= 0xA,
	DEVICE_DESC_PARAM_HIGH_PR_LUN		= 0xB,
	DEVICE_DESC_PARAM_SEC_RMV_TYPE		= 0xC,
	DEVICE_DESC_PARAM_SEC_LU		= 0xD,
	DEVICE_DESC_PARAM_BKOP_TERM_LT		= 0xE,
	DEVICE_DESC_PARAM_ACTVE_ICC_LVL		= 0xF,
	DEVICE_DESC_PARAM_SPEC_VER		= 0x10,
	DEVICE_DESC_PARAM_MANF_DATE		= 0x12,
	DEVICE_DESC_PARAM_MANF_NAME		= 0x14,
	DEVICE_DESC_PARAM_PRDCT_NAME		= 0x15,
	DEVICE_DESC_PARAM_SN			= 0x16,
	DEVICE_DESC_PARAM_OEM_ID		= 0x17,
	DEVICE_DESC_PARAM_MANF_ID		= 0x18,
	DEVICE_DESC_PARAM_UD_OFFSET		= 0x1A,
	DEVICE_DESC_PARAM_UD_LEN		= 0x1B,
	DEVICE_DESC_PARAM_RTT_CAP		= 0x1C,
	DEVICE_DESC_PARAM_FRQ_RTC		= 0x1D,
	DEVICE_DESC_PARAM_UFS_FEAT		= 0x1F,
	DEVICE_DESC_PARAM_FFU_TMT		= 0x20,
	DEVICE_DESC_PARAM_Q_DPTH		= 0x21,
	DEVICE_DESC_PARAM_DEV_VER		= 0x22,
	DEVICE_DESC_PARAM_NUM_SEC_WPA		= 0x24,
	DEVICE_DESC_PARAM_PSA_MAX_DATA		= 0x25,
	DEVICE_DESC_PARAM_PSA_TMT		= 0x29,
	DEVICE_DESC_PARAM_PRDCT_REV		= 0x2A,
	DEVICE_DESC_PARAM_EXT_UFS_FEATURE_SUP	= 0x4F,
	DEVICE_DESC_PARAM_WB_PRESRV_USRSPC_EN	= 0x53,
	DEVICE_DESC_PARAM_WB_TYPE		= 0x54,
	DEVICE_DESC_PARAM_WB_SHARED_ALLOC_UNITS = 0x55,
};

/* Interconnect descriptor parameters offsets in bytes*/
enum interconnect_desc_param {
	INTERCONNECT_DESC_PARAM_LEN		= 0x0,
	INTERCONNECT_DESC_PARAM_TYPE		= 0x1,
	INTERCONNECT_DESC_PARAM_UNIPRO_VER	= 0x2,
	INTERCONNECT_DESC_PARAM_MPHY_VER	= 0x4,
};

/* Geometry descriptor parameters offsets in bytes*/
enum geometry_desc_param {
	GEOMETRY_DESC_PARAM_LEN			= 0x0,
	GEOMETRY_DESC_PARAM_TYPE		= 0x1,
	GEOMETRY_DESC_PARAM_DEV_CAP		= 0x4,
	GEOMETRY_DESC_PARAM_MAX_NUM_LUN		= 0xC,
	GEOMETRY_DESC_PARAM_SEG_SIZE		= 0xD,
	GEOMETRY_DESC_PARAM_ALLOC_UNIT_SIZE	= 0x11,
	GEOMETRY_DESC_PARAM_MIN_BLK_SIZE	= 0x12,
	GEOMETRY_DESC_PARAM_OPT_RD_BLK_SIZE	= 0x13,
	GEOMETRY_DESC_PARAM_OPT_WR_BLK_SIZE	= 0x14,
	GEOMETRY_DESC_PARAM_MAX_IN_BUF_SIZE	= 0x15,
	GEOMETRY_DESC_PARAM_MAX_OUT_BUF_SIZE	= 0x16,
	GEOMETRY_DESC_PARAM_RPMB_RW_SIZE	= 0x17,
	GEOMETRY_DESC_PARAM_DYN_CAP_RSRC_PLC	= 0x18,
	GEOMETRY_DESC_PARAM_DATA_ORDER		= 0x19,
	GEOMETRY_DESC_PARAM_MAX_NUM_CTX		= 0x1A,
	GEOMETRY_DESC_PARAM_TAG_UNIT_SIZE	= 0x1B,
	GEOMETRY_DESC_PARAM_TAG_RSRC_SIZE	= 0x1C,
	GEOMETRY_DESC_PARAM_SEC_RM_TYPES	= 0x1D,
	GEOMETRY_DESC_PARAM_MEM_TYPES		= 0x1E,
	GEOMETRY_DESC_PARAM_SCM_MAX_NUM_UNITS	= 0x20,
	GEOMETRY_DESC_PARAM_SCM_CAP_ADJ_FCTR	= 0x24,
	GEOMETRY_DESC_PARAM_NPM_MAX_NUM_UNITS	= 0x26,
	GEOMETRY_DESC_PARAM_NPM_CAP_ADJ_FCTR	= 0x2A,
	GEOMETRY_DESC_PARAM_ENM1_MAX_NUM_UNITS	= 0x2C,
	GEOMETRY_DESC_PARAM_ENM1_CAP_ADJ_FCTR	= 0x30,
	GEOMETRY_DESC_PARAM_ENM2_MAX_NUM_UNITS	= 0x32,
	GEOMETRY_DESC_PARAM_ENM2_CAP_ADJ_FCTR	= 0x36,
	GEOMETRY_DESC_PARAM_ENM3_MAX_NUM_UNITS	= 0x38,
	GEOMETRY_DESC_PARAM_ENM3_CAP_ADJ_FCTR	= 0x3C,
	GEOMETRY_DESC_PARAM_ENM4_MAX_NUM_UNITS	= 0x3E,
	GEOMETRY_DESC_PARAM_ENM4_CAP_ADJ_FCTR	= 0x42,
	GEOMETRY_DESC_PARAM_OPT_LOG_BLK_SIZE	= 0x44,
	GEOMETRY_DESC_PARAM_WB_MAX_ALLOC_UNITS	= 0x4F,
	GEOMETRY_DESC_PARAM_WB_MAX_WB_LUNS	= 0x53,
	GEOMETRY_DESC_PARAM_WB_BUFF_CAP_ADJ	= 0x54,
	GEOMETRY_DESC_PARAM_WB_SUP_RED_TYPE	= 0x55,
	GEOMETRY_DESC_PARAM_WB_SUP_WB_TYPE	= 0x56,
};

/* Health descriptor parameters offsets in bytes*/
enum health_desc_param {
	HEALTH_DESC_PARAM_LEN			= 0x0,
	HEALTH_DESC_PARAM_TYPE			= 0x1,
	HEALTH_DESC_PARAM_EOL_INFO		= 0x2,
	HEALTH_DESC_PARAM_LIFE_TIME_EST_A	= 0x3,
	HEALTH_DESC_PARAM_LIFE_TIME_EST_B	= 0x4,
};

/* WriteBooster buffer mode */
enum {
	WB_BUF_MODE_LU_DEDICATED	= 0x0,
	WB_BUF_MODE_SHARED		= 0x1,
};

/*
 * Logical Unit Write Protect
 * 00h: LU not write protected
 * 01h: LU write protected when fPowerOnWPEn =1
 * 02h: LU permanently write protected when fPermanentWPEn =1
 */
enum ufs_lu_wp_type {
	UFS_LU_NO_WP		= 0x00,
	UFS_LU_POWER_ON_WP	= 0x01,
	UFS_LU_PERM_WP		= 0x02,
};

/* bActiveICCLevel parameter current units */
enum {
	UFSHCD_NANO_AMP		= 0,
	UFSHCD_MICRO_AMP	= 1,
	UFSHCD_MILI_AMP		= 2,
	UFSHCD_AMP		= 3,
};

/* Possible values for dExtendedUFSFeaturesSupport */
enum {
	UFS_DEV_WRITE_BOOSTER_SUP	= BIT(8),
};

#define POWER_DESC_MAX_SIZE			0x62
#define POWER_DESC_MAX_ACTV_ICC_LVLS		16

/* Attribute  bActiveICCLevel parameter bit masks definitions */
#define ATTR_ICC_LVL_UNIT_OFFSET	14
#define ATTR_ICC_LVL_UNIT_MASK		(0x3 << ATTR_ICC_LVL_UNIT_OFFSET)
#define ATTR_ICC_LVL_VALUE_MASK		0x3FF

/* Power descriptor parameters offsets in bytes */
enum power_desc_param_offset {
	PWR_DESC_LEN			= 0x0,
	PWR_DESC_TYPE			= 0x1,
	PWR_DESC_ACTIVE_LVLS_VCC_0	= 0x2,
	PWR_DESC_ACTIVE_LVLS_VCCQ_0	= 0x22,
	PWR_DESC_ACTIVE_LVLS_VCCQ2_0	= 0x42,
};

/* Exception event mask values */
enum {
	MASK_EE_STATUS		= 0xFFFF,
	MASK_EE_URGENT_BKOPS	= (1 << 2),
};

/* Background operation status */
enum bkops_status {
	BKOPS_STATUS_NO_OP               = 0x0,
	BKOPS_STATUS_NON_CRITICAL        = 0x1,
	BKOPS_STATUS_PERF_IMPACT         = 0x2,
	BKOPS_STATUS_CRITICAL            = 0x3,
	BKOPS_STATUS_MAX		 = BKOPS_STATUS_CRITICAL,
};

/* UTP QUERY Transaction Specific Fields OpCode */
enum query_opcode {
	UPIU_QUERY_OPCODE_NOP		= 0x0,
	UPIU_QUERY_OPCODE_READ_DESC	= 0x1,
	UPIU_QUERY_OPCODE_WRITE_DESC	= 0x2,
	UPIU_QUERY_OPCODE_READ_ATTR	= 0x3,
	UPIU_QUERY_OPCODE_WRITE_ATTR	= 0x4,
	UPIU_QUERY_OPCODE_READ_FLAG	= 0x5,
	UPIU_QUERY_OPCODE_SET_FLAG	= 0x6,
	UPIU_QUERY_OPCODE_CLEAR_FLAG	= 0x7,
	UPIU_QUERY_OPCODE_TOGGLE_FLAG	= 0x8,
#ifdef CONFIG_SCSI_UFSHCD_QTI
	UPIU_QUERY_OPCODE_MAX,
#endif
};

/* bRefClkFreq attribute values */
enum ufs_ref_clk_freq {
	REF_CLK_FREQ_19_2_MHZ	= 0,
	REF_CLK_FREQ_26_MHZ	= 1,
	REF_CLK_FREQ_38_4_MHZ	= 2,
	REF_CLK_FREQ_52_MHZ	= 3,
	REF_CLK_FREQ_INVAL	= -1,
};

struct ufs_ref_clk {
	unsigned long freq_hz;
	enum ufs_ref_clk_freq val;
};

/* Query response result code */
enum {
	QUERY_RESULT_SUCCESS                    = 0x00,
	QUERY_RESULT_NOT_READABLE               = 0xF6,
	QUERY_RESULT_NOT_WRITEABLE              = 0xF7,
	QUERY_RESULT_ALREADY_WRITTEN            = 0xF8,
	QUERY_RESULT_INVALID_LENGTH             = 0xF9,
	QUERY_RESULT_INVALID_VALUE              = 0xFA,
	QUERY_RESULT_INVALID_SELECTOR           = 0xFB,
	QUERY_RESULT_INVALID_INDEX              = 0xFC,
	QUERY_RESULT_INVALID_IDN                = 0xFD,
	QUERY_RESULT_INVALID_OPCODE             = 0xFE,
	QUERY_RESULT_GENERAL_FAILURE            = 0xFF,
};

/* UTP Transfer Request Command Type (CT) */
enum {
	UPIU_COMMAND_SET_TYPE_SCSI	= 0x0,
	UPIU_COMMAND_SET_TYPE_UFS	= 0x1,
	UPIU_COMMAND_SET_TYPE_QUERY	= 0x2,
};

/* UTP Transfer Request Command Offset */
#define UPIU_COMMAND_TYPE_OFFSET	28

/* Offset of the response code in the UPIU header */
#define UPIU_RSP_CODE_OFFSET		8

enum {
	MASK_SCSI_STATUS		= 0xFF,
	MASK_TASK_RESPONSE              = 0xFF00,
	MASK_RSP_UPIU_RESULT            = 0xFFFF,
	MASK_QUERY_DATA_SEG_LEN         = 0xFFFF,
	MASK_RSP_UPIU_DATA_SEG_LEN	= 0xFFFF,
	MASK_RSP_EXCEPTION_EVENT        = 0x10000,
	MASK_TM_SERVICE_RESP		= 0xFF,
	MASK_TM_FUNC			= 0xFF,
};

/* Task management service response */
enum {
	UPIU_TASK_MANAGEMENT_FUNC_COMPL		= 0x00,
	UPIU_TASK_MANAGEMENT_FUNC_NOT_SUPPORTED = 0x04,
	UPIU_TASK_MANAGEMENT_FUNC_SUCCEEDED	= 0x08,
	UPIU_TASK_MANAGEMENT_FUNC_FAILED	= 0x05,
	UPIU_INCORRECT_LOGICAL_UNIT_NO		= 0x09,
};

/* UFS device power modes */
enum ufs_dev_pwr_mode {
	UFS_ACTIVE_PWR_MODE	= 1,
	UFS_SLEEP_PWR_MODE	= 2,
	UFS_POWERDOWN_PWR_MODE	= 3,
};

#define UFS_WB_BUF_REMAIN_PERCENT(val) ((val) / 10)

/**
 * struct utp_cmd_rsp - Response UPIU structure
 * @residual_transfer_count: Residual transfer count DW-3
 * @reserved: Reserved double words DW-4 to DW-7
 * @sense_data_len: Sense data length DW-8 U16
 * @sense_data: Sense data field DW-8 to DW-12
 */
struct utp_cmd_rsp {
	__be32 residual_transfer_count;
	__be32 reserved[4];
	__be16 sense_data_len;
	u8 sense_data[UFS_SENSE_SIZE];
};

/**
 * struct utp_upiu_rsp - general upiu response structure
 * @header: UPIU header structure DW-0 to DW-2
 * @sr: fields structure for scsi command DW-3 to DW-12
 * @qr: fields structure for query request DW-3 to DW-7
 */
struct utp_upiu_rsp {
	struct utp_upiu_header header;
	union {
		struct utp_cmd_rsp sr;
		struct utp_upiu_query qr;
	};
};

/**
 * struct ufs_query_req - parameters for building a query request
 * @query_func: UPIU header query function
 * @upiu_req: the query request data
 */
struct ufs_query_req {
	u8 query_func;
	struct utp_upiu_query upiu_req;
};

/**
 * struct ufs_query_resp - UPIU QUERY
 * @response: device response code
 * @upiu_res: query response data
 */
struct ufs_query_res {
	u8 response;
	struct utp_upiu_query upiu_res;
};

#define UFS_VREG_VCC_MIN_UV	   2700000 /* uV */
#define UFS_VREG_VCC_MAX_UV	   3600000 /* uV */
#define UFS_VREG_VCC_1P8_MIN_UV    1700000 /* uV */
#define UFS_VREG_VCC_1P8_MAX_UV    1950000 /* uV */
#define UFS_VREG_VCCQ_MIN_UV	   1140000 /* uV */
#define UFS_VREG_VCCQ_MAX_UV	   1260000 /* uV */
#define UFS_VREG_VCCQ2_MIN_UV	   1700000 /* uV */
#define UFS_VREG_VCCQ2_MAX_UV	   1950000 /* uV */

/*
 * VCCQ & VCCQ2 current requirement when UFS device is in sleep state
 * and link is in Hibern8 state.
 */
#define UFS_VREG_LPM_LOAD_UA	1000 /* uA */

struct ufs_vreg {
	struct regulator *reg;
	const char *name;
	bool enabled;
	int min_uV;
	int max_uV;
	int max_uA;
#ifdef CONFIG_SCSI_UFSHCD_QTI
	bool low_voltage_sup;
	bool low_voltage_active;
	bool sys_suspend_pwr_off;
	int min_uA;
	bool unused;
#endif
};

struct ufs_vreg_info {
	struct ufs_vreg *vcc;
	struct ufs_vreg *vccq;
	struct ufs_vreg *vccq2;
	struct ufs_vreg *vdd_hba;
};

#ifdef CONFIG_SCSI_UFSHCD_QTI
enum {
	UFS_DEV_EMBEDDED_BOOTABLE = 0x00,
	UFS_DEV_EMBEDDED_NON_BOOTABLE = 0x01,
	UFS_DEV_REMOVABLE_BOOTABLE = 0x02,
	UFS_DEV_REMOVABLE_NON_BOOTABLE = 0x03,
};
#endif

struct ufs_dev_info {
	bool f_power_on_wp_en;
	/* Keeps information if any of the LU is power on write protected */
	bool is_lu_power_on_wp;
	/* Maximum number of general LU supported by the UFS device */
	u8 max_lu_supported;
<<<<<<< HEAD
#ifdef CONFIG_SCSI_UFSHCD_QTI
	u8 b_device_sub_class;
	u8 i_product_name;
	/* is Unit Attention Condition cleared on UFS Device LUN? */
	unsigned is_ufs_dev_wlun_ua_cleared:1;
#endif
=======
	u8 wb_dedicated_lu;
>>>>>>> 86b41f49
	u16 wmanufacturerid;
	/*UFS device Product Name */
	u8 *model;
	u16 wspecversion;
	u32 clk_gating_wait_us;
	u32 d_ext_ufs_feature_sup;
	u8 b_wb_buffer_type;
	u32 d_wb_alloc_units;
	bool b_rpm_dev_flush_capable;
	u8 b_presrv_uspc_en;
};

/**
 * ufs_is_valid_unit_desc_lun - checks if the given LUN has a unit descriptor
 * @dev_info: pointer of instance of struct ufs_dev_info
 * @lun: LU number to check
 * @return: true if the lun has a matching unit descriptor, false otherwise
 */
static inline bool ufs_is_valid_unit_desc_lun(struct ufs_dev_info *dev_info,
		u8 lun)
{
	if (!dev_info || !dev_info->max_lu_supported) {
		pr_err("Max General LU supported by UFS isn't initialized\n");
		return false;
	}

	return lun == UFS_UPIU_RPMB_WLUN || (lun < dev_info->max_lu_supported);
}

#endif /* End of Header */<|MERGE_RESOLUTION|>--- conflicted
+++ resolved
@@ -589,16 +589,13 @@
 	bool is_lu_power_on_wp;
 	/* Maximum number of general LU supported by the UFS device */
 	u8 max_lu_supported;
-<<<<<<< HEAD
 #ifdef CONFIG_SCSI_UFSHCD_QTI
 	u8 b_device_sub_class;
 	u8 i_product_name;
 	/* is Unit Attention Condition cleared on UFS Device LUN? */
 	unsigned is_ufs_dev_wlun_ua_cleared:1;
 #endif
-=======
 	u8 wb_dedicated_lu;
->>>>>>> 86b41f49
 	u16 wmanufacturerid;
 	/*UFS device Product Name */
 	u8 *model;

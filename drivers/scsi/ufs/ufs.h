/*
 * Universal Flash Storage Host controller driver
 *
 * This code is based on drivers/scsi/ufs/ufs.h
 * Copyright (C) 2011-2013 Samsung India Software Operations
 *
 * Authors:
 *	Santosh Yaraganavi <santosh.sy@samsung.com>
 *	Vinayak Holikatti <h.vinayak@samsung.com>
 *
 * This program is free software; you can redistribute it and/or
 * modify it under the terms of the GNU General Public License
 * as published by the Free Software Foundation; either version 2
 * of the License, or (at your option) any later version.
 * See the COPYING file in the top-level directory or visit
 * <http://www.gnu.org/licenses/gpl-2.0.html>
 *
 * This program is distributed in the hope that it will be useful,
 * but WITHOUT ANY WARRANTY; without even the implied warranty of
 * MERCHANTABILITY or FITNESS FOR A PARTICULAR PURPOSE.  See the
 * GNU General Public License for more details.
 *
 * This program is provided "AS IS" and "WITH ALL FAULTS" and
 * without warranty of any kind. You are solely responsible for
 * determining the appropriateness of using and distributing
 * the program and assume all risks associated with your exercise
 * of rights with respect to the program, including but not limited
 * to infringement of third party rights, the risks and costs of
 * program errors, damage to or loss of data, programs or equipment,
 * and unavailability or interruption of operations. Under no
 * circumstances will the contributor of this Program be liable for
 * any damages of any kind arising from your use or distribution of
 * this program.
 */

#ifndef _UFS_H
#define _UFS_H

#include <linux/mutex.h>
#include <linux/types.h>
#include <uapi/scsi/scsi_bsg_ufs.h>

#ifdef CONFIG_SCSI_UFSHCD_QTI
#define MAX_QUERY_IDN		0x12
#define MAX_CDB_SIZE		16
#endif

#define GENERAL_UPIU_REQUEST_SIZE (sizeof(struct utp_upiu_req))
#define QUERY_DESC_MAX_SIZE       255
#define QUERY_DESC_MIN_SIZE       2
#define QUERY_DESC_HDR_SIZE       2
#define QUERY_OSF_SIZE            (GENERAL_UPIU_REQUEST_SIZE - \
					(sizeof(struct utp_upiu_header)))
#define UFS_SENSE_SIZE	18

#define UPIU_HEADER_DWORD(byte3, byte2, byte1, byte0)\
			cpu_to_be32((byte3 << 24) | (byte2 << 16) |\
			 (byte1 << 8) | (byte0))
/*
 * UFS device may have standard LUs and LUN id could be from 0x00 to
 * 0x7F. Standard LUs use "Peripheral Device Addressing Format".
 * UFS device may also have the Well Known LUs (also referred as W-LU)
 * which again could be from 0x00 to 0x7F. For W-LUs, device only use
 * the "Extended Addressing Format" which means the W-LUNs would be
 * from 0xc100 (SCSI_W_LUN_BASE) onwards.
 * This means max. LUN number reported from UFS device could be 0xC17F.
 */
#define UFS_UPIU_MAX_UNIT_NUM_ID	0x7F
#define UFS_MAX_LUNS		(SCSI_W_LUN_BASE + UFS_UPIU_MAX_UNIT_NUM_ID)
#define UFS_UPIU_WLUN_ID	(1 << 7)

/* Well known logical unit id in LUN field of UPIU */
enum {
	UFS_UPIU_REPORT_LUNS_WLUN	= 0x81,
	UFS_UPIU_UFS_DEVICE_WLUN	= 0xD0,
	UFS_UPIU_BOOT_WLUN		= 0xB0,
	UFS_UPIU_RPMB_WLUN		= 0xC4,
};

/*
 * UFS Protocol Information Unit related definitions
 */

/* Task management functions */
enum {
	UFS_ABORT_TASK		= 0x01,
	UFS_ABORT_TASK_SET	= 0x02,
	UFS_CLEAR_TASK_SET	= 0x04,
	UFS_LOGICAL_RESET	= 0x08,
	UFS_QUERY_TASK		= 0x80,
	UFS_QUERY_TASK_SET	= 0x81,
};

/* UTP UPIU Transaction Codes Initiator to Target */
enum {
	UPIU_TRANSACTION_NOP_OUT	= 0x00,
	UPIU_TRANSACTION_COMMAND	= 0x01,
	UPIU_TRANSACTION_DATA_OUT	= 0x02,
	UPIU_TRANSACTION_TASK_REQ	= 0x04,
	UPIU_TRANSACTION_QUERY_REQ	= 0x16,
};

/* UTP UPIU Transaction Codes Target to Initiator */
enum {
	UPIU_TRANSACTION_NOP_IN		= 0x20,
	UPIU_TRANSACTION_RESPONSE	= 0x21,
	UPIU_TRANSACTION_DATA_IN	= 0x22,
	UPIU_TRANSACTION_TASK_RSP	= 0x24,
	UPIU_TRANSACTION_READY_XFER	= 0x31,
	UPIU_TRANSACTION_QUERY_RSP	= 0x36,
	UPIU_TRANSACTION_REJECT_UPIU	= 0x3F,
};

/* UPIU Read/Write flags */
enum {
	UPIU_CMD_FLAGS_NONE	= 0x00,
	UPIU_CMD_FLAGS_WRITE	= 0x20,
	UPIU_CMD_FLAGS_READ	= 0x40,
};

/* UPIU Task Attributes */
enum {
	UPIU_TASK_ATTR_SIMPLE	= 0x00,
	UPIU_TASK_ATTR_ORDERED	= 0x01,
	UPIU_TASK_ATTR_HEADQ	= 0x02,
	UPIU_TASK_ATTR_ACA	= 0x03,
};

/* UPIU Query request function */
enum {
	UPIU_QUERY_FUNC_STANDARD_READ_REQUEST           = 0x01,
	UPIU_QUERY_FUNC_STANDARD_WRITE_REQUEST          = 0x81,
};

/* Flag idn for Query Requests*/
enum flag_idn {
	QUERY_FLAG_IDN_FDEVICEINIT			= 0x01,
	QUERY_FLAG_IDN_PERMANENT_WPE			= 0x02,
	QUERY_FLAG_IDN_PWR_ON_WPE			= 0x03,
	QUERY_FLAG_IDN_BKOPS_EN				= 0x04,
	QUERY_FLAG_IDN_LIFE_SPAN_MODE_ENABLE		= 0x05,
	QUERY_FLAG_IDN_PURGE_ENABLE			= 0x06,
	QUERY_FLAG_IDN_RESERVED2			= 0x07,
	QUERY_FLAG_IDN_FPHYRESOURCEREMOVAL		= 0x08,
	QUERY_FLAG_IDN_BUSY_RTC				= 0x09,
	QUERY_FLAG_IDN_RESERVED3			= 0x0A,
	QUERY_FLAG_IDN_PERMANENTLY_DISABLE_FW_UPDATE	= 0x0B,
};

/* Attribute idn for Query requests */
enum attr_idn {
	QUERY_ATTR_IDN_BOOT_LU_EN		= 0x00,
	QUERY_ATTR_IDN_RESERVED			= 0x01,
	QUERY_ATTR_IDN_POWER_MODE		= 0x02,
	QUERY_ATTR_IDN_ACTIVE_ICC_LVL		= 0x03,
	QUERY_ATTR_IDN_OOO_DATA_EN		= 0x04,
	QUERY_ATTR_IDN_BKOPS_STATUS		= 0x05,
	QUERY_ATTR_IDN_PURGE_STATUS		= 0x06,
	QUERY_ATTR_IDN_MAX_DATA_IN		= 0x07,
	QUERY_ATTR_IDN_MAX_DATA_OUT		= 0x08,
	QUERY_ATTR_IDN_DYN_CAP_NEEDED		= 0x09,
	QUERY_ATTR_IDN_REF_CLK_FREQ		= 0x0A,
	QUERY_ATTR_IDN_CONF_DESC_LOCK		= 0x0B,
	QUERY_ATTR_IDN_MAX_NUM_OF_RTT		= 0x0C,
	QUERY_ATTR_IDN_EE_CONTROL		= 0x0D,
	QUERY_ATTR_IDN_EE_STATUS		= 0x0E,
	QUERY_ATTR_IDN_SECONDS_PASSED		= 0x0F,
	QUERY_ATTR_IDN_CNTX_CONF		= 0x10,
	QUERY_ATTR_IDN_CORR_PRG_BLK_NUM		= 0x11,
	QUERY_ATTR_IDN_RESERVED2		= 0x12,
	QUERY_ATTR_IDN_RESERVED3		= 0x13,
	QUERY_ATTR_IDN_FFU_STATUS		= 0x14,
	QUERY_ATTR_IDN_PSA_STATE		= 0x15,
	QUERY_ATTR_IDN_PSA_DATA_SIZE		= 0x16,
	QUERY_ATTR_IDN_REF_CLK_GATING_WAIT_TIME	= 0x17,
};

/* Descriptor idn for Query requests */
enum desc_idn {
	QUERY_DESC_IDN_DEVICE		= 0x0,
	QUERY_DESC_IDN_CONFIGURATION	= 0x1,
	QUERY_DESC_IDN_UNIT		= 0x2,
	QUERY_DESC_IDN_RFU_0		= 0x3,
	QUERY_DESC_IDN_INTERCONNECT	= 0x4,
	QUERY_DESC_IDN_STRING		= 0x5,
	QUERY_DESC_IDN_RFU_1		= 0x6,
	QUERY_DESC_IDN_GEOMETRY		= 0x7,
	QUERY_DESC_IDN_POWER		= 0x8,
	QUERY_DESC_IDN_HEALTH           = 0x9,
	QUERY_DESC_IDN_MAX,
};

enum desc_header_offset {
	QUERY_DESC_LENGTH_OFFSET	= 0x00,
	QUERY_DESC_DESC_TYPE_OFFSET	= 0x01,
};

enum ufs_desc_def_size {
	QUERY_DESC_DEVICE_DEF_SIZE		= 0x40,
	QUERY_DESC_CONFIGURATION_DEF_SIZE	= 0x90,
	QUERY_DESC_UNIT_DEF_SIZE		= 0x23,
	QUERY_DESC_INTERCONNECT_DEF_SIZE	= 0x06,
	QUERY_DESC_GEOMETRY_DEF_SIZE		= 0x48,
	QUERY_DESC_POWER_DEF_SIZE		= 0x62,
	QUERY_DESC_HEALTH_DEF_SIZE		= 0x25,
};

/* Unit descriptor parameters offsets in bytes*/
enum unit_desc_param {
	UNIT_DESC_PARAM_LEN			= 0x0,
	UNIT_DESC_PARAM_TYPE			= 0x1,
	UNIT_DESC_PARAM_UNIT_INDEX		= 0x2,
	UNIT_DESC_PARAM_LU_ENABLE		= 0x3,
	UNIT_DESC_PARAM_BOOT_LUN_ID		= 0x4,
	UNIT_DESC_PARAM_LU_WR_PROTECT		= 0x5,
	UNIT_DESC_PARAM_LU_Q_DEPTH		= 0x6,
	UNIT_DESC_PARAM_PSA_SENSITIVE		= 0x7,
	UNIT_DESC_PARAM_MEM_TYPE		= 0x8,
	UNIT_DESC_PARAM_DATA_RELIABILITY	= 0x9,
	UNIT_DESC_PARAM_LOGICAL_BLK_SIZE	= 0xA,
	UNIT_DESC_PARAM_LOGICAL_BLK_COUNT	= 0xB,
	UNIT_DESC_PARAM_ERASE_BLK_SIZE		= 0x13,
	UNIT_DESC_PARAM_PROVISIONING_TYPE	= 0x17,
	UNIT_DESC_PARAM_PHY_MEM_RSRC_CNT	= 0x18,
	UNIT_DESC_PARAM_CTX_CAPABILITIES	= 0x20,
	UNIT_DESC_PARAM_LARGE_UNIT_SIZE_M1	= 0x22,
};

/* Device descriptor parameters offsets in bytes*/
enum device_desc_param {
	DEVICE_DESC_PARAM_LEN			= 0x0,
	DEVICE_DESC_PARAM_TYPE			= 0x1,
	DEVICE_DESC_PARAM_DEVICE_TYPE		= 0x2,
	DEVICE_DESC_PARAM_DEVICE_CLASS		= 0x3,
	DEVICE_DESC_PARAM_DEVICE_SUB_CLASS	= 0x4,
	DEVICE_DESC_PARAM_PRTCL			= 0x5,
	DEVICE_DESC_PARAM_NUM_LU		= 0x6,
	DEVICE_DESC_PARAM_NUM_WLU		= 0x7,
	DEVICE_DESC_PARAM_BOOT_ENBL		= 0x8,
	DEVICE_DESC_PARAM_DESC_ACCSS_ENBL	= 0x9,
	DEVICE_DESC_PARAM_INIT_PWR_MODE		= 0xA,
	DEVICE_DESC_PARAM_HIGH_PR_LUN		= 0xB,
	DEVICE_DESC_PARAM_SEC_RMV_TYPE		= 0xC,
	DEVICE_DESC_PARAM_SEC_LU		= 0xD,
	DEVICE_DESC_PARAM_BKOP_TERM_LT		= 0xE,
	DEVICE_DESC_PARAM_ACTVE_ICC_LVL		= 0xF,
	DEVICE_DESC_PARAM_SPEC_VER		= 0x10,
	DEVICE_DESC_PARAM_MANF_DATE		= 0x12,
	DEVICE_DESC_PARAM_MANF_NAME		= 0x14,
	DEVICE_DESC_PARAM_PRDCT_NAME		= 0x15,
	DEVICE_DESC_PARAM_SN			= 0x16,
	DEVICE_DESC_PARAM_OEM_ID		= 0x17,
	DEVICE_DESC_PARAM_MANF_ID		= 0x18,
	DEVICE_DESC_PARAM_UD_OFFSET		= 0x1A,
	DEVICE_DESC_PARAM_UD_LEN		= 0x1B,
	DEVICE_DESC_PARAM_RTT_CAP		= 0x1C,
	DEVICE_DESC_PARAM_FRQ_RTC		= 0x1D,
	DEVICE_DESC_PARAM_UFS_FEAT		= 0x1F,
	DEVICE_DESC_PARAM_FFU_TMT		= 0x20,
	DEVICE_DESC_PARAM_Q_DPTH		= 0x21,
	DEVICE_DESC_PARAM_DEV_VER		= 0x22,
	DEVICE_DESC_PARAM_NUM_SEC_WPA		= 0x24,
	DEVICE_DESC_PARAM_PSA_MAX_DATA		= 0x25,
	DEVICE_DESC_PARAM_PSA_TMT		= 0x29,
	DEVICE_DESC_PARAM_PRDCT_REV		= 0x2A,
};

/* Interconnect descriptor parameters offsets in bytes*/
enum interconnect_desc_param {
	INTERCONNECT_DESC_PARAM_LEN		= 0x0,
	INTERCONNECT_DESC_PARAM_TYPE		= 0x1,
	INTERCONNECT_DESC_PARAM_UNIPRO_VER	= 0x2,
	INTERCONNECT_DESC_PARAM_MPHY_VER	= 0x4,
};

/* Geometry descriptor parameters offsets in bytes*/
enum geometry_desc_param {
	GEOMETRY_DESC_PARAM_LEN			= 0x0,
	GEOMETRY_DESC_PARAM_TYPE		= 0x1,
	GEOMETRY_DESC_PARAM_DEV_CAP		= 0x4,
	GEOMETRY_DESC_PARAM_MAX_NUM_LUN		= 0xC,
	GEOMETRY_DESC_PARAM_SEG_SIZE		= 0xD,
	GEOMETRY_DESC_PARAM_ALLOC_UNIT_SIZE	= 0x11,
	GEOMETRY_DESC_PARAM_MIN_BLK_SIZE	= 0x12,
	GEOMETRY_DESC_PARAM_OPT_RD_BLK_SIZE	= 0x13,
	GEOMETRY_DESC_PARAM_OPT_WR_BLK_SIZE	= 0x14,
	GEOMETRY_DESC_PARAM_MAX_IN_BUF_SIZE	= 0x15,
	GEOMETRY_DESC_PARAM_MAX_OUT_BUF_SIZE	= 0x16,
	GEOMETRY_DESC_PARAM_RPMB_RW_SIZE	= 0x17,
	GEOMETRY_DESC_PARAM_DYN_CAP_RSRC_PLC	= 0x18,
	GEOMETRY_DESC_PARAM_DATA_ORDER		= 0x19,
	GEOMETRY_DESC_PARAM_MAX_NUM_CTX		= 0x1A,
	GEOMETRY_DESC_PARAM_TAG_UNIT_SIZE	= 0x1B,
	GEOMETRY_DESC_PARAM_TAG_RSRC_SIZE	= 0x1C,
	GEOMETRY_DESC_PARAM_SEC_RM_TYPES	= 0x1D,
	GEOMETRY_DESC_PARAM_MEM_TYPES		= 0x1E,
	GEOMETRY_DESC_PARAM_SCM_MAX_NUM_UNITS	= 0x20,
	GEOMETRY_DESC_PARAM_SCM_CAP_ADJ_FCTR	= 0x24,
	GEOMETRY_DESC_PARAM_NPM_MAX_NUM_UNITS	= 0x26,
	GEOMETRY_DESC_PARAM_NPM_CAP_ADJ_FCTR	= 0x2A,
	GEOMETRY_DESC_PARAM_ENM1_MAX_NUM_UNITS	= 0x2C,
	GEOMETRY_DESC_PARAM_ENM1_CAP_ADJ_FCTR	= 0x30,
	GEOMETRY_DESC_PARAM_ENM2_MAX_NUM_UNITS	= 0x32,
	GEOMETRY_DESC_PARAM_ENM2_CAP_ADJ_FCTR	= 0x36,
	GEOMETRY_DESC_PARAM_ENM3_MAX_NUM_UNITS	= 0x38,
	GEOMETRY_DESC_PARAM_ENM3_CAP_ADJ_FCTR	= 0x3C,
	GEOMETRY_DESC_PARAM_ENM4_MAX_NUM_UNITS	= 0x3E,
	GEOMETRY_DESC_PARAM_ENM4_CAP_ADJ_FCTR	= 0x42,
	GEOMETRY_DESC_PARAM_OPT_LOG_BLK_SIZE	= 0x44,
};

/* Health descriptor parameters offsets in bytes*/
enum health_desc_param {
	HEALTH_DESC_PARAM_LEN			= 0x0,
	HEALTH_DESC_PARAM_TYPE			= 0x1,
	HEALTH_DESC_PARAM_EOL_INFO		= 0x2,
	HEALTH_DESC_PARAM_LIFE_TIME_EST_A	= 0x3,
	HEALTH_DESC_PARAM_LIFE_TIME_EST_B	= 0x4,
};

/*
 * Logical Unit Write Protect
 * 00h: LU not write protected
 * 01h: LU write protected when fPowerOnWPEn =1
 * 02h: LU permanently write protected when fPermanentWPEn =1
 */
enum ufs_lu_wp_type {
	UFS_LU_NO_WP		= 0x00,
	UFS_LU_POWER_ON_WP	= 0x01,
	UFS_LU_PERM_WP		= 0x02,
};

/* bActiveICCLevel parameter current units */
enum {
	UFSHCD_NANO_AMP		= 0,
	UFSHCD_MICRO_AMP	= 1,
	UFSHCD_MILI_AMP		= 2,
	UFSHCD_AMP		= 3,
};

#define POWER_DESC_MAX_SIZE			0x62
#define POWER_DESC_MAX_ACTV_ICC_LVLS		16

/* Attribute  bActiveICCLevel parameter bit masks definitions */
#define ATTR_ICC_LVL_UNIT_OFFSET	14
#define ATTR_ICC_LVL_UNIT_MASK		(0x3 << ATTR_ICC_LVL_UNIT_OFFSET)
#define ATTR_ICC_LVL_VALUE_MASK		0x3FF

/* Power descriptor parameters offsets in bytes */
enum power_desc_param_offset {
	PWR_DESC_LEN			= 0x0,
	PWR_DESC_TYPE			= 0x1,
	PWR_DESC_ACTIVE_LVLS_VCC_0	= 0x2,
	PWR_DESC_ACTIVE_LVLS_VCCQ_0	= 0x22,
	PWR_DESC_ACTIVE_LVLS_VCCQ2_0	= 0x42,
};

/* Exception event mask values */
enum {
	MASK_EE_STATUS		= 0xFFFF,
	MASK_EE_URGENT_BKOPS	= (1 << 2),
};

/* Background operation status */
enum bkops_status {
	BKOPS_STATUS_NO_OP               = 0x0,
	BKOPS_STATUS_NON_CRITICAL        = 0x1,
	BKOPS_STATUS_PERF_IMPACT         = 0x2,
	BKOPS_STATUS_CRITICAL            = 0x3,
	BKOPS_STATUS_MAX		 = BKOPS_STATUS_CRITICAL,
};

/* UTP QUERY Transaction Specific Fields OpCode */
enum query_opcode {
	UPIU_QUERY_OPCODE_NOP		= 0x0,
	UPIU_QUERY_OPCODE_READ_DESC	= 0x1,
	UPIU_QUERY_OPCODE_WRITE_DESC	= 0x2,
	UPIU_QUERY_OPCODE_READ_ATTR	= 0x3,
	UPIU_QUERY_OPCODE_WRITE_ATTR	= 0x4,
	UPIU_QUERY_OPCODE_READ_FLAG	= 0x5,
	UPIU_QUERY_OPCODE_SET_FLAG	= 0x6,
	UPIU_QUERY_OPCODE_CLEAR_FLAG	= 0x7,
	UPIU_QUERY_OPCODE_TOGGLE_FLAG	= 0x8,
#ifdef CONFIG_SCSI_UFSHCD_QTI
	UPIU_QUERY_OPCODE_MAX,
#endif
};

/* bRefClkFreq attribute values */
enum ufs_ref_clk_freq {
	REF_CLK_FREQ_19_2_MHZ	= 0,
	REF_CLK_FREQ_26_MHZ	= 1,
	REF_CLK_FREQ_38_4_MHZ	= 2,
	REF_CLK_FREQ_52_MHZ	= 3,
	REF_CLK_FREQ_INVAL	= -1,
};

struct ufs_ref_clk {
	unsigned long freq_hz;
	enum ufs_ref_clk_freq val;
};

/* Query response result code */
enum {
	QUERY_RESULT_SUCCESS                    = 0x00,
	QUERY_RESULT_NOT_READABLE               = 0xF6,
	QUERY_RESULT_NOT_WRITEABLE              = 0xF7,
	QUERY_RESULT_ALREADY_WRITTEN            = 0xF8,
	QUERY_RESULT_INVALID_LENGTH             = 0xF9,
	QUERY_RESULT_INVALID_VALUE              = 0xFA,
	QUERY_RESULT_INVALID_SELECTOR           = 0xFB,
	QUERY_RESULT_INVALID_INDEX              = 0xFC,
	QUERY_RESULT_INVALID_IDN                = 0xFD,
	QUERY_RESULT_INVALID_OPCODE             = 0xFE,
	QUERY_RESULT_GENERAL_FAILURE            = 0xFF,
};

/* UTP Transfer Request Command Type (CT) */
enum {
	UPIU_COMMAND_SET_TYPE_SCSI	= 0x0,
	UPIU_COMMAND_SET_TYPE_UFS	= 0x1,
	UPIU_COMMAND_SET_TYPE_QUERY	= 0x2,
};

/* UTP Transfer Request Command Offset */
#define UPIU_COMMAND_TYPE_OFFSET	28

/* Offset of the response code in the UPIU header */
#define UPIU_RSP_CODE_OFFSET		8

enum {
	MASK_SCSI_STATUS		= 0xFF,
	MASK_TASK_RESPONSE              = 0xFF00,
	MASK_RSP_UPIU_RESULT            = 0xFFFF,
	MASK_QUERY_DATA_SEG_LEN         = 0xFFFF,
	MASK_RSP_UPIU_DATA_SEG_LEN	= 0xFFFF,
	MASK_RSP_EXCEPTION_EVENT        = 0x10000,
	MASK_TM_SERVICE_RESP		= 0xFF,
	MASK_TM_FUNC			= 0xFF,
};

/* Task management service response */
enum {
	UPIU_TASK_MANAGEMENT_FUNC_COMPL		= 0x00,
	UPIU_TASK_MANAGEMENT_FUNC_NOT_SUPPORTED = 0x04,
	UPIU_TASK_MANAGEMENT_FUNC_SUCCEEDED	= 0x08,
	UPIU_TASK_MANAGEMENT_FUNC_FAILED	= 0x05,
	UPIU_INCORRECT_LOGICAL_UNIT_NO		= 0x09,
};

/* UFS device power modes */
enum ufs_dev_pwr_mode {
	UFS_ACTIVE_PWR_MODE	= 1,
	UFS_SLEEP_PWR_MODE	= 2,
	UFS_POWERDOWN_PWR_MODE	= 3,
};

/**
 * struct utp_cmd_rsp - Response UPIU structure
 * @residual_transfer_count: Residual transfer count DW-3
 * @reserved: Reserved double words DW-4 to DW-7
 * @sense_data_len: Sense data length DW-8 U16
 * @sense_data: Sense data field DW-8 to DW-12
 */
struct utp_cmd_rsp {
	__be32 residual_transfer_count;
	__be32 reserved[4];
	__be16 sense_data_len;
	u8 sense_data[UFS_SENSE_SIZE];
};

/**
 * struct utp_upiu_rsp - general upiu response structure
 * @header: UPIU header structure DW-0 to DW-2
 * @sr: fields structure for scsi command DW-3 to DW-12
 * @qr: fields structure for query request DW-3 to DW-7
 */
struct utp_upiu_rsp {
	struct utp_upiu_header header;
	union {
		struct utp_cmd_rsp sr;
		struct utp_upiu_query qr;
	};
};

/**
 * struct ufs_query_req - parameters for building a query request
 * @query_func: UPIU header query function
 * @upiu_req: the query request data
 */
struct ufs_query_req {
	u8 query_func;
	struct utp_upiu_query upiu_req;
};

/**
 * struct ufs_query_resp - UPIU QUERY
 * @response: device response code
 * @upiu_res: query response data
 */
struct ufs_query_res {
	u8 response;
	struct utp_upiu_query upiu_res;
};

#define UFS_VREG_VCC_MIN_UV	   2700000 /* uV */
#define UFS_VREG_VCC_MAX_UV	   3600000 /* uV */
#define UFS_VREG_VCC_1P8_MIN_UV    1700000 /* uV */
#define UFS_VREG_VCC_1P8_MAX_UV    1950000 /* uV */
#define UFS_VREG_VCCQ_MIN_UV	   1140000 /* uV */
#define UFS_VREG_VCCQ_MAX_UV	   1260000 /* uV */
#define UFS_VREG_VCCQ2_MIN_UV	   1700000 /* uV */
#define UFS_VREG_VCCQ2_MAX_UV	   1950000 /* uV */

/*
 * VCCQ & VCCQ2 current requirement when UFS device is in sleep state
 * and link is in Hibern8 state.
 */
#define UFS_VREG_LPM_LOAD_UA	1000 /* uA */

struct ufs_vreg {
	struct regulator *reg;
	const char *name;
	bool enabled;
	int min_uV;
	int max_uV;
	int max_uA;
#ifdef CONFIG_SCSI_UFSHCD_QTI
	bool low_voltage_sup;
	bool low_voltage_active;
	bool sys_suspend_pwr_off;
	int min_uA;
	bool unused;
#endif
};

struct ufs_vreg_info {
	struct ufs_vreg *vcc;
	struct ufs_vreg *vccq;
	struct ufs_vreg *vccq2;
	struct ufs_vreg *vdd_hba;
};

#ifdef CONFIG_SCSI_UFSHCD_QTI
enum {
	UFS_DEV_EMBEDDED_BOOTABLE = 0x00,
	UFS_DEV_EMBEDDED_NON_BOOTABLE = 0x01,
	UFS_DEV_REMOVABLE_BOOTABLE = 0x02,
	UFS_DEV_REMOVABLE_NON_BOOTABLE = 0x03,
};
#endif

struct ufs_dev_info {
	bool f_power_on_wp_en;
	/* Keeps information if any of the LU is power on write protected */
	bool is_lu_power_on_wp;
<<<<<<< HEAD
	/* Maximum number of general LU supported by the UFS device */
	u8 max_lu_supported;
=======
#ifdef CONFIG_SCSI_UFSHCD_QTI
	u8 b_device_sub_class;
	u16 w_spec_version;
	u16 w_manufacturer_id;
	u8 i_product_name;
	/* is Unit Attention Condition cleared on UFS Device LUN? */
	unsigned is_ufs_dev_wlun_ua_cleared:1;
#endif
	u16 spec_version;
	u32 clk_gating_wait_us;
};

#define MAX_MODEL_LEN 16
/**
 * ufs_dev_desc - ufs device details from the device descriptor
 *
 * @wmanufacturerid: card details
 * @model: card model
 */
struct ufs_dev_desc {
>>>>>>> 69e489fe
	u16 wmanufacturerid;
	/*UFS device Product Name */
	u8 *model;
<<<<<<< HEAD
	u16 spec_version;
	u32 clk_gating_wait_us;
=======
#ifdef CONFIG_SCSI_UFSHCD_QTI
	u16 wspecversion;
#endif
>>>>>>> 69e489fe
};

/**
 * ufs_is_valid_unit_desc_lun - checks if the given LUN has a unit descriptor
 * @dev_info: pointer of instance of struct ufs_dev_info
 * @lun: LU number to check
 * @return: true if the lun has a matching unit descriptor, false otherwise
 */
static inline bool ufs_is_valid_unit_desc_lun(struct ufs_dev_info *dev_info,
		u8 lun)
{
	if (!dev_info || !dev_info->max_lu_supported) {
		pr_err("Max General LU supported by UFS isn't initialized\n");
		return false;
	}

	return lun == UFS_UPIU_RPMB_WLUN || (lun < dev_info->max_lu_supported);
}

#endif /* End of Header */<|MERGE_RESOLUTION|>--- conflicted
+++ resolved
@@ -554,10 +554,8 @@
 	bool f_power_on_wp_en;
 	/* Keeps information if any of the LU is power on write protected */
 	bool is_lu_power_on_wp;
-<<<<<<< HEAD
 	/* Maximum number of general LU supported by the UFS device */
 	u8 max_lu_supported;
-=======
 #ifdef CONFIG_SCSI_UFSHCD_QTI
 	u8 b_device_sub_class;
 	u16 w_spec_version;
@@ -566,30 +564,11 @@
 	/* is Unit Attention Condition cleared on UFS Device LUN? */
 	unsigned is_ufs_dev_wlun_ua_cleared:1;
 #endif
-	u16 spec_version;
-	u32 clk_gating_wait_us;
-};
-
-#define MAX_MODEL_LEN 16
-/**
- * ufs_dev_desc - ufs device details from the device descriptor
- *
- * @wmanufacturerid: card details
- * @model: card model
- */
-struct ufs_dev_desc {
->>>>>>> 69e489fe
 	u16 wmanufacturerid;
 	/*UFS device Product Name */
 	u8 *model;
-<<<<<<< HEAD
 	u16 spec_version;
 	u32 clk_gating_wait_us;
-=======
-#ifdef CONFIG_SCSI_UFSHCD_QTI
-	u16 wspecversion;
-#endif
->>>>>>> 69e489fe
 };
 
 /**

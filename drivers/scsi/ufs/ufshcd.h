/*
 * Universal Flash Storage Host controller driver
 *
 * This code is based on drivers/scsi/ufs/ufshcd.h
 * Copyright (C) 2011-2013 Samsung India Software Operations
 * Copyright (c) 2013-2019, The Linux Foundation. All rights reserved.
 *
 * Authors:
 *	Santosh Yaraganavi <santosh.sy@samsung.com>
 *	Vinayak Holikatti <h.vinayak@samsung.com>
 *
 * This program is free software; you can redistribute it and/or
 * modify it under the terms of the GNU General Public License
 * as published by the Free Software Foundation; either version 2
 * of the License, or (at your option) any later version.
 * See the COPYING file in the top-level directory or visit
 * <http://www.gnu.org/licenses/gpl-2.0.html>
 *
 * This program is distributed in the hope that it will be useful,
 * but WITHOUT ANY WARRANTY; without even the implied warranty of
 * MERCHANTABILITY or FITNESS FOR A PARTICULAR PURPOSE.  See the
 * GNU General Public License for more details.
 *
 * This program is provided "AS IS" and "WITH ALL FAULTS" and
 * without warranty of any kind. You are solely responsible for
 * determining the appropriateness of using and distributing
 * the program and assume all risks associated with your exercise
 * of rights with respect to the program, including but not limited
 * to infringement of third party rights, the risks and costs of
 * program errors, damage to or loss of data, programs or equipment,
 * and unavailability or interruption of operations. Under no
 * circumstances will the contributor of this Program be liable for
 * any damages of any kind arising from your use or distribution of
 * this program.
 */

#ifndef _UFSHCD_H
#define _UFSHCD_H

#include <linux/module.h>
#include <linux/kernel.h>
#include <linux/init.h>
#include <linux/interrupt.h>
#include <linux/io.h>
#include <linux/delay.h>
#include <linux/slab.h>
#include <linux/spinlock.h>
#include <linux/rwsem.h>
#include <linux/workqueue.h>
#include <linux/errno.h>
#include <linux/types.h>
#include <linux/wait.h>
#include <linux/bitops.h>
#include <linux/pm_runtime.h>
#include <linux/clk.h>
#include <linux/completion.h>
#include <linux/regulator/consumer.h>
#include "unipro.h"

#include <asm/irq.h>
#include <asm/byteorder.h>
#include <scsi/scsi.h>
#include <scsi/scsi_cmnd.h>
#include <scsi/scsi_host.h>
#include <scsi/scsi_tcq.h>
#include <scsi/scsi_dbg.h>
#include <scsi/scsi_eh.h>

#include "ufs.h"
#include "ufshci.h"

#define UFSHCD "ufshcd"
#define UFSHCD_DRIVER_VERSION "0.2"

#define UFSHCD_QUIRK_BROKEN_AUTO_HIBERN8                0x40000

struct ufs_hba;

enum dev_cmd_type {
	DEV_CMD_TYPE_NOP		= 0x0,
	DEV_CMD_TYPE_QUERY		= 0x1,
};

/**
 * struct uic_command - UIC command structure
 * @command: UIC command
 * @argument1: UIC command argument 1
 * @argument2: UIC command argument 2
 * @argument3: UIC command argument 3
 * @cmd_active: Indicate if UIC command is outstanding
 * @result: UIC command result
 * @done: UIC command completion
 */
struct uic_command {
	u32 command;
	u32 argument1;
	u32 argument2;
	u32 argument3;
	int cmd_active;
	int result;
	struct completion done;
};

/* Used to differentiate the power management options */
enum ufs_pm_op {
	UFS_RUNTIME_PM,
	UFS_SYSTEM_PM,
	UFS_SHUTDOWN_PM,
};

#define ufshcd_is_runtime_pm(op) ((op) == UFS_RUNTIME_PM)
#define ufshcd_is_system_pm(op) ((op) == UFS_SYSTEM_PM)
#define ufshcd_is_shutdown_pm(op) ((op) == UFS_SHUTDOWN_PM)

/* Host <-> Device UniPro Link state */
enum uic_link_state {
	UIC_LINK_OFF_STATE	= 0, /* Link powered down or disabled */
	UIC_LINK_ACTIVE_STATE	= 1, /* Link is in Fast/Slow/Sleep state */
	UIC_LINK_HIBERN8_STATE	= 2, /* Link is in Hibernate state */
};

#define ufshcd_is_link_off(hba) ((hba)->uic_link_state == UIC_LINK_OFF_STATE)
#define ufshcd_is_link_active(hba) ((hba)->uic_link_state == \
				    UIC_LINK_ACTIVE_STATE)
#define ufshcd_is_link_hibern8(hba) ((hba)->uic_link_state == \
				    UIC_LINK_HIBERN8_STATE)
#define ufshcd_set_link_off(hba) ((hba)->uic_link_state = UIC_LINK_OFF_STATE)
#define ufshcd_set_link_active(hba) ((hba)->uic_link_state = \
				    UIC_LINK_ACTIVE_STATE)
#define ufshcd_set_link_hibern8(hba) ((hba)->uic_link_state = \
				    UIC_LINK_HIBERN8_STATE)
enum {
	/* errors which require the host controller reset for recovery */
	UFS_ERR_HIBERN8_EXIT,
	UFS_ERR_VOPS_SUSPEND,
	UFS_ERR_EH,
	UFS_ERR_CLEAR_PEND_XFER_TM,
	UFS_ERR_INT_FATAL_ERRORS,
	UFS_ERR_INT_UIC_ERROR,

	/* other errors */
	UFS_ERR_HIBERN8_ENTER,
	UFS_ERR_RESUME,
	UFS_ERR_SUSPEND,
	UFS_ERR_LINKSTARTUP,
	UFS_ERR_POWER_MODE_CHANGE,
	UFS_ERR_TASK_ABORT,
	UFS_ERR_MAX,
};

/*
 * UFS Power management levels.
 * Each level is in increasing order of power savings.
 */
enum ufs_pm_level {
	UFS_PM_LVL_0, /* UFS_ACTIVE_PWR_MODE, UIC_LINK_ACTIVE_STATE */
	UFS_PM_LVL_1, /* UFS_ACTIVE_PWR_MODE, UIC_LINK_HIBERN8_STATE */
	UFS_PM_LVL_2, /* UFS_SLEEP_PWR_MODE, UIC_LINK_ACTIVE_STATE */
	UFS_PM_LVL_3, /* UFS_SLEEP_PWR_MODE, UIC_LINK_HIBERN8_STATE */
	UFS_PM_LVL_4, /* UFS_POWERDOWN_PWR_MODE, UIC_LINK_HIBERN8_STATE */
	UFS_PM_LVL_5, /* UFS_POWERDOWN_PWR_MODE, UIC_LINK_OFF_STATE */
	UFS_PM_LVL_MAX
};

struct ufs_pm_lvl_states {
	enum ufs_dev_pwr_mode dev_state;
	enum uic_link_state link_state;
};

/**
 * struct ufshcd_lrb - local reference block
 * @utr_descriptor_ptr: UTRD address of the command
 * @ucd_req_ptr: UCD address of the command
 * @ucd_rsp_ptr: Response UPIU address for this command
 * @ucd_prdt_ptr: PRDT address of the command
 * @utrd_dma_addr: UTRD dma address for debug
 * @ucd_prdt_dma_addr: PRDT dma address for debug
 * @ucd_rsp_dma_addr: UPIU response dma address for debug
 * @ucd_req_dma_addr: UPIU request dma address for debug
 * @cmd: pointer to SCSI command
 * @sense_buffer: pointer to sense buffer address of the SCSI command
 * @sense_bufflen: Length of the sense buffer
 * @scsi_status: SCSI status of the command
 * @command_type: SCSI, UFS, Query.
 * @task_tag: Task tag of the command
 * @lun: LUN of the command
 * @intr_cmd: Interrupt command (doesn't participate in interrupt aggregation)
 * @issue_time_stamp: time stamp for debug purposes
 * @compl_time_stamp: time stamp for statistics
 * @crypto_enable: whether or not the request needs inline crypto operations
 * @crypto_key_slot: the key slot to use for inline crypto
 * @data_unit_num: the data unit number for the first block for inline crypto
 * @req_abort_skip: skip request abort task flag
 */
struct ufshcd_lrb {
	struct utp_transfer_req_desc *utr_descriptor_ptr;
	struct utp_upiu_req *ucd_req_ptr;
	struct utp_upiu_rsp *ucd_rsp_ptr;
	struct ufshcd_sg_entry *ucd_prdt_ptr;

	dma_addr_t utrd_dma_addr;
	dma_addr_t ucd_req_dma_addr;
	dma_addr_t ucd_rsp_dma_addr;
	dma_addr_t ucd_prdt_dma_addr;

	struct scsi_cmnd *cmd;
	u8 *sense_buffer;
	unsigned int sense_bufflen;
	int scsi_status;

	int command_type;
	int task_tag;
	u8 lun; /* UPIU LUN id field is only 8-bit wide */
	bool intr_cmd;
	ktime_t issue_time_stamp;
	ktime_t compl_time_stamp;
	bool crypto_enable;
	u8 crypto_key_slot;
	u64 data_unit_num;

	bool req_abort_skip;
};

/**
 * struct ufs_query - holds relevant data structures for query request
 * @request: request upiu and function
 * @descriptor: buffer for sending/receiving descriptor
 * @response: response upiu and response
 */
struct ufs_query {
	struct ufs_query_req request;
	u8 *descriptor;
	struct ufs_query_res response;
};

/**
 * struct ufs_dev_cmd - all assosiated fields with device management commands
 * @type: device management command type - Query, NOP OUT
 * @lock: lock to allow one command at a time
 * @complete: internal commands completion
 * @tag_wq: wait queue until free command slot is available
 */
struct ufs_dev_cmd {
	enum dev_cmd_type type;
	struct mutex lock;
	struct completion *complete;
	wait_queue_head_t tag_wq;
	struct ufs_query query;
};

struct ufs_desc_size {
	int dev_desc;
	int pwr_desc;
	int geom_desc;
	int interc_desc;
	int unit_desc;
	int conf_desc;
	int hlth_desc;
};

/**
 * struct ufs_clk_info - UFS clock related info
 * @list: list headed by hba->clk_list_head
 * @clk: clock node
 * @name: clock name
 * @max_freq: maximum frequency supported by the clock
 * @min_freq: min frequency that can be used for clock scaling
 * @curr_freq: indicates the current frequency that it is set to
 * @enabled: variable to check against multiple enable/disable
 */
struct ufs_clk_info {
	struct list_head list;
	struct clk *clk;
	const char *name;
	u32 max_freq;
	u32 min_freq;
	u32 curr_freq;
	bool enabled;
};

enum ufs_notify_change_status {
	PRE_CHANGE,
	POST_CHANGE,
};

struct ufs_pa_layer_attr {
	u32 gear_rx;
	u32 gear_tx;
	u32 lane_rx;
	u32 lane_tx;
	u32 pwr_rx;
	u32 pwr_tx;
	u32 hs_rate;
};

struct ufs_pwr_mode_info {
	bool is_valid;
	struct ufs_pa_layer_attr info;
};

/**
 * struct ufs_hba_variant_ops - variant specific callbacks
 * @name: variant name
 * @init: called when the driver is initialized
 * @exit: called to cleanup everything done in init
 * @get_ufs_hci_version: called to get UFS HCI version
 * @clk_scale_notify: notifies that clks are scaled up/down
 * @setup_clocks: called before touching any of the controller registers
 * @setup_regulators: called before accessing the host controller
 * @hce_enable_notify: called before and after HCE enable bit is set to allow
 *                     variant specific Uni-Pro initialization.
 * @link_startup_notify: called before and after Link startup is carried out
 *                       to allow variant specific Uni-Pro initialization.
 * @pwr_change_notify: called before and after a power mode change
 *			is carried out to allow vendor spesific capabilities
 *			to be set.
 * @setup_xfer_req: called before any transfer request is issued
 *                  to set some things
 * @setup_task_mgmt: called before any task management request is issued
 *                  to set some things
 * @hibern8_notify: called around hibern8 enter/exit
 * @apply_dev_quirks: called to apply device specific quirks
 * @suspend: called during host controller PM callback
 * @resume: called during host controller PM callback
 * @dbg_register_dump: used to dump controller debug information
 * @phy_initialization: used to initialize phys
 * @device_reset: called to issue a reset pulse on the UFS device
 */
struct ufs_hba_variant_ops {
	const char *name;
	int	(*init)(struct ufs_hba *);
	void    (*exit)(struct ufs_hba *);
	u32	(*get_ufs_hci_version)(struct ufs_hba *);
	int	(*clk_scale_notify)(struct ufs_hba *, bool,
				    enum ufs_notify_change_status);
	int	(*setup_clocks)(struct ufs_hba *, bool,
				enum ufs_notify_change_status);
	int     (*setup_regulators)(struct ufs_hba *, bool);
	int	(*hce_enable_notify)(struct ufs_hba *,
				     enum ufs_notify_change_status);
	int	(*link_startup_notify)(struct ufs_hba *,
				       enum ufs_notify_change_status);
	int	(*pwr_change_notify)(struct ufs_hba *,
					enum ufs_notify_change_status status,
					struct ufs_pa_layer_attr *,
					struct ufs_pa_layer_attr *);
	void	(*setup_xfer_req)(struct ufs_hba *, int, bool);
	void	(*setup_task_mgmt)(struct ufs_hba *, int, u8);
	void    (*hibern8_notify)(struct ufs_hba *, enum uic_cmd_dme,
					enum ufs_notify_change_status);
	int	(*apply_dev_quirks)(struct ufs_hba *);
	int     (*suspend)(struct ufs_hba *, enum ufs_pm_op);
	int     (*resume)(struct ufs_hba *, enum ufs_pm_op);
	void	(*dbg_register_dump)(struct ufs_hba *hba);
	int	(*phy_initialization)(struct ufs_hba *);
	void	(*device_reset)(struct ufs_hba *hba);
};

struct keyslot_mgmt_ll_ops;
struct ufs_hba_crypto_variant_ops {
	void (*setup_rq_keyslot_manager)(struct ufs_hba *hba,
					 struct request_queue *q);
	void (*destroy_rq_keyslot_manager)(struct ufs_hba *hba,
					   struct request_queue *q);
	int (*hba_init_crypto)(struct ufs_hba *hba,
			       const struct keyslot_mgmt_ll_ops *ksm_ops);
	void (*enable)(struct ufs_hba *hba);
	void (*disable)(struct ufs_hba *hba);
	int (*suspend)(struct ufs_hba *hba, enum ufs_pm_op pm_op);
	int (*resume)(struct ufs_hba *hba, enum ufs_pm_op pm_op);
	int (*debug)(struct ufs_hba *hba);
	int (*prepare_lrbp_crypto)(struct ufs_hba *hba,
				   struct scsi_cmnd *cmd,
				   struct ufshcd_lrb *lrbp);
	int (*complete_lrbp_crypto)(struct ufs_hba *hba,
				    struct scsi_cmnd *cmd,
				    struct ufshcd_lrb *lrbp);
	void *priv;
};

/* clock gating state  */
enum clk_gating_state {
	CLKS_OFF,
	CLKS_ON,
	REQ_CLKS_OFF,
	REQ_CLKS_ON,
};

/**
 * struct ufs_clk_gating - UFS clock gating related info
 * @gate_work: worker to turn off clocks after some delay as specified in
 * delay_ms
 * @ungate_work: worker to turn on clocks that will be used in case of
 * interrupt context
 * @state: the current clocks state
 * @delay_ms: gating delay in ms
 * @is_suspended: clk gating is suspended when set to 1 which can be used
 * during suspend/resume
 * @delay_attr: sysfs attribute to control delay_attr
 * @enable_attr: sysfs attribute to enable/disable clock gating
 * @is_enabled: Indicates the current status of clock gating
 * @active_reqs: number of requests that are pending and should be waited for
 * completion before gating clocks.
 */
struct ufs_clk_gating {
#ifdef CONFIG_SCSI_UFSHCD_QTI
	struct hrtimer gate_hrtimer;
	struct work_struct gate_work;
	unsigned long delay_ms_pwr_save;
	unsigned long delay_ms_perf;
	struct device_attribute delay_pwr_save_attr;
	struct device_attribute delay_perf_attr;
#else
	struct delayed_work gate_work;
#endif
	struct work_struct ungate_work;
	enum clk_gating_state state;
	unsigned long delay_ms;
	bool is_suspended;
	struct device_attribute delay_attr;
	struct device_attribute enable_attr;
	bool is_enabled;
	int active_reqs;
	struct workqueue_struct *clk_gating_workq;
};

struct ufs_saved_pwr_info {
	struct ufs_pa_layer_attr info;
	bool is_valid;
};

/**
 * struct ufs_clk_scaling - UFS clock scaling related data
 * @active_reqs: number of requests that are pending. If this is zero when
 * devfreq ->target() function is called then schedule "suspend_work" to
 * suspend devfreq.
 * @tot_busy_t: Total busy time in current polling window
 * @window_start_t: Start time (in jiffies) of the current polling window
 * @busy_start_t: Start time of current busy period
 * @enable_attr: sysfs attribute to enable/disable clock scaling
 * @saved_pwr_info: UFS power mode may also be changed during scaling and this
 * one keeps track of previous power mode.
 * @workq: workqueue to schedule devfreq suspend/resume work
 * @suspend_work: worker to suspend devfreq
 * @resume_work: worker to resume devfreq
 * @is_allowed: tracks if scaling is currently allowed or not
 * @is_busy_started: tracks if busy period has started or not
 * @is_suspended: tracks if devfreq is suspended or not
 */
struct ufs_clk_scaling {
	int active_reqs;
	unsigned long tot_busy_t;
	unsigned long window_start_t;
	ktime_t busy_start_t;
	struct device_attribute enable_attr;
	struct ufs_saved_pwr_info saved_pwr_info;
	struct workqueue_struct *workq;
	struct work_struct suspend_work;
	struct work_struct resume_work;
	bool is_allowed;
	bool is_busy_started;
	bool is_suspended;
};

<<<<<<< HEAD
#ifdef CONFIG_SCSI_UFSHCD_QTI
#define UFS_BIT(x)	BIT(x)

struct ufshcd_cmd_log_entry {
	char *str;/* context like "send", "complete" */
	char *cmd_type;/* "scsi", "query", "nop", "dme" */
	u8 lun;
	u8 cmd_id;
	sector_t lba;
	int transfer_len;
	u8 idn;/* used only for query idn */
	u32 doorbell;
	u32 outstanding_reqs;
	u32 seq_num;
	unsigned int tag;
	ktime_t tstamp;
};

struct ufshcd_cmd_log {
	struct ufshcd_cmd_log_entry *entries;
	int pos;
	u32 seq_num;
};

#define UIC_ERR_REG_HIST_LENGTH 20
/**
 * struct ufs_uic_err_reg_hist - keeps history of uic errors
 * @pos: index to indicate cyclic buffer position
 * @reg: cyclic buffer for registers value
 * @tstamp: cyclic buffer for time stamp
 */
struct ufs_uic_err_reg_hist {
	int pos;
	u32 reg[UIC_ERR_REG_HIST_LENGTH];
	ktime_t tstamp[UIC_ERR_REG_HIST_LENGTH];
};

/* UFS Host Controller debug print bitmask */
#define UFSHCD_DBG_PRINT_CLK_FREQ_EN		UFS_BIT(0)
#define UFSHCD_DBG_PRINT_UIC_ERR_HIST_EN	UFS_BIT(1)
#define UFSHCD_DBG_PRINT_HOST_REGS_EN		UFS_BIT(2)
#define UFSHCD_DBG_PRINT_TRS_EN			UFS_BIT(3)
#define UFSHCD_DBG_PRINT_TMRS_EN		UFS_BIT(4)
#define UFSHCD_DBG_PRINT_PWR_EN			UFS_BIT(5)
#define UFSHCD_DBG_PRINT_HOST_STATE_EN		UFS_BIT(6)

#define UFSHCD_DBG_PRINT_ALL   \
	(UFSHCD_DBG_PRINT_CLK_FREQ_EN|   \
	 UFSHCD_DBG_PRINT_UIC_ERR_HIST_EN|   \
	  UFSHCD_DBG_PRINT_HOST_REGS_EN | UFSHCD_DBG_PRINT_TRS_EN | \
	 UFSHCD_DBG_PRINT_TMRS_EN | UFSHCD_DBG_PRINT_PWR_EN |   \
	 UFSHCD_DBG_PRINT_HOST_STATE_EN)

#endif

#if defined(CONFIG_SCSI_UFSHCD_QTI) && defined(CONFIG_DEBUG_FS)
/**
 * struct ufshcd_req_stat - statistics for request handling times (in usec)
 * @min: shortest time measured
 * @max: longest time measured
 * @sum: sum of all the handling times measured (used for average calculation)
 * @count: number of measurements taken
 */
struct ufshcd_req_stat {
	u64 min;
	u64 max;
	u64 sum;
	u64 count;
};

/* tag stats statistics types */
enum ts_types {
	TS_NOT_SUPPORTED = -1,
	TS_TAG = 0,
	TS_READ = 1,
	TS_WRITE = 2,
	TS_URGENT_READ = 3,
	TS_URGENT_WRITE = 4,
	TS_FLUSH = 5,
	TS_NUM_STATS = 6,
};

enum ufshcd_ctx {
	QUEUE_CMD,
	ERR_HNDLR_WORK,
	H8_EXIT_WORK,
	UIC_CMD_SEND,
	PWRCTL_CMD_SEND,
	PWR_CHG_NOTIFY,
	TM_CMD_SEND,
	XFR_REQ_COMPL,
	CLK_SCALE_WORK,
	DBGFS_CFG_PWR_MODE,
};

struct ufshcd_clk_ctx {
	ktime_t ts;
	enum ufshcd_ctx ctx;
};

#endif

/**
 * struct ufs_init_prefetch - contains data that is pre-fetched once during
 * initialization
 * @icc_level: icc level which was read during initialization
 */
struct ufs_init_prefetch {
	u32 icc_level;
};

=======
>>>>>>> 796d2c60
#define UFS_ERR_REG_HIST_LENGTH 8
/**
 * struct ufs_err_reg_hist - keeps history of errors
 * @pos: index to indicate cyclic buffer position
 * @reg: cyclic buffer for registers value
 * @tstamp: cyclic buffer for time stamp
 */
struct ufs_err_reg_hist {
	int pos;
	u32 reg[UFS_ERR_REG_HIST_LENGTH];
	ktime_t tstamp[UFS_ERR_REG_HIST_LENGTH];
};

/**
 * struct ufs_stats - keeps usage/err statistics
 * @hibern8_exit_cnt: Counter to keep track of number of exits,
 *		reset this after link-startup.
 * @last_hibern8_exit_tstamp: Set time after the hibern8 exit.
 *		Clear after the first successful command completion.
 * @pa_err: tracks pa-uic errors
 * @dl_err: tracks dl-uic errors
 * @nl_err: tracks nl-uic errors
 * @tl_err: tracks tl-uic errors
 * @dme_err: tracks dme errors
 * @auto_hibern8_err: tracks auto-hibernate errors
 * @fatal_err: tracks fatal errors
 * @linkup_err: tracks link-startup errors
 * @resume_err: tracks resume errors
 * @suspend_err: tracks suspend errors
 * @dev_reset: tracks device reset events
 * @host_reset: tracks host reset events
 * @tsk_abort: tracks task abort events
 */
struct ufs_stats {
	u32 hibern8_exit_cnt;
	ktime_t last_hibern8_exit_tstamp;

#ifdef CONFIG_SCSI_UFSHCD_QTI
	bool enabled;
	u64 **tag_stats;
	int q_depth;
	int err_stats[UFS_ERR_MAX];
	struct ufshcd_req_stat req_stats[TS_NUM_STATS];
	int query_stats_arr[UPIU_QUERY_OPCODE_MAX][MAX_QUERY_IDN];
	u32 pa_err_cnt_total;
	u32 pa_err_cnt[UFS_EC_PA_MAX];
	u32 dl_err_cnt_total;
	u32 dl_err_cnt[UFS_EC_DL_MAX];
	u32 dme_err_cnt;
	u32 power_mode_change_cnt;
	struct ufshcd_clk_ctx clk_hold;
	struct ufshcd_clk_ctx clk_rel;
	struct ufs_uic_err_reg_hist pa_err;
	struct ufs_uic_err_reg_hist dl_err;
	struct ufs_uic_err_reg_hist nl_err;
	struct ufs_uic_err_reg_hist tl_err;
	struct ufs_uic_err_reg_hist dme_err;
	u32 last_intr_status;
	ktime_t last_intr_ts;
#else
	/* uic specific errors */
	struct ufs_err_reg_hist pa_err;
	struct ufs_err_reg_hist dl_err;
	struct ufs_err_reg_hist nl_err;
	struct ufs_err_reg_hist tl_err;
	struct ufs_err_reg_hist dme_err;
#endif

	/* fatal errors */
	struct ufs_err_reg_hist auto_hibern8_err;
	struct ufs_err_reg_hist fatal_err;
	struct ufs_err_reg_hist link_startup_err;
	struct ufs_err_reg_hist resume_err;
	struct ufs_err_reg_hist suspend_err;

	/* abnormal events */
	struct ufs_err_reg_hist dev_reset;
	struct ufs_err_reg_hist host_reset;
	struct ufs_err_reg_hist task_abort;
};

/**
 * struct ufs_hba - per adapter private structure
 * @mmio_base: UFSHCI base register address
 * @ucdl_base_addr: UFS Command Descriptor base address
 * @utrdl_base_addr: UTP Transfer Request Descriptor base address
 * @utmrdl_base_addr: UTP Task Management Descriptor base address
 * @ucdl_dma_addr: UFS Command Descriptor DMA address
 * @utrdl_dma_addr: UTRDL DMA address
 * @utmrdl_dma_addr: UTMRDL DMA address
 * @host: Scsi_Host instance of the driver
 * @dev: device handle
 * @lrb: local reference block
 * @lrb_in_use: lrb in use
 * @outstanding_tasks: Bits representing outstanding task requests
 * @outstanding_reqs: Bits representing outstanding transfer requests
 * @capabilities: UFS Controller Capabilities
 * @nutrs: Transfer Request Queue depth supported by controller
 * @nutmrs: Task Management Queue depth supported by controller
 * @ufs_version: UFS Version to which controller complies
 * @vops: pointer to variant specific operations
 * @priv: pointer to variant specific private data
 * @irq: Irq number of the controller
 * @active_uic_cmd: handle of active UIC command
 * @uic_cmd_mutex: mutex for uic command
 * @tm_wq: wait queue for task management
 * @tm_tag_wq: wait queue for free task management slots
 * @tm_slots_in_use: bit map of task management request slots in use
 * @pwr_done: completion for power mode change
 * @tm_condition: condition variable for task management
 * @ufshcd_state: UFSHCD states
 * @eh_flags: Error handling flags
 * @intr_mask: Interrupt Mask Bits
 * @ee_ctrl_mask: Exception event control mask
 * @is_powered: flag to check if HBA is powered
 * @eh_work: Worker to handle UFS errors that require s/w attention
 * @eeh_work: Worker to handle exception events
 * @errors: HBA errors
 * @uic_error: UFS interconnect layer error status
 * @saved_err: sticky error mask
 * @saved_uic_err: sticky UIC error mask
 * @silence_err_logs: flag to silence error logs
 * @dev_cmd: ufs device management command information
 * @last_dme_cmd_tstamp: time stamp of the last completed DME command
 * @auto_bkops_enabled: to track whether bkops is enabled in device
 * @vreg_info: UFS device voltage regulator information
 * @clk_list_head: UFS host controller clocks list node head
 * @pwr_info: holds current power mode
 * @max_pwr_info: keeps the device max valid pwm
 * @desc_size: descriptor sizes reported by device
 * @urgent_bkops_lvl: keeps track of urgent bkops level for device
 * @is_urgent_bkops_lvl_checked: keeps track if the urgent bkops level for
 *  device is known or not.
 * @scsi_block_reqs_cnt: reference counting for scsi block requests
 * @crypto_capabilities: Content of crypto capabilities register (0x100)
 * @crypto_cap_array: Array of crypto capabilities
 * @crypto_cfg_register: Start of the crypto cfg array
 * @crypto_cfgs: Array of crypto configurations (i.e. config for each slot)
 * @ksm: the keyslot manager tied to this hba
 */
struct ufs_hba {
	void __iomem *mmio_base;

	/* Virtual memory reference */
	struct utp_transfer_cmd_desc *ucdl_base_addr;
	struct utp_transfer_req_desc *utrdl_base_addr;
	struct utp_task_req_desc *utmrdl_base_addr;

	/* DMA memory reference */
	dma_addr_t ucdl_dma_addr;
	dma_addr_t utrdl_dma_addr;
	dma_addr_t utmrdl_dma_addr;

	struct Scsi_Host *host;
	struct device *dev;
	/*
	 * This field is to keep a reference to "scsi_device" corresponding to
	 * "UFS device" W-LU.
	 */
	struct scsi_device *sdev_ufs_device;

	enum ufs_dev_pwr_mode curr_dev_pwr_mode;
	enum uic_link_state uic_link_state;
	/* Desired UFS power management level during runtime PM */
	enum ufs_pm_level rpm_lvl;
	/* Desired UFS power management level during system PM */
	enum ufs_pm_level spm_lvl;
	struct device_attribute rpm_lvl_attr;
	struct device_attribute spm_lvl_attr;
	int pm_op_in_progress;

	/* Auto-Hibernate Idle Timer register value */
	u32 ahit;

	struct ufshcd_lrb *lrb;
	unsigned long lrb_in_use;

	unsigned long outstanding_tasks;
	unsigned long outstanding_reqs;

	u32 capabilities;
	int nutrs;
	int nutmrs;
	u32 ufs_version;

	const struct ufs_hba_variant_ops *vops;
	void *priv;
	const struct ufs_hba_crypto_variant_ops *crypto_vops;
	unsigned int irq;
	bool is_irq_enabled;
	enum ufs_ref_clk_freq dev_ref_clk_freq;

	/* Interrupt aggregation support is broken */
	#define UFSHCD_QUIRK_BROKEN_INTR_AGGR			0x1

	/*
	 * delay before each dme command is required as the unipro
	 * layer has shown instabilities
	 */
	#define UFSHCD_QUIRK_DELAY_BEFORE_DME_CMDS		0x2

	/*
	 * If UFS host controller is having issue in processing LCC (Line
	 * Control Command) coming from device then enable this quirk.
	 * When this quirk is enabled, host controller driver should disable
	 * the LCC transmission on UFS device (by clearing TX_LCC_ENABLE
	 * attribute of device to 0).
	 */
	#define UFSHCD_QUIRK_BROKEN_LCC				0x4

	/*
	 * The attribute PA_RXHSUNTERMCAP specifies whether or not the
	 * inbound Link supports unterminated line in HS mode. Setting this
	 * attribute to 1 fixes moving to HS gear.
	 */
	#define UFSHCD_QUIRK_BROKEN_PA_RXHSUNTERMCAP		0x8

	/*
	 * This quirk needs to be enabled if the host contoller only allows
	 * accessing the peer dme attributes in AUTO mode (FAST AUTO or
	 * SLOW AUTO).
	 */
	#define UFSHCD_QUIRK_DME_PEER_ACCESS_AUTO_MODE		0x10

	/*
	 * This quirk needs to be enabled if the host contoller doesn't
	 * advertise the correct version in UFS_VER register. If this quirk
	 * is enabled, standard UFS host driver will call the vendor specific
	 * ops (get_ufs_hci_version) to get the correct version.
	 */
	#define UFSHCD_QUIRK_BROKEN_UFS_HCI_VERSION		0x20

	/*
	 * This quirk needs to be enabled if the host contoller regards
	 * resolution of the values of PRDTO and PRDTL in UTRD as byte.
	 */
	#define UFSHCD_QUIRK_PRDT_BYTE_GRAN			0x80

	/*
	 * Clear handling for transfer/task request list is just opposite.
	 */
	#define UFSHCI_QUIRK_BROKEN_REQ_LIST_CLR		0x100

	/*
	 * This quirk needs to be enabled if host controller doesn't allow
	 * that the interrupt aggregation timer and counter are reset by s/w.
	 */
	#define UFSHCI_QUIRK_SKIP_RESET_INTR_AGGR		0x200

	/*
	 * This quirks needs to be enabled if host controller cannot be
	 * enabled via HCE register.
	 */
	#define UFSHCI_QUIRK_BROKEN_HCE				0x400

	/*
	 * This quirk needs to be enabled if the host controller advertises
	 * inline encryption support but it doesn't work correctly.
	 */
	#define UFSHCD_QUIRK_BROKEN_CRYPTO			0x800

	unsigned int quirks;	/* Deviations from standard UFSHCI spec. */

	/* Device deviations from standard UFS device spec. */
	unsigned int dev_quirks;

	wait_queue_head_t tm_wq;
	wait_queue_head_t tm_tag_wq;
	unsigned long tm_condition;
	unsigned long tm_slots_in_use;

	struct uic_command *active_uic_cmd;
	struct mutex uic_cmd_mutex;
	struct completion *uic_async_done;

	u32 ufshcd_state;
	u32 eh_flags;
	u32 intr_mask;
	u16 ee_ctrl_mask;
	bool is_powered;

	/* Work Queues */
	struct work_struct eh_work;
	struct work_struct eeh_work;

	/* HBA Errors */
	u32 errors;
	u32 uic_error;
	u32 saved_err;
	u32 saved_uic_err;
	struct ufs_stats ufs_stats;
	bool silence_err_logs;

	/* Device management request data */
	struct ufs_dev_cmd dev_cmd;
	ktime_t last_dme_cmd_tstamp;

	/* Keeps information of the UFS device connected to this host */
	struct ufs_dev_info dev_info;
	bool auto_bkops_enabled;
	struct ufs_vreg_info vreg_info;
	struct list_head clk_list_head;

	bool wlun_dev_clr_ua;

	/* Number of requests aborts */
	int req_abort_count;

	/* Number of lanes available (1 or 2) for Rx/Tx */
	u32 lanes_per_direction;
	struct ufs_pa_layer_attr pwr_info;
	struct ufs_pwr_mode_info max_pwr_info;

	struct ufs_clk_gating clk_gating;
	/* Control to enable/disable host capabilities */
	u32 caps;
	/* Allow dynamic clk gating */
#define UFSHCD_CAP_CLK_GATING	(1 << 0)
	/* Allow hiberb8 with clk gating */
#define UFSHCD_CAP_HIBERN8_WITH_CLK_GATING (1 << 1)
	/* Allow dynamic clk scaling */
#define UFSHCD_CAP_CLK_SCALING	(1 << 2)
	/* Allow auto bkops to enabled during runtime suspend */
#define UFSHCD_CAP_AUTO_BKOPS_SUSPEND (1 << 3)
	/*
	 * This capability allows host controller driver to use the UFS HCI's
	 * interrupt aggregation capability.
	 * CAUTION: Enabling this might reduce overall UFS throughput.
	 */
#define UFSHCD_CAP_INTR_AGGR (1 << 4)
	/*
	 * This capability allows the device auto-bkops to be always enabled
	 * except during suspend (both runtime and suspend).
	 * Enabling this capability means that device will always be allowed
	 * to do background operation when it's active but it might degrade
	 * the performance of ongoing read/write operations.
	 */
#define UFSHCD_CAP_KEEP_AUTO_BKOPS_ENABLED_EXCEPT_SUSPEND (1 << 5)
	/*
	 * This capability allows the host controller driver to use the
	 * inline crypto engine, if it is present
	 */
#define UFSHCD_CAP_CRYPTO (1 << 6)
	/*
	 * This capability allows host controller driver to automatically
	 * enable runtime power management by itself instead of waiting
	 * for userspace to control the power management.
	 */
#define UFSHCD_CAP_RPM_AUTOSUSPEND (1 << 6)

#ifdef CONFIG_SCSI_UFSHCD_QTI
#define UFSHCD_CAP_POWER_COLLAPSE_DURING_HIBERN8 (1 << 7)
	/* Allow standalone Hibern8 enter on idle */
#define UFSHCD_CAP_HIBERN8_ENTER_ON_IDLE (1 << 5)
	bool phy_init_g4;
	struct rw_semaphore lock;
	struct pinctrl *pctrl;
	/* Bitmask for enabling debug prints */
	u32 ufshcd_dbg_print;
	/* If set, don't gate device ref_clk during clock gating */
	bool no_ref_clk_gating;
	unsigned long shutdown_in_prog;
	bool crash_on_err;
	bool force_host_reset;
	bool full_init_linereset;
	/* Gear limits */
	u32 limit_tx_hs_gear;
	u32 limit_rx_hs_gear;
	u32 limit_tx_pwm_gear;
	u32 limit_rx_pwm_gear;
	bool restore_needed;
	u32 scsi_cmd_timeout;
	bool silence_err_logs;
	bool auto_h8_err;
	struct work_struct rls_work;
	u32 dev_ref_clk_gating_wait;
	bool force_g4;
#endif
	struct devfreq *devfreq;
	struct ufs_clk_scaling clk_scaling;
	bool is_sys_suspended;

	enum bkops_status urgent_bkops_lvl;
	bool is_urgent_bkops_lvl_checked;

	struct rw_semaphore clk_scaling_lock;
	struct ufs_desc_size desc_size;
	atomic_t scsi_block_reqs_cnt;

	struct device		bsg_dev;
	struct request_queue	*bsg_queue;

#ifdef CONFIG_SCSI_UFS_CRYPTO
	/* crypto */
	union ufs_crypto_capabilities crypto_capabilities;
	union ufs_crypto_cap_entry *crypto_cap_array;
	u32 crypto_cfg_register;
	union ufs_crypto_cfg_entry *crypto_cfgs;
	struct keyslot_manager *ksm;
#endif /* CONFIG_SCSI_UFS_CRYPTO */
};

/* Returns true if clocks can be gated. Otherwise false */
static inline bool ufshcd_is_clkgating_allowed(struct ufs_hba *hba)
{
	return hba->caps & UFSHCD_CAP_CLK_GATING;
}
static inline bool ufshcd_can_hibern8_during_gating(struct ufs_hba *hba)
{
	return hba->caps & UFSHCD_CAP_HIBERN8_WITH_CLK_GATING;
}
static inline int ufshcd_is_clkscaling_supported(struct ufs_hba *hba)
{
	return hba->caps & UFSHCD_CAP_CLK_SCALING;
}
static inline bool ufshcd_can_autobkops_during_suspend(struct ufs_hba *hba)
{
	return hba->caps & UFSHCD_CAP_AUTO_BKOPS_SUSPEND;
}
static inline bool ufshcd_is_rpm_autosuspend_allowed(struct ufs_hba *hba)
{
	return hba->caps & UFSHCD_CAP_RPM_AUTOSUSPEND;
}

static inline bool ufshcd_is_intr_aggr_allowed(struct ufs_hba *hba)
{
/* DWC UFS Core has the Interrupt aggregation feature but is not detectable*/
#ifndef CONFIG_SCSI_UFS_DWC
	if ((hba->caps & UFSHCD_CAP_INTR_AGGR) &&
	    !(hba->quirks & UFSHCD_QUIRK_BROKEN_INTR_AGGR))
		return true;
	else
		return false;
#else
return true;
#endif
}

static inline bool ufshcd_is_auto_hibern8_supported(struct ufs_hba *hba)
{
	return (hba->capabilities & MASK_AUTO_HIBERN8_SUPPORT);
}

#ifdef CONFIG_SCSI_UFSHCD_QTI
static inline void ufshcd_mark_shutdown_ongoing(struct ufs_hba *hba)
{
	set_bit(0, &hba->shutdown_in_prog);
}

static inline bool ufshcd_is_shutdown_ongoing(struct ufs_hba *hba)
{
	return !!(test_bit(0, &hba->shutdown_in_prog));
}

static inline bool ufshcd_is_power_collapse_during_hibern8_allowed(
						struct ufs_hba *hba)
{
	return !!(hba->caps & UFSHCD_CAP_POWER_COLLAPSE_DURING_HIBERN8);
}

static inline bool ufshcd_is_hibern8_on_idle_allowed(struct ufs_hba *hba)
{
	return hba->caps & UFSHCD_CAP_HIBERN8_ENTER_ON_IDLE;
}

static inline bool ufshcd_is_auto_hibern8_enabled(struct ufs_hba *hba)
{
	return ufshcd_is_auto_hibern8_supported(hba) && !!hba->ahit;
}

static inline bool ufshcd_is_embedded_dev(struct ufs_hba *hba)
{
	if ((hba->dev_info.b_device_sub_class == UFS_DEV_EMBEDDED_BOOTABLE) ||
	    (hba->dev_info.b_device_sub_class == UFS_DEV_EMBEDDED_NON_BOOTABLE))
		return true;
	return false;
}
#endif

#define ufshcd_writel(hba, val, reg)	\
	writel((val), (hba)->mmio_base + (reg))
#define ufshcd_readl(hba, reg)	\
	readl((hba)->mmio_base + (reg))

/**
 * ufshcd_rmwl - read modify write into a register
 * @hba - per adapter instance
 * @mask - mask to apply on read value
 * @val - actual value to write
 * @reg - register address
 */
static inline void ufshcd_rmwl(struct ufs_hba *hba, u32 mask, u32 val, u32 reg)
{
	u32 tmp;

	tmp = ufshcd_readl(hba, reg);
	tmp &= ~mask;
	tmp |= (val & mask);
	ufshcd_writel(hba, tmp, reg);
}

int ufshcd_alloc_host(struct device *, struct ufs_hba **);
void ufshcd_dealloc_host(struct ufs_hba *);
int ufshcd_init(struct ufs_hba * , void __iomem * , unsigned int);
void ufshcd_remove(struct ufs_hba *);
int ufshcd_wait_for_register(struct ufs_hba *hba, u32 reg, u32 mask,
				u32 val, unsigned long interval_us,
				unsigned long timeout_ms, bool can_sleep);
void ufshcd_parse_dev_ref_clk_freq(struct ufs_hba *hba, struct clk *refclk);

static inline void check_upiu_size(void)
{
	BUILD_BUG_ON(ALIGNED_UPIU_SIZE <
		GENERAL_UPIU_REQUEST_SIZE + QUERY_DESC_MAX_SIZE);
}

/**
 * ufshcd_set_variant - set variant specific data to the hba
 * @hba - per adapter instance
 * @variant - pointer to variant specific data
 */
static inline void ufshcd_set_variant(struct ufs_hba *hba, void *variant)
{
	BUG_ON(!hba);
	hba->priv = variant;
}

/**
 * ufshcd_get_variant - get variant specific data from the hba
 * @hba - per adapter instance
 */
static inline void *ufshcd_get_variant(struct ufs_hba *hba)
{
	BUG_ON(!hba);
	return hba->priv;
}
static inline bool ufshcd_keep_autobkops_enabled_except_suspend(
							struct ufs_hba *hba)
{
	return hba->caps & UFSHCD_CAP_KEEP_AUTO_BKOPS_ENABLED_EXCEPT_SUSPEND;
}

extern int ufshcd_runtime_suspend(struct ufs_hba *hba);
extern int ufshcd_runtime_resume(struct ufs_hba *hba);
extern int ufshcd_runtime_idle(struct ufs_hba *hba);
extern int ufshcd_system_suspend(struct ufs_hba *hba);
extern int ufshcd_system_resume(struct ufs_hba *hba);
extern int ufshcd_shutdown(struct ufs_hba *hba);
extern int ufshcd_dme_set_attr(struct ufs_hba *hba, u32 attr_sel,
			       u8 attr_set, u32 mib_val, u8 peer);
extern int ufshcd_dme_get_attr(struct ufs_hba *hba, u32 attr_sel,
			       u32 *mib_val, u8 peer);
extern int ufshcd_config_pwr_mode(struct ufs_hba *hba,
			struct ufs_pa_layer_attr *desired_pwr_mode);
/* UIC command interfaces for DME primitives */
#define DME_LOCAL	0
#define DME_PEER	1
#define ATTR_SET_NOR	0	/* NORMAL */
#define ATTR_SET_ST	1	/* STATIC */

static inline int ufshcd_dme_set(struct ufs_hba *hba, u32 attr_sel,
				 u32 mib_val)
{
	return ufshcd_dme_set_attr(hba, attr_sel, ATTR_SET_NOR,
				   mib_val, DME_LOCAL);
}

static inline int ufshcd_dme_st_set(struct ufs_hba *hba, u32 attr_sel,
				    u32 mib_val)
{
	return ufshcd_dme_set_attr(hba, attr_sel, ATTR_SET_ST,
				   mib_val, DME_LOCAL);
}

static inline int ufshcd_dme_peer_set(struct ufs_hba *hba, u32 attr_sel,
				      u32 mib_val)
{
	return ufshcd_dme_set_attr(hba, attr_sel, ATTR_SET_NOR,
				   mib_val, DME_PEER);
}

static inline int ufshcd_dme_peer_st_set(struct ufs_hba *hba, u32 attr_sel,
					 u32 mib_val)
{
	return ufshcd_dme_set_attr(hba, attr_sel, ATTR_SET_ST,
				   mib_val, DME_PEER);
}

static inline int ufshcd_dme_get(struct ufs_hba *hba,
				 u32 attr_sel, u32 *mib_val)
{
	return ufshcd_dme_get_attr(hba, attr_sel, mib_val, DME_LOCAL);
}

static inline int ufshcd_dme_peer_get(struct ufs_hba *hba,
				      u32 attr_sel, u32 *mib_val)
{
	return ufshcd_dme_get_attr(hba, attr_sel, mib_val, DME_PEER);
}

static inline bool ufshcd_is_hs_mode(struct ufs_pa_layer_attr *pwr_info)
{
	return (pwr_info->pwr_rx == FAST_MODE ||
		pwr_info->pwr_rx == FASTAUTO_MODE) &&
		(pwr_info->pwr_tx == FAST_MODE ||
		pwr_info->pwr_tx == FASTAUTO_MODE);
}

/* Expose Query-Request API */
int ufshcd_query_descriptor_retry(struct ufs_hba *hba,
				  enum query_opcode opcode,
				  enum desc_idn idn, u8 index,
				  u8 selector,
				  u8 *desc_buf, int *buf_len);
int ufshcd_read_desc_param(struct ufs_hba *hba,
			   enum desc_idn desc_id,
			   int desc_index,
			   u8 param_offset,
			   u8 *param_read_buf,
			   u8 param_size);
int ufshcd_query_attr(struct ufs_hba *hba, enum query_opcode opcode,
		      enum attr_idn idn, u8 index, u8 selector, u32 *attr_val);
int ufshcd_query_flag(struct ufs_hba *hba, enum query_opcode opcode,
	enum flag_idn idn, bool *flag_res);

#define SD_ASCII_STD true
#define SD_RAW false

int ufshcd_hold(struct ufs_hba *hba, bool async);
void ufshcd_release(struct ufs_hba *hba);

#ifdef CONFIG_SCSI_UFSHCD_QTI
void ufshcd_scsi_block_requests(struct ufs_hba *hba);
void ufshcd_scsi_unblock_requests(struct ufs_hba *hba);
int ufshcd_wait_for_doorbell_clr(struct ufs_hba *hba, u64 wait_timeout_us);
int ufshcd_change_power_mode(struct ufs_hba *hba,
			     struct ufs_pa_layer_attr *pwr_mode);

extern void ufshcd_apply_pm_quirks(struct ufs_hba *hba);
extern int ufshcd_scale_clks(struct ufs_hba *hba, bool scale_up);
extern int ufshcd_read_device_desc(struct ufs_hba *hba, u8 *buf, u32 size);
#endif

int ufshcd_map_desc_id_to_length(struct ufs_hba *hba, enum desc_idn desc_id,
	int *desc_length);

u32 ufshcd_get_local_unipro_ver(struct ufs_hba *hba);

int ufshcd_send_uic_cmd(struct ufs_hba *hba, struct uic_command *uic_cmd);

int ufshcd_exec_raw_upiu_cmd(struct ufs_hba *hba,
			     struct utp_upiu_req *req_upiu,
			     struct utp_upiu_req *rsp_upiu,
			     int msgcode,
			     u8 *desc_buff, int *buff_len,
			     enum query_opcode desc_op);

/* Wrapper functions for safely calling variant operations */
static inline const char *ufshcd_get_var_name(struct ufs_hba *hba)
{
	if (hba->vops)
		return hba->vops->name;
	return "";
}

static inline int ufshcd_vops_init(struct ufs_hba *hba)
{
	if (hba->vops && hba->vops->init)
		return hba->vops->init(hba);

	return 0;
}

static inline void ufshcd_vops_exit(struct ufs_hba *hba)
{
	if (hba->vops && hba->vops->exit)
		return hba->vops->exit(hba);
}

static inline u32 ufshcd_vops_get_ufs_hci_version(struct ufs_hba *hba)
{
	if (hba->vops && hba->vops->get_ufs_hci_version)
		return hba->vops->get_ufs_hci_version(hba);

	return ufshcd_readl(hba, REG_UFS_VERSION);
}

static inline int ufshcd_vops_clk_scale_notify(struct ufs_hba *hba,
			bool up, enum ufs_notify_change_status status)
{
	if (hba->vops && hba->vops->clk_scale_notify)
		return hba->vops->clk_scale_notify(hba, up, status);
	return 0;
}

static inline int ufshcd_vops_setup_clocks(struct ufs_hba *hba, bool on,
					enum ufs_notify_change_status status)
{
	if (hba->vops && hba->vops->setup_clocks)
		return hba->vops->setup_clocks(hba, on, status);
	return 0;
}

static inline int ufshcd_vops_setup_regulators(struct ufs_hba *hba, bool status)
{
	if (hba->vops && hba->vops->setup_regulators)
		return hba->vops->setup_regulators(hba, status);

	return 0;
}

static inline int ufshcd_vops_hce_enable_notify(struct ufs_hba *hba,
						bool status)
{
	if (hba->vops && hba->vops->hce_enable_notify)
		return hba->vops->hce_enable_notify(hba, status);

	return 0;
}
static inline int ufshcd_vops_link_startup_notify(struct ufs_hba *hba,
						bool status)
{
	if (hba->vops && hba->vops->link_startup_notify)
		return hba->vops->link_startup_notify(hba, status);

	return 0;
}

static inline int ufshcd_vops_pwr_change_notify(struct ufs_hba *hba,
				  bool status,
				  struct ufs_pa_layer_attr *dev_max_params,
				  struct ufs_pa_layer_attr *dev_req_params)
{
	if (hba->vops && hba->vops->pwr_change_notify)
		return hba->vops->pwr_change_notify(hba, status,
					dev_max_params, dev_req_params);

	return -ENOTSUPP;
}

static inline void ufshcd_vops_setup_xfer_req(struct ufs_hba *hba, int tag,
					bool is_scsi_cmd)
{
	if (hba->vops && hba->vops->setup_xfer_req)
		return hba->vops->setup_xfer_req(hba, tag, is_scsi_cmd);
}

static inline void ufshcd_vops_setup_task_mgmt(struct ufs_hba *hba,
					int tag, u8 tm_function)
{
	if (hba->vops && hba->vops->setup_task_mgmt)
		return hba->vops->setup_task_mgmt(hba, tag, tm_function);
}

static inline void ufshcd_vops_hibern8_notify(struct ufs_hba *hba,
					enum uic_cmd_dme cmd,
					enum ufs_notify_change_status status)
{
	if (hba->vops && hba->vops->hibern8_notify)
		return hba->vops->hibern8_notify(hba, cmd, status);
}

static inline int ufshcd_vops_apply_dev_quirks(struct ufs_hba *hba)
{
	if (hba->vops && hba->vops->apply_dev_quirks)
		return hba->vops->apply_dev_quirks(hba);
	return 0;
}

static inline int ufshcd_vops_suspend(struct ufs_hba *hba, enum ufs_pm_op op)
{
	if (hba->vops && hba->vops->suspend)
		return hba->vops->suspend(hba, op);

	return 0;
}

static inline int ufshcd_vops_resume(struct ufs_hba *hba, enum ufs_pm_op op)
{
	if (hba->vops && hba->vops->resume)
		return hba->vops->resume(hba, op);

	return 0;
}

static inline void ufshcd_vops_dbg_register_dump(struct ufs_hba *hba)
{
	if (hba->vops && hba->vops->dbg_register_dump)
		hba->vops->dbg_register_dump(hba);
}

static inline void ufshcd_vops_device_reset(struct ufs_hba *hba)
{
	if (hba->vops && hba->vops->device_reset)
		hba->vops->device_reset(hba);
}

extern struct ufs_pm_lvl_states ufs_pm_lvl_states[];

/*
 * ufshcd_scsi_to_upiu_lun - maps scsi LUN to UPIU LUN
 * @scsi_lun: scsi LUN id
 *
 * Returns UPIU LUN id
 */
static inline u8 ufshcd_scsi_to_upiu_lun(unsigned int scsi_lun)
{
	if (scsi_is_wlun(scsi_lun))
		return (scsi_lun & UFS_UPIU_MAX_UNIT_NUM_ID)
			| UFS_UPIU_WLUN_ID;
	else
		return scsi_lun & UFS_UPIU_MAX_UNIT_NUM_ID;
}


int ufshcd_dump_regs(struct ufs_hba *hba, size_t offset, size_t len,
		     const char *prefix);
int ufshcd_uic_hibern8_enter(struct ufs_hba *hba);
int ufshcd_uic_hibern8_exit(struct ufs_hba *hba);
int ufshcd_read_string_desc(struct ufs_hba *hba, u8 desc_index,
			    u8 **buf, bool ascii);
#endif /* End of Header */<|MERGE_RESOLUTION|>--- conflicted
+++ resolved
@@ -462,7 +462,6 @@
 	bool is_suspended;
 };
 
-<<<<<<< HEAD
 #ifdef CONFIG_SCSI_UFSHCD_QTI
 #define UFS_BIT(x)	BIT(x)
 
@@ -565,17 +564,6 @@
 
 #endif
 
-/**
- * struct ufs_init_prefetch - contains data that is pre-fetched once during
- * initialization
- * @icc_level: icc level which was read during initialization
- */
-struct ufs_init_prefetch {
-	u32 icc_level;
-};
-
-=======
->>>>>>> 796d2c60
 #define UFS_ERR_REG_HIST_LENGTH 8
 /**
  * struct ufs_err_reg_hist - keeps history of errors
@@ -948,7 +936,6 @@
 	u32 limit_rx_pwm_gear;
 	bool restore_needed;
 	u32 scsi_cmd_timeout;
-	bool silence_err_logs;
 	bool auto_h8_err;
 	struct work_struct rls_work;
 	u32 dev_ref_clk_gating_wait;

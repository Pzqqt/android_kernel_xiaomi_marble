--- conflicted
+++ resolved
@@ -639,8 +639,7 @@
 		REG_UFS_CFG2);
 
 	/* Ensure that HW clock gating is enabled before next operations */
-<<<<<<< HEAD
-	mb();
+	ufshcd_readl(hba, REG_UFS_CFG2);
 
 	/* Enable Qunipro internal clock gating if supported */
 	if (!ufs_qcom_cap_qunipro_clk_gating(host))
@@ -717,9 +716,6 @@
 		qcom_clk_set_flags(clki->clk, CLKFLAG_NORETAIN_PERIPH);
 		qcom_clk_set_flags(clki->clk, CLKFLAG_PERIPH_OFF_CLEAR);
 	}
-=======
-	ufshcd_readl(hba, REG_UFS_CFG2);
->>>>>>> b7647fb7
 }
 
 static int ufs_qcom_hce_enable_notify(struct ufs_hba *hba,

/*
 * Universal Flash Storage Host controller driver Core
 *
 * This code is based on drivers/scsi/ufs/ufshcd.c
 * Copyright (C) 2011-2013 Samsung India Software Operations
 * Copyright (c) 2013-2019, The Linux Foundation. All rights reserved.
 *
 * Authors:
 *	Santosh Yaraganavi <santosh.sy@samsung.com>
 *	Vinayak Holikatti <h.vinayak@samsung.com>
 *
 * This program is free software; you can redistribute it and/or
 * modify it under the terms of the GNU General Public License
 * as published by the Free Software Foundation; either version 2
 * of the License, or (at your option) any later version.
 * See the COPYING file in the top-level directory or visit
 * <http://www.gnu.org/licenses/gpl-2.0.html>
 *
 * This program is distributed in the hope that it will be useful,
 * but WITHOUT ANY WARRANTY; without even the implied warranty of
 * MERCHANTABILITY or FITNESS FOR A PARTICULAR PURPOSE.  See the
 * GNU General Public License for more details.
 *
 * This program is provided "AS IS" and "WITH ALL FAULTS" and
 * without warranty of any kind. You are solely responsible for
 * determining the appropriateness of using and distributing
 * the program and assume all risks associated with your exercise
 * of rights with respect to the program, including but not limited
 * to infringement of third party rights, the risks and costs of
 * program errors, damage to or loss of data, programs or equipment,
 * and unavailability or interruption of operations. Under no
 * circumstances will the contributor of this Program be liable for
 * any damages of any kind arising from your use or distribution of
 * this program.
 *
 * The Linux Foundation chooses to take subject only to the GPLv2
 * license terms, and distributes only under these terms.
 */

#include <linux/async.h>
#include <linux/devfreq.h>
#include <linux/nls.h>
#include <linux/of.h>
#include <linux/bitfield.h>
#include "ufshcd.h"
#include "ufs_quirks.h"
#include "unipro.h"
#include "ufs-sysfs.h"
#include "ufs_bsg.h"
#include "ufshcd-crypto.h"

#define CREATE_TRACE_POINTS
#include <trace/events/ufs.h>

#define UFSHCD_ENABLE_INTRS	(UTP_TRANSFER_REQ_COMPL |\
				 UTP_TASK_REQ_COMPL |\
				 UFSHCD_ERROR_MASK)
/* UIC command timeout, unit: ms */
#define UIC_CMD_TIMEOUT	500

/* NOP OUT retries waiting for NOP IN response */
#define NOP_OUT_RETRIES    10
/* Timeout after 30 msecs if NOP OUT hangs without response */
#define NOP_OUT_TIMEOUT    30 /* msecs */

/* Query request retries */
#define QUERY_REQ_RETRIES 3
/* Query request timeout */
#define QUERY_REQ_TIMEOUT 1500 /* 1.5 seconds */

/* Task management command timeout */
#define TM_CMD_TIMEOUT	100 /* msecs */

/* maximum number of retries for a general UIC command  */
#define UFS_UIC_COMMAND_RETRIES 3

/* maximum number of link-startup retries */
#define DME_LINKSTARTUP_RETRIES 3

/* Maximum retries for Hibern8 enter */
#define UIC_HIBERN8_ENTER_RETRIES 3

/* maximum number of reset retries before giving up */
#define MAX_HOST_RESET_RETRIES 5

/* Expose the flag value from utp_upiu_query.value */
#define MASK_QUERY_UPIU_FLAG_LOC 0xFF

/* Interrupt aggregation default timeout, unit: 40us */
#define INT_AGGR_DEF_TO	0x02

/* default delay of autosuspend: 2000 ms */
#define RPM_AUTOSUSPEND_DELAY_MS 2000

/* Default value of wait time before gating device ref clock */
#define UFSHCD_REF_CLK_GATING_WAIT_US 0xFF /* microsecs */

#define ufshcd_toggle_vreg(_dev, _vreg, _on)				\
	({                                                              \
		int _ret;                                               \
		if (_on)                                                \
			_ret = ufshcd_enable_vreg(_dev, _vreg);         \
		else                                                    \
			_ret = ufshcd_disable_vreg(_dev, _vreg);        \
		_ret;                                                   \
	})

#define ufshcd_hex_dump(prefix_str, buf, len) do {                       \
	size_t __len = (len);                                            \
	print_hex_dump(KERN_ERR, prefix_str,                             \
		       __len > 4 ? DUMP_PREFIX_OFFSET : DUMP_PREFIX_NONE,\
		       16, 4, buf, __len, false);                        \
} while (0)

int ufshcd_dump_regs(struct ufs_hba *hba, size_t offset, size_t len,
		     const char *prefix)
{
	u32 *regs;
	size_t pos;

	if (offset % 4 != 0 || len % 4 != 0) /* keep readl happy */
		return -EINVAL;

	regs = kzalloc(len, GFP_ATOMIC);
	if (!regs)
		return -ENOMEM;

	for (pos = 0; pos < len; pos += 4)
		regs[pos / 4] = ufshcd_readl(hba, offset + pos);

	ufshcd_hex_dump(prefix, regs, len);
	kfree(regs);

	return 0;
}
EXPORT_SYMBOL_GPL(ufshcd_dump_regs);

enum {
	UFSHCD_MAX_CHANNEL	= 0,
	UFSHCD_MAX_ID		= 1,
	UFSHCD_CMD_PER_LUN	= 32,
	UFSHCD_CAN_QUEUE	= 32,
};

/* UFSHCD states */
enum {
	UFSHCD_STATE_RESET,
	UFSHCD_STATE_ERROR,
	UFSHCD_STATE_OPERATIONAL,
	UFSHCD_STATE_EH_SCHEDULED,
};

/* UFSHCD error handling flags */
enum {
	UFSHCD_EH_IN_PROGRESS = (1 << 0),
};

/* UFSHCD UIC layer error flags */
enum {
	UFSHCD_UIC_DL_PA_INIT_ERROR = (1 << 0), /* Data link layer error */
	UFSHCD_UIC_DL_NAC_RECEIVED_ERROR = (1 << 1), /* Data link layer error */
	UFSHCD_UIC_DL_TCx_REPLAY_ERROR = (1 << 2), /* Data link layer error */
	UFSHCD_UIC_NL_ERROR = (1 << 3), /* Network layer error */
	UFSHCD_UIC_TL_ERROR = (1 << 4), /* Transport Layer error */
	UFSHCD_UIC_DME_ERROR = (1 << 5), /* DME error */
};

#define ufshcd_set_eh_in_progress(h) \
	((h)->eh_flags |= UFSHCD_EH_IN_PROGRESS)
#define ufshcd_eh_in_progress(h) \
	((h)->eh_flags & UFSHCD_EH_IN_PROGRESS)
#define ufshcd_clear_eh_in_progress(h) \
	((h)->eh_flags &= ~UFSHCD_EH_IN_PROGRESS)

#define ufshcd_set_ufs_dev_active(h) \
	((h)->curr_dev_pwr_mode = UFS_ACTIVE_PWR_MODE)
#define ufshcd_set_ufs_dev_sleep(h) \
	((h)->curr_dev_pwr_mode = UFS_SLEEP_PWR_MODE)
#define ufshcd_set_ufs_dev_poweroff(h) \
	((h)->curr_dev_pwr_mode = UFS_POWERDOWN_PWR_MODE)
#define ufshcd_is_ufs_dev_active(h) \
	((h)->curr_dev_pwr_mode == UFS_ACTIVE_PWR_MODE)
#define ufshcd_is_ufs_dev_sleep(h) \
	((h)->curr_dev_pwr_mode == UFS_SLEEP_PWR_MODE)
#define ufshcd_is_ufs_dev_poweroff(h) \
	((h)->curr_dev_pwr_mode == UFS_POWERDOWN_PWR_MODE)

struct ufs_pm_lvl_states ufs_pm_lvl_states[] = {
	{UFS_ACTIVE_PWR_MODE, UIC_LINK_ACTIVE_STATE},
	{UFS_ACTIVE_PWR_MODE, UIC_LINK_HIBERN8_STATE},
	{UFS_SLEEP_PWR_MODE, UIC_LINK_ACTIVE_STATE},
	{UFS_SLEEP_PWR_MODE, UIC_LINK_HIBERN8_STATE},
	{UFS_POWERDOWN_PWR_MODE, UIC_LINK_HIBERN8_STATE},
	{UFS_POWERDOWN_PWR_MODE, UIC_LINK_OFF_STATE},
};

static inline enum ufs_dev_pwr_mode
ufs_get_pm_lvl_to_dev_pwr_mode(enum ufs_pm_level lvl)
{
	return ufs_pm_lvl_states[lvl].dev_state;
}

static inline enum uic_link_state
ufs_get_pm_lvl_to_link_pwr_state(enum ufs_pm_level lvl)
{
	return ufs_pm_lvl_states[lvl].link_state;
}

static inline enum ufs_pm_level
ufs_get_desired_pm_lvl_for_dev_link_state(enum ufs_dev_pwr_mode dev_state,
					enum uic_link_state link_state)
{
	enum ufs_pm_level lvl;

	for (lvl = UFS_PM_LVL_0; lvl < UFS_PM_LVL_MAX; lvl++) {
		if ((ufs_pm_lvl_states[lvl].dev_state == dev_state) &&
			(ufs_pm_lvl_states[lvl].link_state == link_state))
			return lvl;
	}

	/* if no match found, return the level 0 */
	return UFS_PM_LVL_0;
}

static struct ufs_dev_fix ufs_fixups[] = {
	/* UFS cards deviations table */
	UFS_FIX(UFS_VENDOR_SAMSUNG, UFS_ANY_MODEL,
		UFS_DEVICE_QUIRK_DELAY_BEFORE_LPM),
	UFS_FIX(UFS_VENDOR_SAMSUNG, UFS_ANY_MODEL,
		UFS_DEVICE_QUIRK_RECOVERY_FROM_DL_NAC_ERRORS),
	UFS_FIX(UFS_VENDOR_SAMSUNG, UFS_ANY_MODEL,
		UFS_DEVICE_QUIRK_HOST_PA_TACTIVATE),
	UFS_FIX(UFS_VENDOR_TOSHIBA, UFS_ANY_MODEL,
		UFS_DEVICE_QUIRK_DELAY_BEFORE_LPM),
	UFS_FIX(UFS_VENDOR_TOSHIBA, "THGLF2G9C8KBADG",
		UFS_DEVICE_QUIRK_PA_TACTIVATE),
	UFS_FIX(UFS_VENDOR_TOSHIBA, "THGLF2G9D8KBADG",
		UFS_DEVICE_QUIRK_PA_TACTIVATE),
	UFS_FIX(UFS_VENDOR_SKHYNIX, UFS_ANY_MODEL,
		UFS_DEVICE_QUIRK_HOST_PA_SAVECONFIGTIME),
	UFS_FIX(UFS_VENDOR_SKHYNIX, "hB8aL1" /*H28U62301AMR*/,
		UFS_DEVICE_QUIRK_HOST_VS_DEBUGSAVECONFIGTIME),

	END_FIX
};

static irqreturn_t ufshcd_tmc_handler(struct ufs_hba *hba);
static void ufshcd_async_scan(void *data, async_cookie_t cookie);
static int ufshcd_reset_and_restore(struct ufs_hba *hba);
static int ufshcd_eh_host_reset_handler(struct scsi_cmnd *cmd);
static int ufshcd_clear_tm_cmd(struct ufs_hba *hba, int tag);
static void ufshcd_hba_exit(struct ufs_hba *hba);
static int ufshcd_probe_hba(struct ufs_hba *hba, bool async);
static int __ufshcd_setup_clocks(struct ufs_hba *hba, bool on,
				 bool skip_ref_clk);
static int ufshcd_setup_clocks(struct ufs_hba *hba, bool on);
static inline void ufshcd_add_delay_before_dme_cmd(struct ufs_hba *hba);
static int ufshcd_host_reset_and_restore(struct ufs_hba *hba);
static void ufshcd_resume_clkscaling(struct ufs_hba *hba);
static void ufshcd_suspend_clkscaling(struct ufs_hba *hba);
static void __ufshcd_suspend_clkscaling(struct ufs_hba *hba);
static int ufshcd_scale_clks(struct ufs_hba *hba, bool scale_up);
static irqreturn_t ufshcd_intr(int irq, void *__hba);
static int ufshcd_change_power_mode(struct ufs_hba *hba,
			     struct ufs_pa_layer_attr *pwr_mode);
static inline bool ufshcd_valid_tag(struct ufs_hba *hba, int tag)
{
	return tag >= 0 && tag < hba->nutrs;
}

static inline void ufshcd_enable_irq(struct ufs_hba *hba)
{
	if (!hba->is_irq_enabled) {
		enable_irq(hba->irq);
		hba->is_irq_enabled = true;
	}
}

static inline void ufshcd_disable_irq(struct ufs_hba *hba)
{
	if (hba->is_irq_enabled) {
		disable_irq(hba->irq);
		hba->is_irq_enabled = false;
	}
}

static void ufshcd_scsi_unblock_requests(struct ufs_hba *hba)
{
	if (atomic_dec_and_test(&hba->scsi_block_reqs_cnt))
		scsi_unblock_requests(hba->host);
}

static void ufshcd_scsi_block_requests(struct ufs_hba *hba)
{
	if (atomic_inc_return(&hba->scsi_block_reqs_cnt) == 1)
		scsi_block_requests(hba->host);
}

static void ufshcd_add_cmd_upiu_trace(struct ufs_hba *hba, unsigned int tag,
		const char *str)
{
	struct utp_upiu_req *rq = hba->lrb[tag].ucd_req_ptr;

	trace_ufshcd_upiu(dev_name(hba->dev), str, &rq->header, &rq->sc.cdb);
}

static void ufshcd_add_query_upiu_trace(struct ufs_hba *hba, unsigned int tag,
		const char *str)
{
	struct utp_upiu_req *rq = hba->lrb[tag].ucd_req_ptr;

	trace_ufshcd_upiu(dev_name(hba->dev), str, &rq->header, &rq->qr);
}

static void ufshcd_add_tm_upiu_trace(struct ufs_hba *hba, unsigned int tag,
		const char *str)
{
	int off = (int)tag - hba->nutrs;
	struct utp_task_req_desc *descp = &hba->utmrdl_base_addr[off];

	trace_ufshcd_upiu(dev_name(hba->dev), str, &descp->req_header,
			&descp->input_param1);
}

static void ufshcd_add_command_trace(struct ufs_hba *hba,
		unsigned int tag, const char *str)
{
	sector_t lba = -1;
	u8 opcode = 0;
	u32 intr, doorbell;
	struct ufshcd_lrb *lrbp = &hba->lrb[tag];
	struct scsi_cmnd *cmd = lrbp->cmd;
	int transfer_len = -1;

	if (!trace_ufshcd_command_enabled()) {
		/* trace UPIU W/O tracing command */
		if (cmd)
			ufshcd_add_cmd_upiu_trace(hba, tag, str);
		return;
	}

	if (cmd) { /* data phase exists */
		/* trace UPIU also */
		ufshcd_add_cmd_upiu_trace(hba, tag, str);
		opcode = cmd->cmnd[0];
		if ((opcode == READ_10) || (opcode == WRITE_10)) {
			/*
			 * Currently we only fully trace read(10) and write(10)
			 * commands
			 */
			if (cmd->request && cmd->request->bio)
				lba = cmd->request->bio->bi_iter.bi_sector;
			transfer_len = be32_to_cpu(
				lrbp->ucd_req_ptr->sc.exp_data_transfer_len);
		}
	}

	intr = ufshcd_readl(hba, REG_INTERRUPT_STATUS);
	doorbell = ufshcd_readl(hba, REG_UTP_TRANSFER_REQ_DOOR_BELL);
	trace_ufshcd_command(dev_name(hba->dev), str, tag,
				doorbell, transfer_len, intr, lba, opcode);
}

static void ufshcd_print_clk_freqs(struct ufs_hba *hba)
{
	struct ufs_clk_info *clki;
	struct list_head *head = &hba->clk_list_head;

	if (list_empty(head))
		return;

	list_for_each_entry(clki, head, list) {
		if (!IS_ERR_OR_NULL(clki->clk) && clki->min_freq &&
				clki->max_freq)
			dev_err(hba->dev, "clk: %s, rate: %u\n",
					clki->name, clki->curr_freq);
	}
}

static void ufshcd_print_err_hist(struct ufs_hba *hba,
				  struct ufs_err_reg_hist *err_hist,
				  char *err_name)
{
	int i;
	bool found = false;

	for (i = 0; i < UFS_ERR_REG_HIST_LENGTH; i++) {
		int p = (i + err_hist->pos) % UFS_ERR_REG_HIST_LENGTH;

		if (err_hist->tstamp[p] == 0)
			continue;
		dev_err(hba->dev, "%s[%d] = 0x%x at %lld us\n", err_name, p,
			err_hist->reg[p], ktime_to_us(err_hist->tstamp[p]));
		found = true;
	}

	if (!found)
		dev_err(hba->dev, "No record of %s\n", err_name);
}

static void ufshcd_print_host_regs(struct ufs_hba *hba)
{
	ufshcd_dump_regs(hba, 0, UFSHCI_REG_SPACE_SIZE, "host_regs: ");
	dev_err(hba->dev, "hba->ufs_version = 0x%x, hba->capabilities = 0x%x\n",
		hba->ufs_version, hba->capabilities);
	dev_err(hba->dev,
		"hba->outstanding_reqs = 0x%x, hba->outstanding_tasks = 0x%x\n",
		(u32)hba->outstanding_reqs, (u32)hba->outstanding_tasks);
	dev_err(hba->dev,
		"last_hibern8_exit_tstamp at %lld us, hibern8_exit_cnt = %d\n",
		ktime_to_us(hba->ufs_stats.last_hibern8_exit_tstamp),
		hba->ufs_stats.hibern8_exit_cnt);

	ufshcd_print_err_hist(hba, &hba->ufs_stats.pa_err, "pa_err");
	ufshcd_print_err_hist(hba, &hba->ufs_stats.dl_err, "dl_err");
	ufshcd_print_err_hist(hba, &hba->ufs_stats.nl_err, "nl_err");
	ufshcd_print_err_hist(hba, &hba->ufs_stats.tl_err, "tl_err");
	ufshcd_print_err_hist(hba, &hba->ufs_stats.dme_err, "dme_err");
	ufshcd_print_err_hist(hba, &hba->ufs_stats.auto_hibern8_err,
			      "auto_hibern8_err");
	ufshcd_print_err_hist(hba, &hba->ufs_stats.fatal_err, "fatal_err");
	ufshcd_print_err_hist(hba, &hba->ufs_stats.link_startup_err,
			      "link_startup_fail");
	ufshcd_print_err_hist(hba, &hba->ufs_stats.resume_err, "resume_fail");
	ufshcd_print_err_hist(hba, &hba->ufs_stats.suspend_err,
			      "suspend_fail");
	ufshcd_print_err_hist(hba, &hba->ufs_stats.dev_reset, "dev_reset");
	ufshcd_print_err_hist(hba, &hba->ufs_stats.host_reset, "host_reset");
	ufshcd_print_err_hist(hba, &hba->ufs_stats.task_abort, "task_abort");

	ufshcd_print_clk_freqs(hba);

	ufshcd_vops_dbg_register_dump(hba);

	ufshcd_crypto_debug(hba);
}

static
void ufshcd_print_trs(struct ufs_hba *hba, unsigned long bitmap, bool pr_prdt)
{
	struct ufshcd_lrb *lrbp;
	int prdt_length;
	int tag;

	for_each_set_bit(tag, &bitmap, hba->nutrs) {
		lrbp = &hba->lrb[tag];

		dev_err(hba->dev, "UPIU[%d] - issue time %lld us\n",
				tag, ktime_to_us(lrbp->issue_time_stamp));
		dev_err(hba->dev, "UPIU[%d] - complete time %lld us\n",
				tag, ktime_to_us(lrbp->compl_time_stamp));
		dev_err(hba->dev,
			"UPIU[%d] - Transfer Request Descriptor phys@0x%llx\n",
			tag, (u64)lrbp->utrd_dma_addr);

		ufshcd_hex_dump("UPIU TRD: ", lrbp->utr_descriptor_ptr,
				sizeof(struct utp_transfer_req_desc));
		dev_err(hba->dev, "UPIU[%d] - Request UPIU phys@0x%llx\n", tag,
			(u64)lrbp->ucd_req_dma_addr);
		ufshcd_hex_dump("UPIU REQ: ", lrbp->ucd_req_ptr,
				sizeof(struct utp_upiu_req));
		dev_err(hba->dev, "UPIU[%d] - Response UPIU phys@0x%llx\n", tag,
			(u64)lrbp->ucd_rsp_dma_addr);
		ufshcd_hex_dump("UPIU RSP: ", lrbp->ucd_rsp_ptr,
				sizeof(struct utp_upiu_rsp));

		prdt_length =
			le16_to_cpu(lrbp->utr_descriptor_ptr->prd_table_length);
		if (hba->quirks & UFSHCD_QUIRK_PRDT_BYTE_GRAN)
			prdt_length /= sizeof(struct ufshcd_sg_entry);

		dev_err(hba->dev,
			"UPIU[%d] - PRDT - %d entries  phys@0x%llx\n",
			tag, prdt_length,
			(u64)lrbp->ucd_prdt_dma_addr);

		if (pr_prdt)
			ufshcd_hex_dump("UPIU PRDT: ", lrbp->ucd_prdt_ptr,
				sizeof(struct ufshcd_sg_entry) * prdt_length);
	}
}

static void ufshcd_print_tmrs(struct ufs_hba *hba, unsigned long bitmap)
{
	int tag;

	for_each_set_bit(tag, &bitmap, hba->nutmrs) {
		struct utp_task_req_desc *tmrdp = &hba->utmrdl_base_addr[tag];

		dev_err(hba->dev, "TM[%d] - Task Management Header\n", tag);
		ufshcd_hex_dump("", tmrdp, sizeof(*tmrdp));
	}
}

static void ufshcd_print_host_state(struct ufs_hba *hba)
{
	dev_err(hba->dev, "UFS Host state=%d\n", hba->ufshcd_state);
	dev_err(hba->dev, "outstanding reqs=0x%lx tasks=0x%lx\n",
		hba->outstanding_reqs, hba->outstanding_tasks);
	dev_err(hba->dev, "saved_err=0x%x, saved_uic_err=0x%x\n",
		hba->saved_err, hba->saved_uic_err);
	dev_err(hba->dev, "Device power mode=%d, UIC link state=%d\n",
		hba->curr_dev_pwr_mode, hba->uic_link_state);
	dev_err(hba->dev, "PM in progress=%d, sys. suspended=%d\n",
		hba->pm_op_in_progress, hba->is_sys_suspended);
	dev_err(hba->dev, "Auto BKOPS=%d, Host self-block=%d\n",
		hba->auto_bkops_enabled, hba->host->host_self_blocked);
	dev_err(hba->dev, "Clk gate=%d\n", hba->clk_gating.state);
	dev_err(hba->dev, "error handling flags=0x%x, req. abort count=%d\n",
		hba->eh_flags, hba->req_abort_count);
	dev_err(hba->dev, "Host capabilities=0x%x, caps=0x%x\n",
		hba->capabilities, hba->caps);
	dev_err(hba->dev, "quirks=0x%x, dev. quirks=0x%x\n", hba->quirks,
		hba->dev_quirks);
}

/**
 * ufshcd_print_pwr_info - print power params as saved in hba
 * power info
 * @hba: per-adapter instance
 */
static void ufshcd_print_pwr_info(struct ufs_hba *hba)
{
	static const char * const names[] = {
		"INVALID MODE",
		"FAST MODE",
		"SLOW_MODE",
		"INVALID MODE",
		"FASTAUTO_MODE",
		"SLOWAUTO_MODE",
		"INVALID MODE",
	};

	dev_err(hba->dev, "%s:[RX, TX]: gear=[%d, %d], lane[%d, %d], pwr[%s, %s], rate = %d\n",
		 __func__,
		 hba->pwr_info.gear_rx, hba->pwr_info.gear_tx,
		 hba->pwr_info.lane_rx, hba->pwr_info.lane_tx,
		 names[hba->pwr_info.pwr_rx],
		 names[hba->pwr_info.pwr_tx],
		 hba->pwr_info.hs_rate);
}

/*
 * ufshcd_wait_for_register - wait for register value to change
 * @hba - per-adapter interface
 * @reg - mmio register offset
 * @mask - mask to apply to read register value
 * @val - wait condition
 * @interval_us - polling interval in microsecs
 * @timeout_ms - timeout in millisecs
 * @can_sleep - perform sleep or just spin
 *
 * Returns -ETIMEDOUT on error, zero on success
 */
int ufshcd_wait_for_register(struct ufs_hba *hba, u32 reg, u32 mask,
				u32 val, unsigned long interval_us,
				unsigned long timeout_ms, bool can_sleep)
{
	int err = 0;
	unsigned long timeout = jiffies + msecs_to_jiffies(timeout_ms);

	/* ignore bits that we don't intend to wait on */
	val = val & mask;

	while ((ufshcd_readl(hba, reg) & mask) != val) {
		if (can_sleep)
			usleep_range(interval_us, interval_us + 50);
		else
			udelay(interval_us);
		if (time_after(jiffies, timeout)) {
			if ((ufshcd_readl(hba, reg) & mask) != val)
				err = -ETIMEDOUT;
			break;
		}
	}

	return err;
}

/**
 * ufshcd_get_intr_mask - Get the interrupt bit mask
 * @hba: Pointer to adapter instance
 *
 * Returns interrupt bit mask per version
 */
static inline u32 ufshcd_get_intr_mask(struct ufs_hba *hba)
{
	u32 intr_mask = 0;

	switch (hba->ufs_version) {
	case UFSHCI_VERSION_10:
		intr_mask = INTERRUPT_MASK_ALL_VER_10;
		break;
	case UFSHCI_VERSION_11:
	case UFSHCI_VERSION_20:
		intr_mask = INTERRUPT_MASK_ALL_VER_11;
		break;
	case UFSHCI_VERSION_21:
	default:
		intr_mask = INTERRUPT_MASK_ALL_VER_21;
		break;
	}

	return intr_mask;
}

/**
 * ufshcd_get_ufs_version - Get the UFS version supported by the HBA
 * @hba: Pointer to adapter instance
 *
 * Returns UFSHCI version supported by the controller
 */
static inline u32 ufshcd_get_ufs_version(struct ufs_hba *hba)
{
	if (hba->quirks & UFSHCD_QUIRK_BROKEN_UFS_HCI_VERSION)
		return ufshcd_vops_get_ufs_hci_version(hba);

	return ufshcd_readl(hba, REG_UFS_VERSION);
}

/**
 * ufshcd_is_device_present - Check if any device connected to
 *			      the host controller
 * @hba: pointer to adapter instance
 *
 * Returns true if device present, false if no device detected
 */
static inline bool ufshcd_is_device_present(struct ufs_hba *hba)
{
	return (ufshcd_readl(hba, REG_CONTROLLER_STATUS) &
						DEVICE_PRESENT) ? true : false;
}

/**
 * ufshcd_get_tr_ocs - Get the UTRD Overall Command Status
 * @lrbp: pointer to local command reference block
 *
 * This function is used to get the OCS field from UTRD
 * Returns the OCS field in the UTRD
 */
static inline int ufshcd_get_tr_ocs(struct ufshcd_lrb *lrbp)
{
	return le32_to_cpu(lrbp->utr_descriptor_ptr->header.dword_2) & MASK_OCS;
}

/**
 * ufshcd_utrl_clear - Clear a bit in UTRLCLR register
 * @hba: per adapter instance
 * @pos: position of the bit to be cleared
 */
static inline void ufshcd_utrl_clear(struct ufs_hba *hba, u32 pos)
{
	if (hba->quirks & UFSHCI_QUIRK_BROKEN_REQ_LIST_CLR)
		ufshcd_writel(hba, (1 << pos), REG_UTP_TRANSFER_REQ_LIST_CLEAR);
	else
		ufshcd_writel(hba, ~(1 << pos),
				REG_UTP_TRANSFER_REQ_LIST_CLEAR);
}

/**
 * ufshcd_utmrl_clear - Clear a bit in UTRMLCLR register
 * @hba: per adapter instance
 * @pos: position of the bit to be cleared
 */
static inline void ufshcd_utmrl_clear(struct ufs_hba *hba, u32 pos)
{
	if (hba->quirks & UFSHCI_QUIRK_BROKEN_REQ_LIST_CLR)
		ufshcd_writel(hba, (1 << pos), REG_UTP_TASK_REQ_LIST_CLEAR);
	else
		ufshcd_writel(hba, ~(1 << pos), REG_UTP_TASK_REQ_LIST_CLEAR);
}

/**
 * ufshcd_outstanding_req_clear - Clear a bit in outstanding request field
 * @hba: per adapter instance
 * @tag: position of the bit to be cleared
 */
static inline void ufshcd_outstanding_req_clear(struct ufs_hba *hba, int tag)
{
	__clear_bit(tag, &hba->outstanding_reqs);
}

/**
 * ufshcd_get_lists_status - Check UCRDY, UTRLRDY and UTMRLRDY
 * @reg: Register value of host controller status
 *
 * Returns integer, 0 on Success and positive value if failed
 */
static inline int ufshcd_get_lists_status(u32 reg)
{
	return !((reg & UFSHCD_STATUS_READY) == UFSHCD_STATUS_READY);
}

/**
 * ufshcd_get_uic_cmd_result - Get the UIC command result
 * @hba: Pointer to adapter instance
 *
 * This function gets the result of UIC command completion
 * Returns 0 on success, non zero value on error
 */
static inline int ufshcd_get_uic_cmd_result(struct ufs_hba *hba)
{
	return ufshcd_readl(hba, REG_UIC_COMMAND_ARG_2) &
	       MASK_UIC_COMMAND_RESULT;
}

/**
 * ufshcd_get_dme_attr_val - Get the value of attribute returned by UIC command
 * @hba: Pointer to adapter instance
 *
 * This function gets UIC command argument3
 * Returns 0 on success, non zero value on error
 */
static inline u32 ufshcd_get_dme_attr_val(struct ufs_hba *hba)
{
	return ufshcd_readl(hba, REG_UIC_COMMAND_ARG_3);
}

/**
 * ufshcd_get_req_rsp - returns the TR response transaction type
 * @ucd_rsp_ptr: pointer to response UPIU
 */
static inline int
ufshcd_get_req_rsp(struct utp_upiu_rsp *ucd_rsp_ptr)
{
	return be32_to_cpu(ucd_rsp_ptr->header.dword_0) >> 24;
}

/**
 * ufshcd_get_rsp_upiu_result - Get the result from response UPIU
 * @ucd_rsp_ptr: pointer to response UPIU
 *
 * This function gets the response status and scsi_status from response UPIU
 * Returns the response result code.
 */
static inline int
ufshcd_get_rsp_upiu_result(struct utp_upiu_rsp *ucd_rsp_ptr)
{
	return be32_to_cpu(ucd_rsp_ptr->header.dword_1) & MASK_RSP_UPIU_RESULT;
}

/*
 * ufshcd_get_rsp_upiu_data_seg_len - Get the data segment length
 *				from response UPIU
 * @ucd_rsp_ptr: pointer to response UPIU
 *
 * Return the data segment length.
 */
static inline unsigned int
ufshcd_get_rsp_upiu_data_seg_len(struct utp_upiu_rsp *ucd_rsp_ptr)
{
	return be32_to_cpu(ucd_rsp_ptr->header.dword_2) &
		MASK_RSP_UPIU_DATA_SEG_LEN;
}

/**
 * ufshcd_is_exception_event - Check if the device raised an exception event
 * @ucd_rsp_ptr: pointer to response UPIU
 *
 * The function checks if the device raised an exception event indicated in
 * the Device Information field of response UPIU.
 *
 * Returns true if exception is raised, false otherwise.
 */
static inline bool ufshcd_is_exception_event(struct utp_upiu_rsp *ucd_rsp_ptr)
{
	return be32_to_cpu(ucd_rsp_ptr->header.dword_2) &
			MASK_RSP_EXCEPTION_EVENT ? true : false;
}

/**
 * ufshcd_reset_intr_aggr - Reset interrupt aggregation values.
 * @hba: per adapter instance
 */
static inline void
ufshcd_reset_intr_aggr(struct ufs_hba *hba)
{
	ufshcd_writel(hba, INT_AGGR_ENABLE |
		      INT_AGGR_COUNTER_AND_TIMER_RESET,
		      REG_UTP_TRANSFER_REQ_INT_AGG_CONTROL);
}

/**
 * ufshcd_config_intr_aggr - Configure interrupt aggregation values.
 * @hba: per adapter instance
 * @cnt: Interrupt aggregation counter threshold
 * @tmout: Interrupt aggregation timeout value
 */
static inline void
ufshcd_config_intr_aggr(struct ufs_hba *hba, u8 cnt, u8 tmout)
{
	ufshcd_writel(hba, INT_AGGR_ENABLE | INT_AGGR_PARAM_WRITE |
		      INT_AGGR_COUNTER_THLD_VAL(cnt) |
		      INT_AGGR_TIMEOUT_VAL(tmout),
		      REG_UTP_TRANSFER_REQ_INT_AGG_CONTROL);
}

/**
 * ufshcd_disable_intr_aggr - Disables interrupt aggregation.
 * @hba: per adapter instance
 */
static inline void ufshcd_disable_intr_aggr(struct ufs_hba *hba)
{
	ufshcd_writel(hba, 0, REG_UTP_TRANSFER_REQ_INT_AGG_CONTROL);
}

/**
 * ufshcd_enable_run_stop_reg - Enable run-stop registers,
 *			When run-stop registers are set to 1, it indicates the
 *			host controller that it can process the requests
 * @hba: per adapter instance
 */
static void ufshcd_enable_run_stop_reg(struct ufs_hba *hba)
{
	ufshcd_writel(hba, UTP_TASK_REQ_LIST_RUN_STOP_BIT,
		      REG_UTP_TASK_REQ_LIST_RUN_STOP);
	ufshcd_writel(hba, UTP_TRANSFER_REQ_LIST_RUN_STOP_BIT,
		      REG_UTP_TRANSFER_REQ_LIST_RUN_STOP);
}

/**
 * ufshcd_hba_start - Start controller initialization sequence
 * @hba: per adapter instance
 */
static inline void ufshcd_hba_start(struct ufs_hba *hba)
{
	u32 val = CONTROLLER_ENABLE;

	if (ufshcd_hba_is_crypto_supported(hba)) {
		ufshcd_crypto_enable(hba);
		val |= CRYPTO_GENERAL_ENABLE;
	}

	ufshcd_writel(hba, val, REG_CONTROLLER_ENABLE);
}

/**
 * ufshcd_is_hba_active - Get controller state
 * @hba: per adapter instance
 *
 * Returns false if controller is active, true otherwise
 */
static inline bool ufshcd_is_hba_active(struct ufs_hba *hba)
{
	return (ufshcd_readl(hba, REG_CONTROLLER_ENABLE) & CONTROLLER_ENABLE)
		? false : true;
}

u32 ufshcd_get_local_unipro_ver(struct ufs_hba *hba)
{
	/* HCI version 1.0 and 1.1 supports UniPro 1.41 */
	if ((hba->ufs_version == UFSHCI_VERSION_10) ||
	    (hba->ufs_version == UFSHCI_VERSION_11))
		return UFS_UNIPRO_VER_1_41;
	else
		return UFS_UNIPRO_VER_1_6;
}
EXPORT_SYMBOL(ufshcd_get_local_unipro_ver);

static bool ufshcd_is_unipro_pa_params_tuning_req(struct ufs_hba *hba)
{
	/*
	 * If both host and device support UniPro ver1.6 or later, PA layer
	 * parameters tuning happens during link startup itself.
	 *
	 * We can manually tune PA layer parameters if either host or device
	 * doesn't support UniPro ver 1.6 or later. But to keep manual tuning
	 * logic simple, we will only do manual tuning if local unipro version
	 * doesn't support ver1.6 or later.
	 */
	if (ufshcd_get_local_unipro_ver(hba) < UFS_UNIPRO_VER_1_6)
		return true;
	else
		return false;
}

/**
 * ufshcd_set_clk_freq - set UFS controller clock frequencies
 * @hba: per adapter instance
 * @scale_up: If True, set max possible frequency othewise set low frequency
 *
 * Returns 0 if successful
 * Returns < 0 for any other errors
 */
static int ufshcd_set_clk_freq(struct ufs_hba *hba, bool scale_up)
{
	int ret = 0;
	struct ufs_clk_info *clki;
	struct list_head *head = &hba->clk_list_head;

	if (list_empty(head))
		goto out;

	list_for_each_entry(clki, head, list) {
		if (!IS_ERR_OR_NULL(clki->clk)) {
			if (scale_up && clki->max_freq) {
				if (clki->curr_freq == clki->max_freq)
					continue;

				ret = clk_set_rate(clki->clk, clki->max_freq);
				if (ret) {
					dev_err(hba->dev, "%s: %s clk set rate(%dHz) failed, %d\n",
						__func__, clki->name,
						clki->max_freq, ret);
					break;
				}
				trace_ufshcd_clk_scaling(dev_name(hba->dev),
						"scaled up", clki->name,
						clki->curr_freq,
						clki->max_freq);

				clki->curr_freq = clki->max_freq;

			} else if (!scale_up && clki->min_freq) {
				if (clki->curr_freq == clki->min_freq)
					continue;

				ret = clk_set_rate(clki->clk, clki->min_freq);
				if (ret) {
					dev_err(hba->dev, "%s: %s clk set rate(%dHz) failed, %d\n",
						__func__, clki->name,
						clki->min_freq, ret);
					break;
				}
				trace_ufshcd_clk_scaling(dev_name(hba->dev),
						"scaled down", clki->name,
						clki->curr_freq,
						clki->min_freq);
				clki->curr_freq = clki->min_freq;
			}
		}
		dev_dbg(hba->dev, "%s: clk: %s, rate: %lu\n", __func__,
				clki->name, clk_get_rate(clki->clk));
	}

out:
	return ret;
}

/**
 * ufshcd_scale_clks - scale up or scale down UFS controller clocks
 * @hba: per adapter instance
 * @scale_up: True if scaling up and false if scaling down
 *
 * Returns 0 if successful
 * Returns < 0 for any other errors
 */
static int ufshcd_scale_clks(struct ufs_hba *hba, bool scale_up)
{
	int ret = 0;

	ret = ufshcd_vops_clk_scale_notify(hba, scale_up, PRE_CHANGE);
	if (ret)
		return ret;

	ret = ufshcd_set_clk_freq(hba, scale_up);
	if (ret)
		return ret;

	ret = ufshcd_vops_clk_scale_notify(hba, scale_up, POST_CHANGE);
	if (ret) {
		ufshcd_set_clk_freq(hba, !scale_up);
		return ret;
	}

	return ret;
}

/**
 * ufshcd_is_devfreq_scaling_required - check if scaling is required or not
 * @hba: per adapter instance
 * @scale_up: True if scaling up and false if scaling down
 *
 * Returns true if scaling is required, false otherwise.
 */
static bool ufshcd_is_devfreq_scaling_required(struct ufs_hba *hba,
					       bool scale_up)
{
	struct ufs_clk_info *clki;
	struct list_head *head = &hba->clk_list_head;

	if (list_empty(head))
		return false;

	list_for_each_entry(clki, head, list) {
		if (!IS_ERR_OR_NULL(clki->clk)) {
			if (scale_up && clki->max_freq) {
				if (clki->curr_freq == clki->max_freq)
					continue;
				return true;
			} else if (!scale_up && clki->min_freq) {
				if (clki->curr_freq == clki->min_freq)
					continue;
				return true;
			}
		}
	}

	return false;
}

static int ufshcd_wait_for_doorbell_clr(struct ufs_hba *hba,
					u64 wait_timeout_us)
{
	unsigned long flags;
	int ret = 0;
	u32 tm_doorbell;
	u32 tr_doorbell;
	bool timeout = false, do_last_check = false;
	ktime_t start;

	ufshcd_hold(hba, false);
	spin_lock_irqsave(hba->host->host_lock, flags);
	/*
	 * Wait for all the outstanding tasks/transfer requests.
	 * Verify by checking the doorbell registers are clear.
	 */
	start = ktime_get();
	do {
		if (hba->ufshcd_state != UFSHCD_STATE_OPERATIONAL) {
			ret = -EBUSY;
			goto out;
		}

		tm_doorbell = ufshcd_readl(hba, REG_UTP_TASK_REQ_DOOR_BELL);
		tr_doorbell = ufshcd_readl(hba, REG_UTP_TRANSFER_REQ_DOOR_BELL);
		if (!tm_doorbell && !tr_doorbell) {
			timeout = false;
			break;
		} else if (do_last_check) {
			break;
		}

		spin_unlock_irqrestore(hba->host->host_lock, flags);
		schedule();
		if (ktime_to_us(ktime_sub(ktime_get(), start)) >
		    wait_timeout_us) {
			timeout = true;
			/*
			 * We might have scheduled out for long time so make
			 * sure to check if doorbells are cleared by this time
			 * or not.
			 */
			do_last_check = true;
		}
		spin_lock_irqsave(hba->host->host_lock, flags);
	} while (tm_doorbell || tr_doorbell);

	if (timeout) {
		dev_err(hba->dev,
			"%s: timedout waiting for doorbell to clear (tm=0x%x, tr=0x%x)\n",
			__func__, tm_doorbell, tr_doorbell);
		ret = -EBUSY;
	}
out:
	spin_unlock_irqrestore(hba->host->host_lock, flags);
	ufshcd_release(hba);
	return ret;
}

/**
 * ufshcd_scale_gear - scale up/down UFS gear
 * @hba: per adapter instance
 * @scale_up: True for scaling up gear and false for scaling down
 *
 * Returns 0 for success,
 * Returns -EBUSY if scaling can't happen at this time
 * Returns non-zero for any other errors
 */
static int ufshcd_scale_gear(struct ufs_hba *hba, bool scale_up)
{
	#define UFS_MIN_GEAR_TO_SCALE_DOWN	UFS_HS_G1
	int ret = 0;
	struct ufs_pa_layer_attr new_pwr_info;

	if (scale_up) {
		memcpy(&new_pwr_info, &hba->clk_scaling.saved_pwr_info.info,
		       sizeof(struct ufs_pa_layer_attr));
	} else {
		memcpy(&new_pwr_info, &hba->pwr_info,
		       sizeof(struct ufs_pa_layer_attr));

		if (hba->pwr_info.gear_tx > UFS_MIN_GEAR_TO_SCALE_DOWN
		    || hba->pwr_info.gear_rx > UFS_MIN_GEAR_TO_SCALE_DOWN) {
			/* save the current power mode */
			memcpy(&hba->clk_scaling.saved_pwr_info.info,
				&hba->pwr_info,
				sizeof(struct ufs_pa_layer_attr));

			/* scale down gear */
			new_pwr_info.gear_tx = UFS_MIN_GEAR_TO_SCALE_DOWN;
			new_pwr_info.gear_rx = UFS_MIN_GEAR_TO_SCALE_DOWN;
		}
	}

	/* check if the power mode needs to be changed or not? */
	ret = ufshcd_change_power_mode(hba, &new_pwr_info);

	if (ret)
		dev_err(hba->dev, "%s: failed err %d, old gear: (tx %d rx %d), new gear: (tx %d rx %d)",
			__func__, ret,
			hba->pwr_info.gear_tx, hba->pwr_info.gear_rx,
			new_pwr_info.gear_tx, new_pwr_info.gear_rx);

	return ret;
}

static int ufshcd_clock_scaling_prepare(struct ufs_hba *hba)
{
	#define DOORBELL_CLR_TOUT_US		(1000 * 1000) /* 1 sec */
	int ret = 0;
	/*
	 * make sure that there are no outstanding requests when
	 * clock scaling is in progress
	 */
	ufshcd_scsi_block_requests(hba);
	down_write(&hba->clk_scaling_lock);
	if (ufshcd_wait_for_doorbell_clr(hba, DOORBELL_CLR_TOUT_US)) {
		ret = -EBUSY;
		up_write(&hba->clk_scaling_lock);
		ufshcd_scsi_unblock_requests(hba);
	}

	return ret;
}

static void ufshcd_clock_scaling_unprepare(struct ufs_hba *hba)
{
	up_write(&hba->clk_scaling_lock);
	ufshcd_scsi_unblock_requests(hba);
}

/**
 * ufshcd_devfreq_scale - scale up/down UFS clocks and gear
 * @hba: per adapter instance
 * @scale_up: True for scaling up and false for scalin down
 *
 * Returns 0 for success,
 * Returns -EBUSY if scaling can't happen at this time
 * Returns non-zero for any other errors
 */
static int ufshcd_devfreq_scale(struct ufs_hba *hba, bool scale_up)
{
	int ret = 0;

	/* let's not get into low power until clock scaling is completed */
	ufshcd_hold(hba, false);

	ret = ufshcd_clock_scaling_prepare(hba);
	if (ret)
		goto out;

	/* scale down the gear before scaling down clocks */
	if (!scale_up) {
		ret = ufshcd_scale_gear(hba, false);
		if (ret)
			goto clk_scaling_unprepare;
	}

	ret = ufshcd_scale_clks(hba, scale_up);
	if (ret)
		goto scale_up_gear;

	/* scale up the gear after scaling up clocks */
	if (scale_up) {
		ret = ufshcd_scale_gear(hba, true);
		if (ret) {
			ufshcd_scale_clks(hba, false);
			goto clk_scaling_unprepare;
		}
	}

	goto clk_scaling_unprepare;

scale_up_gear:
	if (!scale_up)
		ufshcd_scale_gear(hba, true);
clk_scaling_unprepare:
	ufshcd_clock_scaling_unprepare(hba);
out:
	ufshcd_release(hba);
	return ret;
}

static void ufshcd_clk_scaling_suspend_work(struct work_struct *work)
{
	struct ufs_hba *hba = container_of(work, struct ufs_hba,
					   clk_scaling.suspend_work);
	unsigned long irq_flags;

	spin_lock_irqsave(hba->host->host_lock, irq_flags);
	if (hba->clk_scaling.active_reqs || hba->clk_scaling.is_suspended) {
		spin_unlock_irqrestore(hba->host->host_lock, irq_flags);
		return;
	}
	hba->clk_scaling.is_suspended = true;
	spin_unlock_irqrestore(hba->host->host_lock, irq_flags);

	__ufshcd_suspend_clkscaling(hba);
}

static void ufshcd_clk_scaling_resume_work(struct work_struct *work)
{
	struct ufs_hba *hba = container_of(work, struct ufs_hba,
					   clk_scaling.resume_work);
	unsigned long irq_flags;

	spin_lock_irqsave(hba->host->host_lock, irq_flags);
	if (!hba->clk_scaling.is_suspended) {
		spin_unlock_irqrestore(hba->host->host_lock, irq_flags);
		return;
	}
	hba->clk_scaling.is_suspended = false;
	spin_unlock_irqrestore(hba->host->host_lock, irq_flags);

	devfreq_resume_device(hba->devfreq);
}

static int ufshcd_devfreq_target(struct device *dev,
				unsigned long *freq, u32 flags)
{
	int ret = 0;
	struct ufs_hba *hba = dev_get_drvdata(dev);
	ktime_t start;
	bool scale_up, sched_clk_scaling_suspend_work = false;
	struct list_head *clk_list = &hba->clk_list_head;
	struct ufs_clk_info *clki;
	unsigned long irq_flags;

	if (!ufshcd_is_clkscaling_supported(hba))
		return -EINVAL;

	spin_lock_irqsave(hba->host->host_lock, irq_flags);
	if (ufshcd_eh_in_progress(hba)) {
		spin_unlock_irqrestore(hba->host->host_lock, irq_flags);
		return 0;
	}

	if (!hba->clk_scaling.active_reqs)
		sched_clk_scaling_suspend_work = true;

	if (list_empty(clk_list)) {
		spin_unlock_irqrestore(hba->host->host_lock, irq_flags);
		goto out;
	}

	clki = list_first_entry(&hba->clk_list_head, struct ufs_clk_info, list);
	scale_up = (*freq == clki->max_freq) ? true : false;
	if (!ufshcd_is_devfreq_scaling_required(hba, scale_up)) {
		spin_unlock_irqrestore(hba->host->host_lock, irq_flags);
		ret = 0;
		goto out; /* no state change required */
	}
	spin_unlock_irqrestore(hba->host->host_lock, irq_flags);

	start = ktime_get();
	ret = ufshcd_devfreq_scale(hba, scale_up);

	trace_ufshcd_profile_clk_scaling(dev_name(hba->dev),
		(scale_up ? "up" : "down"),
		ktime_to_us(ktime_sub(ktime_get(), start)), ret);

out:
	if (sched_clk_scaling_suspend_work)
		queue_work(hba->clk_scaling.workq,
			   &hba->clk_scaling.suspend_work);

	return ret;
}

static bool ufshcd_is_busy(struct request *req, void *priv, bool reserved)
{
	int *busy = priv;

	WARN_ON_ONCE(reserved);
	(*busy)++;
	return false;
}

/* Whether or not any tag is in use by a request that is in progress. */
static bool ufshcd_any_tag_in_use(struct ufs_hba *hba)
{
	struct request_queue *q = hba->cmd_queue;
	int busy = 0;

	blk_mq_tagset_busy_iter(q->tag_set, ufshcd_is_busy, &busy);
	return busy;
}

static int ufshcd_devfreq_get_dev_status(struct device *dev,
		struct devfreq_dev_status *stat)
{
	struct ufs_hba *hba = dev_get_drvdata(dev);
	struct ufs_clk_scaling *scaling = &hba->clk_scaling;
	unsigned long flags;

	if (!ufshcd_is_clkscaling_supported(hba))
		return -EINVAL;

	memset(stat, 0, sizeof(*stat));

	spin_lock_irqsave(hba->host->host_lock, flags);
	if (!scaling->window_start_t)
		goto start_window;

	if (scaling->is_busy_started)
		scaling->tot_busy_t += ktime_to_us(ktime_sub(ktime_get(),
					scaling->busy_start_t));

	stat->total_time = jiffies_to_usecs((long)jiffies -
				(long)scaling->window_start_t);
	stat->busy_time = scaling->tot_busy_t;
start_window:
	scaling->window_start_t = jiffies;
	scaling->tot_busy_t = 0;

	if (hba->outstanding_reqs) {
		scaling->busy_start_t = ktime_get();
		scaling->is_busy_started = true;
	} else {
		scaling->busy_start_t = 0;
		scaling->is_busy_started = false;
	}
	spin_unlock_irqrestore(hba->host->host_lock, flags);
	return 0;
}

static struct devfreq_dev_profile ufs_devfreq_profile = {
	.polling_ms	= 100,
	.target		= ufshcd_devfreq_target,
	.get_dev_status	= ufshcd_devfreq_get_dev_status,
};

static int ufshcd_devfreq_init(struct ufs_hba *hba)
{
	struct list_head *clk_list = &hba->clk_list_head;
	struct ufs_clk_info *clki;
	struct devfreq *devfreq;
	int ret;

	/* Skip devfreq if we don't have any clocks in the list */
	if (list_empty(clk_list))
		return 0;

	clki = list_first_entry(clk_list, struct ufs_clk_info, list);
	dev_pm_opp_add(hba->dev, clki->min_freq, 0);
	dev_pm_opp_add(hba->dev, clki->max_freq, 0);

	devfreq = devfreq_add_device(hba->dev,
			&ufs_devfreq_profile,
			DEVFREQ_GOV_SIMPLE_ONDEMAND,
			NULL);
	if (IS_ERR(devfreq)) {
		ret = PTR_ERR(devfreq);
		dev_err(hba->dev, "Unable to register with devfreq %d\n", ret);

		dev_pm_opp_remove(hba->dev, clki->min_freq);
		dev_pm_opp_remove(hba->dev, clki->max_freq);
		return ret;
	}

	hba->devfreq = devfreq;

	return 0;
}

static void ufshcd_devfreq_remove(struct ufs_hba *hba)
{
	struct list_head *clk_list = &hba->clk_list_head;
	struct ufs_clk_info *clki;

	if (!hba->devfreq)
		return;

	devfreq_remove_device(hba->devfreq);
	hba->devfreq = NULL;

	clki = list_first_entry(clk_list, struct ufs_clk_info, list);
	dev_pm_opp_remove(hba->dev, clki->min_freq);
	dev_pm_opp_remove(hba->dev, clki->max_freq);
}

static void __ufshcd_suspend_clkscaling(struct ufs_hba *hba)
{
	unsigned long flags;

	devfreq_suspend_device(hba->devfreq);
	spin_lock_irqsave(hba->host->host_lock, flags);
	hba->clk_scaling.window_start_t = 0;
	spin_unlock_irqrestore(hba->host->host_lock, flags);
}

static void ufshcd_suspend_clkscaling(struct ufs_hba *hba)
{
	unsigned long flags;
	bool suspend = false;

	if (!ufshcd_is_clkscaling_supported(hba))
		return;

	spin_lock_irqsave(hba->host->host_lock, flags);
	if (!hba->clk_scaling.is_suspended) {
		suspend = true;
		hba->clk_scaling.is_suspended = true;
	}
	spin_unlock_irqrestore(hba->host->host_lock, flags);

	if (suspend)
		__ufshcd_suspend_clkscaling(hba);
}

static void ufshcd_resume_clkscaling(struct ufs_hba *hba)
{
	unsigned long flags;
	bool resume = false;

	if (!ufshcd_is_clkscaling_supported(hba))
		return;

	spin_lock_irqsave(hba->host->host_lock, flags);
	if (hba->clk_scaling.is_suspended) {
		resume = true;
		hba->clk_scaling.is_suspended = false;
	}
	spin_unlock_irqrestore(hba->host->host_lock, flags);

	if (resume)
		devfreq_resume_device(hba->devfreq);
}

static ssize_t ufshcd_clkscale_enable_show(struct device *dev,
		struct device_attribute *attr, char *buf)
{
	struct ufs_hba *hba = dev_get_drvdata(dev);

	return snprintf(buf, PAGE_SIZE, "%d\n", hba->clk_scaling.is_allowed);
}

static ssize_t ufshcd_clkscale_enable_store(struct device *dev,
		struct device_attribute *attr, const char *buf, size_t count)
{
	struct ufs_hba *hba = dev_get_drvdata(dev);
	u32 value;
	int err;

	if (kstrtou32(buf, 0, &value))
		return -EINVAL;

	value = !!value;
	if (value == hba->clk_scaling.is_allowed)
		goto out;

	pm_runtime_get_sync(hba->dev);
	ufshcd_hold(hba, false);

	cancel_work_sync(&hba->clk_scaling.suspend_work);
	cancel_work_sync(&hba->clk_scaling.resume_work);

	hba->clk_scaling.is_allowed = value;

	if (value) {
		ufshcd_resume_clkscaling(hba);
	} else {
		ufshcd_suspend_clkscaling(hba);
		err = ufshcd_devfreq_scale(hba, true);
		if (err)
			dev_err(hba->dev, "%s: failed to scale clocks up %d\n",
					__func__, err);
	}

	ufshcd_release(hba);
	pm_runtime_put_sync(hba->dev);
out:
	return count;
}

static void ufshcd_clkscaling_init_sysfs(struct ufs_hba *hba)
{
	hba->clk_scaling.enable_attr.show = ufshcd_clkscale_enable_show;
	hba->clk_scaling.enable_attr.store = ufshcd_clkscale_enable_store;
	sysfs_attr_init(&hba->clk_scaling.enable_attr.attr);
	hba->clk_scaling.enable_attr.attr.name = "clkscale_enable";
	hba->clk_scaling.enable_attr.attr.mode = 0644;
	if (device_create_file(hba->dev, &hba->clk_scaling.enable_attr))
		dev_err(hba->dev, "Failed to create sysfs for clkscale_enable\n");
}

static void ufshcd_ungate_work(struct work_struct *work)
{
	int ret;
	unsigned long flags;
	struct ufs_hba *hba = container_of(work, struct ufs_hba,
			clk_gating.ungate_work);

	cancel_delayed_work_sync(&hba->clk_gating.gate_work);

	spin_lock_irqsave(hba->host->host_lock, flags);
	if (hba->clk_gating.state == CLKS_ON) {
		spin_unlock_irqrestore(hba->host->host_lock, flags);
		goto unblock_reqs;
	}

	spin_unlock_irqrestore(hba->host->host_lock, flags);
	ufshcd_setup_clocks(hba, true);

	ufshcd_enable_irq(hba);

	/* Exit from hibern8 */
	if (ufshcd_can_hibern8_during_gating(hba)) {
		/* Prevent gating in this path */
		hba->clk_gating.is_suspended = true;
		if (ufshcd_is_link_hibern8(hba)) {
			ret = ufshcd_uic_hibern8_exit(hba);
			if (ret)
				dev_err(hba->dev, "%s: hibern8 exit failed %d\n",
					__func__, ret);
			else
				ufshcd_set_link_active(hba);
		}
		hba->clk_gating.is_suspended = false;
	}
unblock_reqs:
	ufshcd_scsi_unblock_requests(hba);
}

/**
 * ufshcd_hold - Enable clocks that were gated earlier due to ufshcd_release.
 * Also, exit from hibern8 mode and set the link as active.
 * @hba: per adapter instance
 * @async: This indicates whether caller should ungate clocks asynchronously.
 */
int ufshcd_hold(struct ufs_hba *hba, bool async)
{
	int rc = 0;
	unsigned long flags;

	if (!ufshcd_is_clkgating_allowed(hba))
		goto out;
	spin_lock_irqsave(hba->host->host_lock, flags);
	hba->clk_gating.active_reqs++;

	if (ufshcd_eh_in_progress(hba)) {
		spin_unlock_irqrestore(hba->host->host_lock, flags);
		return 0;
	}

start:
	switch (hba->clk_gating.state) {
	case CLKS_ON:
		/*
		 * Wait for the ungate work to complete if in progress.
		 * Though the clocks may be in ON state, the link could
		 * still be in hibner8 state if hibern8 is allowed
		 * during clock gating.
		 * Make sure we exit hibern8 state also in addition to
		 * clocks being ON.
		 */
		if (ufshcd_can_hibern8_during_gating(hba) &&
		    ufshcd_is_link_hibern8(hba)) {
			if (async) {
				rc = -EAGAIN;
				hba->clk_gating.active_reqs--;
				break;
			}
			spin_unlock_irqrestore(hba->host->host_lock, flags);
			flush_work(&hba->clk_gating.ungate_work);
			spin_lock_irqsave(hba->host->host_lock, flags);
			goto start;
		}
		break;
	case REQ_CLKS_OFF:
		if (cancel_delayed_work(&hba->clk_gating.gate_work)) {
			hba->clk_gating.state = CLKS_ON;
			trace_ufshcd_clk_gating(dev_name(hba->dev),
						hba->clk_gating.state);
			break;
		}
		/*
		 * If we are here, it means gating work is either done or
		 * currently running. Hence, fall through to cancel gating
		 * work and to enable clocks.
		 */
		/* fallthrough */
	case CLKS_OFF:
		ufshcd_scsi_block_requests(hba);
		hba->clk_gating.state = REQ_CLKS_ON;
		trace_ufshcd_clk_gating(dev_name(hba->dev),
					hba->clk_gating.state);
		queue_work(hba->clk_gating.clk_gating_workq,
			   &hba->clk_gating.ungate_work);
		/*
		 * fall through to check if we should wait for this
		 * work to be done or not.
		 */
		/* fallthrough */
	case REQ_CLKS_ON:
		if (async) {
			rc = -EAGAIN;
			hba->clk_gating.active_reqs--;
			break;
		}

		spin_unlock_irqrestore(hba->host->host_lock, flags);
		flush_work(&hba->clk_gating.ungate_work);
		/* Make sure state is CLKS_ON before returning */
		spin_lock_irqsave(hba->host->host_lock, flags);
		goto start;
	default:
		dev_err(hba->dev, "%s: clk gating is in invalid state %d\n",
				__func__, hba->clk_gating.state);
		break;
	}
	spin_unlock_irqrestore(hba->host->host_lock, flags);
out:
	return rc;
}
EXPORT_SYMBOL_GPL(ufshcd_hold);

static void ufshcd_gate_work(struct work_struct *work)
{
	struct ufs_hba *hba = container_of(work, struct ufs_hba,
			clk_gating.gate_work.work);
	unsigned long flags;

	spin_lock_irqsave(hba->host->host_lock, flags);
	/*
	 * In case you are here to cancel this work the gating state
	 * would be marked as REQ_CLKS_ON. In this case save time by
	 * skipping the gating work and exit after changing the clock
	 * state to CLKS_ON.
	 */
	if (hba->clk_gating.is_suspended ||
		(hba->clk_gating.state != REQ_CLKS_OFF)) {
		hba->clk_gating.state = CLKS_ON;
		trace_ufshcd_clk_gating(dev_name(hba->dev),
					hba->clk_gating.state);
		goto rel_lock;
	}

	if (hba->clk_gating.active_reqs
		|| hba->ufshcd_state != UFSHCD_STATE_OPERATIONAL
		|| ufshcd_any_tag_in_use(hba) || hba->outstanding_tasks
		|| hba->active_uic_cmd || hba->uic_async_done)
		goto rel_lock;

	spin_unlock_irqrestore(hba->host->host_lock, flags);

	/* put the link into hibern8 mode before turning off clocks */
	if (ufshcd_can_hibern8_during_gating(hba)) {
		if (ufshcd_uic_hibern8_enter(hba)) {
			hba->clk_gating.state = CLKS_ON;
			trace_ufshcd_clk_gating(dev_name(hba->dev),
						hba->clk_gating.state);
			goto out;
		}
		ufshcd_set_link_hibern8(hba);
	}

	ufshcd_disable_irq(hba);

	if (!ufshcd_is_link_active(hba))
		ufshcd_setup_clocks(hba, false);
	else
		/* If link is active, device ref_clk can't be switched off */
		__ufshcd_setup_clocks(hba, false, true);

	/*
	 * In case you are here to cancel this work the gating state
	 * would be marked as REQ_CLKS_ON. In this case keep the state
	 * as REQ_CLKS_ON which would anyway imply that clocks are off
	 * and a request to turn them on is pending. By doing this way,
	 * we keep the state machine in tact and this would ultimately
	 * prevent from doing cancel work multiple times when there are
	 * new requests arriving before the current cancel work is done.
	 */
	spin_lock_irqsave(hba->host->host_lock, flags);
	if (hba->clk_gating.state == REQ_CLKS_OFF) {
		hba->clk_gating.state = CLKS_OFF;
		trace_ufshcd_clk_gating(dev_name(hba->dev),
					hba->clk_gating.state);
	}
rel_lock:
	spin_unlock_irqrestore(hba->host->host_lock, flags);
out:
	return;
}

/* host lock must be held before calling this variant */
static void __ufshcd_release(struct ufs_hba *hba)
{
	if (!ufshcd_is_clkgating_allowed(hba))
		return;

	hba->clk_gating.active_reqs--;

	if (hba->clk_gating.active_reqs || hba->clk_gating.is_suspended
		|| hba->ufshcd_state != UFSHCD_STATE_OPERATIONAL
		|| ufshcd_any_tag_in_use(hba) || hba->outstanding_tasks
		|| hba->active_uic_cmd || hba->uic_async_done
		|| ufshcd_eh_in_progress(hba))
		return;

	hba->clk_gating.state = REQ_CLKS_OFF;
	trace_ufshcd_clk_gating(dev_name(hba->dev), hba->clk_gating.state);
	queue_delayed_work(hba->clk_gating.clk_gating_workq,
			   &hba->clk_gating.gate_work,
			   msecs_to_jiffies(hba->clk_gating.delay_ms));
}

void ufshcd_release(struct ufs_hba *hba)
{
	unsigned long flags;

	spin_lock_irqsave(hba->host->host_lock, flags);
	__ufshcd_release(hba);
	spin_unlock_irqrestore(hba->host->host_lock, flags);
}
EXPORT_SYMBOL_GPL(ufshcd_release);

static ssize_t ufshcd_clkgate_delay_show(struct device *dev,
		struct device_attribute *attr, char *buf)
{
	struct ufs_hba *hba = dev_get_drvdata(dev);

	return snprintf(buf, PAGE_SIZE, "%lu\n", hba->clk_gating.delay_ms);
}

static ssize_t ufshcd_clkgate_delay_store(struct device *dev,
		struct device_attribute *attr, const char *buf, size_t count)
{
	struct ufs_hba *hba = dev_get_drvdata(dev);
	unsigned long flags, value;

	if (kstrtoul(buf, 0, &value))
		return -EINVAL;

	spin_lock_irqsave(hba->host->host_lock, flags);
	hba->clk_gating.delay_ms = value;
	spin_unlock_irqrestore(hba->host->host_lock, flags);
	return count;
}

static ssize_t ufshcd_clkgate_enable_show(struct device *dev,
		struct device_attribute *attr, char *buf)
{
	struct ufs_hba *hba = dev_get_drvdata(dev);

	return snprintf(buf, PAGE_SIZE, "%d\n", hba->clk_gating.is_enabled);
}

static ssize_t ufshcd_clkgate_enable_store(struct device *dev,
		struct device_attribute *attr, const char *buf, size_t count)
{
	struct ufs_hba *hba = dev_get_drvdata(dev);
	unsigned long flags;
	u32 value;

	if (kstrtou32(buf, 0, &value))
		return -EINVAL;

	value = !!value;
	if (value == hba->clk_gating.is_enabled)
		goto out;

	if (value) {
		ufshcd_release(hba);
	} else {
		spin_lock_irqsave(hba->host->host_lock, flags);
		hba->clk_gating.active_reqs++;
		spin_unlock_irqrestore(hba->host->host_lock, flags);
	}

	hba->clk_gating.is_enabled = value;
out:
	return count;
}

static void ufshcd_init_clk_scaling(struct ufs_hba *hba)
{
	char wq_name[sizeof("ufs_clkscaling_00")];

	if (!ufshcd_is_clkscaling_supported(hba))
		return;

	INIT_WORK(&hba->clk_scaling.suspend_work,
		  ufshcd_clk_scaling_suspend_work);
	INIT_WORK(&hba->clk_scaling.resume_work,
		  ufshcd_clk_scaling_resume_work);

	snprintf(wq_name, sizeof(wq_name), "ufs_clkscaling_%d",
		 hba->host->host_no);
	hba->clk_scaling.workq = create_singlethread_workqueue(wq_name);

	ufshcd_clkscaling_init_sysfs(hba);
}

static void ufshcd_exit_clk_scaling(struct ufs_hba *hba)
{
	if (!ufshcd_is_clkscaling_supported(hba))
		return;

	destroy_workqueue(hba->clk_scaling.workq);
	ufshcd_devfreq_remove(hba);
}

static void ufshcd_init_clk_gating(struct ufs_hba *hba)
{
	char wq_name[sizeof("ufs_clk_gating_00")];

	if (!ufshcd_is_clkgating_allowed(hba))
		return;

	hba->clk_gating.delay_ms = 150;
	INIT_DELAYED_WORK(&hba->clk_gating.gate_work, ufshcd_gate_work);
	INIT_WORK(&hba->clk_gating.ungate_work, ufshcd_ungate_work);

	snprintf(wq_name, ARRAY_SIZE(wq_name), "ufs_clk_gating_%d",
		 hba->host->host_no);
	hba->clk_gating.clk_gating_workq = alloc_ordered_workqueue(wq_name,
							   WQ_MEM_RECLAIM);

	hba->clk_gating.is_enabled = true;

	hba->clk_gating.delay_attr.show = ufshcd_clkgate_delay_show;
	hba->clk_gating.delay_attr.store = ufshcd_clkgate_delay_store;
	sysfs_attr_init(&hba->clk_gating.delay_attr.attr);
	hba->clk_gating.delay_attr.attr.name = "clkgate_delay_ms";
	hba->clk_gating.delay_attr.attr.mode = 0644;
	if (device_create_file(hba->dev, &hba->clk_gating.delay_attr))
		dev_err(hba->dev, "Failed to create sysfs for clkgate_delay\n");

	hba->clk_gating.enable_attr.show = ufshcd_clkgate_enable_show;
	hba->clk_gating.enable_attr.store = ufshcd_clkgate_enable_store;
	sysfs_attr_init(&hba->clk_gating.enable_attr.attr);
	hba->clk_gating.enable_attr.attr.name = "clkgate_enable";
	hba->clk_gating.enable_attr.attr.mode = 0644;
	if (device_create_file(hba->dev, &hba->clk_gating.enable_attr))
		dev_err(hba->dev, "Failed to create sysfs for clkgate_enable\n");
}

static void ufshcd_exit_clk_gating(struct ufs_hba *hba)
{
	if (!ufshcd_is_clkgating_allowed(hba))
		return;
	device_remove_file(hba->dev, &hba->clk_gating.delay_attr);
	device_remove_file(hba->dev, &hba->clk_gating.enable_attr);
	cancel_work_sync(&hba->clk_gating.ungate_work);
	cancel_delayed_work_sync(&hba->clk_gating.gate_work);
	destroy_workqueue(hba->clk_gating.clk_gating_workq);
}

/* Must be called with host lock acquired */
static void ufshcd_clk_scaling_start_busy(struct ufs_hba *hba)
{
	bool queue_resume_work = false;

	if (!ufshcd_is_clkscaling_supported(hba))
		return;

	if (!hba->clk_scaling.active_reqs++)
		queue_resume_work = true;

	if (!hba->clk_scaling.is_allowed || hba->pm_op_in_progress)
		return;

	if (queue_resume_work)
		queue_work(hba->clk_scaling.workq,
			   &hba->clk_scaling.resume_work);

	if (!hba->clk_scaling.window_start_t) {
		hba->clk_scaling.window_start_t = jiffies;
		hba->clk_scaling.tot_busy_t = 0;
		hba->clk_scaling.is_busy_started = false;
	}

	if (!hba->clk_scaling.is_busy_started) {
		hba->clk_scaling.busy_start_t = ktime_get();
		hba->clk_scaling.is_busy_started = true;
	}
}

static void ufshcd_clk_scaling_update_busy(struct ufs_hba *hba)
{
	struct ufs_clk_scaling *scaling = &hba->clk_scaling;

	if (!ufshcd_is_clkscaling_supported(hba))
		return;

	if (!hba->outstanding_reqs && scaling->is_busy_started) {
		scaling->tot_busy_t += ktime_to_us(ktime_sub(ktime_get(),
					scaling->busy_start_t));
		scaling->busy_start_t = 0;
		scaling->is_busy_started = false;
	}
}
/**
 * ufshcd_send_command - Send SCSI or device management commands
 * @hba: per adapter instance
 * @task_tag: Task tag of the command
 */
static inline
void ufshcd_send_command(struct ufs_hba *hba, unsigned int task_tag)
{
	hba->lrb[task_tag].issue_time_stamp = ktime_get();
	hba->lrb[task_tag].compl_time_stamp = ktime_set(0, 0);
	ufshcd_add_command_trace(hba, task_tag, "send");
	ufshcd_clk_scaling_start_busy(hba);
	__set_bit(task_tag, &hba->outstanding_reqs);
	ufshcd_writel(hba, 1 << task_tag, REG_UTP_TRANSFER_REQ_DOOR_BELL);
	/* Make sure that doorbell is committed immediately */
	wmb();
}

/**
 * ufshcd_copy_sense_data - Copy sense data in case of check condition
 * @lrbp: pointer to local reference block
 */
static inline void ufshcd_copy_sense_data(struct ufshcd_lrb *lrbp)
{
	int len;
	if (lrbp->sense_buffer &&
	    ufshcd_get_rsp_upiu_data_seg_len(lrbp->ucd_rsp_ptr)) {
		int len_to_copy;

		len = be16_to_cpu(lrbp->ucd_rsp_ptr->sr.sense_data_len);
		len_to_copy = min_t(int, UFS_SENSE_SIZE, len);

		memcpy(lrbp->sense_buffer, lrbp->ucd_rsp_ptr->sr.sense_data,
		       len_to_copy);
	}
}

/**
 * ufshcd_copy_query_response() - Copy the Query Response and the data
 * descriptor
 * @hba: per adapter instance
 * @lrbp: pointer to local reference block
 */
static
int ufshcd_copy_query_response(struct ufs_hba *hba, struct ufshcd_lrb *lrbp)
{
	struct ufs_query_res *query_res = &hba->dev_cmd.query.response;

	memcpy(&query_res->upiu_res, &lrbp->ucd_rsp_ptr->qr, QUERY_OSF_SIZE);

	/* Get the descriptor */
	if (hba->dev_cmd.query.descriptor &&
	    lrbp->ucd_rsp_ptr->qr.opcode == UPIU_QUERY_OPCODE_READ_DESC) {
		u8 *descp = (u8 *)lrbp->ucd_rsp_ptr +
				GENERAL_UPIU_REQUEST_SIZE;
		u16 resp_len;
		u16 buf_len;

		/* data segment length */
		resp_len = be32_to_cpu(lrbp->ucd_rsp_ptr->header.dword_2) &
						MASK_QUERY_DATA_SEG_LEN;
		buf_len = be16_to_cpu(
				hba->dev_cmd.query.request.upiu_req.length);
		if (likely(buf_len >= resp_len)) {
			memcpy(hba->dev_cmd.query.descriptor, descp, resp_len);
		} else {
			dev_warn(hba->dev,
				 "%s: rsp size %d is bigger than buffer size %d",
				 __func__, resp_len, buf_len);
			return -EINVAL;
		}
	}

	return 0;
}

/**
 * ufshcd_hba_capabilities - Read controller capabilities
 * @hba: per adapter instance
 */
static inline void ufshcd_hba_capabilities(struct ufs_hba *hba)
{
	hba->capabilities = ufshcd_readl(hba, REG_CONTROLLER_CAPABILITIES);

	/* nutrs and nutmrs are 0 based values */
	hba->nutrs = (hba->capabilities & MASK_TRANSFER_REQUESTS_SLOTS) + 1;
	hba->nutmrs =
	((hba->capabilities & MASK_TASK_MANAGEMENT_REQUEST_SLOTS) >> 16) + 1;
}

/**
 * ufshcd_ready_for_uic_cmd - Check if controller is ready
 *                            to accept UIC commands
 * @hba: per adapter instance
 * Return true on success, else false
 */
static inline bool ufshcd_ready_for_uic_cmd(struct ufs_hba *hba)
{
	if (ufshcd_readl(hba, REG_CONTROLLER_STATUS) & UIC_COMMAND_READY)
		return true;
	else
		return false;
}

/**
 * ufshcd_get_upmcrs - Get the power mode change request status
 * @hba: Pointer to adapter instance
 *
 * This function gets the UPMCRS field of HCS register
 * Returns value of UPMCRS field
 */
static inline u8 ufshcd_get_upmcrs(struct ufs_hba *hba)
{
	return (ufshcd_readl(hba, REG_CONTROLLER_STATUS) >> 8) & 0x7;
}

/**
 * ufshcd_dispatch_uic_cmd - Dispatch UIC commands to unipro layers
 * @hba: per adapter instance
 * @uic_cmd: UIC command
 *
 * Mutex must be held.
 */
static inline void
ufshcd_dispatch_uic_cmd(struct ufs_hba *hba, struct uic_command *uic_cmd)
{
	WARN_ON(hba->active_uic_cmd);

	hba->active_uic_cmd = uic_cmd;

	/* Write Args */
	ufshcd_writel(hba, uic_cmd->argument1, REG_UIC_COMMAND_ARG_1);
	ufshcd_writel(hba, uic_cmd->argument2, REG_UIC_COMMAND_ARG_2);
	ufshcd_writel(hba, uic_cmd->argument3, REG_UIC_COMMAND_ARG_3);

	/* Write UIC Cmd */
	ufshcd_writel(hba, uic_cmd->command & COMMAND_OPCODE_MASK,
		      REG_UIC_COMMAND);
}

/**
 * ufshcd_wait_for_uic_cmd - Wait complectioin of UIC command
 * @hba: per adapter instance
 * @uic_cmd: UIC command
 *
 * Must be called with mutex held.
 * Returns 0 only if success.
 */
static int
ufshcd_wait_for_uic_cmd(struct ufs_hba *hba, struct uic_command *uic_cmd)
{
	int ret;
	unsigned long flags;

	if (wait_for_completion_timeout(&uic_cmd->done,
					msecs_to_jiffies(UIC_CMD_TIMEOUT)))
		ret = uic_cmd->argument2 & MASK_UIC_COMMAND_RESULT;
	else
		ret = -ETIMEDOUT;

	spin_lock_irqsave(hba->host->host_lock, flags);
	hba->active_uic_cmd = NULL;
	spin_unlock_irqrestore(hba->host->host_lock, flags);

	return ret;
}

/**
 * __ufshcd_send_uic_cmd - Send UIC commands and retrieve the result
 * @hba: per adapter instance
 * @uic_cmd: UIC command
 * @completion: initialize the completion only if this is set to true
 *
 * Identical to ufshcd_send_uic_cmd() expect mutex. Must be called
 * with mutex held and host_lock locked.
 * Returns 0 only if success.
 */
static int
__ufshcd_send_uic_cmd(struct ufs_hba *hba, struct uic_command *uic_cmd,
		      bool completion)
{
	if (!ufshcd_ready_for_uic_cmd(hba)) {
		dev_err(hba->dev,
			"Controller not ready to accept UIC commands\n");
		return -EIO;
	}

	if (completion)
		init_completion(&uic_cmd->done);

	ufshcd_dispatch_uic_cmd(hba, uic_cmd);

	return 0;
}

/**
 * ufshcd_send_uic_cmd - Send UIC commands and retrieve the result
 * @hba: per adapter instance
 * @uic_cmd: UIC command
 *
 * Returns 0 only if success.
 */
int ufshcd_send_uic_cmd(struct ufs_hba *hba, struct uic_command *uic_cmd)
{
	int ret;
	unsigned long flags;

	ufshcd_hold(hba, false);
	mutex_lock(&hba->uic_cmd_mutex);
	ufshcd_add_delay_before_dme_cmd(hba);

	spin_lock_irqsave(hba->host->host_lock, flags);
	ret = __ufshcd_send_uic_cmd(hba, uic_cmd, true);
	spin_unlock_irqrestore(hba->host->host_lock, flags);
	if (!ret)
		ret = ufshcd_wait_for_uic_cmd(hba, uic_cmd);

	mutex_unlock(&hba->uic_cmd_mutex);

	ufshcd_release(hba);
	return ret;
}

/**
 * ufshcd_map_sg - Map scatter-gather list to prdt
 * @hba: per adapter instance
 * @lrbp: pointer to local reference block
 *
 * Returns 0 in case of success, non-zero value in case of failure
 */
static int ufshcd_map_sg(struct ufs_hba *hba, struct ufshcd_lrb *lrbp)
{
	struct ufshcd_sg_entry *prd_table;
	struct scatterlist *sg;
	struct scsi_cmnd *cmd;
	int sg_segments;
	int i;

	cmd = lrbp->cmd;
	sg_segments = scsi_dma_map(cmd);
	if (sg_segments < 0)
		return sg_segments;

	if (sg_segments) {
		if (hba->quirks & UFSHCD_QUIRK_PRDT_BYTE_GRAN)
			lrbp->utr_descriptor_ptr->prd_table_length =
				cpu_to_le16((u16)(sg_segments *
					sizeof(struct ufshcd_sg_entry)));
		else
			lrbp->utr_descriptor_ptr->prd_table_length =
				cpu_to_le16((u16) (sg_segments));

		prd_table = (struct ufshcd_sg_entry *)lrbp->ucd_prdt_ptr;

		scsi_for_each_sg(cmd, sg, sg_segments, i) {
			prd_table[i].size  =
				cpu_to_le32(((u32) sg_dma_len(sg))-1);
			prd_table[i].base_addr =
				cpu_to_le32(lower_32_bits(sg->dma_address));
			prd_table[i].upper_addr =
				cpu_to_le32(upper_32_bits(sg->dma_address));
			prd_table[i].reserved = 0;
		}
	} else {
		lrbp->utr_descriptor_ptr->prd_table_length = 0;
	}

	return 0;
}

/**
 * ufshcd_enable_intr - enable interrupts
 * @hba: per adapter instance
 * @intrs: interrupt bits
 */
static void ufshcd_enable_intr(struct ufs_hba *hba, u32 intrs)
{
	u32 set = ufshcd_readl(hba, REG_INTERRUPT_ENABLE);

	if (hba->ufs_version == UFSHCI_VERSION_10) {
		u32 rw;
		rw = set & INTERRUPT_MASK_RW_VER_10;
		set = rw | ((set ^ intrs) & intrs);
	} else {
		set |= intrs;
	}

	ufshcd_writel(hba, set, REG_INTERRUPT_ENABLE);
}

/**
 * ufshcd_disable_intr - disable interrupts
 * @hba: per adapter instance
 * @intrs: interrupt bits
 */
static void ufshcd_disable_intr(struct ufs_hba *hba, u32 intrs)
{
	u32 set = ufshcd_readl(hba, REG_INTERRUPT_ENABLE);

	if (hba->ufs_version == UFSHCI_VERSION_10) {
		u32 rw;
		rw = (set & INTERRUPT_MASK_RW_VER_10) &
			~(intrs & INTERRUPT_MASK_RW_VER_10);
		set = rw | ((set & intrs) & ~INTERRUPT_MASK_RW_VER_10);

	} else {
		set &= ~intrs;
	}

	ufshcd_writel(hba, set, REG_INTERRUPT_ENABLE);
}

/**
 * ufshcd_prepare_req_desc_hdr() - Fills the requests header
 * descriptor according to request
 * @lrbp: pointer to local reference block
 * @upiu_flags: flags required in the header
 * @cmd_dir: requests data direction
 */
static void ufshcd_prepare_req_desc_hdr(struct ufshcd_lrb *lrbp,
			u32 *upiu_flags, enum dma_data_direction cmd_dir)
{
	struct utp_transfer_req_desc *req_desc = lrbp->utr_descriptor_ptr;
	u32 data_direction;
	u32 dword_0;

	if (cmd_dir == DMA_FROM_DEVICE) {
		data_direction = UTP_DEVICE_TO_HOST;
		*upiu_flags = UPIU_CMD_FLAGS_READ;
	} else if (cmd_dir == DMA_TO_DEVICE) {
		data_direction = UTP_HOST_TO_DEVICE;
		*upiu_flags = UPIU_CMD_FLAGS_WRITE;
	} else {
		data_direction = UTP_NO_DATA_TRANSFER;
		*upiu_flags = UPIU_CMD_FLAGS_NONE;
	}

	dword_0 = data_direction | (lrbp->command_type
				<< UPIU_COMMAND_TYPE_OFFSET);
	if (lrbp->intr_cmd)
		dword_0 |= UTP_REQ_DESC_INT_CMD;

	/* Transfer request descriptor header fields */
	if (ufshcd_lrbp_crypto_enabled(lrbp)) {
#if IS_ENABLED(CONFIG_SCSI_UFS_CRYPTO)
		dword_0 |= UTP_REQ_DESC_CRYPTO_ENABLE_CMD;
		dword_0 |= lrbp->crypto_key_slot;
		req_desc->header.dword_1 =
			cpu_to_le32(lower_32_bits(lrbp->data_unit_num));
		req_desc->header.dword_3 =
			cpu_to_le32(upper_32_bits(lrbp->data_unit_num));
#endif /* CONFIG_SCSI_UFS_CRYPTO */
	} else {
		/* dword_1 and dword_3 are reserved, hence they are set to 0 */
		req_desc->header.dword_1 = 0;
		req_desc->header.dword_3 = 0;
	}

	req_desc->header.dword_0 = cpu_to_le32(dword_0);

	/*
	 * assigning invalid value for command status. Controller
	 * updates OCS on command completion, with the command
	 * status
	 */
	req_desc->header.dword_2 =
		cpu_to_le32(OCS_INVALID_COMMAND_STATUS);

	req_desc->prd_table_length = 0;
}

/**
 * ufshcd_prepare_utp_scsi_cmd_upiu() - fills the utp_transfer_req_desc,
 * for scsi commands
 * @lrbp: local reference block pointer
 * @upiu_flags: flags
 */
static
void ufshcd_prepare_utp_scsi_cmd_upiu(struct ufshcd_lrb *lrbp, u32 upiu_flags)
{
	struct scsi_cmnd *cmd = lrbp->cmd;
	struct utp_upiu_req *ucd_req_ptr = lrbp->ucd_req_ptr;
	unsigned short cdb_len;

	/* command descriptor fields */
	ucd_req_ptr->header.dword_0 = UPIU_HEADER_DWORD(
				UPIU_TRANSACTION_COMMAND, upiu_flags,
				lrbp->lun, lrbp->task_tag);
	ucd_req_ptr->header.dword_1 = UPIU_HEADER_DWORD(
				UPIU_COMMAND_SET_TYPE_SCSI, 0, 0, 0);

	/* Total EHS length and Data segment length will be zero */
	ucd_req_ptr->header.dword_2 = 0;

	ucd_req_ptr->sc.exp_data_transfer_len = cpu_to_be32(cmd->sdb.length);

	cdb_len = min_t(unsigned short, cmd->cmd_len, UFS_CDB_SIZE);
	memset(ucd_req_ptr->sc.cdb, 0, UFS_CDB_SIZE);
	memcpy(ucd_req_ptr->sc.cdb, cmd->cmnd, cdb_len);

	memset(lrbp->ucd_rsp_ptr, 0, sizeof(struct utp_upiu_rsp));
}

/**
 * ufshcd_prepare_utp_query_req_upiu() - fills the utp_transfer_req_desc,
 * for query requsts
 * @hba: UFS hba
 * @lrbp: local reference block pointer
 * @upiu_flags: flags
 */
static void ufshcd_prepare_utp_query_req_upiu(struct ufs_hba *hba,
				struct ufshcd_lrb *lrbp, u32 upiu_flags)
{
	struct utp_upiu_req *ucd_req_ptr = lrbp->ucd_req_ptr;
	struct ufs_query *query = &hba->dev_cmd.query;
	u16 len = be16_to_cpu(query->request.upiu_req.length);

	/* Query request header */
	ucd_req_ptr->header.dword_0 = UPIU_HEADER_DWORD(
			UPIU_TRANSACTION_QUERY_REQ, upiu_flags,
			lrbp->lun, lrbp->task_tag);
	ucd_req_ptr->header.dword_1 = UPIU_HEADER_DWORD(
			0, query->request.query_func, 0, 0);

	/* Data segment length only need for WRITE_DESC */
	if (query->request.upiu_req.opcode == UPIU_QUERY_OPCODE_WRITE_DESC)
		ucd_req_ptr->header.dword_2 =
			UPIU_HEADER_DWORD(0, 0, (len >> 8), (u8)len);
	else
		ucd_req_ptr->header.dword_2 = 0;

	/* Copy the Query Request buffer as is */
	memcpy(&ucd_req_ptr->qr, &query->request.upiu_req,
			QUERY_OSF_SIZE);

	/* Copy the Descriptor */
	if (query->request.upiu_req.opcode == UPIU_QUERY_OPCODE_WRITE_DESC)
		memcpy(ucd_req_ptr + 1, query->descriptor, len);

	memset(lrbp->ucd_rsp_ptr, 0, sizeof(struct utp_upiu_rsp));
}

static inline void ufshcd_prepare_utp_nop_upiu(struct ufshcd_lrb *lrbp)
{
	struct utp_upiu_req *ucd_req_ptr = lrbp->ucd_req_ptr;

	memset(ucd_req_ptr, 0, sizeof(struct utp_upiu_req));

	/* command descriptor fields */
	ucd_req_ptr->header.dword_0 =
		UPIU_HEADER_DWORD(
			UPIU_TRANSACTION_NOP_OUT, 0, 0, lrbp->task_tag);
	/* clear rest of the fields of basic header */
	ucd_req_ptr->header.dword_1 = 0;
	ucd_req_ptr->header.dword_2 = 0;

	memset(lrbp->ucd_rsp_ptr, 0, sizeof(struct utp_upiu_rsp));
}

/**
 * ufshcd_comp_devman_upiu - UFS Protocol Information Unit(UPIU)
 *			     for Device Management Purposes
 * @hba: per adapter instance
 * @lrbp: pointer to local reference block
 */
static int ufshcd_comp_devman_upiu(struct ufs_hba *hba, struct ufshcd_lrb *lrbp)
{
	u32 upiu_flags;
	int ret = 0;

	if ((hba->ufs_version == UFSHCI_VERSION_10) ||
	    (hba->ufs_version == UFSHCI_VERSION_11))
		lrbp->command_type = UTP_CMD_TYPE_DEV_MANAGE;
	else
		lrbp->command_type = UTP_CMD_TYPE_UFS_STORAGE;

	ufshcd_prepare_req_desc_hdr(lrbp, &upiu_flags, DMA_NONE);
	if (hba->dev_cmd.type == DEV_CMD_TYPE_QUERY)
		ufshcd_prepare_utp_query_req_upiu(hba, lrbp, upiu_flags);
	else if (hba->dev_cmd.type == DEV_CMD_TYPE_NOP)
		ufshcd_prepare_utp_nop_upiu(lrbp);
	else
		ret = -EINVAL;

	return ret;
}

/**
 * ufshcd_comp_scsi_upiu - UFS Protocol Information Unit(UPIU)
 *			   for SCSI Purposes
 * @hba: per adapter instance
 * @lrbp: pointer to local reference block
 */
static int ufshcd_comp_scsi_upiu(struct ufs_hba *hba, struct ufshcd_lrb *lrbp)
{
	u32 upiu_flags;
	int ret = 0;

	if ((hba->ufs_version == UFSHCI_VERSION_10) ||
	    (hba->ufs_version == UFSHCI_VERSION_11))
		lrbp->command_type = UTP_CMD_TYPE_SCSI;
	else
		lrbp->command_type = UTP_CMD_TYPE_UFS_STORAGE;

	if (likely(lrbp->cmd)) {
		ufshcd_prepare_req_desc_hdr(lrbp, &upiu_flags,
						lrbp->cmd->sc_data_direction);
		ufshcd_prepare_utp_scsi_cmd_upiu(lrbp, upiu_flags);
	} else {
		ret = -EINVAL;
	}

	return ret;
}

/**
 * ufshcd_upiu_wlun_to_scsi_wlun - maps UPIU W-LUN id to SCSI W-LUN ID
 * @upiu_wlun_id: UPIU W-LUN id
 *
 * Returns SCSI W-LUN id
 */
static inline u16 ufshcd_upiu_wlun_to_scsi_wlun(u8 upiu_wlun_id)
{
	return (upiu_wlun_id & ~UFS_UPIU_WLUN_ID) | SCSI_W_LUN_BASE;
}

/**
 * ufshcd_queuecommand - main entry point for SCSI requests
 * @host: SCSI host pointer
 * @cmd: command from SCSI Midlayer
 *
 * Returns 0 for success, non-zero in case of failure
 */
static int ufshcd_queuecommand(struct Scsi_Host *host, struct scsi_cmnd *cmd)
{
	struct ufshcd_lrb *lrbp;
	struct ufs_hba *hba;
	unsigned long flags;
	int tag;
	int err = 0;

	hba = shost_priv(host);

	tag = cmd->request->tag;
	if (!ufshcd_valid_tag(hba, tag)) {
		dev_err(hba->dev,
			"%s: invalid command tag %d: cmd=0x%p, cmd->request=0x%p",
			__func__, tag, cmd, cmd->request);
		BUG();
	}

	if (!down_read_trylock(&hba->clk_scaling_lock))
		return SCSI_MLQUEUE_HOST_BUSY;

	spin_lock_irqsave(hba->host->host_lock, flags);
	switch (hba->ufshcd_state) {
	case UFSHCD_STATE_OPERATIONAL:
		break;
	case UFSHCD_STATE_EH_SCHEDULED:
	case UFSHCD_STATE_RESET:
		err = SCSI_MLQUEUE_HOST_BUSY;
		goto out_unlock;
	case UFSHCD_STATE_ERROR:
		set_host_byte(cmd, DID_ERROR);
		cmd->scsi_done(cmd);
		goto out_unlock;
	default:
		dev_WARN_ONCE(hba->dev, 1, "%s: invalid state %d\n",
				__func__, hba->ufshcd_state);
		set_host_byte(cmd, DID_BAD_TARGET);
		cmd->scsi_done(cmd);
		goto out_unlock;
	}

	/* if error handling is in progress, don't issue commands */
	if (ufshcd_eh_in_progress(hba)) {
		set_host_byte(cmd, DID_ERROR);
		cmd->scsi_done(cmd);
		goto out_unlock;
	}
	spin_unlock_irqrestore(hba->host->host_lock, flags);

	hba->req_abort_count = 0;

	err = ufshcd_hold(hba, true);
	if (err) {
		err = SCSI_MLQUEUE_HOST_BUSY;
		goto out;
	}
	WARN_ON(hba->clk_gating.state != CLKS_ON);

	lrbp = &hba->lrb[tag];

	WARN_ON(lrbp->cmd);
	lrbp->cmd = cmd;
	lrbp->sense_bufflen = UFS_SENSE_SIZE;
	lrbp->sense_buffer = cmd->sense_buffer;
	lrbp->task_tag = tag;
	lrbp->lun = ufshcd_scsi_to_upiu_lun(cmd->device->lun);
	lrbp->intr_cmd = !ufshcd_is_intr_aggr_allowed(hba) ? true : false;

	err = ufshcd_prepare_lrbp_crypto(hba, cmd, lrbp);
	if (err) {
		lrbp->cmd = NULL;
		goto out;
	}
	lrbp->req_abort_skip = false;

	ufshcd_comp_scsi_upiu(hba, lrbp);

	err = ufshcd_map_sg(hba, lrbp);
	if (err) {
		ufshcd_release(hba);
		lrbp->cmd = NULL;
		ufshcd_release(hba);
		goto out;
	}
	/* Make sure descriptors are ready before ringing the doorbell */
	wmb();

	/* issue command to the controller */
	spin_lock_irqsave(hba->host->host_lock, flags);
	ufshcd_vops_setup_xfer_req(hba, tag, (lrbp->cmd ? true : false));
	ufshcd_send_command(hba, tag);
out_unlock:
	spin_unlock_irqrestore(hba->host->host_lock, flags);
out:
	up_read(&hba->clk_scaling_lock);
	return err;
}

static int ufshcd_compose_dev_cmd(struct ufs_hba *hba,
		struct ufshcd_lrb *lrbp, enum dev_cmd_type cmd_type, int tag)
{
	lrbp->cmd = NULL;
	lrbp->sense_bufflen = 0;
	lrbp->sense_buffer = NULL;
	lrbp->task_tag = tag;
	lrbp->lun = 0; /* device management cmd is not specific to any LUN */
	lrbp->intr_cmd = true; /* No interrupt aggregation */
#if IS_ENABLED(CONFIG_SCSI_UFS_CRYPTO)
	lrbp->crypto_enable = false; /* No crypto operations */
#endif
	hba->dev_cmd.type = cmd_type;

	return ufshcd_comp_devman_upiu(hba, lrbp);
}

static int
ufshcd_clear_cmd(struct ufs_hba *hba, int tag)
{
	int err = 0;
	unsigned long flags;
	u32 mask = 1 << tag;

	/* clear outstanding transaction before retry */
	spin_lock_irqsave(hba->host->host_lock, flags);
	ufshcd_utrl_clear(hba, tag);
	spin_unlock_irqrestore(hba->host->host_lock, flags);

	/*
	 * wait for for h/w to clear corresponding bit in door-bell.
	 * max. wait is 1 sec.
	 */
	err = ufshcd_wait_for_register(hba,
			REG_UTP_TRANSFER_REQ_DOOR_BELL,
			mask, ~mask, 1000, 1000, true);

	return err;
}

static int
ufshcd_check_query_response(struct ufs_hba *hba, struct ufshcd_lrb *lrbp)
{
	struct ufs_query_res *query_res = &hba->dev_cmd.query.response;

	/* Get the UPIU response */
	query_res->response = ufshcd_get_rsp_upiu_result(lrbp->ucd_rsp_ptr) >>
				UPIU_RSP_CODE_OFFSET;
	return query_res->response;
}

/**
 * ufshcd_dev_cmd_completion() - handles device management command responses
 * @hba: per adapter instance
 * @lrbp: pointer to local reference block
 */
static int
ufshcd_dev_cmd_completion(struct ufs_hba *hba, struct ufshcd_lrb *lrbp)
{
	int resp;
	int err = 0;

	hba->ufs_stats.last_hibern8_exit_tstamp = ktime_set(0, 0);
	resp = ufshcd_get_req_rsp(lrbp->ucd_rsp_ptr);

	switch (resp) {
	case UPIU_TRANSACTION_NOP_IN:
		if (hba->dev_cmd.type != DEV_CMD_TYPE_NOP) {
			err = -EINVAL;
			dev_err(hba->dev, "%s: unexpected response %x\n",
					__func__, resp);
		}
		break;
	case UPIU_TRANSACTION_QUERY_RSP:
		err = ufshcd_check_query_response(hba, lrbp);
		if (!err)
			err = ufshcd_copy_query_response(hba, lrbp);
		break;
	case UPIU_TRANSACTION_REJECT_UPIU:
		/* TODO: handle Reject UPIU Response */
		err = -EPERM;
		dev_err(hba->dev, "%s: Reject UPIU not fully implemented\n",
				__func__);
		break;
	default:
		err = -EINVAL;
		dev_err(hba->dev, "%s: Invalid device management cmd response: %x\n",
				__func__, resp);
		break;
	}

	return err;
}

static int ufshcd_wait_for_dev_cmd(struct ufs_hba *hba,
		struct ufshcd_lrb *lrbp, int max_timeout)
{
	int err = 0;
	unsigned long time_left;
	unsigned long flags;

	time_left = wait_for_completion_timeout(hba->dev_cmd.complete,
			msecs_to_jiffies(max_timeout));

	/* Make sure descriptors are ready before ringing the doorbell */
	wmb();
	spin_lock_irqsave(hba->host->host_lock, flags);
	hba->dev_cmd.complete = NULL;
	if (likely(time_left)) {
		err = ufshcd_get_tr_ocs(lrbp);
		if (!err)
			err = ufshcd_dev_cmd_completion(hba, lrbp);
	}
	spin_unlock_irqrestore(hba->host->host_lock, flags);

	if (!time_left) {
		err = -ETIMEDOUT;
		dev_dbg(hba->dev, "%s: dev_cmd request timedout, tag %d\n",
			__func__, lrbp->task_tag);
		if (!ufshcd_clear_cmd(hba, lrbp->task_tag))
			/* successfully cleared the command, retry if needed */
			err = -EAGAIN;
		/*
		 * in case of an error, after clearing the doorbell,
		 * we also need to clear the outstanding_request
		 * field in hba
		 */
		ufshcd_outstanding_req_clear(hba, lrbp->task_tag);
	}

	return err;
}

/**
 * ufshcd_exec_dev_cmd - API for sending device management requests
 * @hba: UFS hba
 * @cmd_type: specifies the type (NOP, Query...)
 * @timeout: time in seconds
 *
 * NOTE: Since there is only one available tag for device management commands,
 * it is expected you hold the hba->dev_cmd.lock mutex.
 */
static int ufshcd_exec_dev_cmd(struct ufs_hba *hba,
		enum dev_cmd_type cmd_type, int timeout)
{
	struct request_queue *q = hba->cmd_queue;
	struct request *req;
	struct ufshcd_lrb *lrbp;
	int err;
	int tag;
	struct completion wait;
	unsigned long flags;

	down_read(&hba->clk_scaling_lock);

	/*
	 * Get free slot, sleep if slots are unavailable.
	 * Even though we use wait_event() which sleeps indefinitely,
	 * the maximum wait time is bounded by SCSI request timeout.
	 */
	req = blk_get_request(q, REQ_OP_DRV_OUT, 0);
	if (IS_ERR(req)) {
		err = PTR_ERR(req);
		goto out_unlock;
	}
	tag = req->tag;
	WARN_ON_ONCE(!ufshcd_valid_tag(hba, tag));

	init_completion(&wait);
	lrbp = &hba->lrb[tag];
	WARN_ON(lrbp->cmd);
	err = ufshcd_compose_dev_cmd(hba, lrbp, cmd_type, tag);
	if (unlikely(err))
		goto out_put_tag;

	hba->dev_cmd.complete = &wait;

	ufshcd_add_query_upiu_trace(hba, tag, "query_send");
	/* Make sure descriptors are ready before ringing the doorbell */
	wmb();
	spin_lock_irqsave(hba->host->host_lock, flags);
	ufshcd_vops_setup_xfer_req(hba, tag, (lrbp->cmd ? true : false));
	ufshcd_send_command(hba, tag);
	spin_unlock_irqrestore(hba->host->host_lock, flags);

	err = ufshcd_wait_for_dev_cmd(hba, lrbp, timeout);

	ufshcd_add_query_upiu_trace(hba, tag,
			err ? "query_complete_err" : "query_complete");

out_put_tag:
	blk_put_request(req);
out_unlock:
	up_read(&hba->clk_scaling_lock);
	return err;
}

/**
 * ufshcd_init_query() - init the query response and request parameters
 * @hba: per-adapter instance
 * @request: address of the request pointer to be initialized
 * @response: address of the response pointer to be initialized
 * @opcode: operation to perform
 * @idn: flag idn to access
 * @index: LU number to access
 * @selector: query/flag/descriptor further identification
 */
static inline void ufshcd_init_query(struct ufs_hba *hba,
		struct ufs_query_req **request, struct ufs_query_res **response,
		enum query_opcode opcode, u8 idn, u8 index, u8 selector)
{
	*request = &hba->dev_cmd.query.request;
	*response = &hba->dev_cmd.query.response;
	memset(*request, 0, sizeof(struct ufs_query_req));
	memset(*response, 0, sizeof(struct ufs_query_res));
	(*request)->upiu_req.opcode = opcode;
	(*request)->upiu_req.idn = idn;
	(*request)->upiu_req.index = index;
	(*request)->upiu_req.selector = selector;
}

static int ufshcd_query_flag_retry(struct ufs_hba *hba,
	enum query_opcode opcode, enum flag_idn idn, bool *flag_res)
{
	int ret;
	int retries;

	for (retries = 0; retries < QUERY_REQ_RETRIES; retries++) {
		ret = ufshcd_query_flag(hba, opcode, idn, flag_res);
		if (ret)
			dev_dbg(hba->dev,
				"%s: failed with error %d, retries %d\n",
				__func__, ret, retries);
		else
			break;
	}

	if (ret)
		dev_err(hba->dev,
			"%s: query attribute, opcode %d, idn %d, failed with error %d after %d retires\n",
			__func__, opcode, idn, ret, retries);
	return ret;
}

/**
 * ufshcd_query_flag() - API function for sending flag query requests
 * @hba: per-adapter instance
 * @opcode: flag query to perform
 * @idn: flag idn to access
 * @flag_res: the flag value after the query request completes
 *
 * Returns 0 for success, non-zero in case of failure
 */
int ufshcd_query_flag(struct ufs_hba *hba, enum query_opcode opcode,
			enum flag_idn idn, bool *flag_res)
{
	struct ufs_query_req *request = NULL;
	struct ufs_query_res *response = NULL;
	int err, index = 0, selector = 0;
	int timeout = QUERY_REQ_TIMEOUT;

	BUG_ON(!hba);

	ufshcd_hold(hba, false);
	mutex_lock(&hba->dev_cmd.lock);
	ufshcd_init_query(hba, &request, &response, opcode, idn, index,
			selector);

	switch (opcode) {
	case UPIU_QUERY_OPCODE_SET_FLAG:
	case UPIU_QUERY_OPCODE_CLEAR_FLAG:
	case UPIU_QUERY_OPCODE_TOGGLE_FLAG:
		request->query_func = UPIU_QUERY_FUNC_STANDARD_WRITE_REQUEST;
		break;
	case UPIU_QUERY_OPCODE_READ_FLAG:
		request->query_func = UPIU_QUERY_FUNC_STANDARD_READ_REQUEST;
		if (!flag_res) {
			/* No dummy reads */
			dev_err(hba->dev, "%s: Invalid argument for read request\n",
					__func__);
			err = -EINVAL;
			goto out_unlock;
		}
		break;
	default:
		dev_err(hba->dev,
			"%s: Expected query flag opcode but got = %d\n",
			__func__, opcode);
		err = -EINVAL;
		goto out_unlock;
	}

	err = ufshcd_exec_dev_cmd(hba, DEV_CMD_TYPE_QUERY, timeout);

	if (err) {
		dev_err(hba->dev,
			"%s: Sending flag query for idn %d failed, err = %d\n",
			__func__, idn, err);
		goto out_unlock;
	}

	if (flag_res)
		*flag_res = (be32_to_cpu(response->upiu_res.value) &
				MASK_QUERY_UPIU_FLAG_LOC) & 0x1;

out_unlock:
	mutex_unlock(&hba->dev_cmd.lock);
	ufshcd_release(hba);
	return err;
}
EXPORT_SYMBOL_GPL(ufshcd_query_flag);

/**
 * ufshcd_query_attr - API function for sending attribute requests
 * @hba: per-adapter instance
 * @opcode: attribute opcode
 * @idn: attribute idn to access
 * @index: index field
 * @selector: selector field
 * @attr_val: the attribute value after the query request completes
 *
 * Returns 0 for success, non-zero in case of failure
*/
int ufshcd_query_attr(struct ufs_hba *hba, enum query_opcode opcode,
		      enum attr_idn idn, u8 index, u8 selector, u32 *attr_val)
{
	struct ufs_query_req *request = NULL;
	struct ufs_query_res *response = NULL;
	int err;

	BUG_ON(!hba);

	ufshcd_hold(hba, false);
	if (!attr_val) {
		dev_err(hba->dev, "%s: attribute value required for opcode 0x%x\n",
				__func__, opcode);
		err = -EINVAL;
		goto out;
	}

	mutex_lock(&hba->dev_cmd.lock);
	ufshcd_init_query(hba, &request, &response, opcode, idn, index,
			selector);

	switch (opcode) {
	case UPIU_QUERY_OPCODE_WRITE_ATTR:
		request->query_func = UPIU_QUERY_FUNC_STANDARD_WRITE_REQUEST;
		request->upiu_req.value = cpu_to_be32(*attr_val);
		break;
	case UPIU_QUERY_OPCODE_READ_ATTR:
		request->query_func = UPIU_QUERY_FUNC_STANDARD_READ_REQUEST;
		break;
	default:
		dev_err(hba->dev, "%s: Expected query attr opcode but got = 0x%.2x\n",
				__func__, opcode);
		err = -EINVAL;
		goto out_unlock;
	}

	err = ufshcd_exec_dev_cmd(hba, DEV_CMD_TYPE_QUERY, QUERY_REQ_TIMEOUT);

	if (err) {
		dev_err(hba->dev, "%s: opcode 0x%.2x for idn %d failed, index %d, err = %d\n",
				__func__, opcode, idn, index, err);
		goto out_unlock;
	}

	*attr_val = be32_to_cpu(response->upiu_res.value);

out_unlock:
	mutex_unlock(&hba->dev_cmd.lock);
out:
	ufshcd_release(hba);
	return err;
}
EXPORT_SYMBOL_GPL(ufshcd_query_attr);

/**
 * ufshcd_query_attr_retry() - API function for sending query
 * attribute with retries
 * @hba: per-adapter instance
 * @opcode: attribute opcode
 * @idn: attribute idn to access
 * @index: index field
 * @selector: selector field
 * @attr_val: the attribute value after the query request
 * completes
 *
 * Returns 0 for success, non-zero in case of failure
*/
static int ufshcd_query_attr_retry(struct ufs_hba *hba,
	enum query_opcode opcode, enum attr_idn idn, u8 index, u8 selector,
	u32 *attr_val)
{
	int ret = 0;
	u32 retries;

	for (retries = QUERY_REQ_RETRIES; retries > 0; retries--) {
		ret = ufshcd_query_attr(hba, opcode, idn, index,
						selector, attr_val);
		if (ret)
			dev_dbg(hba->dev, "%s: failed with error %d, retries %d\n",
				__func__, ret, retries);
		else
			break;
	}

	if (ret)
		dev_err(hba->dev,
			"%s: query attribute, idn %d, failed with error %d after %d retires\n",
			__func__, idn, ret, QUERY_REQ_RETRIES);
	return ret;
}

static int __ufshcd_query_descriptor(struct ufs_hba *hba,
			enum query_opcode opcode, enum desc_idn idn, u8 index,
			u8 selector, u8 *desc_buf, int *buf_len)
{
	struct ufs_query_req *request = NULL;
	struct ufs_query_res *response = NULL;
	int err;

	BUG_ON(!hba);

	ufshcd_hold(hba, false);
	if (!desc_buf) {
		dev_err(hba->dev, "%s: descriptor buffer required for opcode 0x%x\n",
				__func__, opcode);
		err = -EINVAL;
		goto out;
	}

	if (*buf_len < QUERY_DESC_MIN_SIZE || *buf_len > QUERY_DESC_MAX_SIZE) {
		dev_err(hba->dev, "%s: descriptor buffer size (%d) is out of range\n",
				__func__, *buf_len);
		err = -EINVAL;
		goto out;
	}

	mutex_lock(&hba->dev_cmd.lock);
	ufshcd_init_query(hba, &request, &response, opcode, idn, index,
			selector);
	hba->dev_cmd.query.descriptor = desc_buf;
	request->upiu_req.length = cpu_to_be16(*buf_len);

	switch (opcode) {
	case UPIU_QUERY_OPCODE_WRITE_DESC:
		request->query_func = UPIU_QUERY_FUNC_STANDARD_WRITE_REQUEST;
		break;
	case UPIU_QUERY_OPCODE_READ_DESC:
		request->query_func = UPIU_QUERY_FUNC_STANDARD_READ_REQUEST;
		break;
	default:
		dev_err(hba->dev,
				"%s: Expected query descriptor opcode but got = 0x%.2x\n",
				__func__, opcode);
		err = -EINVAL;
		goto out_unlock;
	}

	err = ufshcd_exec_dev_cmd(hba, DEV_CMD_TYPE_QUERY, QUERY_REQ_TIMEOUT);

	if (err) {
		dev_err(hba->dev, "%s: opcode 0x%.2x for idn %d failed, index %d, err = %d\n",
				__func__, opcode, idn, index, err);
		goto out_unlock;
	}

	*buf_len = be16_to_cpu(response->upiu_res.length);

out_unlock:
	hba->dev_cmd.query.descriptor = NULL;
	mutex_unlock(&hba->dev_cmd.lock);
out:
	ufshcd_release(hba);
	return err;
}

/**
 * ufshcd_query_descriptor_retry - API function for sending descriptor requests
 * @hba: per-adapter instance
 * @opcode: attribute opcode
 * @idn: attribute idn to access
 * @index: index field
 * @selector: selector field
 * @desc_buf: the buffer that contains the descriptor
 * @buf_len: length parameter passed to the device
 *
 * Returns 0 for success, non-zero in case of failure.
 * The buf_len parameter will contain, on return, the length parameter
 * received on the response.
 */
int ufshcd_query_descriptor_retry(struct ufs_hba *hba,
				  enum query_opcode opcode,
				  enum desc_idn idn, u8 index,
				  u8 selector,
				  u8 *desc_buf, int *buf_len)
{
	int err;
	int retries;

	for (retries = QUERY_REQ_RETRIES; retries > 0; retries--) {
		err = __ufshcd_query_descriptor(hba, opcode, idn, index,
						selector, desc_buf, buf_len);
		if (!err || err == -EINVAL)
			break;
	}

	return err;
}
EXPORT_SYMBOL_GPL(ufshcd_query_descriptor_retry);

/**
 * ufshcd_read_desc_length - read the specified descriptor length from header
 * @hba: Pointer to adapter instance
 * @desc_id: descriptor idn value
 * @desc_index: descriptor index
 * @desc_length: pointer to variable to read the length of descriptor
 *
 * Return 0 in case of success, non-zero otherwise
 */
static int ufshcd_read_desc_length(struct ufs_hba *hba,
	enum desc_idn desc_id,
	int desc_index,
	int *desc_length)
{
	int ret;
	u8 header[QUERY_DESC_HDR_SIZE];
	int header_len = QUERY_DESC_HDR_SIZE;

	if (desc_id >= QUERY_DESC_IDN_MAX)
		return -EINVAL;

	ret = ufshcd_query_descriptor_retry(hba, UPIU_QUERY_OPCODE_READ_DESC,
					desc_id, desc_index, 0, header,
					&header_len);

	if (ret) {
		dev_err(hba->dev, "%s: Failed to get descriptor header id %d",
			__func__, desc_id);
		return ret;
	} else if (desc_id != header[QUERY_DESC_DESC_TYPE_OFFSET]) {
		dev_warn(hba->dev, "%s: descriptor header id %d and desc_id %d mismatch",
			__func__, header[QUERY_DESC_DESC_TYPE_OFFSET],
			desc_id);
		ret = -EINVAL;
	}

	*desc_length = header[QUERY_DESC_LENGTH_OFFSET];
	return ret;

}

/**
 * ufshcd_map_desc_id_to_length - map descriptor IDN to its length
 * @hba: Pointer to adapter instance
 * @desc_id: descriptor idn value
 * @desc_len: mapped desc length (out)
 *
 * Return 0 in case of success, non-zero otherwise
 */
int ufshcd_map_desc_id_to_length(struct ufs_hba *hba,
	enum desc_idn desc_id, int *desc_len)
{
	switch (desc_id) {
	case QUERY_DESC_IDN_DEVICE:
		*desc_len = hba->desc_size.dev_desc;
		break;
	case QUERY_DESC_IDN_POWER:
		*desc_len = hba->desc_size.pwr_desc;
		break;
	case QUERY_DESC_IDN_GEOMETRY:
		*desc_len = hba->desc_size.geom_desc;
		break;
	case QUERY_DESC_IDN_CONFIGURATION:
		*desc_len = hba->desc_size.conf_desc;
		break;
	case QUERY_DESC_IDN_UNIT:
		*desc_len = hba->desc_size.unit_desc;
		break;
	case QUERY_DESC_IDN_INTERCONNECT:
		*desc_len = hba->desc_size.interc_desc;
		break;
	case QUERY_DESC_IDN_STRING:
		*desc_len = QUERY_DESC_MAX_SIZE;
		break;
	case QUERY_DESC_IDN_HEALTH:
		*desc_len = hba->desc_size.hlth_desc;
		break;
	case QUERY_DESC_IDN_RFU_0:
	case QUERY_DESC_IDN_RFU_1:
		*desc_len = 0;
		break;
	default:
		*desc_len = 0;
		return -EINVAL;
	}
	return 0;
}
EXPORT_SYMBOL(ufshcd_map_desc_id_to_length);

/**
 * ufshcd_read_desc_param - read the specified descriptor parameter
 * @hba: Pointer to adapter instance
 * @desc_id: descriptor idn value
 * @desc_index: descriptor index
 * @param_offset: offset of the parameter to read
 * @param_read_buf: pointer to buffer where parameter would be read
 * @param_size: sizeof(param_read_buf)
 *
 * Return 0 in case of success, non-zero otherwise
 */
int ufshcd_read_desc_param(struct ufs_hba *hba,
			   enum desc_idn desc_id,
			   int desc_index,
			   u8 param_offset,
			   u8 *param_read_buf,
			   u8 param_size)
{
	int ret;
	u8 *desc_buf;
	int buff_len;
	bool is_kmalloc = true;

	/* Safety check */
	if (desc_id >= QUERY_DESC_IDN_MAX || !param_size)
		return -EINVAL;

	/* Get the max length of descriptor from structure filled up at probe
	 * time.
	 */
	ret = ufshcd_map_desc_id_to_length(hba, desc_id, &buff_len);

	/* Sanity checks */
	if (ret || !buff_len) {
		dev_err(hba->dev, "%s: Failed to get full descriptor length",
			__func__);
		return ret;
	}

	/* Check whether we need temp memory */
	if (param_offset != 0 || param_size < buff_len) {
		desc_buf = kmalloc(buff_len, GFP_KERNEL);
		if (!desc_buf)
			return -ENOMEM;
	} else {
		desc_buf = param_read_buf;
		is_kmalloc = false;
	}

	/* Request for full descriptor */
	ret = ufshcd_query_descriptor_retry(hba, UPIU_QUERY_OPCODE_READ_DESC,
					desc_id, desc_index, 0,
					desc_buf, &buff_len);

	if (ret) {
		dev_err(hba->dev, "%s: Failed reading descriptor. desc_id %d, desc_index %d, param_offset %d, ret %d",
			__func__, desc_id, desc_index, param_offset, ret);
		goto out;
	}

	/* Sanity check */
	if (desc_buf[QUERY_DESC_DESC_TYPE_OFFSET] != desc_id) {
		dev_err(hba->dev, "%s: invalid desc_id %d in descriptor header",
			__func__, desc_buf[QUERY_DESC_DESC_TYPE_OFFSET]);
		ret = -EINVAL;
		goto out;
	}

	/* Check wherher we will not copy more data, than available */
	if (is_kmalloc && param_size > buff_len)
		param_size = buff_len;

	if (is_kmalloc)
		memcpy(param_read_buf, &desc_buf[param_offset], param_size);
out:
	if (is_kmalloc)
		kfree(desc_buf);
	return ret;
}

static inline int ufshcd_read_desc(struct ufs_hba *hba,
				   enum desc_idn desc_id,
				   int desc_index,
				   void *buf,
				   u32 size)
{
	return ufshcd_read_desc_param(hba, desc_id, desc_index, 0, buf, size);
}


/**
 * struct uc_string_id - unicode string
 *
 * @len: size of this descriptor inclusive
 * @type: descriptor type
 * @uc: unicode string character
 */
struct uc_string_id {
	u8 len;
	u8 type;
	wchar_t uc[0];
} __packed;

/* replace non-printable or non-ASCII characters with spaces */
static inline char ufshcd_remove_non_printable(u8 ch)
{
	return (ch >= 0x20 && ch <= 0x7e) ? ch : ' ';
}

/**
 * ufshcd_read_string_desc - read string descriptor
 * @hba: pointer to adapter instance
 * @desc_index: descriptor index
 * @buf: pointer to buffer where descriptor would be read,
 *       the caller should free the memory.
 * @ascii: if true convert from unicode to ascii characters
 *         null terminated string.
 *
 * Return:
 * *      string size on success.
 * *      -ENOMEM: on allocation failure
 * *      -EINVAL: on a wrong parameter
 */
int ufshcd_read_string_desc(struct ufs_hba *hba, u8 desc_index,
			    u8 **buf, bool ascii)
{
	struct uc_string_id *uc_str;
	u8 *str;
	int ret;

	if (!buf)
		return -EINVAL;

	uc_str = kzalloc(QUERY_DESC_MAX_SIZE, GFP_KERNEL);
	if (!uc_str)
		return -ENOMEM;

	ret = ufshcd_read_desc(hba, QUERY_DESC_IDN_STRING,
			       desc_index, uc_str,
			       QUERY_DESC_MAX_SIZE);
	if (ret < 0) {
		dev_err(hba->dev, "Reading String Desc failed after %d retries. err = %d\n",
			QUERY_REQ_RETRIES, ret);
		str = NULL;
		goto out;
	}

	if (uc_str->len <= QUERY_DESC_HDR_SIZE) {
		dev_dbg(hba->dev, "String Desc is of zero length\n");
		str = NULL;
		ret = 0;
		goto out;
	}

	if (ascii) {
		ssize_t ascii_len;
		int i;
		/* remove header and divide by 2 to move from UTF16 to UTF8 */
		ascii_len = (uc_str->len - QUERY_DESC_HDR_SIZE) / 2 + 1;
		str = kzalloc(ascii_len, GFP_KERNEL);
		if (!str) {
			ret = -ENOMEM;
			goto out;
		}

		/*
		 * the descriptor contains string in UTF16 format
		 * we need to convert to utf-8 so it can be displayed
		 */
		ret = utf16s_to_utf8s(uc_str->uc,
				      uc_str->len - QUERY_DESC_HDR_SIZE,
				      UTF16_BIG_ENDIAN, str, ascii_len);

		/* replace non-printable or non-ASCII characters with spaces */
		for (i = 0; i < ret; i++)
			str[i] = ufshcd_remove_non_printable(str[i]);

		str[ret++] = '\0';

	} else {
		str = kmemdup(uc_str, uc_str->len, GFP_KERNEL);
		if (!str) {
			ret = -ENOMEM;
			goto out;
		}
		ret = uc_str->len;
	}
out:
	*buf = str;
	kfree(uc_str);
	return ret;
}

/**
 * ufshcd_read_unit_desc_param - read the specified unit descriptor parameter
 * @hba: Pointer to adapter instance
 * @lun: lun id
 * @param_offset: offset of the parameter to read
 * @param_read_buf: pointer to buffer where parameter would be read
 * @param_size: sizeof(param_read_buf)
 *
 * Return 0 in case of success, non-zero otherwise
 */
static inline int ufshcd_read_unit_desc_param(struct ufs_hba *hba,
					      int lun,
					      enum unit_desc_param param_offset,
					      u8 *param_read_buf,
					      u32 param_size)
{
	/*
	 * Unit descriptors are only available for general purpose LUs (LUN id
	 * from 0 to 7) and RPMB Well known LU.
	 */
	if (!ufs_is_valid_unit_desc_lun(&hba->dev_info, lun))
		return -EOPNOTSUPP;

	return ufshcd_read_desc_param(hba, QUERY_DESC_IDN_UNIT, lun,
				      param_offset, param_read_buf, param_size);
}

static int ufshcd_get_ref_clk_gating_wait(struct ufs_hba *hba)
{
	int err = 0;
	u32 gating_wait = UFSHCD_REF_CLK_GATING_WAIT_US;

	if (hba->dev_info.spec_version >= 0x300) {
		err = ufshcd_query_attr_retry(hba, UPIU_QUERY_OPCODE_READ_ATTR,
				QUERY_ATTR_IDN_REF_CLK_GATING_WAIT_TIME, 0, 0,
				&gating_wait);
		if (err)
			dev_err(hba->dev, "Failed reading bRefClkGatingWait. err = %d, use default %uus\n",
					 err, gating_wait);

		if (gating_wait == 0) {
			gating_wait = UFSHCD_REF_CLK_GATING_WAIT_US;
			dev_err(hba->dev, "Undefined ref clk gating wait time, use default %uus\n",
					 gating_wait);
		}

		/*
		 * bRefClkGatingWaitTime defines the minimum time for which the
		 * reference clock is required by device during transition from
		 * HS-MODE to LS-MODE or HIBERN8 state. Give it more time to be
		 * on the safe side.
		 */
		hba->dev_info.clk_gating_wait_us = gating_wait + 50;
	}

	return err;
}

/**
 * ufshcd_memory_alloc - allocate memory for host memory space data structures
 * @hba: per adapter instance
 *
 * 1. Allocate DMA memory for Command Descriptor array
 *	Each command descriptor consist of Command UPIU, Response UPIU and PRDT
 * 2. Allocate DMA memory for UTP Transfer Request Descriptor List (UTRDL).
 * 3. Allocate DMA memory for UTP Task Management Request Descriptor List
 *	(UTMRDL)
 * 4. Allocate memory for local reference block(lrb).
 *
 * Returns 0 for success, non-zero in case of failure
 */
static int ufshcd_memory_alloc(struct ufs_hba *hba)
{
	size_t utmrdl_size, utrdl_size, ucdl_size;

	/* Allocate memory for UTP command descriptors */
	ucdl_size = (sizeof(struct utp_transfer_cmd_desc) * hba->nutrs);
	hba->ucdl_base_addr = dmam_alloc_coherent(hba->dev,
						  ucdl_size,
						  &hba->ucdl_dma_addr,
						  GFP_KERNEL);

	/*
	 * UFSHCI requires UTP command descriptor to be 128 byte aligned.
	 * make sure hba->ucdl_dma_addr is aligned to PAGE_SIZE
	 * if hba->ucdl_dma_addr is aligned to PAGE_SIZE, then it will
	 * be aligned to 128 bytes as well
	 */
	if (!hba->ucdl_base_addr ||
	    WARN_ON(hba->ucdl_dma_addr & (PAGE_SIZE - 1))) {
		dev_err(hba->dev,
			"Command Descriptor Memory allocation failed\n");
		goto out;
	}

	/*
	 * Allocate memory for UTP Transfer descriptors
	 * UFSHCI requires 1024 byte alignment of UTRD
	 */
	utrdl_size = (sizeof(struct utp_transfer_req_desc) * hba->nutrs);
	hba->utrdl_base_addr = dmam_alloc_coherent(hba->dev,
						   utrdl_size,
						   &hba->utrdl_dma_addr,
						   GFP_KERNEL);
	if (!hba->utrdl_base_addr ||
	    WARN_ON(hba->utrdl_dma_addr & (PAGE_SIZE - 1))) {
		dev_err(hba->dev,
			"Transfer Descriptor Memory allocation failed\n");
		goto out;
	}

	/*
	 * Allocate memory for UTP Task Management descriptors
	 * UFSHCI requires 1024 byte alignment of UTMRD
	 */
	utmrdl_size = sizeof(struct utp_task_req_desc) * hba->nutmrs;
	hba->utmrdl_base_addr = dmam_alloc_coherent(hba->dev,
						    utmrdl_size,
						    &hba->utmrdl_dma_addr,
						    GFP_KERNEL);
	if (!hba->utmrdl_base_addr ||
	    WARN_ON(hba->utmrdl_dma_addr & (PAGE_SIZE - 1))) {
		dev_err(hba->dev,
		"Task Management Descriptor Memory allocation failed\n");
		goto out;
	}

	/* Allocate memory for local reference block */
	hba->lrb = devm_kcalloc(hba->dev,
				hba->nutrs, sizeof(struct ufshcd_lrb),
				GFP_KERNEL);
	if (!hba->lrb) {
		dev_err(hba->dev, "LRB Memory allocation failed\n");
		goto out;
	}
	return 0;
out:
	return -ENOMEM;
}

/**
 * ufshcd_host_memory_configure - configure local reference block with
 *				memory offsets
 * @hba: per adapter instance
 *
 * Configure Host memory space
 * 1. Update Corresponding UTRD.UCDBA and UTRD.UCDBAU with UCD DMA
 * address.
 * 2. Update each UTRD with Response UPIU offset, Response UPIU length
 * and PRDT offset.
 * 3. Save the corresponding addresses of UTRD, UCD.CMD, UCD.RSP and UCD.PRDT
 * into local reference block.
 */
static void ufshcd_host_memory_configure(struct ufs_hba *hba)
{
	struct utp_transfer_cmd_desc *cmd_descp;
	struct utp_transfer_req_desc *utrdlp;
	dma_addr_t cmd_desc_dma_addr;
	dma_addr_t cmd_desc_element_addr;
	u16 response_offset;
	u16 prdt_offset;
	int cmd_desc_size;
	int i;

	utrdlp = hba->utrdl_base_addr;
	cmd_descp = hba->ucdl_base_addr;

	response_offset =
		offsetof(struct utp_transfer_cmd_desc, response_upiu);
	prdt_offset =
		offsetof(struct utp_transfer_cmd_desc, prd_table);

	cmd_desc_size = sizeof(struct utp_transfer_cmd_desc);
	cmd_desc_dma_addr = hba->ucdl_dma_addr;

	for (i = 0; i < hba->nutrs; i++) {
		/* Configure UTRD with command descriptor base address */
		cmd_desc_element_addr =
				(cmd_desc_dma_addr + (cmd_desc_size * i));
		utrdlp[i].command_desc_base_addr_lo =
				cpu_to_le32(lower_32_bits(cmd_desc_element_addr));
		utrdlp[i].command_desc_base_addr_hi =
				cpu_to_le32(upper_32_bits(cmd_desc_element_addr));

		/* Response upiu and prdt offset should be in double words */
		if (hba->quirks & UFSHCD_QUIRK_PRDT_BYTE_GRAN) {
			utrdlp[i].response_upiu_offset =
				cpu_to_le16(response_offset);
			utrdlp[i].prd_table_offset =
				cpu_to_le16(prdt_offset);
			utrdlp[i].response_upiu_length =
				cpu_to_le16(ALIGNED_UPIU_SIZE);
		} else {
			utrdlp[i].response_upiu_offset =
				cpu_to_le16((response_offset >> 2));
			utrdlp[i].prd_table_offset =
				cpu_to_le16((prdt_offset >> 2));
			utrdlp[i].response_upiu_length =
				cpu_to_le16(ALIGNED_UPIU_SIZE >> 2);
		}

		hba->lrb[i].utr_descriptor_ptr = (utrdlp + i);
		hba->lrb[i].utrd_dma_addr = hba->utrdl_dma_addr +
				(i * sizeof(struct utp_transfer_req_desc));
		hba->lrb[i].ucd_req_ptr =
			(struct utp_upiu_req *)(cmd_descp + i);
		hba->lrb[i].ucd_req_dma_addr = cmd_desc_element_addr;
		hba->lrb[i].ucd_rsp_ptr =
			(struct utp_upiu_rsp *)cmd_descp[i].response_upiu;
		hba->lrb[i].ucd_rsp_dma_addr = cmd_desc_element_addr +
				response_offset;
		hba->lrb[i].ucd_prdt_ptr =
			(struct ufshcd_sg_entry *)cmd_descp[i].prd_table;
		hba->lrb[i].ucd_prdt_dma_addr = cmd_desc_element_addr +
				prdt_offset;
	}
}

/**
 * ufshcd_dme_link_startup - Notify Unipro to perform link startup
 * @hba: per adapter instance
 *
 * UIC_CMD_DME_LINK_STARTUP command must be issued to Unipro layer,
 * in order to initialize the Unipro link startup procedure.
 * Once the Unipro links are up, the device connected to the controller
 * is detected.
 *
 * Returns 0 on success, non-zero value on failure
 */
static int ufshcd_dme_link_startup(struct ufs_hba *hba)
{
	struct uic_command uic_cmd = {0};
	int ret;

	uic_cmd.command = UIC_CMD_DME_LINK_STARTUP;

	ret = ufshcd_send_uic_cmd(hba, &uic_cmd);
	if (ret)
		dev_dbg(hba->dev,
			"dme-link-startup: error code %d\n", ret);
	return ret;
}
/**
 * ufshcd_dme_reset - UIC command for DME_RESET
 * @hba: per adapter instance
 *
 * DME_RESET command is issued in order to reset UniPro stack.
 * This function now deal with cold reset.
 *
 * Returns 0 on success, non-zero value on failure
 */
static int ufshcd_dme_reset(struct ufs_hba *hba)
{
	struct uic_command uic_cmd = {0};
	int ret;

	uic_cmd.command = UIC_CMD_DME_RESET;

	ret = ufshcd_send_uic_cmd(hba, &uic_cmd);
	if (ret)
		dev_err(hba->dev,
			"dme-reset: error code %d\n", ret);

	return ret;
}

/**
 * ufshcd_dme_enable - UIC command for DME_ENABLE
 * @hba: per adapter instance
 *
 * DME_ENABLE command is issued in order to enable UniPro stack.
 *
 * Returns 0 on success, non-zero value on failure
 */
static int ufshcd_dme_enable(struct ufs_hba *hba)
{
	struct uic_command uic_cmd = {0};
	int ret;

	uic_cmd.command = UIC_CMD_DME_ENABLE;

	ret = ufshcd_send_uic_cmd(hba, &uic_cmd);
	if (ret)
		dev_err(hba->dev,
			"dme-reset: error code %d\n", ret);

	return ret;
}

static inline void ufshcd_add_delay_before_dme_cmd(struct ufs_hba *hba)
{
	#define MIN_DELAY_BEFORE_DME_CMDS_US	1000
	unsigned long min_sleep_time_us;

	if (!(hba->quirks & UFSHCD_QUIRK_DELAY_BEFORE_DME_CMDS))
		return;

	/*
	 * last_dme_cmd_tstamp will be 0 only for 1st call to
	 * this function
	 */
	if (unlikely(!ktime_to_us(hba->last_dme_cmd_tstamp))) {
		min_sleep_time_us = MIN_DELAY_BEFORE_DME_CMDS_US;
	} else {
		unsigned long delta =
			(unsigned long) ktime_to_us(
				ktime_sub(ktime_get(),
				hba->last_dme_cmd_tstamp));

		if (delta < MIN_DELAY_BEFORE_DME_CMDS_US)
			min_sleep_time_us =
				MIN_DELAY_BEFORE_DME_CMDS_US - delta;
		else
			return; /* no more delay required */
	}

	/* allow sleep for extra 50us if needed */
	usleep_range(min_sleep_time_us, min_sleep_time_us + 50);
}

/**
 * ufshcd_dme_set_attr - UIC command for DME_SET, DME_PEER_SET
 * @hba: per adapter instance
 * @attr_sel: uic command argument1
 * @attr_set: attribute set type as uic command argument2
 * @mib_val: setting value as uic command argument3
 * @peer: indicate whether peer or local
 *
 * Returns 0 on success, non-zero value on failure
 */
int ufshcd_dme_set_attr(struct ufs_hba *hba, u32 attr_sel,
			u8 attr_set, u32 mib_val, u8 peer)
{
	struct uic_command uic_cmd = {0};
	static const char *const action[] = {
		"dme-set",
		"dme-peer-set"
	};
	const char *set = action[!!peer];
	int ret;
	int retries = UFS_UIC_COMMAND_RETRIES;

	uic_cmd.command = peer ?
		UIC_CMD_DME_PEER_SET : UIC_CMD_DME_SET;
	uic_cmd.argument1 = attr_sel;
	uic_cmd.argument2 = UIC_ARG_ATTR_TYPE(attr_set);
	uic_cmd.argument3 = mib_val;

	do {
		/* for peer attributes we retry upon failure */
		ret = ufshcd_send_uic_cmd(hba, &uic_cmd);
		if (ret)
			dev_dbg(hba->dev, "%s: attr-id 0x%x val 0x%x error code %d\n",
				set, UIC_GET_ATTR_ID(attr_sel), mib_val, ret);
	} while (ret && peer && --retries);

	if (ret)
		dev_err(hba->dev, "%s: attr-id 0x%x val 0x%x failed %d retries\n",
			set, UIC_GET_ATTR_ID(attr_sel), mib_val,
			UFS_UIC_COMMAND_RETRIES - retries);

	return ret;
}
EXPORT_SYMBOL_GPL(ufshcd_dme_set_attr);

/**
 * ufshcd_dme_get_attr - UIC command for DME_GET, DME_PEER_GET
 * @hba: per adapter instance
 * @attr_sel: uic command argument1
 * @mib_val: the value of the attribute as returned by the UIC command
 * @peer: indicate whether peer or local
 *
 * Returns 0 on success, non-zero value on failure
 */
int ufshcd_dme_get_attr(struct ufs_hba *hba, u32 attr_sel,
			u32 *mib_val, u8 peer)
{
	struct uic_command uic_cmd = {0};
	static const char *const action[] = {
		"dme-get",
		"dme-peer-get"
	};
	const char *get = action[!!peer];
	int ret;
	int retries = UFS_UIC_COMMAND_RETRIES;
	struct ufs_pa_layer_attr orig_pwr_info;
	struct ufs_pa_layer_attr temp_pwr_info;
	bool pwr_mode_change = false;

	if (peer && (hba->quirks & UFSHCD_QUIRK_DME_PEER_ACCESS_AUTO_MODE)) {
		orig_pwr_info = hba->pwr_info;
		temp_pwr_info = orig_pwr_info;

		if (orig_pwr_info.pwr_tx == FAST_MODE ||
		    orig_pwr_info.pwr_rx == FAST_MODE) {
			temp_pwr_info.pwr_tx = FASTAUTO_MODE;
			temp_pwr_info.pwr_rx = FASTAUTO_MODE;
			pwr_mode_change = true;
		} else if (orig_pwr_info.pwr_tx == SLOW_MODE ||
		    orig_pwr_info.pwr_rx == SLOW_MODE) {
			temp_pwr_info.pwr_tx = SLOWAUTO_MODE;
			temp_pwr_info.pwr_rx = SLOWAUTO_MODE;
			pwr_mode_change = true;
		}
		if (pwr_mode_change) {
			ret = ufshcd_change_power_mode(hba, &temp_pwr_info);
			if (ret)
				goto out;
		}
	}

	uic_cmd.command = peer ?
		UIC_CMD_DME_PEER_GET : UIC_CMD_DME_GET;
	uic_cmd.argument1 = attr_sel;

	do {
		/* for peer attributes we retry upon failure */
		ret = ufshcd_send_uic_cmd(hba, &uic_cmd);
		if (ret)
			dev_dbg(hba->dev, "%s: attr-id 0x%x error code %d\n",
				get, UIC_GET_ATTR_ID(attr_sel), ret);
	} while (ret && peer && --retries);

	if (ret)
		dev_err(hba->dev, "%s: attr-id 0x%x failed %d retries\n",
			get, UIC_GET_ATTR_ID(attr_sel),
			UFS_UIC_COMMAND_RETRIES - retries);

	if (mib_val && !ret)
		*mib_val = uic_cmd.argument3;

	if (peer && (hba->quirks & UFSHCD_QUIRK_DME_PEER_ACCESS_AUTO_MODE)
	    && pwr_mode_change)
		ufshcd_change_power_mode(hba, &orig_pwr_info);
out:
	return ret;
}
EXPORT_SYMBOL_GPL(ufshcd_dme_get_attr);

/**
 * ufshcd_uic_pwr_ctrl - executes UIC commands (which affects the link power
 * state) and waits for it to take effect.
 *
 * @hba: per adapter instance
 * @cmd: UIC command to execute
 *
 * DME operations like DME_SET(PA_PWRMODE), DME_HIBERNATE_ENTER &
 * DME_HIBERNATE_EXIT commands take some time to take its effect on both host
 * and device UniPro link and hence it's final completion would be indicated by
 * dedicated status bits in Interrupt Status register (UPMS, UHES, UHXS) in
 * addition to normal UIC command completion Status (UCCS). This function only
 * returns after the relevant status bits indicate the completion.
 *
 * Returns 0 on success, non-zero value on failure
 */
static int ufshcd_uic_pwr_ctrl(struct ufs_hba *hba, struct uic_command *cmd)
{
	struct completion uic_async_done;
	unsigned long flags;
	u8 status;
	int ret;
	bool reenable_intr = false;

	mutex_lock(&hba->uic_cmd_mutex);
	init_completion(&uic_async_done);
	ufshcd_add_delay_before_dme_cmd(hba);

	spin_lock_irqsave(hba->host->host_lock, flags);
	hba->uic_async_done = &uic_async_done;
	if (ufshcd_readl(hba, REG_INTERRUPT_ENABLE) & UIC_COMMAND_COMPL) {
		ufshcd_disable_intr(hba, UIC_COMMAND_COMPL);
		/*
		 * Make sure UIC command completion interrupt is disabled before
		 * issuing UIC command.
		 */
		wmb();
		reenable_intr = true;
	}
	ret = __ufshcd_send_uic_cmd(hba, cmd, false);
	spin_unlock_irqrestore(hba->host->host_lock, flags);
	if (ret) {
		dev_err(hba->dev,
			"pwr ctrl cmd 0x%x with mode 0x%x uic error %d\n",
			cmd->command, cmd->argument3, ret);
		goto out;
	}

	if (!wait_for_completion_timeout(hba->uic_async_done,
					 msecs_to_jiffies(UIC_CMD_TIMEOUT))) {
		dev_err(hba->dev,
			"pwr ctrl cmd 0x%x with mode 0x%x completion timeout\n",
			cmd->command, cmd->argument3);
		ret = -ETIMEDOUT;
		goto out;
	}

	status = ufshcd_get_upmcrs(hba);
	if (status != PWR_LOCAL) {
		dev_err(hba->dev,
			"pwr ctrl cmd 0x%x failed, host upmcrs:0x%x\n",
			cmd->command, status);
		ret = (status != PWR_OK) ? status : -1;
	}
out:
	if (ret) {
		ufshcd_print_host_state(hba);
		ufshcd_print_pwr_info(hba);
		ufshcd_print_host_regs(hba);
	}

	spin_lock_irqsave(hba->host->host_lock, flags);
	hba->active_uic_cmd = NULL;
	hba->uic_async_done = NULL;
	if (reenable_intr)
		ufshcd_enable_intr(hba, UIC_COMMAND_COMPL);
	spin_unlock_irqrestore(hba->host->host_lock, flags);
	mutex_unlock(&hba->uic_cmd_mutex);

	return ret;
}

/**
 * ufshcd_uic_change_pwr_mode - Perform the UIC power mode chage
 *				using DME_SET primitives.
 * @hba: per adapter instance
 * @mode: powr mode value
 *
 * Returns 0 on success, non-zero value on failure
 */
static int ufshcd_uic_change_pwr_mode(struct ufs_hba *hba, u8 mode)
{
	struct uic_command uic_cmd = {0};
	int ret;

	if (hba->quirks & UFSHCD_QUIRK_BROKEN_PA_RXHSUNTERMCAP) {
		ret = ufshcd_dme_set(hba,
				UIC_ARG_MIB_SEL(PA_RXHSUNTERMCAP, 0), 1);
		if (ret) {
			dev_err(hba->dev, "%s: failed to enable PA_RXHSUNTERMCAP ret %d\n",
						__func__, ret);
			goto out;
		}
	}

	uic_cmd.command = UIC_CMD_DME_SET;
	uic_cmd.argument1 = UIC_ARG_MIB(PA_PWRMODE);
	uic_cmd.argument3 = mode;
	ufshcd_hold(hba, false);
	ret = ufshcd_uic_pwr_ctrl(hba, &uic_cmd);
	ufshcd_release(hba);

out:
	return ret;
}

static int ufshcd_link_recovery(struct ufs_hba *hba)
{
	int ret;
	unsigned long flags;

	spin_lock_irqsave(hba->host->host_lock, flags);
	hba->ufshcd_state = UFSHCD_STATE_RESET;
	ufshcd_set_eh_in_progress(hba);
	spin_unlock_irqrestore(hba->host->host_lock, flags);

	/* Reset the attached device */
	ufshcd_vops_device_reset(hba);

	ret = ufshcd_host_reset_and_restore(hba);

	spin_lock_irqsave(hba->host->host_lock, flags);
	if (ret)
		hba->ufshcd_state = UFSHCD_STATE_ERROR;
	ufshcd_clear_eh_in_progress(hba);
	spin_unlock_irqrestore(hba->host->host_lock, flags);

	if (ret)
		dev_err(hba->dev, "%s: link recovery failed, err %d",
			__func__, ret);

	return ret;
}

static int __ufshcd_uic_hibern8_enter(struct ufs_hba *hba)
{
	int ret;
	struct uic_command uic_cmd = {0};
	ktime_t start = ktime_get();

	ufshcd_vops_hibern8_notify(hba, UIC_CMD_DME_HIBER_ENTER, PRE_CHANGE);

	uic_cmd.command = UIC_CMD_DME_HIBER_ENTER;
	ret = ufshcd_uic_pwr_ctrl(hba, &uic_cmd);
	trace_ufshcd_profile_hibern8(dev_name(hba->dev), "enter",
			     ktime_to_us(ktime_sub(ktime_get(), start)), ret);

	if (ret) {
		int err;

		dev_err(hba->dev, "%s: hibern8 enter failed. ret = %d\n",
			__func__, ret);

		/*
		 * If link recovery fails then return error code returned from
		 * ufshcd_link_recovery().
		 * If link recovery succeeds then return -EAGAIN to attempt
		 * hibern8 enter retry again.
		 */
		err = ufshcd_link_recovery(hba);
		if (err) {
			dev_err(hba->dev, "%s: link recovery failed", __func__);
			ret = err;
		} else {
			ret = -EAGAIN;
		}
	} else
		ufshcd_vops_hibern8_notify(hba, UIC_CMD_DME_HIBER_ENTER,
								POST_CHANGE);

	return ret;
}

int ufshcd_uic_hibern8_enter(struct ufs_hba *hba)
{
	int ret = 0, retries;

	for (retries = UIC_HIBERN8_ENTER_RETRIES; retries > 0; retries--) {
		ret = __ufshcd_uic_hibern8_enter(hba);
		if (!ret)
			goto out;
	}
out:
	return ret;
}
EXPORT_SYMBOL_GPL(ufshcd_uic_hibern8_enter);

int ufshcd_uic_hibern8_exit(struct ufs_hba *hba)
{
	struct uic_command uic_cmd = {0};
	int ret;
	ktime_t start = ktime_get();

	ufshcd_vops_hibern8_notify(hba, UIC_CMD_DME_HIBER_EXIT, PRE_CHANGE);

	uic_cmd.command = UIC_CMD_DME_HIBER_EXIT;
	ret = ufshcd_uic_pwr_ctrl(hba, &uic_cmd);
	trace_ufshcd_profile_hibern8(dev_name(hba->dev), "exit",
			     ktime_to_us(ktime_sub(ktime_get(), start)), ret);

	if (ret) {
		dev_err(hba->dev, "%s: hibern8 exit failed. ret = %d\n",
			__func__, ret);
		ret = ufshcd_link_recovery(hba);
	} else {
		ufshcd_vops_hibern8_notify(hba, UIC_CMD_DME_HIBER_EXIT,
								POST_CHANGE);
		hba->ufs_stats.last_hibern8_exit_tstamp = ktime_get();
		hba->ufs_stats.hibern8_exit_cnt++;
	}

	return ret;
}
EXPORT_SYMBOL_GPL(ufshcd_uic_hibern8_exit);

void ufshcd_auto_hibern8_update(struct ufs_hba *hba, u32 ahit)
{
	unsigned long flags;

	if (!(hba->capabilities & MASK_AUTO_HIBERN8_SUPPORT))
		return;

	spin_lock_irqsave(hba->host->host_lock, flags);
	if (hba->ahit == ahit)
		goto out_unlock;
	hba->ahit = ahit;
	if (!pm_runtime_suspended(hba->dev))
		ufshcd_writel(hba, hba->ahit, REG_AUTO_HIBERNATE_IDLE_TIMER);
out_unlock:
	spin_unlock_irqrestore(hba->host->host_lock, flags);
}
EXPORT_SYMBOL_GPL(ufshcd_auto_hibern8_update);

void ufshcd_auto_hibern8_enable(struct ufs_hba *hba)
{
	unsigned long flags;

	if (!ufshcd_is_auto_hibern8_supported(hba) || !hba->ahit
	    || (hba->quirks & UFSHCD_QUIRK_BROKEN_AUTO_HIBERN8))
		return;

	spin_lock_irqsave(hba->host->host_lock, flags);
	ufshcd_writel(hba, hba->ahit, REG_AUTO_HIBERNATE_IDLE_TIMER);
	spin_unlock_irqrestore(hba->host->host_lock, flags);
}

 /**
 * ufshcd_init_pwr_info - setting the POR (power on reset)
 * values in hba power info
 * @hba: per-adapter instance
 */
static void ufshcd_init_pwr_info(struct ufs_hba *hba)
{
	hba->pwr_info.gear_rx = UFS_PWM_G1;
	hba->pwr_info.gear_tx = UFS_PWM_G1;
	hba->pwr_info.lane_rx = 1;
	hba->pwr_info.lane_tx = 1;
	hba->pwr_info.pwr_rx = SLOWAUTO_MODE;
	hba->pwr_info.pwr_tx = SLOWAUTO_MODE;
	hba->pwr_info.hs_rate = 0;
}

/**
 * ufshcd_get_max_pwr_mode - reads the max power mode negotiated with device
 * @hba: per-adapter instance
 */
static int ufshcd_get_max_pwr_mode(struct ufs_hba *hba)
{
	struct ufs_pa_layer_attr *pwr_info = &hba->max_pwr_info.info;

	if (hba->max_pwr_info.is_valid)
		return 0;

	pwr_info->pwr_tx = FAST_MODE;
	pwr_info->pwr_rx = FAST_MODE;
	pwr_info->hs_rate = PA_HS_MODE_B;

	/* Get the connected lane count */
	ufshcd_dme_get(hba, UIC_ARG_MIB(PA_CONNECTEDRXDATALANES),
			&pwr_info->lane_rx);
	ufshcd_dme_get(hba, UIC_ARG_MIB(PA_CONNECTEDTXDATALANES),
			&pwr_info->lane_tx);

	if (!pwr_info->lane_rx || !pwr_info->lane_tx) {
		dev_err(hba->dev, "%s: invalid connected lanes value. rx=%d, tx=%d\n",
				__func__,
				pwr_info->lane_rx,
				pwr_info->lane_tx);
		return -EINVAL;
	}

	/*
	 * First, get the maximum gears of HS speed.
	 * If a zero value, it means there is no HSGEAR capability.
	 * Then, get the maximum gears of PWM speed.
	 */
	ufshcd_dme_get(hba, UIC_ARG_MIB(PA_MAXRXHSGEAR), &pwr_info->gear_rx);
	if (!pwr_info->gear_rx) {
		ufshcd_dme_get(hba, UIC_ARG_MIB(PA_MAXRXPWMGEAR),
				&pwr_info->gear_rx);
		if (!pwr_info->gear_rx) {
			dev_err(hba->dev, "%s: invalid max pwm rx gear read = %d\n",
				__func__, pwr_info->gear_rx);
			return -EINVAL;
		}
		pwr_info->pwr_rx = SLOW_MODE;
	}

	ufshcd_dme_peer_get(hba, UIC_ARG_MIB(PA_MAXRXHSGEAR),
			&pwr_info->gear_tx);
	if (!pwr_info->gear_tx) {
		ufshcd_dme_peer_get(hba, UIC_ARG_MIB(PA_MAXRXPWMGEAR),
				&pwr_info->gear_tx);
		if (!pwr_info->gear_tx) {
			dev_err(hba->dev, "%s: invalid max pwm tx gear read = %d\n",
				__func__, pwr_info->gear_tx);
			return -EINVAL;
		}
		pwr_info->pwr_tx = SLOW_MODE;
	}

	hba->max_pwr_info.is_valid = true;
	return 0;
}

static int ufshcd_change_power_mode(struct ufs_hba *hba,
			     struct ufs_pa_layer_attr *pwr_mode)
{
	int ret;

	/* if already configured to the requested pwr_mode */
	if (pwr_mode->gear_rx == hba->pwr_info.gear_rx &&
	    pwr_mode->gear_tx == hba->pwr_info.gear_tx &&
	    pwr_mode->lane_rx == hba->pwr_info.lane_rx &&
	    pwr_mode->lane_tx == hba->pwr_info.lane_tx &&
	    pwr_mode->pwr_rx == hba->pwr_info.pwr_rx &&
	    pwr_mode->pwr_tx == hba->pwr_info.pwr_tx &&
	    pwr_mode->hs_rate == hba->pwr_info.hs_rate) {
		dev_dbg(hba->dev, "%s: power already configured\n", __func__);
		return 0;
	}

	/*
	 * Configure attributes for power mode change with below.
	 * - PA_RXGEAR, PA_ACTIVERXDATALANES, PA_RXTERMINATION,
	 * - PA_TXGEAR, PA_ACTIVETXDATALANES, PA_TXTERMINATION,
	 * - PA_HSSERIES
	 */
	ufshcd_dme_set(hba, UIC_ARG_MIB(PA_RXGEAR), pwr_mode->gear_rx);
	ufshcd_dme_set(hba, UIC_ARG_MIB(PA_ACTIVERXDATALANES),
			pwr_mode->lane_rx);
	if (pwr_mode->pwr_rx == FASTAUTO_MODE ||
			pwr_mode->pwr_rx == FAST_MODE)
		ufshcd_dme_set(hba, UIC_ARG_MIB(PA_RXTERMINATION), TRUE);
	else
		ufshcd_dme_set(hba, UIC_ARG_MIB(PA_RXTERMINATION), FALSE);

	ufshcd_dme_set(hba, UIC_ARG_MIB(PA_TXGEAR), pwr_mode->gear_tx);
	ufshcd_dme_set(hba, UIC_ARG_MIB(PA_ACTIVETXDATALANES),
			pwr_mode->lane_tx);
	if (pwr_mode->pwr_tx == FASTAUTO_MODE ||
			pwr_mode->pwr_tx == FAST_MODE)
		ufshcd_dme_set(hba, UIC_ARG_MIB(PA_TXTERMINATION), TRUE);
	else
		ufshcd_dme_set(hba, UIC_ARG_MIB(PA_TXTERMINATION), FALSE);

	if (pwr_mode->pwr_rx == FASTAUTO_MODE ||
	    pwr_mode->pwr_tx == FASTAUTO_MODE ||
	    pwr_mode->pwr_rx == FAST_MODE ||
	    pwr_mode->pwr_tx == FAST_MODE)
		ufshcd_dme_set(hba, UIC_ARG_MIB(PA_HSSERIES),
						pwr_mode->hs_rate);

	ufshcd_dme_set(hba, UIC_ARG_MIB(PA_PWRMODEUSERDATA0),
			DL_FC0ProtectionTimeOutVal_Default);
	ufshcd_dme_set(hba, UIC_ARG_MIB(PA_PWRMODEUSERDATA1),
			DL_TC0ReplayTimeOutVal_Default);
	ufshcd_dme_set(hba, UIC_ARG_MIB(PA_PWRMODEUSERDATA2),
			DL_AFC0ReqTimeOutVal_Default);
	ufshcd_dme_set(hba, UIC_ARG_MIB(PA_PWRMODEUSERDATA3),
			DL_FC1ProtectionTimeOutVal_Default);
	ufshcd_dme_set(hba, UIC_ARG_MIB(PA_PWRMODEUSERDATA4),
			DL_TC1ReplayTimeOutVal_Default);
	ufshcd_dme_set(hba, UIC_ARG_MIB(PA_PWRMODEUSERDATA5),
			DL_AFC1ReqTimeOutVal_Default);

	ufshcd_dme_set(hba, UIC_ARG_MIB(DME_LocalFC0ProtectionTimeOutVal),
			DL_FC0ProtectionTimeOutVal_Default);
	ufshcd_dme_set(hba, UIC_ARG_MIB(DME_LocalTC0ReplayTimeOutVal),
			DL_TC0ReplayTimeOutVal_Default);
	ufshcd_dme_set(hba, UIC_ARG_MIB(DME_LocalAFC0ReqTimeOutVal),
			DL_AFC0ReqTimeOutVal_Default);

	ret = ufshcd_uic_change_pwr_mode(hba, pwr_mode->pwr_rx << 4
			| pwr_mode->pwr_tx);

	if (ret) {
		dev_err(hba->dev,
			"%s: power mode change failed %d\n", __func__, ret);
	} else {
		ufshcd_vops_pwr_change_notify(hba, POST_CHANGE, NULL,
								pwr_mode);

		memcpy(&hba->pwr_info, pwr_mode,
			sizeof(struct ufs_pa_layer_attr));
	}

	return ret;
}

/**
 * ufshcd_config_pwr_mode - configure a new power mode
 * @hba: per-adapter instance
 * @desired_pwr_mode: desired power configuration
 */
int ufshcd_config_pwr_mode(struct ufs_hba *hba,
		struct ufs_pa_layer_attr *desired_pwr_mode)
{
	struct ufs_pa_layer_attr final_params = { 0 };
	int ret;

	ret = ufshcd_vops_pwr_change_notify(hba, PRE_CHANGE,
					desired_pwr_mode, &final_params);

	if (ret)
		memcpy(&final_params, desired_pwr_mode, sizeof(final_params));

	ret = ufshcd_change_power_mode(hba, &final_params);
	if (!ret)
		ufshcd_print_pwr_info(hba);

	return ret;
}
EXPORT_SYMBOL_GPL(ufshcd_config_pwr_mode);

/**
 * ufshcd_complete_dev_init() - checks device readiness
 * @hba: per-adapter instance
 *
 * Set fDeviceInit flag and poll until device toggles it.
 */
static int ufshcd_complete_dev_init(struct ufs_hba *hba)
{
	int i;
	int err;
	bool flag_res = 1;

	err = ufshcd_query_flag_retry(hba, UPIU_QUERY_OPCODE_SET_FLAG,
		QUERY_FLAG_IDN_FDEVICEINIT, NULL);
	if (err) {
		dev_err(hba->dev,
			"%s setting fDeviceInit flag failed with error %d\n",
			__func__, err);
		goto out;
	}

	/* poll for max. 1000 iterations for fDeviceInit flag to clear */
	for (i = 0; i < 1000 && !err && flag_res; i++)
		err = ufshcd_query_flag_retry(hba, UPIU_QUERY_OPCODE_READ_FLAG,
			QUERY_FLAG_IDN_FDEVICEINIT, &flag_res);

	if (err)
		dev_err(hba->dev,
			"%s reading fDeviceInit flag failed with error %d\n",
			__func__, err);
	else if (flag_res)
		dev_err(hba->dev,
			"%s fDeviceInit was not cleared by the device\n",
			__func__);

out:
	return err;
}

/**
 * ufshcd_make_hba_operational - Make UFS controller operational
 * @hba: per adapter instance
 *
 * To bring UFS host controller to operational state,
 * 1. Enable required interrupts
 * 2. Configure interrupt aggregation
 * 3. Program UTRL and UTMRL base address
 * 4. Configure run-stop-registers
 *
 * Returns 0 on success, non-zero value on failure
 */
int ufshcd_make_hba_operational(struct ufs_hba *hba)
{
	int err = 0;
	u32 reg;

	/* Enable required interrupts */
	ufshcd_enable_intr(hba, UFSHCD_ENABLE_INTRS);

	/* Configure interrupt aggregation */
	if (ufshcd_is_intr_aggr_allowed(hba))
		ufshcd_config_intr_aggr(hba, hba->nutrs - 1, INT_AGGR_DEF_TO);
	else
		ufshcd_disable_intr_aggr(hba);

	/* Configure UTRL and UTMRL base address registers */
	ufshcd_writel(hba, lower_32_bits(hba->utrdl_dma_addr),
			REG_UTP_TRANSFER_REQ_LIST_BASE_L);
	ufshcd_writel(hba, upper_32_bits(hba->utrdl_dma_addr),
			REG_UTP_TRANSFER_REQ_LIST_BASE_H);
	ufshcd_writel(hba, lower_32_bits(hba->utmrdl_dma_addr),
			REG_UTP_TASK_REQ_LIST_BASE_L);
	ufshcd_writel(hba, upper_32_bits(hba->utmrdl_dma_addr),
			REG_UTP_TASK_REQ_LIST_BASE_H);

	/*
	 * Make sure base address and interrupt setup are updated before
	 * enabling the run/stop registers below.
	 */
	wmb();

	/*
	 * UCRDY, UTMRLDY and UTRLRDY bits must be 1
	 */
	reg = ufshcd_readl(hba, REG_CONTROLLER_STATUS);
	if (!(ufshcd_get_lists_status(reg))) {
		ufshcd_enable_run_stop_reg(hba);
	} else {
		dev_err(hba->dev,
			"Host controller not ready to process requests");
		err = -EIO;
		goto out;
	}

out:
	return err;
}
EXPORT_SYMBOL_GPL(ufshcd_make_hba_operational);

/**
 * ufshcd_hba_stop - Send controller to reset state
 * @hba: per adapter instance
 * @can_sleep: perform sleep or just spin
 */
static inline void ufshcd_hba_stop(struct ufs_hba *hba, bool can_sleep)
{
	int err;

	ufshcd_crypto_disable(hba);

	ufshcd_writel(hba, CONTROLLER_DISABLE,  REG_CONTROLLER_ENABLE);
	err = ufshcd_wait_for_register(hba, REG_CONTROLLER_ENABLE,
					CONTROLLER_ENABLE, CONTROLLER_DISABLE,
					10, 1, can_sleep);
	if (err)
		dev_err(hba->dev, "%s: Controller disable failed\n", __func__);
}

/**
 * ufshcd_hba_execute_hce - initialize the controller
 * @hba: per adapter instance
 *
 * The controller resets itself and controller firmware initialization
 * sequence kicks off. When controller is ready it will set
 * the Host Controller Enable bit to 1.
 *
 * Returns 0 on success, non-zero value on failure
 */
static int ufshcd_hba_execute_hce(struct ufs_hba *hba)
{
	int retry;

	if (!ufshcd_is_hba_active(hba))
		/* change controller state to "reset state" */
		ufshcd_hba_stop(hba, true);

	/* UniPro link is disabled at this point */
	ufshcd_set_link_off(hba);

	ufshcd_vops_hce_enable_notify(hba, PRE_CHANGE);

	/* start controller initialization sequence */
	ufshcd_hba_start(hba);

	/*
	 * To initialize a UFS host controller HCE bit must be set to 1.
	 * During initialization the HCE bit value changes from 1->0->1.
	 * When the host controller completes initialization sequence
	 * it sets the value of HCE bit to 1. The same HCE bit is read back
	 * to check if the controller has completed initialization sequence.
	 * So without this delay the value HCE = 1, set in the previous
	 * instruction might be read back.
	 * This delay can be changed based on the controller.
	 */
	usleep_range(1000, 1100);

	/* wait for the host controller to complete initialization */
	retry = 10;
	while (ufshcd_is_hba_active(hba)) {
		if (retry) {
			retry--;
		} else {
			dev_err(hba->dev,
				"Controller enable failed\n");
			return -EIO;
		}
		usleep_range(5000, 5100);
	}

	/* enable UIC related interrupts */
	ufshcd_enable_intr(hba, UFSHCD_UIC_MASK);

	ufshcd_vops_hce_enable_notify(hba, POST_CHANGE);

	return 0;
}

int ufshcd_hba_enable(struct ufs_hba *hba)
{
	int ret;

	if (hba->quirks & UFSHCI_QUIRK_BROKEN_HCE) {
		ufshcd_set_link_off(hba);
		ufshcd_vops_hce_enable_notify(hba, PRE_CHANGE);

		/* enable UIC related interrupts */
		ufshcd_enable_intr(hba, UFSHCD_UIC_MASK);
		ret = ufshcd_dme_reset(hba);
		if (!ret) {
			ret = ufshcd_dme_enable(hba);
			if (!ret)
				ufshcd_vops_hce_enable_notify(hba, POST_CHANGE);
			if (ret)
				dev_err(hba->dev,
					"Host controller enable failed with non-hce\n");
		}
	} else {
		ret = ufshcd_hba_execute_hce(hba);
	}

	return ret;
}
EXPORT_SYMBOL_GPL(ufshcd_hba_enable);

static int ufshcd_disable_tx_lcc(struct ufs_hba *hba, bool peer)
{
	int tx_lanes, i, err = 0;

	if (!peer)
		ufshcd_dme_get(hba, UIC_ARG_MIB(PA_CONNECTEDTXDATALANES),
			       &tx_lanes);
	else
		ufshcd_dme_peer_get(hba, UIC_ARG_MIB(PA_CONNECTEDTXDATALANES),
				    &tx_lanes);
	for (i = 0; i < tx_lanes; i++) {
		if (!peer)
			err = ufshcd_dme_set(hba,
				UIC_ARG_MIB_SEL(TX_LCC_ENABLE,
					UIC_ARG_MPHY_TX_GEN_SEL_INDEX(i)),
					0);
		else
			err = ufshcd_dme_peer_set(hba,
				UIC_ARG_MIB_SEL(TX_LCC_ENABLE,
					UIC_ARG_MPHY_TX_GEN_SEL_INDEX(i)),
					0);
		if (err) {
			dev_err(hba->dev, "%s: TX LCC Disable failed, peer = %d, lane = %d, err = %d",
				__func__, peer, i, err);
			break;
		}
	}

	return err;
}

static inline int ufshcd_disable_device_tx_lcc(struct ufs_hba *hba)
{
	return ufshcd_disable_tx_lcc(hba, true);
}

void ufshcd_update_reg_hist(struct ufs_err_reg_hist *reg_hist,
			    u32 reg)
{
	reg_hist->reg[reg_hist->pos] = reg;
	reg_hist->tstamp[reg_hist->pos] = ktime_get();
	reg_hist->pos = (reg_hist->pos + 1) % UFS_ERR_REG_HIST_LENGTH;
}
EXPORT_SYMBOL_GPL(ufshcd_update_reg_hist);

/**
 * ufshcd_link_startup - Initialize unipro link startup
 * @hba: per adapter instance
 *
 * Returns 0 for success, non-zero in case of failure
 */
static int ufshcd_link_startup(struct ufs_hba *hba)
{
	int ret;
	int retries = DME_LINKSTARTUP_RETRIES;
	bool link_startup_again = false;

	/*
	 * If UFS device isn't active then we will have to issue link startup
	 * 2 times to make sure the device state move to active.
	 */
	if (!ufshcd_is_ufs_dev_active(hba))
		link_startup_again = true;

link_startup:
	do {
		ufshcd_vops_link_startup_notify(hba, PRE_CHANGE);

		ret = ufshcd_dme_link_startup(hba);

		/* check if device is detected by inter-connect layer */
		if (!ret && !ufshcd_is_device_present(hba)) {
			ufshcd_update_reg_hist(&hba->ufs_stats.link_startup_err,
					       0);
			dev_err(hba->dev, "%s: Device not present\n", __func__);
			ret = -ENXIO;
			goto out;
		}

		/*
		 * DME link lost indication is only received when link is up,
		 * but we can't be sure if the link is up until link startup
		 * succeeds. So reset the local Uni-Pro and try again.
		 */
		if (ret && ufshcd_hba_enable(hba)) {
			ufshcd_update_reg_hist(&hba->ufs_stats.link_startup_err,
					       (u32)ret);
			goto out;
		}
	} while (ret && retries--);

	if (ret) {
		/* failed to get the link up... retire */
		ufshcd_update_reg_hist(&hba->ufs_stats.link_startup_err,
				       (u32)ret);
		goto out;
	}

	if (link_startup_again) {
		link_startup_again = false;
		retries = DME_LINKSTARTUP_RETRIES;
		goto link_startup;
	}

	/* Mark that link is up in PWM-G1, 1-lane, SLOW-AUTO mode */
	ufshcd_init_pwr_info(hba);
	ufshcd_print_pwr_info(hba);

	if (hba->quirks & UFSHCD_QUIRK_BROKEN_LCC) {
		ret = ufshcd_disable_device_tx_lcc(hba);
		if (ret)
			goto out;
	}

	/* Include any host controller configuration via UIC commands */
	ret = ufshcd_vops_link_startup_notify(hba, POST_CHANGE);
	if (ret)
		goto out;

	ret = ufshcd_make_hba_operational(hba);
out:
	if (ret) {
		dev_err(hba->dev, "link startup failed %d\n", ret);
		ufshcd_print_host_state(hba);
		ufshcd_print_pwr_info(hba);
		ufshcd_print_host_regs(hba);
	}
	return ret;
}

/**
 * ufshcd_verify_dev_init() - Verify device initialization
 * @hba: per-adapter instance
 *
 * Send NOP OUT UPIU and wait for NOP IN response to check whether the
 * device Transport Protocol (UTP) layer is ready after a reset.
 * If the UTP layer at the device side is not initialized, it may
 * not respond with NOP IN UPIU within timeout of %NOP_OUT_TIMEOUT
 * and we retry sending NOP OUT for %NOP_OUT_RETRIES iterations.
 */
static int ufshcd_verify_dev_init(struct ufs_hba *hba)
{
	int err = 0;
	int retries;

	ufshcd_hold(hba, false);
	mutex_lock(&hba->dev_cmd.lock);
	for (retries = NOP_OUT_RETRIES; retries > 0; retries--) {
		err = ufshcd_exec_dev_cmd(hba, DEV_CMD_TYPE_NOP,
					       NOP_OUT_TIMEOUT);

		if (!err || err == -ETIMEDOUT)
			break;

		dev_dbg(hba->dev, "%s: error %d retrying\n", __func__, err);
	}
	mutex_unlock(&hba->dev_cmd.lock);
	ufshcd_release(hba);

	if (err)
		dev_err(hba->dev, "%s: NOP OUT failed %d\n", __func__, err);
	return err;
}

/**
 * ufshcd_set_queue_depth - set lun queue depth
 * @sdev: pointer to SCSI device
 *
 * Read bLUQueueDepth value and activate scsi tagged command
 * queueing. For WLUN, queue depth is set to 1. For best-effort
 * cases (bLUQueueDepth = 0) the queue depth is set to a maximum
 * value that host can queue.
 */
static void ufshcd_set_queue_depth(struct scsi_device *sdev)
{
	int ret = 0;
	u8 lun_qdepth;
	struct ufs_hba *hba;

	hba = shost_priv(sdev->host);

	lun_qdepth = hba->nutrs;
	ret = ufshcd_read_unit_desc_param(hba,
					  ufshcd_scsi_to_upiu_lun(sdev->lun),
					  UNIT_DESC_PARAM_LU_Q_DEPTH,
					  &lun_qdepth,
					  sizeof(lun_qdepth));

	/* Some WLUN doesn't support unit descriptor */
	if (ret == -EOPNOTSUPP)
		lun_qdepth = 1;
	else if (!lun_qdepth)
		/* eventually, we can figure out the real queue depth */
		lun_qdepth = hba->nutrs;
	else
		lun_qdepth = min_t(int, lun_qdepth, hba->nutrs);

	dev_dbg(hba->dev, "%s: activate tcq with queue depth %d\n",
			__func__, lun_qdepth);
	scsi_change_queue_depth(sdev, lun_qdepth);
}

/*
 * ufshcd_get_lu_wp - returns the "b_lu_write_protect" from UNIT DESCRIPTOR
 * @hba: per-adapter instance
 * @lun: UFS device lun id
 * @b_lu_write_protect: pointer to buffer to hold the LU's write protect info
 *
 * Returns 0 in case of success and b_lu_write_protect status would be returned
 * @b_lu_write_protect parameter.
 * Returns -ENOTSUPP if reading b_lu_write_protect is not supported.
 * Returns -EINVAL in case of invalid parameters passed to this function.
 */
static int ufshcd_get_lu_wp(struct ufs_hba *hba,
			    u8 lun,
			    u8 *b_lu_write_protect)
{
	int ret;

	if (!b_lu_write_protect)
		ret = -EINVAL;
	/*
	 * According to UFS device spec, RPMB LU can't be write
	 * protected so skip reading bLUWriteProtect parameter for
	 * it. For other W-LUs, UNIT DESCRIPTOR is not available.
	 */
	else if (lun >= hba->dev_info.max_lu_supported)
		ret = -ENOTSUPP;
	else
		ret = ufshcd_read_unit_desc_param(hba,
					  lun,
					  UNIT_DESC_PARAM_LU_WR_PROTECT,
					  b_lu_write_protect,
					  sizeof(*b_lu_write_protect));
	return ret;
}

/**
 * ufshcd_get_lu_power_on_wp_status - get LU's power on write protect
 * status
 * @hba: per-adapter instance
 * @sdev: pointer to SCSI device
 *
 */
static inline void ufshcd_get_lu_power_on_wp_status(struct ufs_hba *hba,
						    struct scsi_device *sdev)
{
	if (hba->dev_info.f_power_on_wp_en &&
	    !hba->dev_info.is_lu_power_on_wp) {
		u8 b_lu_write_protect;

		if (!ufshcd_get_lu_wp(hba, ufshcd_scsi_to_upiu_lun(sdev->lun),
				      &b_lu_write_protect) &&
		    (b_lu_write_protect == UFS_LU_POWER_ON_WP))
			hba->dev_info.is_lu_power_on_wp = true;
	}
}

/**
 * ufshcd_slave_alloc - handle initial SCSI device configurations
 * @sdev: pointer to SCSI device
 *
 * Returns success
 */
static int ufshcd_slave_alloc(struct scsi_device *sdev)
{
	struct ufs_hba *hba;

	hba = shost_priv(sdev->host);

	/* Mode sense(6) is not supported by UFS, so use Mode sense(10) */
	sdev->use_10_for_ms = 1;

	/* DBD field should be set to 1 in mode sense(10) */
	sdev->set_dbd_for_ms = 1;

	/* allow SCSI layer to restart the device in case of errors */
	sdev->allow_restart = 1;

	/* REPORT SUPPORTED OPERATION CODES is not supported */
	sdev->no_report_opcodes = 1;

	/* WRITE_SAME command is not supported */
	sdev->no_write_same = 1;

	ufshcd_set_queue_depth(sdev);

	ufshcd_get_lu_power_on_wp_status(hba, sdev);

	return 0;
}

/**
 * ufshcd_change_queue_depth - change queue depth
 * @sdev: pointer to SCSI device
 * @depth: required depth to set
 *
 * Change queue depth and make sure the max. limits are not crossed.
 */
static int ufshcd_change_queue_depth(struct scsi_device *sdev, int depth)
{
	struct ufs_hba *hba = shost_priv(sdev->host);

	if (depth > hba->nutrs)
		depth = hba->nutrs;
	return scsi_change_queue_depth(sdev, depth);
}

/**
 * ufshcd_slave_configure - adjust SCSI device configurations
 * @sdev: pointer to SCSI device
 */
static int ufshcd_slave_configure(struct scsi_device *sdev)
{
	struct ufs_hba *hba = shost_priv(sdev->host);
	struct request_queue *q = sdev->request_queue;

	blk_queue_update_dma_pad(q, PRDT_DATA_BYTE_COUNT_PAD - 1);

	if (ufshcd_is_rpm_autosuspend_allowed(hba))
		sdev->rpm_autosuspend = 1;

	ufshcd_crypto_setup_rq_keyslot_manager(hba, q);

	return 0;
}

/**
 * ufshcd_slave_destroy - remove SCSI device configurations
 * @sdev: pointer to SCSI device
 */
static void ufshcd_slave_destroy(struct scsi_device *sdev)
{
	struct ufs_hba *hba;
	struct request_queue *q = sdev->request_queue;

	hba = shost_priv(sdev->host);
	/* Drop the reference as it won't be needed anymore */
	if (ufshcd_scsi_to_upiu_lun(sdev->lun) == UFS_UPIU_UFS_DEVICE_WLUN) {
		unsigned long flags;

		spin_lock_irqsave(hba->host->host_lock, flags);
		hba->sdev_ufs_device = NULL;
		spin_unlock_irqrestore(hba->host->host_lock, flags);
	}

	ufshcd_crypto_destroy_rq_keyslot_manager(hba, q);
}

/**
 * ufshcd_scsi_cmd_status - Update SCSI command result based on SCSI status
 * @lrbp: pointer to local reference block of completed command
 * @scsi_status: SCSI command status
 *
 * Returns value base on SCSI command status
 */
static inline int
ufshcd_scsi_cmd_status(struct ufshcd_lrb *lrbp, int scsi_status)
{
	int result = 0;

	switch (scsi_status) {
	case SAM_STAT_CHECK_CONDITION:
		ufshcd_copy_sense_data(lrbp);
		/* fallthrough */
	case SAM_STAT_GOOD:
		result |= DID_OK << 16 |
			  COMMAND_COMPLETE << 8 |
			  scsi_status;
		break;
	case SAM_STAT_TASK_SET_FULL:
	case SAM_STAT_BUSY:
	case SAM_STAT_TASK_ABORTED:
		ufshcd_copy_sense_data(lrbp);
		result |= scsi_status;
		break;
	default:
		result |= DID_ERROR << 16;
		break;
	} /* end of switch */

	return result;
}

/**
 * ufshcd_transfer_rsp_status - Get overall status of the response
 * @hba: per adapter instance
 * @lrbp: pointer to local reference block of completed command
 *
 * Returns result of the command to notify SCSI midlayer
 */
static inline int
ufshcd_transfer_rsp_status(struct ufs_hba *hba, struct ufshcd_lrb *lrbp)
{
	int result = 0;
	int scsi_status;
	int ocs;

	/* overall command status of utrd */
	ocs = ufshcd_get_tr_ocs(lrbp);

	if (hba->quirks & UFSHCD_QUIRK_BROKEN_OCS_FATAL_ERROR) {
		if (be32_to_cpu(lrbp->ucd_rsp_ptr->header.dword_1) &
					MASK_RSP_UPIU_RESULT)
			ocs = OCS_SUCCESS;
	}

	switch (ocs) {
	case OCS_SUCCESS:
		result = ufshcd_get_req_rsp(lrbp->ucd_rsp_ptr);
		hba->ufs_stats.last_hibern8_exit_tstamp = ktime_set(0, 0);
		switch (result) {
		case UPIU_TRANSACTION_RESPONSE:
			/*
			 * get the response UPIU result to extract
			 * the SCSI command status
			 */
			result = ufshcd_get_rsp_upiu_result(lrbp->ucd_rsp_ptr);

			/*
			 * get the result based on SCSI status response
			 * to notify the SCSI midlayer of the command status
			 */
			scsi_status = result & MASK_SCSI_STATUS;
			result = ufshcd_scsi_cmd_status(lrbp, scsi_status);

			/*
			 * Currently we are only supporting BKOPs exception
			 * events hence we can ignore BKOPs exception event
			 * during power management callbacks. BKOPs exception
			 * event is not expected to be raised in runtime suspend
			 * callback as it allows the urgent bkops.
			 * During system suspend, we are anyway forcefully
			 * disabling the bkops and if urgent bkops is needed
			 * it will be enabled on system resume. Long term
			 * solution could be to abort the system suspend if
			 * UFS device needs urgent BKOPs.
			 */
			if (!hba->pm_op_in_progress &&
			    ufshcd_is_exception_event(lrbp->ucd_rsp_ptr)) {
				/*
				 * Prevent suspend once eeh_work is scheduled
				 * to avoid deadlock between ufshcd_suspend
				 * and exception event handler.
				 */
				if (schedule_work(&hba->eeh_work))
					pm_runtime_get_noresume(hba->dev);
			}
			break;
		case UPIU_TRANSACTION_REJECT_UPIU:
			/* TODO: handle Reject UPIU Response */
			result = DID_ERROR << 16;
			dev_err(hba->dev,
				"Reject UPIU not fully implemented\n");
			break;
		default:
			dev_err(hba->dev,
				"Unexpected request response code = %x\n",
				result);
			result = DID_ERROR << 16;
			break;
		}
		break;
	case OCS_ABORTED:
		result |= DID_ABORT << 16;
		break;
	case OCS_INVALID_COMMAND_STATUS:
		result |= DID_REQUEUE << 16;
		break;
	case OCS_INVALID_CMD_TABLE_ATTR:
	case OCS_INVALID_PRDT_ATTR:
	case OCS_MISMATCH_DATA_BUF_SIZE:
	case OCS_MISMATCH_RESP_UPIU_SIZE:
	case OCS_PEER_COMM_FAILURE:
	case OCS_FATAL_ERROR:
	case OCS_INVALID_CRYPTO_CONFIG:
	case OCS_GENERAL_CRYPTO_ERROR:
	default:
		result |= DID_ERROR << 16;
		dev_err(hba->dev,
				"OCS error from controller = %x for tag %d\n",
				ocs, lrbp->task_tag);
		ufshcd_print_host_regs(hba);
		ufshcd_print_host_state(hba);
		break;
	} /* end of switch */

	if ((host_byte(result) != DID_OK) && !hba->silence_err_logs)
		ufshcd_print_trs(hba, 1 << lrbp->task_tag, true);
	return result;
}

/**
 * ufshcd_uic_cmd_compl - handle completion of uic command
 * @hba: per adapter instance
 * @intr_status: interrupt status generated by the controller
 *
 * Returns
 *  IRQ_HANDLED - If interrupt is valid
 *  IRQ_NONE    - If invalid interrupt
 */
static irqreturn_t ufshcd_uic_cmd_compl(struct ufs_hba *hba, u32 intr_status)
{
	irqreturn_t retval = IRQ_NONE;

	if ((intr_status & UIC_COMMAND_COMPL) && hba->active_uic_cmd) {
		hba->active_uic_cmd->argument2 |=
			ufshcd_get_uic_cmd_result(hba);
		hba->active_uic_cmd->argument3 =
			ufshcd_get_dme_attr_val(hba);
		complete(&hba->active_uic_cmd->done);
		retval = IRQ_HANDLED;
	}

	if ((intr_status & UFSHCD_UIC_PWR_MASK) && hba->uic_async_done) {
		complete(hba->uic_async_done);
		retval = IRQ_HANDLED;
	}
	return retval;
}

/**
 * __ufshcd_transfer_req_compl - handle SCSI and query command completion
 * @hba: per adapter instance
 * @completed_reqs: requests to complete
 */
static void __ufshcd_transfer_req_compl(struct ufs_hba *hba,
					unsigned long completed_reqs)
{
	struct ufshcd_lrb *lrbp;
	struct scsi_cmnd *cmd;
	int result;
	int index;

	for_each_set_bit(index, &completed_reqs, hba->nutrs) {
		lrbp = &hba->lrb[index];
		cmd = lrbp->cmd;
		if (cmd) {
			ufshcd_add_command_trace(hba, index, "complete");
			result = ufshcd_transfer_rsp_status(hba, lrbp);
			scsi_dma_unmap(cmd);
			cmd->result = result;
			ufshcd_complete_lrbp_crypto(hba, cmd, lrbp);
			/* Mark completed command as NULL in LRB */
			lrbp->cmd = NULL;
			lrbp->compl_time_stamp = ktime_get();
<<<<<<< HEAD
=======
			clear_bit_unlock(index, &hba->lrb_in_use);
>>>>>>> 69e489fe
			/* Do not touch lrbp after scsi done */
			cmd->scsi_done(cmd);
			__ufshcd_release(hba);
		} else if (lrbp->command_type == UTP_CMD_TYPE_DEV_MANAGE ||
			lrbp->command_type == UTP_CMD_TYPE_UFS_STORAGE) {
			lrbp->compl_time_stamp = ktime_get();
			if (hba->dev_cmd.complete) {
				ufshcd_add_command_trace(hba, index,
						"dev_complete");
				complete(hba->dev_cmd.complete);
			}
		}
		if (ufshcd_is_clkscaling_supported(hba))
			hba->clk_scaling.active_reqs--;
	}

	/* clear corresponding bits of completed commands */
	hba->outstanding_reqs ^= completed_reqs;

	ufshcd_clk_scaling_update_busy(hba);
}

/**
 * ufshcd_transfer_req_compl - handle SCSI and query command completion
 * @hba: per adapter instance
 *
 * Returns
 *  IRQ_HANDLED - If interrupt is valid
 *  IRQ_NONE    - If invalid interrupt
 */
static irqreturn_t ufshcd_transfer_req_compl(struct ufs_hba *hba)
{
	unsigned long completed_reqs;
	u32 tr_doorbell;

	/* Resetting interrupt aggregation counters first and reading the
	 * DOOR_BELL afterward allows us to handle all the completed requests.
	 * In order to prevent other interrupts starvation the DB is read once
	 * after reset. The down side of this solution is the possibility of
	 * false interrupt if device completes another request after resetting
	 * aggregation and before reading the DB.
	 */
	if (ufshcd_is_intr_aggr_allowed(hba) &&
	    !(hba->quirks & UFSHCI_QUIRK_SKIP_RESET_INTR_AGGR))
		ufshcd_reset_intr_aggr(hba);

	tr_doorbell = ufshcd_readl(hba, REG_UTP_TRANSFER_REQ_DOOR_BELL);
	completed_reqs = tr_doorbell ^ hba->outstanding_reqs;

	if (completed_reqs) {
		__ufshcd_transfer_req_compl(hba, completed_reqs);
		return IRQ_HANDLED;
	} else {
		return IRQ_NONE;
	}
}

/**
 * ufshcd_disable_ee - disable exception event
 * @hba: per-adapter instance
 * @mask: exception event to disable
 *
 * Disables exception event in the device so that the EVENT_ALERT
 * bit is not set.
 *
 * Returns zero on success, non-zero error value on failure.
 */
static int ufshcd_disable_ee(struct ufs_hba *hba, u16 mask)
{
	int err = 0;
	u32 val;

	if (!(hba->ee_ctrl_mask & mask))
		goto out;

	val = hba->ee_ctrl_mask & ~mask;
	val &= MASK_EE_STATUS;
	err = ufshcd_query_attr_retry(hba, UPIU_QUERY_OPCODE_WRITE_ATTR,
			QUERY_ATTR_IDN_EE_CONTROL, 0, 0, &val);
	if (!err)
		hba->ee_ctrl_mask &= ~mask;
out:
	return err;
}

/**
 * ufshcd_enable_ee - enable exception event
 * @hba: per-adapter instance
 * @mask: exception event to enable
 *
 * Enable corresponding exception event in the device to allow
 * device to alert host in critical scenarios.
 *
 * Returns zero on success, non-zero error value on failure.
 */
static int ufshcd_enable_ee(struct ufs_hba *hba, u16 mask)
{
	int err = 0;
	u32 val;

	if (hba->ee_ctrl_mask & mask)
		goto out;

	val = hba->ee_ctrl_mask | mask;
	val &= MASK_EE_STATUS;
	err = ufshcd_query_attr_retry(hba, UPIU_QUERY_OPCODE_WRITE_ATTR,
			QUERY_ATTR_IDN_EE_CONTROL, 0, 0, &val);
	if (!err)
		hba->ee_ctrl_mask |= mask;
out:
	return err;
}

/**
 * ufshcd_enable_auto_bkops - Allow device managed BKOPS
 * @hba: per-adapter instance
 *
 * Allow device to manage background operations on its own. Enabling
 * this might lead to inconsistent latencies during normal data transfers
 * as the device is allowed to manage its own way of handling background
 * operations.
 *
 * Returns zero on success, non-zero on failure.
 */
static int ufshcd_enable_auto_bkops(struct ufs_hba *hba)
{
	int err = 0;

	if (hba->auto_bkops_enabled)
		goto out;

	err = ufshcd_query_flag_retry(hba, UPIU_QUERY_OPCODE_SET_FLAG,
			QUERY_FLAG_IDN_BKOPS_EN, NULL);
	if (err) {
		dev_err(hba->dev, "%s: failed to enable bkops %d\n",
				__func__, err);
		goto out;
	}

	hba->auto_bkops_enabled = true;
	trace_ufshcd_auto_bkops_state(dev_name(hba->dev), "Enabled");

	/* No need of URGENT_BKOPS exception from the device */
	err = ufshcd_disable_ee(hba, MASK_EE_URGENT_BKOPS);
	if (err)
		dev_err(hba->dev, "%s: failed to disable exception event %d\n",
				__func__, err);
out:
	return err;
}

/**
 * ufshcd_disable_auto_bkops - block device in doing background operations
 * @hba: per-adapter instance
 *
 * Disabling background operations improves command response latency but
 * has drawback of device moving into critical state where the device is
 * not-operable. Make sure to call ufshcd_enable_auto_bkops() whenever the
 * host is idle so that BKOPS are managed effectively without any negative
 * impacts.
 *
 * Returns zero on success, non-zero on failure.
 */
static int ufshcd_disable_auto_bkops(struct ufs_hba *hba)
{
	int err = 0;

	if (!hba->auto_bkops_enabled)
		goto out;

	/*
	 * If host assisted BKOPs is to be enabled, make sure
	 * urgent bkops exception is allowed.
	 */
	err = ufshcd_enable_ee(hba, MASK_EE_URGENT_BKOPS);
	if (err) {
		dev_err(hba->dev, "%s: failed to enable exception event %d\n",
				__func__, err);
		goto out;
	}

	err = ufshcd_query_flag_retry(hba, UPIU_QUERY_OPCODE_CLEAR_FLAG,
			QUERY_FLAG_IDN_BKOPS_EN, NULL);
	if (err) {
		dev_err(hba->dev, "%s: failed to disable bkops %d\n",
				__func__, err);
		ufshcd_disable_ee(hba, MASK_EE_URGENT_BKOPS);
		goto out;
	}

	hba->auto_bkops_enabled = false;
	trace_ufshcd_auto_bkops_state(dev_name(hba->dev), "Disabled");
	hba->is_urgent_bkops_lvl_checked = false;
out:
	return err;
}

/**
 * ufshcd_force_reset_auto_bkops - force reset auto bkops state
 * @hba: per adapter instance
 *
 * After a device reset the device may toggle the BKOPS_EN flag
 * to default value. The s/w tracking variables should be updated
 * as well. This function would change the auto-bkops state based on
 * UFSHCD_CAP_KEEP_AUTO_BKOPS_ENABLED_EXCEPT_SUSPEND.
 */
static void ufshcd_force_reset_auto_bkops(struct ufs_hba *hba)
{
	if (ufshcd_keep_autobkops_enabled_except_suspend(hba)) {
		hba->auto_bkops_enabled = false;
		hba->ee_ctrl_mask |= MASK_EE_URGENT_BKOPS;
		ufshcd_enable_auto_bkops(hba);
	} else {
		hba->auto_bkops_enabled = true;
		hba->ee_ctrl_mask &= ~MASK_EE_URGENT_BKOPS;
		ufshcd_disable_auto_bkops(hba);
	}
	hba->is_urgent_bkops_lvl_checked = false;
}

static inline int ufshcd_get_bkops_status(struct ufs_hba *hba, u32 *status)
{
	return ufshcd_query_attr_retry(hba, UPIU_QUERY_OPCODE_READ_ATTR,
			QUERY_ATTR_IDN_BKOPS_STATUS, 0, 0, status);
}

/**
 * ufshcd_bkops_ctrl - control the auto bkops based on current bkops status
 * @hba: per-adapter instance
 * @status: bkops_status value
 *
 * Read the bkops_status from the UFS device and Enable fBackgroundOpsEn
 * flag in the device to permit background operations if the device
 * bkops_status is greater than or equal to "status" argument passed to
 * this function, disable otherwise.
 *
 * Returns 0 for success, non-zero in case of failure.
 *
 * NOTE: Caller of this function can check the "hba->auto_bkops_enabled" flag
 * to know whether auto bkops is enabled or disabled after this function
 * returns control to it.
 */
static int ufshcd_bkops_ctrl(struct ufs_hba *hba,
			     enum bkops_status status)
{
	int err;
	u32 curr_status = 0;

	err = ufshcd_get_bkops_status(hba, &curr_status);
	if (err) {
		dev_err(hba->dev, "%s: failed to get BKOPS status %d\n",
				__func__, err);
		goto out;
	} else if (curr_status > BKOPS_STATUS_MAX) {
		dev_err(hba->dev, "%s: invalid BKOPS status %d\n",
				__func__, curr_status);
		err = -EINVAL;
		goto out;
	}

	if (curr_status >= status)
		err = ufshcd_enable_auto_bkops(hba);
	else
		err = ufshcd_disable_auto_bkops(hba);
	hba->urgent_bkops_lvl = curr_status;
out:
	return err;
}

/**
 * ufshcd_urgent_bkops - handle urgent bkops exception event
 * @hba: per-adapter instance
 *
 * Enable fBackgroundOpsEn flag in the device to permit background
 * operations.
 *
 * If BKOPs is enabled, this function returns 0, 1 if the bkops in not enabled
 * and negative error value for any other failure.
 */
static int ufshcd_urgent_bkops(struct ufs_hba *hba)
{
	return ufshcd_bkops_ctrl(hba, hba->urgent_bkops_lvl);
}

static inline int ufshcd_get_ee_status(struct ufs_hba *hba, u32 *status)
{
	return ufshcd_query_attr_retry(hba, UPIU_QUERY_OPCODE_READ_ATTR,
			QUERY_ATTR_IDN_EE_STATUS, 0, 0, status);
}

static void ufshcd_bkops_exception_event_handler(struct ufs_hba *hba)
{
	int err;
	u32 curr_status = 0;

	if (hba->is_urgent_bkops_lvl_checked)
		goto enable_auto_bkops;

	err = ufshcd_get_bkops_status(hba, &curr_status);
	if (err) {
		dev_err(hba->dev, "%s: failed to get BKOPS status %d\n",
				__func__, err);
		goto out;
	}

	/*
	 * We are seeing that some devices are raising the urgent bkops
	 * exception events even when BKOPS status doesn't indicate performace
	 * impacted or critical. Handle these device by determining their urgent
	 * bkops status at runtime.
	 */
	if (curr_status < BKOPS_STATUS_PERF_IMPACT) {
		dev_err(hba->dev, "%s: device raised urgent BKOPS exception for bkops status %d\n",
				__func__, curr_status);
		/* update the current status as the urgent bkops level */
		hba->urgent_bkops_lvl = curr_status;
		hba->is_urgent_bkops_lvl_checked = true;
	}

enable_auto_bkops:
	err = ufshcd_enable_auto_bkops(hba);
out:
	if (err < 0)
		dev_err(hba->dev, "%s: failed to handle urgent bkops %d\n",
				__func__, err);
}

/**
 * ufshcd_exception_event_handler - handle exceptions raised by device
 * @work: pointer to work data
 *
 * Read bExceptionEventStatus attribute from the device and handle the
 * exception event accordingly.
 */
static void ufshcd_exception_event_handler(struct work_struct *work)
{
	struct ufs_hba *hba;
	int err;
	u32 status = 0;
	hba = container_of(work, struct ufs_hba, eeh_work);

	pm_runtime_get_sync(hba->dev);
	ufshcd_scsi_block_requests(hba);
	err = ufshcd_get_ee_status(hba, &status);
	if (err) {
		dev_err(hba->dev, "%s: failed to get exception status %d\n",
				__func__, err);
		goto out;
	}

	status &= hba->ee_ctrl_mask;

	if (status & MASK_EE_URGENT_BKOPS)
		ufshcd_bkops_exception_event_handler(hba);

out:
<<<<<<< HEAD
	ufshcd_scsi_unblock_requests(hba);
=======
	scsi_unblock_requests(hba->host);
>>>>>>> 69e489fe
	/*
	 * pm_runtime_get_noresume is called while scheduling
	 * eeh_work to avoid suspend racing with exception work.
	 * Hence decrement usage counter using pm_runtime_put_noidle
	 * to allow suspend on completion of exception event handler.
	 */
	pm_runtime_put_noidle(hba->dev);
	pm_runtime_put(hba->dev);
	return;
}

/* Complete requests that have door-bell cleared */
static void ufshcd_complete_requests(struct ufs_hba *hba)
{
	ufshcd_transfer_req_compl(hba);
	ufshcd_tmc_handler(hba);
}

/**
 * ufshcd_quirk_dl_nac_errors - This function checks if error handling is
 *				to recover from the DL NAC errors or not.
 * @hba: per-adapter instance
 *
 * Returns true if error handling is required, false otherwise
 */
static bool ufshcd_quirk_dl_nac_errors(struct ufs_hba *hba)
{
	unsigned long flags;
	bool err_handling = true;

	spin_lock_irqsave(hba->host->host_lock, flags);
	/*
	 * UFS_DEVICE_QUIRK_RECOVERY_FROM_DL_NAC_ERRORS only workaround the
	 * device fatal error and/or DL NAC & REPLAY timeout errors.
	 */
	if (hba->saved_err & (CONTROLLER_FATAL_ERROR | SYSTEM_BUS_FATAL_ERROR))
		goto out;

	if ((hba->saved_err & DEVICE_FATAL_ERROR) ||
	    ((hba->saved_err & UIC_ERROR) &&
	     (hba->saved_uic_err & UFSHCD_UIC_DL_TCx_REPLAY_ERROR)))
		goto out;

	if ((hba->saved_err & UIC_ERROR) &&
	    (hba->saved_uic_err & UFSHCD_UIC_DL_NAC_RECEIVED_ERROR)) {
		int err;
		/*
		 * wait for 50ms to see if we can get any other errors or not.
		 */
		spin_unlock_irqrestore(hba->host->host_lock, flags);
		msleep(50);
		spin_lock_irqsave(hba->host->host_lock, flags);

		/*
		 * now check if we have got any other severe errors other than
		 * DL NAC error?
		 */
		if ((hba->saved_err & INT_FATAL_ERRORS) ||
		    ((hba->saved_err & UIC_ERROR) &&
		    (hba->saved_uic_err & ~UFSHCD_UIC_DL_NAC_RECEIVED_ERROR)))
			goto out;

		/*
		 * As DL NAC is the only error received so far, send out NOP
		 * command to confirm if link is still active or not.
		 *   - If we don't get any response then do error recovery.
		 *   - If we get response then clear the DL NAC error bit.
		 */

		spin_unlock_irqrestore(hba->host->host_lock, flags);
		err = ufshcd_verify_dev_init(hba);
		spin_lock_irqsave(hba->host->host_lock, flags);

		if (err)
			goto out;

		/* Link seems to be alive hence ignore the DL NAC errors */
		if (hba->saved_uic_err == UFSHCD_UIC_DL_NAC_RECEIVED_ERROR)
			hba->saved_err &= ~UIC_ERROR;
		/* clear NAC error */
		hba->saved_uic_err &= ~UFSHCD_UIC_DL_NAC_RECEIVED_ERROR;
		if (!hba->saved_uic_err) {
			err_handling = false;
			goto out;
		}
	}
out:
	spin_unlock_irqrestore(hba->host->host_lock, flags);
	return err_handling;
}

/**
 * ufshcd_err_handler - handle UFS errors that require s/w attention
 * @work: pointer to work structure
 */
static void ufshcd_err_handler(struct work_struct *work)
{
	struct ufs_hba *hba;
	unsigned long flags;
	u32 err_xfer = 0;
	u32 err_tm = 0;
	int err = 0;
	int tag;
	bool needs_reset = false;

	hba = container_of(work, struct ufs_hba, eh_work);

	pm_runtime_get_sync(hba->dev);
	ufshcd_hold(hba, false);

	spin_lock_irqsave(hba->host->host_lock, flags);
	if (hba->ufshcd_state == UFSHCD_STATE_RESET)
		goto out;

	hba->ufshcd_state = UFSHCD_STATE_RESET;
	ufshcd_set_eh_in_progress(hba);

	/* Complete requests that have door-bell cleared by h/w */
	ufshcd_complete_requests(hba);

	if (hba->dev_quirks & UFS_DEVICE_QUIRK_RECOVERY_FROM_DL_NAC_ERRORS) {
		bool ret;

		spin_unlock_irqrestore(hba->host->host_lock, flags);
		/* release the lock as ufshcd_quirk_dl_nac_errors() may sleep */
		ret = ufshcd_quirk_dl_nac_errors(hba);
		spin_lock_irqsave(hba->host->host_lock, flags);
		if (!ret)
			goto skip_err_handling;
	}
	if ((hba->saved_err & INT_FATAL_ERRORS) ||
	    (hba->saved_err & UFSHCD_UIC_HIBERN8_MASK) ||
	    ((hba->saved_err & UIC_ERROR) &&
	    (hba->saved_uic_err & (UFSHCD_UIC_DL_PA_INIT_ERROR |
				   UFSHCD_UIC_DL_NAC_RECEIVED_ERROR |
				   UFSHCD_UIC_DL_TCx_REPLAY_ERROR))))
		needs_reset = true;

	/*
	 * if host reset is required then skip clearing the pending
	 * transfers forcefully because they will get cleared during
	 * host reset and restore
	 */
	if (needs_reset)
		goto skip_pending_xfer_clear;

	/* release lock as clear command might sleep */
	spin_unlock_irqrestore(hba->host->host_lock, flags);
	/* Clear pending transfer requests */
	for_each_set_bit(tag, &hba->outstanding_reqs, hba->nutrs) {
		if (ufshcd_clear_cmd(hba, tag)) {
			err_xfer = true;
			goto lock_skip_pending_xfer_clear;
		}
	}

	/* Clear pending task management requests */
	for_each_set_bit(tag, &hba->outstanding_tasks, hba->nutmrs) {
		if (ufshcd_clear_tm_cmd(hba, tag)) {
			err_tm = true;
			goto lock_skip_pending_xfer_clear;
		}
	}

lock_skip_pending_xfer_clear:
	spin_lock_irqsave(hba->host->host_lock, flags);

	/* Complete the requests that are cleared by s/w */
	ufshcd_complete_requests(hba);

	if (err_xfer || err_tm)
		needs_reset = true;

skip_pending_xfer_clear:
	/* Fatal errors need reset */
	if (needs_reset) {
		unsigned long max_doorbells = (1UL << hba->nutrs) - 1;

		/*
		 * ufshcd_reset_and_restore() does the link reinitialization
		 * which will need atleast one empty doorbell slot to send the
		 * device management commands (NOP and query commands).
		 * If there is no slot empty at this moment then free up last
		 * slot forcefully.
		 */
		if (hba->outstanding_reqs == max_doorbells)
			__ufshcd_transfer_req_compl(hba,
						    (1UL << (hba->nutrs - 1)));

		spin_unlock_irqrestore(hba->host->host_lock, flags);
		err = ufshcd_reset_and_restore(hba);
		spin_lock_irqsave(hba->host->host_lock, flags);
		if (err) {
			dev_err(hba->dev, "%s: reset and restore failed\n",
					__func__);
			hba->ufshcd_state = UFSHCD_STATE_ERROR;
		}
		/*
		 * Inform scsi mid-layer that we did reset and allow to handle
		 * Unit Attention properly.
		 */
		scsi_report_bus_reset(hba->host, 0);
		hba->saved_err = 0;
		hba->saved_uic_err = 0;
	}

skip_err_handling:
	if (!needs_reset) {
		hba->ufshcd_state = UFSHCD_STATE_OPERATIONAL;
		if (hba->saved_err || hba->saved_uic_err)
			dev_err_ratelimited(hba->dev, "%s: exit: saved_err 0x%x saved_uic_err 0x%x",
			    __func__, hba->saved_err, hba->saved_uic_err);
	}

	ufshcd_clear_eh_in_progress(hba);

out:
	spin_unlock_irqrestore(hba->host->host_lock, flags);
	ufshcd_scsi_unblock_requests(hba);
	ufshcd_release(hba);
	pm_runtime_put_sync(hba->dev);
}

/**
 * ufshcd_update_uic_error - check and set fatal UIC error flags.
 * @hba: per-adapter instance
 *
 * Returns
 *  IRQ_HANDLED - If interrupt is valid
 *  IRQ_NONE    - If invalid interrupt
 */
static irqreturn_t ufshcd_update_uic_error(struct ufs_hba *hba)
{
	u32 reg;
	irqreturn_t retval = IRQ_NONE;

	/* PHY layer lane error */
	reg = ufshcd_readl(hba, REG_UIC_ERROR_CODE_PHY_ADAPTER_LAYER);
	/* Ignore LINERESET indication, as this is not an error */
	if ((reg & UIC_PHY_ADAPTER_LAYER_ERROR) &&
	    (reg & UIC_PHY_ADAPTER_LAYER_LANE_ERR_MASK)) {
		/*
		 * To know whether this error is fatal or not, DB timeout
		 * must be checked but this error is handled separately.
		 */
		dev_dbg(hba->dev, "%s: UIC Lane error reported\n", __func__);
		ufshcd_update_reg_hist(&hba->ufs_stats.pa_err, reg);
		retval |= IRQ_HANDLED;
	}

	/* PA_INIT_ERROR is fatal and needs UIC reset */
	reg = ufshcd_readl(hba, REG_UIC_ERROR_CODE_DATA_LINK_LAYER);
	if ((reg & UIC_DATA_LINK_LAYER_ERROR) &&
	    (reg & UIC_DATA_LINK_LAYER_ERROR_CODE_MASK)) {
		ufshcd_update_reg_hist(&hba->ufs_stats.dl_err, reg);

		if (reg & UIC_DATA_LINK_LAYER_ERROR_PA_INIT)
			hba->uic_error |= UFSHCD_UIC_DL_PA_INIT_ERROR;
		else if (hba->dev_quirks &
				UFS_DEVICE_QUIRK_RECOVERY_FROM_DL_NAC_ERRORS) {
			if (reg & UIC_DATA_LINK_LAYER_ERROR_NAC_RECEIVED)
				hba->uic_error |=
					UFSHCD_UIC_DL_NAC_RECEIVED_ERROR;
			else if (reg & UIC_DATA_LINK_LAYER_ERROR_TCx_REPLAY_TIMEOUT)
				hba->uic_error |= UFSHCD_UIC_DL_TCx_REPLAY_ERROR;
		}
		retval |= IRQ_HANDLED;
	}

	/* UIC NL/TL/DME errors needs software retry */
	reg = ufshcd_readl(hba, REG_UIC_ERROR_CODE_NETWORK_LAYER);
	if ((reg & UIC_NETWORK_LAYER_ERROR) &&
	    (reg & UIC_NETWORK_LAYER_ERROR_CODE_MASK)) {
		ufshcd_update_reg_hist(&hba->ufs_stats.nl_err, reg);
		hba->uic_error |= UFSHCD_UIC_NL_ERROR;
		retval |= IRQ_HANDLED;
	}

	reg = ufshcd_readl(hba, REG_UIC_ERROR_CODE_TRANSPORT_LAYER);
	if ((reg & UIC_TRANSPORT_LAYER_ERROR) &&
	    (reg & UIC_TRANSPORT_LAYER_ERROR_CODE_MASK)) {
		ufshcd_update_reg_hist(&hba->ufs_stats.tl_err, reg);
		hba->uic_error |= UFSHCD_UIC_TL_ERROR;
		retval |= IRQ_HANDLED;
	}

	reg = ufshcd_readl(hba, REG_UIC_ERROR_CODE_DME);
	if ((reg & UIC_DME_ERROR) &&
	    (reg & UIC_DME_ERROR_CODE_MASK)) {
		ufshcd_update_reg_hist(&hba->ufs_stats.dme_err, reg);
		hba->uic_error |= UFSHCD_UIC_DME_ERROR;
		retval |= IRQ_HANDLED;
	}

	dev_dbg(hba->dev, "%s: UIC error flags = 0x%08x\n",
			__func__, hba->uic_error);
	return retval;
}

static bool ufshcd_is_auto_hibern8_error(struct ufs_hba *hba,
					 u32 intr_mask)
{
	if (!ufshcd_is_auto_hibern8_supported(hba))
		return false;

	if (!(intr_mask & UFSHCD_UIC_HIBERN8_MASK))
		return false;

	if (hba->active_uic_cmd &&
	    (hba->active_uic_cmd->command == UIC_CMD_DME_HIBER_ENTER ||
	    hba->active_uic_cmd->command == UIC_CMD_DME_HIBER_EXIT))
		return false;

	return true;
}

/**
 * ufshcd_check_errors - Check for errors that need s/w attention
 * @hba: per-adapter instance
 *
 * Returns
 *  IRQ_HANDLED - If interrupt is valid
 *  IRQ_NONE    - If invalid interrupt
 */
static irqreturn_t ufshcd_check_errors(struct ufs_hba *hba)
{
	bool queue_eh_work = false;
	irqreturn_t retval = IRQ_NONE;

	if (hba->errors & INT_FATAL_ERRORS) {
		ufshcd_update_reg_hist(&hba->ufs_stats.fatal_err, hba->errors);
		queue_eh_work = true;
	}

	if (hba->errors & UIC_ERROR) {
		hba->uic_error = 0;
		retval = ufshcd_update_uic_error(hba);
		if (hba->uic_error)
			queue_eh_work = true;
	}

	if (hba->errors & UFSHCD_UIC_HIBERN8_MASK) {
		dev_err(hba->dev,
			"%s: Auto Hibern8 %s failed - status: 0x%08x, upmcrs: 0x%08x\n",
			__func__, (hba->errors & UIC_HIBERNATE_ENTER) ?
			"Enter" : "Exit",
			hba->errors, ufshcd_get_upmcrs(hba));
		ufshcd_update_reg_hist(&hba->ufs_stats.auto_hibern8_err,
				       hba->errors);
		queue_eh_work = true;
	}

	if (queue_eh_work) {
		/*
		 * update the transfer error masks to sticky bits, let's do this
		 * irrespective of current ufshcd_state.
		 */
		hba->saved_err |= hba->errors;
		hba->saved_uic_err |= hba->uic_error;

		/* handle fatal errors only when link is functional */
		if (hba->ufshcd_state == UFSHCD_STATE_OPERATIONAL) {
			/* block commands from scsi mid-layer */
			ufshcd_scsi_block_requests(hba);

			hba->ufshcd_state = UFSHCD_STATE_EH_SCHEDULED;

			/* dump controller state before resetting */
			if (hba->saved_err & (INT_FATAL_ERRORS | UIC_ERROR)) {
				bool pr_prdt = !!(hba->saved_err &
						SYSTEM_BUS_FATAL_ERROR);

				dev_err(hba->dev, "%s: saved_err 0x%x saved_uic_err 0x%x\n",
					__func__, hba->saved_err,
					hba->saved_uic_err);

				ufshcd_print_host_regs(hba);
				ufshcd_print_pwr_info(hba);
				ufshcd_print_tmrs(hba, hba->outstanding_tasks);
				ufshcd_print_trs(hba, hba->outstanding_reqs,
							pr_prdt);
			}
			schedule_work(&hba->eh_work);
		}
		retval |= IRQ_HANDLED;
	}
	/*
	 * if (!queue_eh_work) -
	 * Other errors are either non-fatal where host recovers
	 * itself without s/w intervention or errors that will be
	 * handled by the SCSI core layer.
	 */
	return retval;
}

struct ctm_info {
	struct ufs_hba	*hba;
	unsigned long	pending;
	unsigned int	ncpl;
};

static bool ufshcd_compl_tm(struct request *req, void *priv, bool reserved)
{
	struct ctm_info *const ci = priv;
	struct completion *c;

	WARN_ON_ONCE(reserved);
	if (test_bit(req->tag, &ci->pending))
		return true;
	ci->ncpl++;
	c = req->end_io_data;
	if (c)
		complete(c);
	return true;
}

/**
 * ufshcd_tmc_handler - handle task management function completion
 * @hba: per adapter instance
 *
 * Returns
 *  IRQ_HANDLED - If interrupt is valid
 *  IRQ_NONE    - If invalid interrupt
 */
static irqreturn_t ufshcd_tmc_handler(struct ufs_hba *hba)
{
	struct request_queue *q = hba->tmf_queue;
	struct ctm_info ci = {
		.hba	 = hba,
		.pending = ufshcd_readl(hba, REG_UTP_TASK_REQ_DOOR_BELL),
	};

	blk_mq_tagset_busy_iter(q->tag_set, ufshcd_compl_tm, &ci);
	return ci.ncpl ? IRQ_HANDLED : IRQ_NONE;
}

/**
 * ufshcd_sl_intr - Interrupt service routine
 * @hba: per adapter instance
 * @intr_status: contains interrupts generated by the controller
 *
 * Returns
 *  IRQ_HANDLED - If interrupt is valid
 *  IRQ_NONE    - If invalid interrupt
 */
static irqreturn_t ufshcd_sl_intr(struct ufs_hba *hba, u32 intr_status)
{
	irqreturn_t retval = IRQ_NONE;

	hba->errors = UFSHCD_ERROR_MASK & intr_status;

	if (ufshcd_is_auto_hibern8_error(hba, intr_status))
		hba->errors |= (UFSHCD_UIC_HIBERN8_MASK & intr_status);

	if (hba->errors)
		retval |= ufshcd_check_errors(hba);

	if (intr_status & UFSHCD_UIC_MASK)
		retval |= ufshcd_uic_cmd_compl(hba, intr_status);

	if (intr_status & UTP_TASK_REQ_COMPL)
		retval |= ufshcd_tmc_handler(hba);

	if (intr_status & UTP_TRANSFER_REQ_COMPL)
		retval |= ufshcd_transfer_req_compl(hba);

	return retval;
}

/**
 * ufshcd_intr - Main interrupt service routine
 * @irq: irq number
 * @__hba: pointer to adapter instance
 *
 * Returns
 *  IRQ_HANDLED - If interrupt is valid
 *  IRQ_NONE    - If invalid interrupt
 */
static irqreturn_t ufshcd_intr(int irq, void *__hba)
{
	u32 intr_status, enabled_intr_status;
	irqreturn_t retval = IRQ_NONE;
	struct ufs_hba *hba = __hba;
	int retries = hba->nutrs;

	spin_lock(hba->host->host_lock);
	intr_status = ufshcd_readl(hba, REG_INTERRUPT_STATUS);

	/*
	 * There could be max of hba->nutrs reqs in flight and in worst case
	 * if the reqs get finished 1 by 1 after the interrupt status is
	 * read, make sure we handle them by checking the interrupt status
	 * again in a loop until we process all of the reqs before returning.
	 */
	do {
		enabled_intr_status =
			intr_status & ufshcd_readl(hba, REG_INTERRUPT_ENABLE);
		if (intr_status)
			ufshcd_writel(hba, intr_status, REG_INTERRUPT_STATUS);
		if (enabled_intr_status)
			retval |= ufshcd_sl_intr(hba, enabled_intr_status);

		intr_status = ufshcd_readl(hba, REG_INTERRUPT_STATUS);
	} while (intr_status && --retries);

	if (retval == IRQ_NONE) {
		dev_err(hba->dev, "%s: Unhandled interrupt 0x%08x\n",
					__func__, intr_status);
		ufshcd_dump_regs(hba, 0, UFSHCI_REG_SPACE_SIZE, "host_regs: ");
	}

	spin_unlock(hba->host->host_lock);
	return retval;
}

static int ufshcd_clear_tm_cmd(struct ufs_hba *hba, int tag)
{
	int err = 0;
	u32 mask = 1 << tag;
	unsigned long flags;

	if (!test_bit(tag, &hba->outstanding_tasks))
		goto out;

	spin_lock_irqsave(hba->host->host_lock, flags);
	ufshcd_utmrl_clear(hba, tag);
	spin_unlock_irqrestore(hba->host->host_lock, flags);

	/* poll for max. 1 sec to clear door bell register by h/w */
	err = ufshcd_wait_for_register(hba,
			REG_UTP_TASK_REQ_DOOR_BELL,
			mask, 0, 1000, 1000, true);
out:
	return err;
}

static int __ufshcd_issue_tm_cmd(struct ufs_hba *hba,
		struct utp_task_req_desc *treq, u8 tm_function)
{
	struct request_queue *q = hba->tmf_queue;
	struct Scsi_Host *host = hba->host;
	DECLARE_COMPLETION_ONSTACK(wait);
	struct request *req;
	unsigned long flags;
	int free_slot, task_tag, err;

	/*
	 * Get free slot, sleep if slots are unavailable.
	 * Even though we use wait_event() which sleeps indefinitely,
	 * the maximum wait time is bounded by %TM_CMD_TIMEOUT.
	 */
	req = blk_get_request(q, REQ_OP_DRV_OUT, BLK_MQ_REQ_RESERVED);
	req->end_io_data = &wait;
	free_slot = req->tag;
	WARN_ON_ONCE(free_slot < 0 || free_slot >= hba->nutmrs);
	ufshcd_hold(hba, false);

	spin_lock_irqsave(host->host_lock, flags);
	task_tag = hba->nutrs + free_slot;

	treq->req_header.dword_0 |= cpu_to_be32(task_tag);

	memcpy(hba->utmrdl_base_addr + free_slot, treq, sizeof(*treq));
	ufshcd_vops_setup_task_mgmt(hba, free_slot, tm_function);

	/* send command to the controller */
	__set_bit(free_slot, &hba->outstanding_tasks);

	/* Make sure descriptors are ready before ringing the task doorbell */
	wmb();

	ufshcd_writel(hba, 1 << free_slot, REG_UTP_TASK_REQ_DOOR_BELL);
	/* Make sure that doorbell is committed immediately */
	wmb();

	spin_unlock_irqrestore(host->host_lock, flags);

	ufshcd_add_tm_upiu_trace(hba, task_tag, "tm_send");

	/* wait until the task management command is completed */
	err = wait_for_completion_io_timeout(&wait,
			msecs_to_jiffies(TM_CMD_TIMEOUT));
	if (!err) {
		/*
		 * Make sure that ufshcd_compl_tm() does not trigger a
		 * use-after-free.
		 */
		req->end_io_data = NULL;
		ufshcd_add_tm_upiu_trace(hba, task_tag, "tm_complete_err");
		dev_err(hba->dev, "%s: task management cmd 0x%.2x timed-out\n",
				__func__, tm_function);
		if (ufshcd_clear_tm_cmd(hba, free_slot))
			dev_WARN(hba->dev, "%s: unable clear tm cmd (slot %d) after timeout\n",
					__func__, free_slot);
		err = -ETIMEDOUT;
	} else {
		err = 0;
		memcpy(treq, hba->utmrdl_base_addr + free_slot, sizeof(*treq));

		ufshcd_add_tm_upiu_trace(hba, task_tag, "tm_complete");
	}

	spin_lock_irqsave(hba->host->host_lock, flags);
	__clear_bit(free_slot, &hba->outstanding_tasks);
	spin_unlock_irqrestore(hba->host->host_lock, flags);

	blk_put_request(req);

	ufshcd_release(hba);
	return err;
}

/**
 * ufshcd_issue_tm_cmd - issues task management commands to controller
 * @hba: per adapter instance
 * @lun_id: LUN ID to which TM command is sent
 * @task_id: task ID to which the TM command is applicable
 * @tm_function: task management function opcode
 * @tm_response: task management service response return value
 *
 * Returns non-zero value on error, zero on success.
 */
static int ufshcd_issue_tm_cmd(struct ufs_hba *hba, int lun_id, int task_id,
		u8 tm_function, u8 *tm_response)
{
	struct utp_task_req_desc treq = { { 0 }, };
	int ocs_value, err;

	/* Configure task request descriptor */
	treq.header.dword_0 = cpu_to_le32(UTP_REQ_DESC_INT_CMD);
	treq.header.dword_2 = cpu_to_le32(OCS_INVALID_COMMAND_STATUS);

	/* Configure task request UPIU */
	treq.req_header.dword_0 = cpu_to_be32(lun_id << 8) |
				  cpu_to_be32(UPIU_TRANSACTION_TASK_REQ << 24);
	treq.req_header.dword_1 = cpu_to_be32(tm_function << 16);

	/*
	 * The host shall provide the same value for LUN field in the basic
	 * header and for Input Parameter.
	 */
	treq.input_param1 = cpu_to_be32(lun_id);
	treq.input_param2 = cpu_to_be32(task_id);

	err = __ufshcd_issue_tm_cmd(hba, &treq, tm_function);
	if (err == -ETIMEDOUT)
		return err;

	ocs_value = le32_to_cpu(treq.header.dword_2) & MASK_OCS;
	if (ocs_value != OCS_SUCCESS)
		dev_err(hba->dev, "%s: failed, ocs = 0x%x\n",
				__func__, ocs_value);
	else if (tm_response)
		*tm_response = be32_to_cpu(treq.output_param1) &
				MASK_TM_SERVICE_RESP;
	return err;
}

/**
 * ufshcd_issue_devman_upiu_cmd - API for sending "utrd" type requests
 * @hba:	per-adapter instance
 * @req_upiu:	upiu request
 * @rsp_upiu:	upiu reply
 * @desc_buff:	pointer to descriptor buffer, NULL if NA
 * @buff_len:	descriptor size, 0 if NA
 * @cmd_type:	specifies the type (NOP, Query...)
 * @desc_op:	descriptor operation
 *
 * Those type of requests uses UTP Transfer Request Descriptor - utrd.
 * Therefore, it "rides" the device management infrastructure: uses its tag and
 * tasks work queues.
 *
 * Since there is only one available tag for device management commands,
 * the caller is expected to hold the hba->dev_cmd.lock mutex.
 */
static int ufshcd_issue_devman_upiu_cmd(struct ufs_hba *hba,
					struct utp_upiu_req *req_upiu,
					struct utp_upiu_req *rsp_upiu,
					u8 *desc_buff, int *buff_len,
					enum dev_cmd_type cmd_type,
					enum query_opcode desc_op)
{
	struct request_queue *q = hba->cmd_queue;
	struct request *req;
	struct ufshcd_lrb *lrbp;
	int err = 0;
	int tag;
	struct completion wait;
	unsigned long flags;
	u32 upiu_flags;

	down_read(&hba->clk_scaling_lock);

	req = blk_get_request(q, REQ_OP_DRV_OUT, 0);
	if (IS_ERR(req)) {
		err = PTR_ERR(req);
		goto out_unlock;
	}
	tag = req->tag;
	WARN_ON_ONCE(!ufshcd_valid_tag(hba, tag));

	init_completion(&wait);
	lrbp = &hba->lrb[tag];
	WARN_ON(lrbp->cmd);

	lrbp->cmd = NULL;
	lrbp->sense_bufflen = 0;
	lrbp->sense_buffer = NULL;
	lrbp->task_tag = tag;
	lrbp->lun = 0;
	lrbp->intr_cmd = true;
	hba->dev_cmd.type = cmd_type;

	switch (hba->ufs_version) {
	case UFSHCI_VERSION_10:
	case UFSHCI_VERSION_11:
		lrbp->command_type = UTP_CMD_TYPE_DEV_MANAGE;
		break;
	default:
		lrbp->command_type = UTP_CMD_TYPE_UFS_STORAGE;
		break;
	}

	/* update the task tag in the request upiu */
	req_upiu->header.dword_0 |= cpu_to_be32(tag);

	ufshcd_prepare_req_desc_hdr(lrbp, &upiu_flags, DMA_NONE);

	/* just copy the upiu request as it is */
	memcpy(lrbp->ucd_req_ptr, req_upiu, sizeof(*lrbp->ucd_req_ptr));
	if (desc_buff && desc_op == UPIU_QUERY_OPCODE_WRITE_DESC) {
		/* The Data Segment Area is optional depending upon the query
		 * function value. for WRITE DESCRIPTOR, the data segment
		 * follows right after the tsf.
		 */
		memcpy(lrbp->ucd_req_ptr + 1, desc_buff, *buff_len);
		*buff_len = 0;
	}

	memset(lrbp->ucd_rsp_ptr, 0, sizeof(struct utp_upiu_rsp));

	hba->dev_cmd.complete = &wait;

	/* Make sure descriptors are ready before ringing the doorbell */
	wmb();
	spin_lock_irqsave(hba->host->host_lock, flags);
	ufshcd_send_command(hba, tag);
	spin_unlock_irqrestore(hba->host->host_lock, flags);

	/*
	 * ignore the returning value here - ufshcd_check_query_response is
	 * bound to fail since dev_cmd.query and dev_cmd.type were left empty.
	 * read the response directly ignoring all errors.
	 */
	ufshcd_wait_for_dev_cmd(hba, lrbp, QUERY_REQ_TIMEOUT);

	/* just copy the upiu response as it is */
	memcpy(rsp_upiu, lrbp->ucd_rsp_ptr, sizeof(*rsp_upiu));
	if (desc_buff && desc_op == UPIU_QUERY_OPCODE_READ_DESC) {
		u8 *descp = (u8 *)lrbp->ucd_rsp_ptr + sizeof(*rsp_upiu);
		u16 resp_len = be32_to_cpu(lrbp->ucd_rsp_ptr->header.dword_2) &
			       MASK_QUERY_DATA_SEG_LEN;

		if (*buff_len >= resp_len) {
			memcpy(desc_buff, descp, resp_len);
			*buff_len = resp_len;
		} else {
			dev_warn(hba->dev,
				 "%s: rsp size %d is bigger than buffer size %d",
				 __func__, resp_len, *buff_len);
			*buff_len = 0;
			err = -EINVAL;
		}
	}

	blk_put_request(req);
out_unlock:
	up_read(&hba->clk_scaling_lock);
	return err;
}

/**
 * ufshcd_exec_raw_upiu_cmd - API function for sending raw upiu commands
 * @hba:	per-adapter instance
 * @req_upiu:	upiu request
 * @rsp_upiu:	upiu reply - only 8 DW as we do not support scsi commands
 * @msgcode:	message code, one of UPIU Transaction Codes Initiator to Target
 * @desc_buff:	pointer to descriptor buffer, NULL if NA
 * @buff_len:	descriptor size, 0 if NA
 * @desc_op:	descriptor operation
 *
 * Supports UTP Transfer requests (nop and query), and UTP Task
 * Management requests.
 * It is up to the caller to fill the upiu conent properly, as it will
 * be copied without any further input validations.
 */
int ufshcd_exec_raw_upiu_cmd(struct ufs_hba *hba,
			     struct utp_upiu_req *req_upiu,
			     struct utp_upiu_req *rsp_upiu,
			     int msgcode,
			     u8 *desc_buff, int *buff_len,
			     enum query_opcode desc_op)
{
	int err;
	enum dev_cmd_type cmd_type = DEV_CMD_TYPE_QUERY;
	struct utp_task_req_desc treq = { { 0 }, };
	int ocs_value;
	u8 tm_f = be32_to_cpu(req_upiu->header.dword_1) >> 16 & MASK_TM_FUNC;

	switch (msgcode) {
	case UPIU_TRANSACTION_NOP_OUT:
		cmd_type = DEV_CMD_TYPE_NOP;
		/* fall through */
	case UPIU_TRANSACTION_QUERY_REQ:
		ufshcd_hold(hba, false);
		mutex_lock(&hba->dev_cmd.lock);
		err = ufshcd_issue_devman_upiu_cmd(hba, req_upiu, rsp_upiu,
						   desc_buff, buff_len,
						   cmd_type, desc_op);
		mutex_unlock(&hba->dev_cmd.lock);
		ufshcd_release(hba);

		break;
	case UPIU_TRANSACTION_TASK_REQ:
		treq.header.dword_0 = cpu_to_le32(UTP_REQ_DESC_INT_CMD);
		treq.header.dword_2 = cpu_to_le32(OCS_INVALID_COMMAND_STATUS);

		memcpy(&treq.req_header, req_upiu, sizeof(*req_upiu));

		err = __ufshcd_issue_tm_cmd(hba, &treq, tm_f);
		if (err == -ETIMEDOUT)
			break;

		ocs_value = le32_to_cpu(treq.header.dword_2) & MASK_OCS;
		if (ocs_value != OCS_SUCCESS) {
			dev_err(hba->dev, "%s: failed, ocs = 0x%x\n", __func__,
				ocs_value);
			break;
		}

		memcpy(rsp_upiu, &treq.rsp_header, sizeof(*rsp_upiu));

		break;
	default:
		err = -EINVAL;

		break;
	}

	return err;
}

/**
 * ufshcd_eh_device_reset_handler - device reset handler registered to
 *                                    scsi layer.
 * @cmd: SCSI command pointer
 *
 * Returns SUCCESS/FAILED
 */
static int ufshcd_eh_device_reset_handler(struct scsi_cmnd *cmd)
{
	struct Scsi_Host *host;
	struct ufs_hba *hba;
	unsigned int tag;
	u32 pos;
	int err;
	u8 resp = 0xF;
	struct ufshcd_lrb *lrbp;
	unsigned long flags;

	host = cmd->device->host;
	hba = shost_priv(host);
	tag = cmd->request->tag;

	lrbp = &hba->lrb[tag];
	err = ufshcd_issue_tm_cmd(hba, lrbp->lun, 0, UFS_LOGICAL_RESET, &resp);
	if (err || resp != UPIU_TASK_MANAGEMENT_FUNC_COMPL) {
		if (!err)
			err = resp;
		goto out;
	}

	/* clear the commands that were pending for corresponding LUN */
	for_each_set_bit(pos, &hba->outstanding_reqs, hba->nutrs) {
		if (hba->lrb[pos].lun == lrbp->lun) {
			err = ufshcd_clear_cmd(hba, pos);
			if (err)
				break;
		}
	}
	spin_lock_irqsave(host->host_lock, flags);
	ufshcd_transfer_req_compl(hba);
	spin_unlock_irqrestore(host->host_lock, flags);

out:
	hba->req_abort_count = 0;
	ufshcd_update_reg_hist(&hba->ufs_stats.dev_reset, (u32)err);
	if (!err) {
		err = SUCCESS;
	} else {
		dev_err(hba->dev, "%s: failed with err %d\n", __func__, err);
		err = FAILED;
	}
	return err;
}

static void ufshcd_set_req_abort_skip(struct ufs_hba *hba, unsigned long bitmap)
{
	struct ufshcd_lrb *lrbp;
	int tag;

	for_each_set_bit(tag, &bitmap, hba->nutrs) {
		lrbp = &hba->lrb[tag];
		lrbp->req_abort_skip = true;
	}
}

/**
 * ufshcd_abort - abort a specific command
 * @cmd: SCSI command pointer
 *
 * Abort the pending command in device by sending UFS_ABORT_TASK task management
 * command, and in host controller by clearing the door-bell register. There can
 * be race between controller sending the command to the device while abort is
 * issued. To avoid that, first issue UFS_QUERY_TASK to check if the command is
 * really issued and then try to abort it.
 *
 * Returns SUCCESS/FAILED
 */
static int ufshcd_abort(struct scsi_cmnd *cmd)
{
	struct Scsi_Host *host;
	struct ufs_hba *hba;
	unsigned long flags;
	unsigned int tag;
	int err = 0;
	int poll_cnt;
	u8 resp = 0xF;
	struct ufshcd_lrb *lrbp;
	u32 reg;

	host = cmd->device->host;
	hba = shost_priv(host);
	tag = cmd->request->tag;
	lrbp = &hba->lrb[tag];
	if (!ufshcd_valid_tag(hba, tag)) {
		dev_err(hba->dev,
			"%s: invalid command tag %d: cmd=0x%p, cmd->request=0x%p",
			__func__, tag, cmd, cmd->request);
		BUG();
	}

	/*
	 * Task abort to the device W-LUN is illegal. When this command
	 * will fail, due to spec violation, scsi err handling next step
	 * will be to send LU reset which, again, is a spec violation.
	 * To avoid these unnecessary/illegal step we skip to the last error
	 * handling stage: reset and restore.
	 */
	if (lrbp->lun == UFS_UPIU_UFS_DEVICE_WLUN)
		return ufshcd_eh_host_reset_handler(cmd);

	ufshcd_hold(hba, false);
	reg = ufshcd_readl(hba, REG_UTP_TRANSFER_REQ_DOOR_BELL);
	/* If command is already aborted/completed, return SUCCESS */
	if (!(test_bit(tag, &hba->outstanding_reqs))) {
		dev_err(hba->dev,
			"%s: cmd at tag %d already completed, outstanding=0x%lx, doorbell=0x%x\n",
			__func__, tag, hba->outstanding_reqs, reg);
		goto out;
	}

	if (!(reg & (1 << tag))) {
		dev_err(hba->dev,
		"%s: cmd was completed, but without a notifying intr, tag = %d",
		__func__, tag);
	}

	/* Print Transfer Request of aborted task */
	dev_err(hba->dev, "%s: Device abort task at tag %d\n", __func__, tag);

	/*
	 * Print detailed info about aborted request.
	 * As more than one request might get aborted at the same time,
	 * print full information only for the first aborted request in order
	 * to reduce repeated printouts. For other aborted requests only print
	 * basic details.
	 */
	scsi_print_command(hba->lrb[tag].cmd);
	if (!hba->req_abort_count) {
		ufshcd_update_reg_hist(&hba->ufs_stats.task_abort, 0);
		ufshcd_print_host_regs(hba);
		ufshcd_print_host_state(hba);
		ufshcd_print_pwr_info(hba);
		ufshcd_print_trs(hba, 1 << tag, true);
	} else {
		ufshcd_print_trs(hba, 1 << tag, false);
	}
	hba->req_abort_count++;

	/* Skip task abort in case previous aborts failed and report failure */
	if (lrbp->req_abort_skip) {
		err = -EIO;
		goto out;
	}

	for (poll_cnt = 100; poll_cnt; poll_cnt--) {
		err = ufshcd_issue_tm_cmd(hba, lrbp->lun, lrbp->task_tag,
				UFS_QUERY_TASK, &resp);
		if (!err && resp == UPIU_TASK_MANAGEMENT_FUNC_SUCCEEDED) {
			/* cmd pending in the device */
			dev_err(hba->dev, "%s: cmd pending in the device. tag = %d\n",
				__func__, tag);
			break;
		} else if (!err && resp == UPIU_TASK_MANAGEMENT_FUNC_COMPL) {
			/*
			 * cmd not pending in the device, check if it is
			 * in transition.
			 */
			dev_err(hba->dev, "%s: cmd at tag %d not pending in the device.\n",
				__func__, tag);
			reg = ufshcd_readl(hba, REG_UTP_TRANSFER_REQ_DOOR_BELL);
			if (reg & (1 << tag)) {
				/* sleep for max. 200us to stabilize */
				usleep_range(100, 200);
				continue;
			}
			/* command completed already */
			dev_err(hba->dev, "%s: cmd at tag %d successfully cleared from DB.\n",
				__func__, tag);
			goto out;
		} else {
			dev_err(hba->dev,
				"%s: no response from device. tag = %d, err %d\n",
				__func__, tag, err);
			if (!err)
				err = resp; /* service response error */
			goto out;
		}
	}

	if (!poll_cnt) {
		err = -EBUSY;
		goto out;
	}

	err = ufshcd_issue_tm_cmd(hba, lrbp->lun, lrbp->task_tag,
			UFS_ABORT_TASK, &resp);
	if (err || resp != UPIU_TASK_MANAGEMENT_FUNC_COMPL) {
		if (!err) {
			err = resp; /* service response error */
			dev_err(hba->dev, "%s: issued. tag = %d, err %d\n",
				__func__, tag, err);
		}
		goto out;
	}

	err = ufshcd_clear_cmd(hba, tag);
	if (err) {
		dev_err(hba->dev, "%s: Failed clearing cmd at tag %d, err %d\n",
			__func__, tag, err);
		goto out;
	}

	scsi_dma_unmap(cmd);

	spin_lock_irqsave(host->host_lock, flags);
	ufshcd_outstanding_req_clear(hba, tag);
	hba->lrb[tag].cmd = NULL;
	spin_unlock_irqrestore(host->host_lock, flags);

out:
	if (!err) {
		err = SUCCESS;
	} else {
		dev_err(hba->dev, "%s: failed with err %d\n", __func__, err);
		ufshcd_set_req_abort_skip(hba, hba->outstanding_reqs);
		err = FAILED;
	}

	/*
	 * This ufshcd_release() corresponds to the original scsi cmd that got
	 * aborted here (as we won't get any IRQ for it).
	 */
	ufshcd_release(hba);
	return err;
}

/**
 * ufshcd_host_reset_and_restore - reset and restore host controller
 * @hba: per-adapter instance
 *
 * Note that host controller reset may issue DME_RESET to
 * local and remote (device) Uni-Pro stack and the attributes
 * are reset to default state.
 *
 * Returns zero on success, non-zero on failure
 */
static int ufshcd_host_reset_and_restore(struct ufs_hba *hba)
{
	int err;
	unsigned long flags;

	/*
	 * Stop the host controller and complete the requests
	 * cleared by h/w
	 */
	spin_lock_irqsave(hba->host->host_lock, flags);
	ufshcd_hba_stop(hba, false);
	hba->silence_err_logs = true;
	ufshcd_complete_requests(hba);
	hba->silence_err_logs = false;
	spin_unlock_irqrestore(hba->host->host_lock, flags);

	/* scale up clocks to max frequency before full reinitialization */
	ufshcd_set_clk_freq(hba, true);

	err = ufshcd_hba_enable(hba);
	if (err)
		goto out;

	/* Establish the link again and restore the device */
	err = ufshcd_probe_hba(hba, false);

	if (!err && (hba->ufshcd_state != UFSHCD_STATE_OPERATIONAL))
		err = -EIO;
out:
	if (err)
		dev_err(hba->dev, "%s: Host init failed %d\n", __func__, err);
	ufshcd_update_reg_hist(&hba->ufs_stats.host_reset, (u32)err);
	return err;
}

/**
 * ufshcd_reset_and_restore - reset and re-initialize host/device
 * @hba: per-adapter instance
 *
 * Reset and recover device, host and re-establish link. This
 * is helpful to recover the communication in fatal error conditions.
 *
 * Returns zero on success, non-zero on failure
 */
static int ufshcd_reset_and_restore(struct ufs_hba *hba)
{
	int err = 0;
	int retries = MAX_HOST_RESET_RETRIES;

	do {
		/* Reset the attached device */
		ufshcd_vops_device_reset(hba);

		err = ufshcd_host_reset_and_restore(hba);
	} while (err && --retries);

	return err;
}

/**
 * ufshcd_eh_host_reset_handler - host reset handler registered to scsi layer
 * @cmd: SCSI command pointer
 *
 * Returns SUCCESS/FAILED
 */
static int ufshcd_eh_host_reset_handler(struct scsi_cmnd *cmd)
{
	int err;
	unsigned long flags;
	struct ufs_hba *hba;

	hba = shost_priv(cmd->device->host);

	ufshcd_hold(hba, false);
	/*
	 * Check if there is any race with fatal error handling.
	 * If so, wait for it to complete. Even though fatal error
	 * handling does reset and restore in some cases, don't assume
	 * anything out of it. We are just avoiding race here.
	 */
	do {
		spin_lock_irqsave(hba->host->host_lock, flags);
		if (!(work_pending(&hba->eh_work) ||
			    hba->ufshcd_state == UFSHCD_STATE_RESET ||
			    hba->ufshcd_state == UFSHCD_STATE_EH_SCHEDULED))
			break;
		spin_unlock_irqrestore(hba->host->host_lock, flags);
		dev_dbg(hba->dev, "%s: reset in progress\n", __func__);
		flush_work(&hba->eh_work);
	} while (1);

	hba->ufshcd_state = UFSHCD_STATE_RESET;
	ufshcd_set_eh_in_progress(hba);
	spin_unlock_irqrestore(hba->host->host_lock, flags);

	err = ufshcd_reset_and_restore(hba);

	spin_lock_irqsave(hba->host->host_lock, flags);
	if (!err) {
		err = SUCCESS;
		hba->ufshcd_state = UFSHCD_STATE_OPERATIONAL;
	} else {
		err = FAILED;
		hba->ufshcd_state = UFSHCD_STATE_ERROR;
	}
	ufshcd_clear_eh_in_progress(hba);
	spin_unlock_irqrestore(hba->host->host_lock, flags);

	ufshcd_release(hba);
	return err;
}

/**
 * ufshcd_get_max_icc_level - calculate the ICC level
 * @sup_curr_uA: max. current supported by the regulator
 * @start_scan: row at the desc table to start scan from
 * @buff: power descriptor buffer
 *
 * Returns calculated max ICC level for specific regulator
 */
static u32 ufshcd_get_max_icc_level(int sup_curr_uA, u32 start_scan, char *buff)
{
	int i;
	int curr_uA;
	u16 data;
	u16 unit;

	for (i = start_scan; i >= 0; i--) {
		data = be16_to_cpup((__be16 *)&buff[2 * i]);
		unit = (data & ATTR_ICC_LVL_UNIT_MASK) >>
						ATTR_ICC_LVL_UNIT_OFFSET;
		curr_uA = data & ATTR_ICC_LVL_VALUE_MASK;
		switch (unit) {
		case UFSHCD_NANO_AMP:
			curr_uA = curr_uA / 1000;
			break;
		case UFSHCD_MILI_AMP:
			curr_uA = curr_uA * 1000;
			break;
		case UFSHCD_AMP:
			curr_uA = curr_uA * 1000 * 1000;
			break;
		case UFSHCD_MICRO_AMP:
		default:
			break;
		}
		if (sup_curr_uA >= curr_uA)
			break;
	}
	if (i < 0) {
		i = 0;
		pr_err("%s: Couldn't find valid icc_level = %d", __func__, i);
	}

	return (u32)i;
}

/**
 * ufshcd_calc_icc_level - calculate the max ICC level
 * In case regulators are not initialized we'll return 0
 * @hba: per-adapter instance
 * @desc_buf: power descriptor buffer to extract ICC levels from.
 * @len: length of desc_buff
 *
 * Returns calculated ICC level
 */
static u32 ufshcd_find_max_sup_active_icc_level(struct ufs_hba *hba,
							u8 *desc_buf, int len)
{
	u32 icc_level = 0;

	if (!hba->vreg_info.vcc || !hba->vreg_info.vccq ||
						!hba->vreg_info.vccq2) {
		dev_err(hba->dev,
			"%s: Regulator capability was not set, actvIccLevel=%d",
							__func__, icc_level);
		goto out;
	}

	if (hba->vreg_info.vcc && hba->vreg_info.vcc->max_uA)
		icc_level = ufshcd_get_max_icc_level(
				hba->vreg_info.vcc->max_uA,
				POWER_DESC_MAX_ACTV_ICC_LVLS - 1,
				&desc_buf[PWR_DESC_ACTIVE_LVLS_VCC_0]);

	if (hba->vreg_info.vccq && hba->vreg_info.vccq->max_uA)
		icc_level = ufshcd_get_max_icc_level(
				hba->vreg_info.vccq->max_uA,
				icc_level,
				&desc_buf[PWR_DESC_ACTIVE_LVLS_VCCQ_0]);

	if (hba->vreg_info.vccq2 && hba->vreg_info.vccq2->max_uA)
		icc_level = ufshcd_get_max_icc_level(
				hba->vreg_info.vccq2->max_uA,
				icc_level,
				&desc_buf[PWR_DESC_ACTIVE_LVLS_VCCQ2_0]);
out:
	return icc_level;
}

static void ufshcd_set_active_icc_lvl(struct ufs_hba *hba)
{
	int ret;
	int buff_len = hba->desc_size.pwr_desc;
	u8 *desc_buf;
	u32 icc_level;

	desc_buf = kmalloc(buff_len, GFP_KERNEL);
	if (!desc_buf)
		return;

	ret = ufshcd_read_desc(hba, QUERY_DESC_IDN_POWER, 0,
			desc_buf, buff_len);
	if (ret) {
		dev_err(hba->dev,
			"%s: Failed reading power descriptor.len = %d ret = %d",
			__func__, buff_len, ret);
		goto out;
	}

	icc_level = ufshcd_find_max_sup_active_icc_level(hba, desc_buf,
							 buff_len);
	dev_dbg(hba->dev, "%s: setting icc_level 0x%x", __func__, icc_level);

	ret = ufshcd_query_attr_retry(hba, UPIU_QUERY_OPCODE_WRITE_ATTR,
		QUERY_ATTR_IDN_ACTIVE_ICC_LVL, 0, 0, &icc_level);

	if (ret)
		dev_err(hba->dev,
			"%s: Failed configuring bActiveICCLevel = %d ret = %d",
			__func__, icc_level, ret);

out:
	kfree(desc_buf);
}

/**
 * ufshcd_scsi_add_wlus - Adds required W-LUs
 * @hba: per-adapter instance
 *
 * UFS device specification requires the UFS devices to support 4 well known
 * logical units:
 *	"REPORT_LUNS" (address: 01h)
 *	"UFS Device" (address: 50h)
 *	"RPMB" (address: 44h)
 *	"BOOT" (address: 30h)
 * UFS device's power management needs to be controlled by "POWER CONDITION"
 * field of SSU (START STOP UNIT) command. But this "power condition" field
 * will take effect only when its sent to "UFS device" well known logical unit
 * hence we require the scsi_device instance to represent this logical unit in
 * order for the UFS host driver to send the SSU command for power management.
 *
 * We also require the scsi_device instance for "RPMB" (Replay Protected Memory
 * Block) LU so user space process can control this LU. User space may also
 * want to have access to BOOT LU.
 *
 * This function adds scsi device instances for each of all well known LUs
 * (except "REPORT LUNS" LU).
 *
 * Returns zero on success (all required W-LUs are added successfully),
 * non-zero error value on failure (if failed to add any of the required W-LU).
 */
static int ufshcd_scsi_add_wlus(struct ufs_hba *hba)
{
	int ret = 0;
	struct scsi_device *sdev_rpmb;
	struct scsi_device *sdev_boot;

	hba->sdev_ufs_device = __scsi_add_device(hba->host, 0, 0,
		ufshcd_upiu_wlun_to_scsi_wlun(UFS_UPIU_UFS_DEVICE_WLUN), NULL);
	if (IS_ERR(hba->sdev_ufs_device)) {
		ret = PTR_ERR(hba->sdev_ufs_device);
		hba->sdev_ufs_device = NULL;
		goto out;
	}
	scsi_device_put(hba->sdev_ufs_device);

	sdev_rpmb = __scsi_add_device(hba->host, 0, 0,
		ufshcd_upiu_wlun_to_scsi_wlun(UFS_UPIU_RPMB_WLUN), NULL);
	if (IS_ERR(sdev_rpmb)) {
		ret = PTR_ERR(sdev_rpmb);
		goto remove_sdev_ufs_device;
	}
	scsi_device_put(sdev_rpmb);

	sdev_boot = __scsi_add_device(hba->host, 0, 0,
		ufshcd_upiu_wlun_to_scsi_wlun(UFS_UPIU_BOOT_WLUN), NULL);
	if (IS_ERR(sdev_boot))
		dev_err(hba->dev, "%s: BOOT WLUN not found\n", __func__);
	else
		scsi_device_put(sdev_boot);
	goto out;

remove_sdev_ufs_device:
	scsi_remove_device(hba->sdev_ufs_device);
out:
	return ret;
}

static int ufs_get_device_desc(struct ufs_hba *hba)
{
	int err;
	size_t buff_len;
	u8 model_index;
	u8 *desc_buf;
	struct ufs_dev_info *dev_info = &hba->dev_info;

	buff_len = max_t(size_t, hba->desc_size.dev_desc,
			 QUERY_DESC_MAX_SIZE + 1);
	desc_buf = kmalloc(buff_len, GFP_KERNEL);
	if (!desc_buf) {
		err = -ENOMEM;
		goto out;
	}

	err = ufshcd_read_desc(hba, QUERY_DESC_IDN_DEVICE, 0, desc_buf,
			hba->desc_size.dev_desc);
	if (err) {
		dev_err(hba->dev, "%s: Failed reading Device Desc. err = %d\n",
			__func__, err);
		goto out;
	}

	/*
	 * getting vendor (manufacturerID) and Bank Index in big endian
	 * format
	 */
	dev_info->wmanufacturerid = desc_buf[DEVICE_DESC_PARAM_MANF_ID] << 8 |
				     desc_buf[DEVICE_DESC_PARAM_MANF_ID + 1];

	/* getting Specification Version in big endian format */
	hba->dev_info.spec_version = desc_buf[DEVICE_DESC_PARAM_SPEC_VER] << 8 |
				      desc_buf[DEVICE_DESC_PARAM_SPEC_VER + 1];

	model_index = desc_buf[DEVICE_DESC_PARAM_PRDCT_NAME];
	err = ufshcd_read_string_desc(hba, model_index,
				      &dev_info->model, SD_ASCII_STD);
	if (err < 0) {
		dev_err(hba->dev, "%s: Failed reading Product Name. err = %d\n",
			__func__, err);
		goto out;
	}

	/*
	 * ufshcd_read_string_desc returns size of the string
	 * reset the error value
	 */
	err = 0;

out:
	kfree(desc_buf);
	return err;
}

static void ufs_put_device_desc(struct ufs_hba *hba)
{
	struct ufs_dev_info *dev_info = &hba->dev_info;

	kfree(dev_info->model);
	dev_info->model = NULL;
}

static void ufs_fixup_device_setup(struct ufs_hba *hba)
{
	struct ufs_dev_fix *f;
	struct ufs_dev_info *dev_info = &hba->dev_info;

	for (f = ufs_fixups; f->quirk; f++) {
		if ((f->wmanufacturerid == dev_info->wmanufacturerid ||
		     f->wmanufacturerid == UFS_ANY_VENDOR) &&
		     ((dev_info->model &&
		       STR_PRFX_EQUAL(f->model, dev_info->model)) ||
		      !strcmp(f->model, UFS_ANY_MODEL)))
			hba->dev_quirks |= f->quirk;
	}
}

/**
 * ufshcd_tune_pa_tactivate - Tunes PA_TActivate of local UniPro
 * @hba: per-adapter instance
 *
 * PA_TActivate parameter can be tuned manually if UniPro version is less than
 * 1.61. PA_TActivate needs to be greater than or equal to peerM-PHY's
 * RX_MIN_ACTIVATETIME_CAPABILITY attribute. This optimal value can help reduce
 * the hibern8 exit latency.
 *
 * Returns zero on success, non-zero error value on failure.
 */
static int ufshcd_tune_pa_tactivate(struct ufs_hba *hba)
{
	int ret = 0;
	u32 peer_rx_min_activatetime = 0, tuned_pa_tactivate;

	ret = ufshcd_dme_peer_get(hba,
				  UIC_ARG_MIB_SEL(
					RX_MIN_ACTIVATETIME_CAPABILITY,
					UIC_ARG_MPHY_RX_GEN_SEL_INDEX(0)),
				  &peer_rx_min_activatetime);
	if (ret)
		goto out;

	/* make sure proper unit conversion is applied */
	tuned_pa_tactivate =
		((peer_rx_min_activatetime * RX_MIN_ACTIVATETIME_UNIT_US)
		 / PA_TACTIVATE_TIME_UNIT_US);
	ret = ufshcd_dme_set(hba, UIC_ARG_MIB(PA_TACTIVATE),
			     tuned_pa_tactivate);

out:
	return ret;
}

/**
 * ufshcd_tune_pa_hibern8time - Tunes PA_Hibern8Time of local UniPro
 * @hba: per-adapter instance
 *
 * PA_Hibern8Time parameter can be tuned manually if UniPro version is less than
 * 1.61. PA_Hibern8Time needs to be maximum of local M-PHY's
 * TX_HIBERN8TIME_CAPABILITY & peer M-PHY's RX_HIBERN8TIME_CAPABILITY.
 * This optimal value can help reduce the hibern8 exit latency.
 *
 * Returns zero on success, non-zero error value on failure.
 */
static int ufshcd_tune_pa_hibern8time(struct ufs_hba *hba)
{
	int ret = 0;
	u32 local_tx_hibern8_time_cap = 0, peer_rx_hibern8_time_cap = 0;
	u32 max_hibern8_time, tuned_pa_hibern8time;

	ret = ufshcd_dme_get(hba,
			     UIC_ARG_MIB_SEL(TX_HIBERN8TIME_CAPABILITY,
					UIC_ARG_MPHY_TX_GEN_SEL_INDEX(0)),
				  &local_tx_hibern8_time_cap);
	if (ret)
		goto out;

	ret = ufshcd_dme_peer_get(hba,
				  UIC_ARG_MIB_SEL(RX_HIBERN8TIME_CAPABILITY,
					UIC_ARG_MPHY_RX_GEN_SEL_INDEX(0)),
				  &peer_rx_hibern8_time_cap);
	if (ret)
		goto out;

	max_hibern8_time = max(local_tx_hibern8_time_cap,
			       peer_rx_hibern8_time_cap);
	/* make sure proper unit conversion is applied */
	tuned_pa_hibern8time = ((max_hibern8_time * HIBERN8TIME_UNIT_US)
				/ PA_HIBERN8_TIME_UNIT_US);
	ret = ufshcd_dme_set(hba, UIC_ARG_MIB(PA_HIBERN8TIME),
			     tuned_pa_hibern8time);
out:
	return ret;
}

/**
 * ufshcd_quirk_tune_host_pa_tactivate - Ensures that host PA_TACTIVATE is
 * less than device PA_TACTIVATE time.
 * @hba: per-adapter instance
 *
 * Some UFS devices require host PA_TACTIVATE to be lower than device
 * PA_TACTIVATE, we need to enable UFS_DEVICE_QUIRK_HOST_PA_TACTIVATE quirk
 * for such devices.
 *
 * Returns zero on success, non-zero error value on failure.
 */
static int ufshcd_quirk_tune_host_pa_tactivate(struct ufs_hba *hba)
{
	int ret = 0;
	u32 granularity, peer_granularity;
	u32 pa_tactivate, peer_pa_tactivate;
	u32 pa_tactivate_us, peer_pa_tactivate_us;
	u8 gran_to_us_table[] = {1, 4, 8, 16, 32, 100};

	ret = ufshcd_dme_get(hba, UIC_ARG_MIB(PA_GRANULARITY),
				  &granularity);
	if (ret)
		goto out;

	ret = ufshcd_dme_peer_get(hba, UIC_ARG_MIB(PA_GRANULARITY),
				  &peer_granularity);
	if (ret)
		goto out;

	if ((granularity < PA_GRANULARITY_MIN_VAL) ||
	    (granularity > PA_GRANULARITY_MAX_VAL)) {
		dev_err(hba->dev, "%s: invalid host PA_GRANULARITY %d",
			__func__, granularity);
		return -EINVAL;
	}

	if ((peer_granularity < PA_GRANULARITY_MIN_VAL) ||
	    (peer_granularity > PA_GRANULARITY_MAX_VAL)) {
		dev_err(hba->dev, "%s: invalid device PA_GRANULARITY %d",
			__func__, peer_granularity);
		return -EINVAL;
	}

	ret = ufshcd_dme_get(hba, UIC_ARG_MIB(PA_TACTIVATE), &pa_tactivate);
	if (ret)
		goto out;

	ret = ufshcd_dme_peer_get(hba, UIC_ARG_MIB(PA_TACTIVATE),
				  &peer_pa_tactivate);
	if (ret)
		goto out;

	pa_tactivate_us = pa_tactivate * gran_to_us_table[granularity - 1];
	peer_pa_tactivate_us = peer_pa_tactivate *
			     gran_to_us_table[peer_granularity - 1];

	if (pa_tactivate_us > peer_pa_tactivate_us) {
		u32 new_peer_pa_tactivate;

		new_peer_pa_tactivate = pa_tactivate_us /
				      gran_to_us_table[peer_granularity - 1];
		new_peer_pa_tactivate++;
		ret = ufshcd_dme_peer_set(hba, UIC_ARG_MIB(PA_TACTIVATE),
					  new_peer_pa_tactivate);
	}

out:
	return ret;
}

static void ufshcd_tune_unipro_params(struct ufs_hba *hba)
{
	if (ufshcd_is_unipro_pa_params_tuning_req(hba)) {
		ufshcd_tune_pa_tactivate(hba);
		ufshcd_tune_pa_hibern8time(hba);
	}

	if (hba->dev_quirks & UFS_DEVICE_QUIRK_PA_TACTIVATE)
		/* set 1ms timeout for PA_TACTIVATE */
		ufshcd_dme_set(hba, UIC_ARG_MIB(PA_TACTIVATE), 10);

	if (hba->dev_quirks & UFS_DEVICE_QUIRK_HOST_PA_TACTIVATE)
		ufshcd_quirk_tune_host_pa_tactivate(hba);

	ufshcd_vops_apply_dev_quirks(hba);
}

static void ufshcd_clear_dbg_ufs_stats(struct ufs_hba *hba)
{
	hba->ufs_stats.hibern8_exit_cnt = 0;
	hba->ufs_stats.last_hibern8_exit_tstamp = ktime_set(0, 0);
	hba->req_abort_count = 0;
}

static void ufshcd_init_desc_sizes(struct ufs_hba *hba)
{
	int err;

	err = ufshcd_read_desc_length(hba, QUERY_DESC_IDN_DEVICE, 0,
		&hba->desc_size.dev_desc);
	if (err)
		hba->desc_size.dev_desc = QUERY_DESC_DEVICE_DEF_SIZE;

	err = ufshcd_read_desc_length(hba, QUERY_DESC_IDN_POWER, 0,
		&hba->desc_size.pwr_desc);
	if (err)
		hba->desc_size.pwr_desc = QUERY_DESC_POWER_DEF_SIZE;

	err = ufshcd_read_desc_length(hba, QUERY_DESC_IDN_INTERCONNECT, 0,
		&hba->desc_size.interc_desc);
	if (err)
		hba->desc_size.interc_desc = QUERY_DESC_INTERCONNECT_DEF_SIZE;

	err = ufshcd_read_desc_length(hba, QUERY_DESC_IDN_CONFIGURATION, 0,
		&hba->desc_size.conf_desc);
	if (err)
		hba->desc_size.conf_desc = QUERY_DESC_CONFIGURATION_DEF_SIZE;

	err = ufshcd_read_desc_length(hba, QUERY_DESC_IDN_UNIT, 0,
		&hba->desc_size.unit_desc);
	if (err)
		hba->desc_size.unit_desc = QUERY_DESC_UNIT_DEF_SIZE;

	err = ufshcd_read_desc_length(hba, QUERY_DESC_IDN_GEOMETRY, 0,
		&hba->desc_size.geom_desc);
	if (err)
		hba->desc_size.geom_desc = QUERY_DESC_GEOMETRY_DEF_SIZE;

	err = ufshcd_read_desc_length(hba, QUERY_DESC_IDN_HEALTH, 0,
		&hba->desc_size.hlth_desc);
	if (err)
		hba->desc_size.hlth_desc = QUERY_DESC_HEALTH_DEF_SIZE;
}

static int ufshcd_device_geo_params_init(struct ufs_hba *hba)
{
	int err;
	size_t buff_len;
	u8 *desc_buf;

	buff_len = hba->desc_size.geom_desc;
	desc_buf = kmalloc(buff_len, GFP_KERNEL);
	if (!desc_buf) {
		err = -ENOMEM;
		goto out;
	}

	err = ufshcd_read_desc(hba, QUERY_DESC_IDN_GEOMETRY, 0,
			desc_buf, buff_len);
	if (err) {
		dev_err(hba->dev, "%s: Failed reading Geometry Desc. err = %d\n",
				__func__, err);
		goto out;
	}

	if (desc_buf[GEOMETRY_DESC_PARAM_MAX_NUM_LUN] == 1)
		hba->dev_info.max_lu_supported = 32;
	else if (desc_buf[GEOMETRY_DESC_PARAM_MAX_NUM_LUN] == 0)
		hba->dev_info.max_lu_supported = 8;

out:
	kfree(desc_buf);
	return err;
}

static struct ufs_ref_clk ufs_ref_clk_freqs[] = {
	{19200000, REF_CLK_FREQ_19_2_MHZ},
	{26000000, REF_CLK_FREQ_26_MHZ},
	{38400000, REF_CLK_FREQ_38_4_MHZ},
	{52000000, REF_CLK_FREQ_52_MHZ},
	{0, REF_CLK_FREQ_INVAL},
};

static enum ufs_ref_clk_freq
ufs_get_bref_clk_from_hz(unsigned long freq)
{
	int i;

	for (i = 0; ufs_ref_clk_freqs[i].freq_hz; i++)
		if (ufs_ref_clk_freqs[i].freq_hz == freq)
			return ufs_ref_clk_freqs[i].val;

	return REF_CLK_FREQ_INVAL;
}

void ufshcd_parse_dev_ref_clk_freq(struct ufs_hba *hba, struct clk *refclk)
{
	unsigned long freq;

	freq = clk_get_rate(refclk);
	if (freq == 0) {
		dev_warn(hba->dev, " (%s) clk_get_rate - %ld\n", __func__,
			freq);
		freq = clk_round_rate(refclk, 19200000);
	}

	hba->dev_ref_clk_freq =
		ufs_get_bref_clk_from_hz(freq);

	if (hba->dev_ref_clk_freq == REF_CLK_FREQ_INVAL)
		dev_err(hba->dev,
		"invalid ref_clk setting = %ld\n", freq);
}

static int ufshcd_set_dev_ref_clk(struct ufs_hba *hba)
{
	int err;
	u32 ref_clk;
	u32 freq = hba->dev_ref_clk_freq;

	err = ufshcd_query_attr_retry(hba, UPIU_QUERY_OPCODE_READ_ATTR,
			QUERY_ATTR_IDN_REF_CLK_FREQ, 0, 0, &ref_clk);

	if (err) {
		dev_err(hba->dev, "failed reading bRefClkFreq. err = %d\n",
			err);
		goto out;
	}

	if (ref_clk == freq)
		goto out; /* nothing to update */

	err = ufshcd_query_attr_retry(hba, UPIU_QUERY_OPCODE_WRITE_ATTR,
			QUERY_ATTR_IDN_REF_CLK_FREQ, 0, 0, &freq);

	if (err) {
		dev_err(hba->dev, "bRefClkFreq setting to %lu Hz failed\n",
			ufs_ref_clk_freqs[freq].freq_hz);
		goto out;
	}

	dev_dbg(hba->dev, "bRefClkFreq setting to %lu Hz succeeded\n",
			ufs_ref_clk_freqs[freq].freq_hz);

out:
	return err;
}

static int ufshcd_device_params_init(struct ufs_hba *hba)
{
	bool flag;
	int ret;

	/* Clear any previous UFS device information */
	memset(&hba->dev_info, 0, sizeof(hba->dev_info));

	/* Init check for device descriptor sizes */
	ufshcd_init_desc_sizes(hba);

	/* Init UFS geometry descriptor related parameters */
	ret = ufshcd_device_geo_params_init(hba);
	if (ret)
		goto out;

	/* Check and apply UFS device quirks */
	ret = ufs_get_device_desc(hba);
	if (ret) {
		dev_err(hba->dev, "%s: Failed getting device info. err = %d\n",
			__func__, ret);
		goto out;
	}

	ufs_fixup_device_setup(hba);

	ufshcd_get_ref_clk_gating_wait(hba);

	if (!ufshcd_query_flag_retry(hba, UPIU_QUERY_OPCODE_READ_FLAG,
			QUERY_FLAG_IDN_PWR_ON_WPE, &flag))
		hba->dev_info.f_power_on_wp_en = flag;

	/* Probe maximum power mode co-supported by both UFS host and device */
	if (ufshcd_get_max_pwr_mode(hba))
		dev_err(hba->dev,
			"%s: Failed getting max supported power mode\n",
			__func__);
out:
	return ret;
}

/**
 * ufshcd_add_lus - probe and add UFS logical units
 * @hba: per-adapter instance
 */
static int ufshcd_add_lus(struct ufs_hba *hba)
{
	int ret;

	ufshcd_init_icc_levels(hba);

	/* Add required well known logical units to scsi mid layer */
	ret = ufshcd_scsi_add_wlus(hba);
	if (ret)
		goto out;

	/* Initialize devfreq after UFS device is detected */
	if (ufshcd_is_clkscaling_supported(hba)) {
		memcpy(&hba->clk_scaling.saved_pwr_info.info,
			&hba->pwr_info,
			sizeof(struct ufs_pa_layer_attr));
		hba->clk_scaling.saved_pwr_info.is_valid = true;
		if (!hba->devfreq) {
			ret = ufshcd_devfreq_init(hba);
			if (ret)
				goto out;
		}

		hba->clk_scaling.is_allowed = true;
	}

	ufs_bsg_probe(hba);
	scsi_scan_host(hba->host);
	pm_runtime_put_sync(hba->dev);

out:
	return ret;
}

/**
 * ufshcd_probe_hba - probe hba to detect device and initialize
 * @hba: per-adapter instance
 * @async: asynchronous execution or not
 *
 * Execute link-startup and verify device initialization
 */
static int ufshcd_probe_hba(struct ufs_hba *hba, bool async)
{
	int ret;
	ktime_t start = ktime_get();

	ret = ufshcd_link_startup(hba);
	if (ret)
		goto out;

	/* set the default level for urgent bkops */
	hba->urgent_bkops_lvl = BKOPS_STATUS_PERF_IMPACT;
	hba->is_urgent_bkops_lvl_checked = false;

	/* Debug counters initialization */
	ufshcd_clear_dbg_ufs_stats(hba);

	/* UniPro link is active now */
	ufshcd_set_link_active(hba);

	/* Verify device initialization by sending NOP OUT UPIU */
	ret = ufshcd_verify_dev_init(hba);
	if (ret)
		goto out;

	/* Initiate UFS initialization, and waiting until completion */
	ret = ufshcd_complete_dev_init(hba);
	if (ret)
		goto out;

	/*
	 * Initialize UFS device parameters used by driver, these
	 * parameters are associated with UFS descriptors.
	 */
	if (async) {
		ret = ufshcd_device_params_init(hba);
		if (ret)
			goto out;
	}

	ufshcd_tune_unipro_params(hba);

	/* UFS device is also active now */
	ufshcd_set_ufs_dev_active(hba);
	ufshcd_force_reset_auto_bkops(hba);
	hba->wlun_dev_clr_ua = true;

	/* Gear up to HS gear if supported */
	if (hba->max_pwr_info.is_valid) {
		/*
		 * Set the right value to bRefClkFreq before attempting to
		 * switch to HS gears.
		 */
		if (hba->dev_ref_clk_freq != REF_CLK_FREQ_INVAL)
			ufshcd_set_dev_ref_clk(hba);
		ret = ufshcd_config_pwr_mode(hba, &hba->max_pwr_info.info);
		if (ret) {
			dev_err(hba->dev, "%s: Failed setting power mode, err = %d\n",
					__func__, ret);
			goto out;
		}
	}

	/*
	 * bActiveICCLevel is volatile for UFS device (as per latest v2.1 spec)
	 * and for removable UFS card as well, hence always set the parameter.
	 * Note: Error handler may issue the device reset hence resetting
	 *       bActiveICCLevel as well so it is always safe to set this here.
	 */
	ufshcd_set_active_icc_lvl(hba);

	/* set the state as operational after switching to desired gear */
	hba->ufshcd_state = UFSHCD_STATE_OPERATIONAL;

<<<<<<< HEAD
	/* Enable Auto-Hibernate if configured */
	ufshcd_auto_hibern8_enable(hba);
=======
	/*
	 * If we are in error handling context or in power management callbacks
	 * context, no need to scan the host
	 */
	if (!ufshcd_eh_in_progress(hba) && !hba->pm_op_in_progress) {
		bool flag;

		/* clear any previous UFS device information */
		memset(&hba->dev_info, 0, sizeof(hba->dev_info));

		ufshcd_get_ref_clk_gating_wait(hba);

		if (!ufshcd_query_flag_retry(hba, UPIU_QUERY_OPCODE_READ_FLAG,
				QUERY_FLAG_IDN_PWR_ON_WPE, &flag))
			hba->dev_info.f_power_on_wp_en = flag;

		/* Add required well known logical units to scsi mid layer */
		if (ufshcd_scsi_add_wlus(hba))
			goto out;

		/* Initialize devfreq after UFS device is detected */
		if (ufshcd_is_clkscaling_supported(hba)) {
			memcpy(&hba->clk_scaling.saved_pwr_info.info,
				&hba->pwr_info,
				sizeof(struct ufs_pa_layer_attr));
			hba->clk_scaling.saved_pwr_info.is_valid = true;
			if (!hba->devfreq) {
				ret = ufshcd_devfreq_init(hba);
				if (ret)
					goto out;
			}
			hba->clk_scaling.is_allowed = true;
		}

		ufs_bsg_probe(hba);

		scsi_scan_host(hba->host);
		pm_runtime_put_sync(hba->dev);
	}
>>>>>>> 69e489fe

out:

	trace_ufshcd_init(dev_name(hba->dev), ret,
		ktime_to_us(ktime_sub(ktime_get(), start)),
		hba->curr_dev_pwr_mode, hba->uic_link_state);
	return ret;
}

/**
 * ufshcd_async_scan - asynchronous execution for probing hba
 * @data: data pointer to pass to this function
 * @cookie: cookie data
 */
static void ufshcd_async_scan(void *data, async_cookie_t cookie)
{
	struct ufs_hba *hba = (struct ufs_hba *)data;
	int ret;

	/* Initialize hba, detect and initialize UFS device */
	ret = ufshcd_probe_hba(hba, true);
	if (ret)
		goto out;

	/* Probe and add UFS logical units  */
	ret = ufshcd_add_lus(hba);
out:
	/*
	 * If we failed to initialize the device or the device is not
	 * present, turn off the power/clocks etc.
	 */
	if (ret) {
		pm_runtime_put_sync(hba->dev);
		ufshcd_exit_clk_scaling(hba);
		ufshcd_hba_exit(hba);
	}
}

static const struct attribute_group *ufshcd_driver_groups[] = {
	&ufs_sysfs_unit_descriptor_group,
	&ufs_sysfs_lun_attributes_group,
	NULL,
};

static struct scsi_host_template ufshcd_driver_template = {
	.module			= THIS_MODULE,
	.name			= UFSHCD,
	.proc_name		= UFSHCD,
	.queuecommand		= ufshcd_queuecommand,
	.slave_alloc		= ufshcd_slave_alloc,
	.slave_configure	= ufshcd_slave_configure,
	.slave_destroy		= ufshcd_slave_destroy,
	.change_queue_depth	= ufshcd_change_queue_depth,
	.eh_abort_handler	= ufshcd_abort,
	.eh_device_reset_handler = ufshcd_eh_device_reset_handler,
	.eh_host_reset_handler   = ufshcd_eh_host_reset_handler,
	.this_id		= -1,
	.sg_tablesize		= SG_ALL,
	.cmd_per_lun		= UFSHCD_CMD_PER_LUN,
	.can_queue		= UFSHCD_CAN_QUEUE,
	.max_segment_size	= PRDT_DATA_BYTE_COUNT_MAX,
	.max_host_blocked	= 1,
	.track_queue_depth	= 1,
	.sdev_groups		= ufshcd_driver_groups,
	.dma_boundary		= PAGE_SIZE - 1,
	.rpm_autosuspend_delay	= RPM_AUTOSUSPEND_DELAY_MS,
};

static int ufshcd_config_vreg_load(struct device *dev, struct ufs_vreg *vreg,
				   int ua)
{
	int ret;

	if (!vreg)
		return 0;

	/*
	 * "set_load" operation shall be required on those regulators
	 * which specifically configured current limitation. Otherwise
	 * zero max_uA may cause unexpected behavior when regulator is
	 * enabled or set as high power mode.
	 */
	if (!vreg->max_uA)
		return 0;

	ret = regulator_set_load(vreg->reg, ua);
	if (ret < 0) {
		dev_err(dev, "%s: %s set load (ua=%d) failed, err=%d\n",
				__func__, vreg->name, ua, ret);
	}

	return ret;
}

static inline int ufshcd_config_vreg_lpm(struct ufs_hba *hba,
					 struct ufs_vreg *vreg)
{
	return ufshcd_config_vreg_load(hba->dev, vreg, UFS_VREG_LPM_LOAD_UA);
}

static inline int ufshcd_config_vreg_hpm(struct ufs_hba *hba,
					 struct ufs_vreg *vreg)
{
	if (!vreg)
		return 0;

	return ufshcd_config_vreg_load(hba->dev, vreg, vreg->max_uA);
}

static int ufshcd_config_vreg(struct device *dev,
		struct ufs_vreg *vreg, bool on)
{
	int ret = 0;
	struct regulator *reg;
	const char *name;
	int min_uV, uA_load;

	BUG_ON(!vreg);

	reg = vreg->reg;
	name = vreg->name;

	if (regulator_count_voltages(reg) > 0) {
		uA_load = on ? vreg->max_uA : 0;
		ret = ufshcd_config_vreg_load(dev, vreg, uA_load);
		if (ret)
			goto out;

		if (vreg->min_uV && vreg->max_uV) {
			min_uV = on ? vreg->min_uV : 0;
			ret = regulator_set_voltage(reg, min_uV, vreg->max_uV);
			if (ret) {
				dev_err(dev,
					"%s: %s set voltage failed, err=%d\n",
					__func__, name, ret);
				goto out;
			}
		}
	}
out:
	return ret;
}

static int ufshcd_enable_vreg(struct device *dev, struct ufs_vreg *vreg)
{
	int ret = 0;

	if (!vreg || vreg->enabled)
		goto out;

	ret = ufshcd_config_vreg(dev, vreg, true);
	if (!ret)
		ret = regulator_enable(vreg->reg);

	if (!ret)
		vreg->enabled = true;
	else
		dev_err(dev, "%s: %s enable failed, err=%d\n",
				__func__, vreg->name, ret);
out:
	return ret;
}

static int ufshcd_disable_vreg(struct device *dev, struct ufs_vreg *vreg)
{
	int ret = 0;

	if (!vreg || !vreg->enabled)
		goto out;

	ret = regulator_disable(vreg->reg);

	if (!ret) {
		/* ignore errors on applying disable config */
		ufshcd_config_vreg(dev, vreg, false);
		vreg->enabled = false;
	} else {
		dev_err(dev, "%s: %s disable failed, err=%d\n",
				__func__, vreg->name, ret);
	}
out:
	return ret;
}

static int ufshcd_setup_vreg(struct ufs_hba *hba, bool on)
{
	int ret = 0;
	struct device *dev = hba->dev;
	struct ufs_vreg_info *info = &hba->vreg_info;

	ret = ufshcd_toggle_vreg(dev, info->vcc, on);
	if (ret)
		goto out;

	ret = ufshcd_toggle_vreg(dev, info->vccq, on);
	if (ret)
		goto out;

	ret = ufshcd_toggle_vreg(dev, info->vccq2, on);
	if (ret)
		goto out;

out:
	if (ret) {
		ufshcd_toggle_vreg(dev, info->vccq2, false);
		ufshcd_toggle_vreg(dev, info->vccq, false);
		ufshcd_toggle_vreg(dev, info->vcc, false);
	}
	return ret;
}

static int ufshcd_setup_hba_vreg(struct ufs_hba *hba, bool on)
{
	struct ufs_vreg_info *info = &hba->vreg_info;

	return ufshcd_toggle_vreg(hba->dev, info->vdd_hba, on);
}

static int ufshcd_get_vreg(struct device *dev, struct ufs_vreg *vreg)
{
	int ret = 0;

	if (!vreg)
		goto out;

	vreg->reg = devm_regulator_get(dev, vreg->name);
	if (IS_ERR(vreg->reg)) {
		ret = PTR_ERR(vreg->reg);
		dev_err(dev, "%s: %s get failed, err=%d\n",
				__func__, vreg->name, ret);
	}
out:
	return ret;
}

static int ufshcd_init_vreg(struct ufs_hba *hba)
{
	int ret = 0;
	struct device *dev = hba->dev;
	struct ufs_vreg_info *info = &hba->vreg_info;

	ret = ufshcd_get_vreg(dev, info->vcc);
	if (ret)
		goto out;

	ret = ufshcd_get_vreg(dev, info->vccq);
	if (ret)
		goto out;

	ret = ufshcd_get_vreg(dev, info->vccq2);
out:
	return ret;
}

static int ufshcd_init_hba_vreg(struct ufs_hba *hba)
{
	struct ufs_vreg_info *info = &hba->vreg_info;

	if (info)
		return ufshcd_get_vreg(hba->dev, info->vdd_hba);

	return 0;
}

static int __ufshcd_setup_clocks(struct ufs_hba *hba, bool on,
					bool skip_ref_clk)
{
	int ret = 0;
	struct ufs_clk_info *clki;
	struct list_head *head = &hba->clk_list_head;
	unsigned long flags;
	unsigned long gating_wait;
	ktime_t start = ktime_get();
	bool clk_state_changed = false;

	if (list_empty(head))
		goto out;

	gating_wait = (unsigned long)hba->dev_info.clk_gating_wait_us;
	if (!on && !skip_ref_clk && !!gating_wait)
		usleep_range(gating_wait, gating_wait + 10);

	ret = ufshcd_vops_setup_clocks(hba, on, PRE_CHANGE);
	if (ret)
		return ret;

	list_for_each_entry(clki, head, list) {
		if (!IS_ERR_OR_NULL(clki->clk)) {
			if (skip_ref_clk && !strcmp(clki->name, "ref_clk"))
				continue;

			clk_state_changed = on ^ clki->enabled;
			if (on && !clki->enabled) {
				ret = clk_prepare_enable(clki->clk);
				if (ret) {
					dev_err(hba->dev, "%s: %s prepare enable failed, %d\n",
						__func__, clki->name, ret);
					goto out;
				}
			} else if (!on && clki->enabled) {
				clk_disable_unprepare(clki->clk);
			}
			clki->enabled = on;
			dev_dbg(hba->dev, "%s: clk: %s %sabled\n", __func__,
					clki->name, on ? "en" : "dis");
		}
	}

	ret = ufshcd_vops_setup_clocks(hba, on, POST_CHANGE);
	if (ret)
		return ret;

out:
	if (ret) {
		list_for_each_entry(clki, head, list) {
			if (!IS_ERR_OR_NULL(clki->clk) && clki->enabled)
				clk_disable_unprepare(clki->clk);
		}
	} else if (!ret && on) {
		spin_lock_irqsave(hba->host->host_lock, flags);
		hba->clk_gating.state = CLKS_ON;
		trace_ufshcd_clk_gating(dev_name(hba->dev),
					hba->clk_gating.state);
		spin_unlock_irqrestore(hba->host->host_lock, flags);
	}

	if (clk_state_changed)
		trace_ufshcd_profile_clk_gating(dev_name(hba->dev),
			(on ? "on" : "off"),
			ktime_to_us(ktime_sub(ktime_get(), start)), ret);
	return ret;
}

static int ufshcd_setup_clocks(struct ufs_hba *hba, bool on)
{
	return  __ufshcd_setup_clocks(hba, on, false);
}

static int ufshcd_init_clocks(struct ufs_hba *hba)
{
	int ret = 0;
	struct ufs_clk_info *clki;
	struct device *dev = hba->dev;
	struct list_head *head = &hba->clk_list_head;

	if (list_empty(head))
		goto out;

	list_for_each_entry(clki, head, list) {
		if (!clki->name)
			continue;

		clki->clk = devm_clk_get(dev, clki->name);
		if (IS_ERR(clki->clk)) {
			ret = PTR_ERR(clki->clk);
			dev_err(dev, "%s: %s clk get failed, %d\n",
					__func__, clki->name, ret);
			goto out;
		}

		/*
		 * Parse device ref clk freq as per device tree "ref_clk".
		 * Default dev_ref_clk_freq is set to REF_CLK_FREQ_INVAL
		 * in ufshcd_alloc_host().
		 */
		if (!strcmp(clki->name, "ref_clk"))
			ufshcd_parse_dev_ref_clk_freq(hba, clki->clk);

		if (clki->max_freq) {
			ret = clk_set_rate(clki->clk, clki->max_freq);
			if (ret) {
				dev_err(hba->dev, "%s: %s clk set rate(%dHz) failed, %d\n",
					__func__, clki->name,
					clki->max_freq, ret);
				goto out;
			}
			clki->curr_freq = clki->max_freq;
		}
		dev_dbg(dev, "%s: clk: %s, rate: %lu\n", __func__,
				clki->name, clk_get_rate(clki->clk));
	}
out:
	return ret;
}

static int ufshcd_variant_hba_init(struct ufs_hba *hba)
{
	int err = 0;

	if (!hba->vops)
		goto out;

	err = ufshcd_vops_init(hba);
	if (err)
		goto out;

	err = ufshcd_vops_setup_regulators(hba, true);
	if (err)
		goto out_exit;

	goto out;

out_exit:
	ufshcd_vops_exit(hba);
out:
	if (err)
		dev_err(hba->dev, "%s: variant %s init failed err %d\n",
			__func__, ufshcd_get_var_name(hba), err);
	return err;
}

static void ufshcd_variant_hba_exit(struct ufs_hba *hba)
{
	if (!hba->vops)
		return;

	ufshcd_vops_setup_regulators(hba, false);

	ufshcd_vops_exit(hba);
}

static int ufshcd_hba_init(struct ufs_hba *hba)
{
	int err;

	/*
	 * Handle host controller power separately from the UFS device power
	 * rails as it will help controlling the UFS host controller power
	 * collapse easily which is different than UFS device power collapse.
	 * Also, enable the host controller power before we go ahead with rest
	 * of the initialization here.
	 */
	err = ufshcd_init_hba_vreg(hba);
	if (err)
		goto out;

	err = ufshcd_setup_hba_vreg(hba, true);
	if (err)
		goto out;

	err = ufshcd_init_clocks(hba);
	if (err)
		goto out_disable_hba_vreg;

	err = ufshcd_setup_clocks(hba, true);
	if (err)
		goto out_disable_hba_vreg;

	err = ufshcd_init_vreg(hba);
	if (err)
		goto out_disable_clks;

	err = ufshcd_setup_vreg(hba, true);
	if (err)
		goto out_disable_clks;

	err = ufshcd_variant_hba_init(hba);
	if (err)
		goto out_disable_vreg;

	hba->is_powered = true;
	goto out;

out_disable_vreg:
	ufshcd_setup_vreg(hba, false);
out_disable_clks:
	ufshcd_setup_clocks(hba, false);
out_disable_hba_vreg:
	ufshcd_setup_hba_vreg(hba, false);
out:
	return err;
}

static void ufshcd_hba_exit(struct ufs_hba *hba)
{
	if (hba->is_powered) {
		ufshcd_variant_hba_exit(hba);
		ufshcd_setup_vreg(hba, false);
		ufshcd_suspend_clkscaling(hba);
		if (ufshcd_is_clkscaling_supported(hba))
			if (hba->devfreq)
				ufshcd_suspend_clkscaling(hba);
		ufshcd_setup_clocks(hba, false);
		ufshcd_setup_hba_vreg(hba, false);
		hba->is_powered = false;
		ufs_put_device_desc(hba);
	}
}

static int
ufshcd_send_request_sense(struct ufs_hba *hba, struct scsi_device *sdp)
{
	unsigned char cmd[6] = {REQUEST_SENSE,
				0,
				0,
				0,
				UFS_SENSE_SIZE,
				0};
	char *buffer;
	int ret;

	buffer = kzalloc(UFS_SENSE_SIZE, GFP_KERNEL);
	if (!buffer) {
		ret = -ENOMEM;
		goto out;
	}

	ret = scsi_execute(sdp, cmd, DMA_FROM_DEVICE, buffer,
			UFS_SENSE_SIZE, NULL, NULL,
			msecs_to_jiffies(1000), 3, 0, RQF_PM, NULL);
	if (ret)
		pr_err("%s: failed with err %d\n", __func__, ret);

	kfree(buffer);
out:
	return ret;
}

/**
 * ufshcd_set_dev_pwr_mode - sends START STOP UNIT command to set device
 *			     power mode
 * @hba: per adapter instance
 * @pwr_mode: device power mode to set
 *
 * Returns 0 if requested power mode is set successfully
 * Returns non-zero if failed to set the requested power mode
 */
static int ufshcd_set_dev_pwr_mode(struct ufs_hba *hba,
				     enum ufs_dev_pwr_mode pwr_mode)
{
	unsigned char cmd[6] = { START_STOP };
	struct scsi_sense_hdr sshdr;
	struct scsi_device *sdp;
	unsigned long flags;
	int ret;

	spin_lock_irqsave(hba->host->host_lock, flags);
	sdp = hba->sdev_ufs_device;
	if (sdp) {
		ret = scsi_device_get(sdp);
		if (!ret && !scsi_device_online(sdp)) {
			ret = -ENODEV;
			scsi_device_put(sdp);
		}
	} else {
		ret = -ENODEV;
	}
	spin_unlock_irqrestore(hba->host->host_lock, flags);

	if (ret)
		return ret;

	/*
	 * If scsi commands fail, the scsi mid-layer schedules scsi error-
	 * handling, which would wait for host to be resumed. Since we know
	 * we are functional while we are here, skip host resume in error
	 * handling context.
	 */
	hba->host->eh_noresume = 1;
	if (hba->wlun_dev_clr_ua) {
		ret = ufshcd_send_request_sense(hba, sdp);
		if (ret)
			goto out;
		/* Unit attention condition is cleared now */
		hba->wlun_dev_clr_ua = false;
	}

	cmd[4] = pwr_mode << 4;

	/*
	 * Current function would be generally called from the power management
	 * callbacks hence set the RQF_PM flag so that it doesn't resume the
	 * already suspended childs.
	 */
	ret = scsi_execute(sdp, cmd, DMA_NONE, NULL, 0, NULL, &sshdr,
			START_STOP_TIMEOUT, 0, 0, RQF_PM, NULL);
	if (ret) {
		sdev_printk(KERN_WARNING, sdp,
			    "START_STOP failed for power mode: %d, result %x\n",
			    pwr_mode, ret);
		if (driver_byte(ret) == DRIVER_SENSE)
			scsi_print_sense_hdr(sdp, NULL, &sshdr);
	}

	if (!ret)
		hba->curr_dev_pwr_mode = pwr_mode;
out:
	scsi_device_put(sdp);
	hba->host->eh_noresume = 0;
	return ret;
}

static int ufshcd_link_state_transition(struct ufs_hba *hba,
					enum uic_link_state req_link_state,
					int check_for_bkops)
{
	int ret = 0;

	if (req_link_state == hba->uic_link_state)
		return 0;

	if (req_link_state == UIC_LINK_HIBERN8_STATE) {
		ret = ufshcd_uic_hibern8_enter(hba);
		if (!ret)
			ufshcd_set_link_hibern8(hba);
		else
			goto out;
	}
	/*
	 * If autobkops is enabled, link can't be turned off because
	 * turning off the link would also turn off the device.
	 */
	else if ((req_link_state == UIC_LINK_OFF_STATE) &&
		 (!check_for_bkops || !hba->auto_bkops_enabled)) {
		/*
		 * Let's make sure that link is in low power mode, we are doing
		 * this currently by putting the link in Hibern8. Otherway to
		 * put the link in low power mode is to send the DME end point
		 * to device and then send the DME reset command to local
		 * unipro. But putting the link in hibern8 is much faster.
		 */
		ret = ufshcd_uic_hibern8_enter(hba);
		if (ret)
			goto out;
		/*
		 * Change controller state to "reset state" which
		 * should also put the link in off/reset state
		 */
		ufshcd_hba_stop(hba, true);
		/*
		 * TODO: Check if we need any delay to make sure that
		 * controller is reset
		 */
		ufshcd_set_link_off(hba);
	}

out:
	return ret;
}

static void ufshcd_vreg_set_lpm(struct ufs_hba *hba)
{
	/*
	 * It seems some UFS devices may keep drawing more than sleep current
	 * (atleast for 500us) from UFS rails (especially from VCCQ rail).
	 * To avoid this situation, add 2ms delay before putting these UFS
	 * rails in LPM mode.
	 */
	if (!ufshcd_is_link_active(hba) &&
	    hba->dev_quirks & UFS_DEVICE_QUIRK_DELAY_BEFORE_LPM)
		usleep_range(2000, 2100);

	/*
	 * If UFS device is either in UFS_Sleep turn off VCC rail to save some
	 * power.
	 *
	 * If UFS device and link is in OFF state, all power supplies (VCC,
	 * VCCQ, VCCQ2) can be turned off if power on write protect is not
	 * required. If UFS link is inactive (Hibern8 or OFF state) and device
	 * is in sleep state, put VCCQ & VCCQ2 rails in LPM mode.
	 *
	 * Ignore the error returned by ufshcd_toggle_vreg() as device is anyway
	 * in low power state which would save some power.
	 */
	if (ufshcd_is_ufs_dev_poweroff(hba) && ufshcd_is_link_off(hba) &&
	    !hba->dev_info.is_lu_power_on_wp) {
		ufshcd_setup_vreg(hba, false);
	} else if (!ufshcd_is_ufs_dev_active(hba)) {
		ufshcd_toggle_vreg(hba->dev, hba->vreg_info.vcc, false);
		if (!ufshcd_is_link_active(hba)) {
			ufshcd_config_vreg_lpm(hba, hba->vreg_info.vccq);
			ufshcd_config_vreg_lpm(hba, hba->vreg_info.vccq2);
		}
	}
}

static int ufshcd_vreg_set_hpm(struct ufs_hba *hba)
{
	int ret = 0;

	if (ufshcd_is_ufs_dev_poweroff(hba) && ufshcd_is_link_off(hba) &&
	    !hba->dev_info.is_lu_power_on_wp) {
		ret = ufshcd_setup_vreg(hba, true);
	} else if (!ufshcd_is_ufs_dev_active(hba)) {
		if (!ret && !ufshcd_is_link_active(hba)) {
			ret = ufshcd_config_vreg_hpm(hba, hba->vreg_info.vccq);
			if (ret)
				goto vcc_disable;
			ret = ufshcd_config_vreg_hpm(hba, hba->vreg_info.vccq2);
			if (ret)
				goto vccq_lpm;
		}
		ret = ufshcd_toggle_vreg(hba->dev, hba->vreg_info.vcc, true);
	}
	goto out;

vccq_lpm:
	ufshcd_config_vreg_lpm(hba, hba->vreg_info.vccq);
vcc_disable:
	ufshcd_toggle_vreg(hba->dev, hba->vreg_info.vcc, false);
out:
	return ret;
}

static void ufshcd_hba_vreg_set_lpm(struct ufs_hba *hba)
{
	if (ufshcd_is_link_off(hba))
		ufshcd_setup_hba_vreg(hba, false);
}

static void ufshcd_hba_vreg_set_hpm(struct ufs_hba *hba)
{
	if (ufshcd_is_link_off(hba))
		ufshcd_setup_hba_vreg(hba, true);
}

/**
 * ufshcd_suspend - helper function for suspend operations
 * @hba: per adapter instance
 * @pm_op: desired low power operation type
 *
 * This function will try to put the UFS device and link into low power
 * mode based on the "rpm_lvl" (Runtime PM level) or "spm_lvl"
 * (System PM level).
 *
 * If this function is called during shutdown, it will make sure that
 * both UFS device and UFS link is powered off.
 *
 * NOTE: UFS device & link must be active before we enter in this function.
 *
 * Returns 0 for success and non-zero for failure
 */
static int ufshcd_suspend(struct ufs_hba *hba, enum ufs_pm_op pm_op)
{
	int ret = 0;
	enum ufs_pm_level pm_lvl;
	enum ufs_dev_pwr_mode req_dev_pwr_mode;
	enum uic_link_state req_link_state;

	hba->pm_op_in_progress = 1;
	if (!ufshcd_is_shutdown_pm(pm_op)) {
		pm_lvl = ufshcd_is_runtime_pm(pm_op) ?
			 hba->rpm_lvl : hba->spm_lvl;
		req_dev_pwr_mode = ufs_get_pm_lvl_to_dev_pwr_mode(pm_lvl);
		req_link_state = ufs_get_pm_lvl_to_link_pwr_state(pm_lvl);
	} else {
		req_dev_pwr_mode = UFS_POWERDOWN_PWR_MODE;
		req_link_state = UIC_LINK_OFF_STATE;
	}

	ret = ufshcd_crypto_suspend(hba, pm_op);
	if (ret)
		goto out;

	/*
	 * If we can't transition into any of the low power modes
	 * just gate the clocks.
	 */
	ufshcd_hold(hba, false);
	hba->clk_gating.is_suspended = true;

	if (hba->clk_scaling.is_allowed) {
		cancel_work_sync(&hba->clk_scaling.suspend_work);
		cancel_work_sync(&hba->clk_scaling.resume_work);
		ufshcd_suspend_clkscaling(hba);
	}

	if (req_dev_pwr_mode == UFS_ACTIVE_PWR_MODE &&
			req_link_state == UIC_LINK_ACTIVE_STATE) {
		goto disable_clks;
	}

	if ((req_dev_pwr_mode == hba->curr_dev_pwr_mode) &&
	    (req_link_state == hba->uic_link_state))
		goto enable_gating;

	/* UFS device & link must be active before we enter in this function */
	if (!ufshcd_is_ufs_dev_active(hba) || !ufshcd_is_link_active(hba)) {
		ret = -EINVAL;
		goto enable_gating;
	}

	if (ufshcd_is_runtime_pm(pm_op)) {
		if (ufshcd_can_autobkops_during_suspend(hba)) {
			/*
			 * The device is idle with no requests in the queue,
			 * allow background operations if bkops status shows
			 * that performance might be impacted.
			 */
			ret = ufshcd_urgent_bkops(hba);
			if (ret)
				goto enable_gating;
		} else {
			/* make sure that auto bkops is disabled */
			ufshcd_disable_auto_bkops(hba);
		}
	}

	if ((req_dev_pwr_mode != hba->curr_dev_pwr_mode) &&
	     ((ufshcd_is_runtime_pm(pm_op) && !hba->auto_bkops_enabled) ||
	       !ufshcd_is_runtime_pm(pm_op))) {
		/* ensure that bkops is disabled */
		ufshcd_disable_auto_bkops(hba);
		ret = ufshcd_set_dev_pwr_mode(hba, req_dev_pwr_mode);
		if (ret)
			goto enable_gating;
	}

	flush_work(&hba->eeh_work);
	ret = ufshcd_link_state_transition(hba, req_link_state, 1);
	if (ret)
		goto set_dev_active;

	ufshcd_vreg_set_lpm(hba);

disable_clks:
	/*
	 * Call vendor specific suspend callback. As these callbacks may access
	 * vendor specific host controller register space call them before the
	 * host clocks are ON.
	 */
	ret = ufshcd_vops_suspend(hba, pm_op);
	if (ret)
		goto set_link_active;
	/*
	 * Disable the host irq as host controller as there won't be any
	 * host controller transaction expected till resume.
	 */
	ufshcd_disable_irq(hba);

	if (!ufshcd_is_link_active(hba))
		ufshcd_setup_clocks(hba, false);
	else
		/* If link is active, device ref_clk can't be switched off */
		__ufshcd_setup_clocks(hba, false, true);

	hba->clk_gating.state = CLKS_OFF;
	trace_ufshcd_clk_gating(dev_name(hba->dev), hba->clk_gating.state);

	/* Put the host controller in low power mode if possible */
	ufshcd_hba_vreg_set_lpm(hba);
	goto out;

set_link_active:
	if (hba->clk_scaling.is_allowed)
		ufshcd_resume_clkscaling(hba);
	ufshcd_vreg_set_hpm(hba);
	if (ufshcd_is_link_hibern8(hba) && !ufshcd_uic_hibern8_exit(hba))
		ufshcd_set_link_active(hba);
	else if (ufshcd_is_link_off(hba))
		ufshcd_host_reset_and_restore(hba);
set_dev_active:
	if (!ufshcd_set_dev_pwr_mode(hba, UFS_ACTIVE_PWR_MODE))
		ufshcd_disable_auto_bkops(hba);
enable_gating:
	if (hba->clk_scaling.is_allowed)
		ufshcd_resume_clkscaling(hba);
	hba->clk_gating.is_suspended = false;
	ufshcd_release(hba);
	ufshcd_crypto_resume(hba, pm_op);
out:
	hba->pm_op_in_progress = 0;
	if (ret)
		ufshcd_update_reg_hist(&hba->ufs_stats.suspend_err, (u32)ret);
	return ret;
}

/**
 * ufshcd_resume - helper function for resume operations
 * @hba: per adapter instance
 * @pm_op: runtime PM or system PM
 *
 * This function basically brings the UFS device, UniPro link and controller
 * to active state.
 *
 * Returns 0 for success and non-zero for failure
 */
static int ufshcd_resume(struct ufs_hba *hba, enum ufs_pm_op pm_op)
{
	int ret;
	enum uic_link_state old_link_state;
	enum ufs_dev_pwr_mode old_pwr_mode;

	hba->pm_op_in_progress = 1;
	old_link_state = hba->uic_link_state;
	old_pwr_mode = hba->curr_dev_pwr_mode;

	ufshcd_hba_vreg_set_hpm(hba);
	/* Make sure clocks are enabled before accessing controller */
	ret = ufshcd_setup_clocks(hba, true);
	if (ret)
		goto out;

	/* enable the host irq as host controller would be active soon */
	ufshcd_enable_irq(hba);

	ret = ufshcd_vreg_set_hpm(hba);
	if (ret)
		goto disable_irq_and_vops_clks;

	/*
	 * Call vendor specific resume callback. As these callbacks may access
	 * vendor specific host controller register space call them when the
	 * host clocks are ON.
	 */
	ret = ufshcd_vops_resume(hba, pm_op);
	if (ret)
		goto disable_vreg;

	if (ufshcd_is_link_hibern8(hba)) {
		ret = ufshcd_uic_hibern8_exit(hba);
		if (!ret)
			ufshcd_set_link_active(hba);
		else
			goto vendor_suspend;
	} else if (ufshcd_is_link_off(hba)) {
		ret = ufshcd_host_reset_and_restore(hba);
		/*
		 * ufshcd_host_reset_and_restore() should have already
		 * set the link state as active
		 */
		if (ret || !ufshcd_is_link_active(hba))
			goto vendor_suspend;
	}

	if (!ufshcd_is_ufs_dev_active(hba)) {
		ret = ufshcd_set_dev_pwr_mode(hba, UFS_ACTIVE_PWR_MODE);
		if (ret)
			goto set_old_link_state;
	}

	ret = ufshcd_crypto_resume(hba, pm_op);
	if (ret)
		goto set_old_dev_pwr_mode;

	if (ufshcd_keep_autobkops_enabled_except_suspend(hba))
		ufshcd_enable_auto_bkops(hba);
	else
		/*
		 * If BKOPs operations are urgently needed at this moment then
		 * keep auto-bkops enabled or else disable it.
		 */
		ufshcd_urgent_bkops(hba);

	hba->clk_gating.is_suspended = false;

	if (hba->clk_scaling.is_allowed)
		ufshcd_resume_clkscaling(hba);

	/* Enable Auto-Hibernate if configured */
	ufshcd_auto_hibern8_enable(hba);

	/* Schedule clock gating in case of no access to UFS device yet */
	ufshcd_release(hba);

	goto out;

set_old_dev_pwr_mode:
	if (old_pwr_mode != hba->curr_dev_pwr_mode)
		ufshcd_set_dev_pwr_mode(hba, old_pwr_mode);
set_old_link_state:
	ufshcd_link_state_transition(hba, old_link_state, 0);
vendor_suspend:
	ufshcd_vops_suspend(hba, pm_op);
disable_vreg:
	ufshcd_vreg_set_lpm(hba);
disable_irq_and_vops_clks:
	ufshcd_disable_irq(hba);
	if (hba->clk_scaling.is_allowed)
		ufshcd_suspend_clkscaling(hba);
	ufshcd_setup_clocks(hba, false);
out:
	hba->pm_op_in_progress = 0;
	if (ret)
		ufshcd_update_reg_hist(&hba->ufs_stats.resume_err, (u32)ret);
	return ret;
}

/**
 * ufshcd_system_suspend - system suspend routine
 * @hba: per adapter instance
 *
 * Check the description of ufshcd_suspend() function for more details.
 *
 * Returns 0 for success and non-zero for failure
 */
int ufshcd_system_suspend(struct ufs_hba *hba)
{
	int ret = 0;
	ktime_t start = ktime_get();

	if (!hba || !hba->is_powered)
		return 0;

	if ((ufs_get_pm_lvl_to_dev_pwr_mode(hba->spm_lvl) ==
	     hba->curr_dev_pwr_mode) &&
	    (ufs_get_pm_lvl_to_link_pwr_state(hba->spm_lvl) ==
	     hba->uic_link_state))
		goto out;

	if (pm_runtime_suspended(hba->dev)) {
		/*
		 * UFS device and/or UFS link low power states during runtime
		 * suspend seems to be different than what is expected during
		 * system suspend. Hence runtime resume the devic & link and
		 * let the system suspend low power states to take effect.
		 * TODO: If resume takes longer time, we might have optimize
		 * it in future by not resuming everything if possible.
		 */
		ret = ufshcd_runtime_resume(hba);
		if (ret)
			goto out;
	}

	ret = ufshcd_suspend(hba, UFS_SYSTEM_PM);
out:
	trace_ufshcd_system_suspend(dev_name(hba->dev), ret,
		ktime_to_us(ktime_sub(ktime_get(), start)),
		hba->curr_dev_pwr_mode, hba->uic_link_state);
	if (!ret)
		hba->is_sys_suspended = true;
	return ret;
}
EXPORT_SYMBOL(ufshcd_system_suspend);

/**
 * ufshcd_system_resume - system resume routine
 * @hba: per adapter instance
 *
 * Returns 0 for success and non-zero for failure
 */

int ufshcd_system_resume(struct ufs_hba *hba)
{
	int ret = 0;
	ktime_t start = ktime_get();

	if (!hba)
		return -EINVAL;

	if (!hba->is_powered || pm_runtime_suspended(hba->dev))
		/*
		 * Let the runtime resume take care of resuming
		 * if runtime suspended.
		 */
		goto out;
	else
		ret = ufshcd_resume(hba, UFS_SYSTEM_PM);
out:
	trace_ufshcd_system_resume(dev_name(hba->dev), ret,
		ktime_to_us(ktime_sub(ktime_get(), start)),
		hba->curr_dev_pwr_mode, hba->uic_link_state);
	if (!ret)
		hba->is_sys_suspended = false;
	return ret;
}
EXPORT_SYMBOL(ufshcd_system_resume);

/**
 * ufshcd_runtime_suspend - runtime suspend routine
 * @hba: per adapter instance
 *
 * Check the description of ufshcd_suspend() function for more details.
 *
 * Returns 0 for success and non-zero for failure
 */
int ufshcd_runtime_suspend(struct ufs_hba *hba)
{
	int ret = 0;
	ktime_t start = ktime_get();

	if (!hba)
		return -EINVAL;

	if (!hba->is_powered)
		goto out;
	else
		ret = ufshcd_suspend(hba, UFS_RUNTIME_PM);
out:
	trace_ufshcd_runtime_suspend(dev_name(hba->dev), ret,
		ktime_to_us(ktime_sub(ktime_get(), start)),
		hba->curr_dev_pwr_mode, hba->uic_link_state);
	return ret;
}
EXPORT_SYMBOL(ufshcd_runtime_suspend);

/**
 * ufshcd_runtime_resume - runtime resume routine
 * @hba: per adapter instance
 *
 * This function basically brings the UFS device, UniPro link and controller
 * to active state. Following operations are done in this function:
 *
 * 1. Turn on all the controller related clocks
 * 2. Bring the UniPro link out of Hibernate state
 * 3. If UFS device is in sleep state, turn ON VCC rail and bring the UFS device
 *    to active state.
 * 4. If auto-bkops is enabled on the device, disable it.
 *
 * So following would be the possible power state after this function return
 * successfully:
 *	S1: UFS device in Active state with VCC rail ON
 *	    UniPro link in Active state
 *	    All the UFS/UniPro controller clocks are ON
 *
 * Returns 0 for success and non-zero for failure
 */
int ufshcd_runtime_resume(struct ufs_hba *hba)
{
	int ret = 0;
	ktime_t start = ktime_get();

	if (!hba)
		return -EINVAL;

	if (!hba->is_powered)
		goto out;
	else
		ret = ufshcd_resume(hba, UFS_RUNTIME_PM);
out:
	trace_ufshcd_runtime_resume(dev_name(hba->dev), ret,
		ktime_to_us(ktime_sub(ktime_get(), start)),
		hba->curr_dev_pwr_mode, hba->uic_link_state);
	return ret;
}
EXPORT_SYMBOL(ufshcd_runtime_resume);

int ufshcd_runtime_idle(struct ufs_hba *hba)
{
	return 0;
}
EXPORT_SYMBOL(ufshcd_runtime_idle);

/**
 * ufshcd_shutdown - shutdown routine
 * @hba: per adapter instance
 *
 * This function would power off both UFS device and UFS link.
 *
 * Returns 0 always to allow force shutdown even in case of errors.
 */
int ufshcd_shutdown(struct ufs_hba *hba)
{
	int ret = 0;

	if (!hba->is_powered)
		goto out;

	if (ufshcd_is_ufs_dev_poweroff(hba) && ufshcd_is_link_off(hba))
		goto out;

	if (pm_runtime_suspended(hba->dev)) {
		ret = ufshcd_runtime_resume(hba);
		if (ret)
			goto out;
	}

	ret = ufshcd_suspend(hba, UFS_SHUTDOWN_PM);
out:
	if (ret)
		dev_err(hba->dev, "%s failed, err %d\n", __func__, ret);
	/* allow force shutdown even in case of errors */
	return 0;
}
EXPORT_SYMBOL(ufshcd_shutdown);

/**
 * ufshcd_remove - de-allocate SCSI host and host memory space
 *		data structure memory
 * @hba: per adapter instance
 */
void ufshcd_remove(struct ufs_hba *hba)
{
	ufs_bsg_remove(hba);
	ufs_sysfs_remove_nodes(hba->dev);
	blk_cleanup_queue(hba->tmf_queue);
	blk_mq_free_tag_set(&hba->tmf_tag_set);
	blk_cleanup_queue(hba->cmd_queue);
	scsi_remove_host(hba->host);
	/* disable interrupts */
	ufshcd_disable_intr(hba, hba->intr_mask);
	ufshcd_hba_stop(hba, true);

	ufshcd_exit_clk_scaling(hba);
	ufshcd_exit_clk_gating(hba);
	if (ufshcd_is_clkscaling_supported(hba))
		device_remove_file(hba->dev, &hba->clk_scaling.enable_attr);
	ufshcd_hba_exit(hba);
}
EXPORT_SYMBOL_GPL(ufshcd_remove);

/**
 * ufshcd_dealloc_host - deallocate Host Bus Adapter (HBA)
 * @hba: pointer to Host Bus Adapter (HBA)
 */
void ufshcd_dealloc_host(struct ufs_hba *hba)
{
	scsi_host_put(hba->host);
}
EXPORT_SYMBOL_GPL(ufshcd_dealloc_host);

/**
 * ufshcd_set_dma_mask - Set dma mask based on the controller
 *			 addressing capability
 * @hba: per adapter instance
 *
 * Returns 0 for success, non-zero for failure
 */
static int ufshcd_set_dma_mask(struct ufs_hba *hba)
{
	if (hba->capabilities & MASK_64_ADDRESSING_SUPPORT) {
		if (!dma_set_mask_and_coherent(hba->dev, DMA_BIT_MASK(64)))
			return 0;
	}
	return dma_set_mask_and_coherent(hba->dev, DMA_BIT_MASK(32));
}

/**
 * ufshcd_alloc_host - allocate Host Bus Adapter (HBA)
 * @dev: pointer to device handle
 * @hba_handle: driver private handle
 * Returns 0 on success, non-zero value on failure
 */
int ufshcd_alloc_host(struct device *dev, struct ufs_hba **hba_handle)
{
	struct Scsi_Host *host;
	struct ufs_hba *hba;
	int err = 0;

	if (!dev) {
		dev_err(dev,
		"Invalid memory reference for dev is NULL\n");
		err = -ENODEV;
		goto out_error;
	}

	host = scsi_host_alloc(&ufshcd_driver_template,
				sizeof(struct ufs_hba));
	if (!host) {
		dev_err(dev, "scsi_host_alloc failed\n");
		err = -ENOMEM;
		goto out_error;
	}
	hba = shost_priv(host);
	hba->host = host;
	hba->dev = dev;
	*hba_handle = hba;
	hba->dev_ref_clk_freq = REF_CLK_FREQ_INVAL;

	INIT_LIST_HEAD(&hba->clk_list_head);

out_error:
	return err;
}
EXPORT_SYMBOL(ufshcd_alloc_host);

/* This function exists because blk_mq_alloc_tag_set() requires this. */
static blk_status_t ufshcd_queue_tmf(struct blk_mq_hw_ctx *hctx,
				     const struct blk_mq_queue_data *qd)
{
	WARN_ON_ONCE(true);
	return BLK_STS_NOTSUPP;
}

static const struct blk_mq_ops ufshcd_tmf_ops = {
	.queue_rq = ufshcd_queue_tmf,
};

/**
 * ufshcd_init - Driver initialization routine
 * @hba: per-adapter instance
 * @mmio_base: base register address
 * @irq: Interrupt line of device
 * Returns 0 on success, non-zero value on failure
 */
int ufshcd_init(struct ufs_hba *hba, void __iomem *mmio_base, unsigned int irq)
{
	int err;
	struct Scsi_Host *host = hba->host;
	struct device *dev = hba->dev;

	if (!mmio_base) {
		dev_err(hba->dev,
		"Invalid memory reference for mmio_base is NULL\n");
		err = -ENODEV;
		goto out_error;
	}

	hba->mmio_base = mmio_base;
	hba->irq = irq;

	err = ufshcd_hba_init(hba);
	if (err)
		goto out_error;

	/* Read capabilities registers */
	ufshcd_hba_capabilities(hba);

	/* Get UFS version supported by the controller */
	hba->ufs_version = ufshcd_get_ufs_version(hba);

	if ((hba->ufs_version != UFSHCI_VERSION_10) &&
	    (hba->ufs_version != UFSHCI_VERSION_11) &&
	    (hba->ufs_version != UFSHCI_VERSION_20) &&
	    (hba->ufs_version != UFSHCI_VERSION_21))
		dev_err(hba->dev, "invalid UFS version 0x%x\n",
			hba->ufs_version);

	/* Get Interrupt bit mask per version */
	hba->intr_mask = ufshcd_get_intr_mask(hba);

	err = ufshcd_set_dma_mask(hba);
	if (err) {
		dev_err(hba->dev, "set dma mask failed\n");
		goto out_disable;
	}

	/* Allocate memory for host memory space */
	err = ufshcd_memory_alloc(hba);
	if (err) {
		dev_err(hba->dev, "Memory allocation failed\n");
		goto out_disable;
	}

	/* Configure LRB */
	ufshcd_host_memory_configure(hba);

	host->can_queue = hba->nutrs;
	host->cmd_per_lun = hba->nutrs;
	host->max_id = UFSHCD_MAX_ID;
	host->max_lun = UFS_MAX_LUNS;
	host->max_channel = UFSHCD_MAX_CHANNEL;
	host->unique_id = host->host_no;
	host->max_cmd_len = UFS_CDB_SIZE;

	hba->max_pwr_info.is_valid = false;

	/* Initialize work queues */
	INIT_WORK(&hba->eh_work, ufshcd_err_handler);
	INIT_WORK(&hba->eeh_work, ufshcd_exception_event_handler);

	/* Initialize UIC command mutex */
	mutex_init(&hba->uic_cmd_mutex);

	/* Initialize mutex for device management commands */
	mutex_init(&hba->dev_cmd.lock);

	init_rwsem(&hba->clk_scaling_lock);

	ufshcd_init_clk_gating(hba);

	ufshcd_init_clk_scaling(hba);

	/*
	 * In order to avoid any spurious interrupt immediately after
	 * registering UFS controller interrupt handler, clear any pending UFS
	 * interrupt status and disable all the UFS interrupts.
	 */
	ufshcd_writel(hba, ufshcd_readl(hba, REG_INTERRUPT_STATUS),
		      REG_INTERRUPT_STATUS);
	ufshcd_writel(hba, 0, REG_INTERRUPT_ENABLE);
	/*
	 * Make sure that UFS interrupts are disabled and any pending interrupt
	 * status is cleared before registering UFS interrupt handler.
	 */
	mb();

	/* IRQ registration */
	err = devm_request_irq(dev, irq, ufshcd_intr, IRQF_SHARED, UFSHCD, hba);
	if (err) {
		dev_err(hba->dev, "request irq failed\n");
		goto exit_gating;
	} else {
		hba->is_irq_enabled = true;
	}

	err = scsi_add_host(host, hba->dev);
	if (err) {
		dev_err(hba->dev, "scsi_add_host failed\n");
		goto exit_gating;
	}

	hba->cmd_queue = blk_mq_init_queue(&hba->host->tag_set);
	if (IS_ERR(hba->cmd_queue)) {
		err = PTR_ERR(hba->cmd_queue);
		goto out_remove_scsi_host;
	}

	hba->tmf_tag_set = (struct blk_mq_tag_set) {
		.nr_hw_queues	= 1,
		.queue_depth	= hba->nutmrs,
		.ops		= &ufshcd_tmf_ops,
		.flags		= BLK_MQ_F_NO_SCHED,
	};
	err = blk_mq_alloc_tag_set(&hba->tmf_tag_set);
	if (err < 0)
		goto free_cmd_queue;
	hba->tmf_queue = blk_mq_init_queue(&hba->tmf_tag_set);
	if (IS_ERR(hba->tmf_queue)) {
		err = PTR_ERR(hba->tmf_queue);
		goto free_tmf_tag_set;
	}

	/* Reset the attached device */
	ufshcd_vops_device_reset(hba);

	/* Init crypto */
	err = ufshcd_hba_init_crypto(hba);
	if (err) {
		dev_err(hba->dev, "crypto setup failed\n");
		goto out_remove_scsi_host;
	}

	/* Host controller enable */
	err = ufshcd_hba_enable(hba);
	if (err) {
		dev_err(hba->dev, "Host controller enable failed\n");
		ufshcd_print_host_regs(hba);
		ufshcd_print_host_state(hba);
		goto free_tmf_queue;
	}

	/*
	 * Set the default power management level for runtime and system PM.
	 * Default power saving mode is to keep UFS link in Hibern8 state
	 * and UFS device in sleep state.
	 */
	hba->rpm_lvl = ufs_get_desired_pm_lvl_for_dev_link_state(
						UFS_SLEEP_PWR_MODE,
						UIC_LINK_HIBERN8_STATE);
	hba->spm_lvl = ufs_get_desired_pm_lvl_for_dev_link_state(
						UFS_SLEEP_PWR_MODE,
						UIC_LINK_HIBERN8_STATE);

	/* Set the default auto-hiberate idle timer value to 150 ms */
	if (ufshcd_is_auto_hibern8_supported(hba) && !hba->ahit) {
		hba->ahit = FIELD_PREP(UFSHCI_AHIBERN8_TIMER_MASK, 150) |
			    FIELD_PREP(UFSHCI_AHIBERN8_SCALE_MASK, 3);
	}

	/* Hold auto suspend until async scan completes */
	pm_runtime_get_sync(dev);
	atomic_set(&hba->scsi_block_reqs_cnt, 0);
	/*
	 * We are assuming that device wasn't put in sleep/power-down
	 * state exclusively during the boot stage before kernel.
	 * This assumption helps avoid doing link startup twice during
	 * ufshcd_probe_hba().
	 */
	ufshcd_set_ufs_dev_active(hba);

	async_schedule(ufshcd_async_scan, hba);
	ufs_sysfs_add_nodes(hba->dev);

	return 0;

free_tmf_queue:
	blk_cleanup_queue(hba->tmf_queue);
free_tmf_tag_set:
	blk_mq_free_tag_set(&hba->tmf_tag_set);
free_cmd_queue:
	blk_cleanup_queue(hba->cmd_queue);
out_remove_scsi_host:
	scsi_remove_host(hba->host);
exit_gating:
	ufshcd_exit_clk_scaling(hba);
	ufshcd_exit_clk_gating(hba);
out_disable:
	hba->is_irq_enabled = false;
	ufshcd_hba_exit(hba);
out_error:
	return err;
}
EXPORT_SYMBOL_GPL(ufshcd_init);

MODULE_AUTHOR("Santosh Yaragnavi <santosh.sy@samsung.com>");
MODULE_AUTHOR("Vinayak Holikatti <h.vinayak@samsung.com>");
MODULE_DESCRIPTION("Generic UFS host controller driver Core");
MODULE_LICENSE("GPL");
MODULE_VERSION(UFSHCD_DRIVER_VERSION);<|MERGE_RESOLUTION|>--- conflicted
+++ resolved
@@ -4952,10 +4952,6 @@
 			/* Mark completed command as NULL in LRB */
 			lrbp->cmd = NULL;
 			lrbp->compl_time_stamp = ktime_get();
-<<<<<<< HEAD
-=======
-			clear_bit_unlock(index, &hba->lrb_in_use);
->>>>>>> 69e489fe
 			/* Do not touch lrbp after scsi done */
 			cmd->scsi_done(cmd);
 			__ufshcd_release(hba);
@@ -5312,11 +5308,7 @@
 		ufshcd_bkops_exception_event_handler(hba);
 
 out:
-<<<<<<< HEAD
 	ufshcd_scsi_unblock_requests(hba);
-=======
-	scsi_unblock_requests(hba->host);
->>>>>>> 69e489fe
 	/*
 	 * pm_runtime_get_noresume is called while scheduling
 	 * eeh_work to avoid suspend racing with exception work.
@@ -7156,8 +7148,6 @@
 {
 	int ret;
 
-	ufshcd_init_icc_levels(hba);
-
 	/* Add required well known logical units to scsi mid layer */
 	ret = ufshcd_scsi_add_wlus(hba);
 	if (ret)
@@ -7266,50 +7256,8 @@
 	/* set the state as operational after switching to desired gear */
 	hba->ufshcd_state = UFSHCD_STATE_OPERATIONAL;
 
-<<<<<<< HEAD
 	/* Enable Auto-Hibernate if configured */
 	ufshcd_auto_hibern8_enable(hba);
-=======
-	/*
-	 * If we are in error handling context or in power management callbacks
-	 * context, no need to scan the host
-	 */
-	if (!ufshcd_eh_in_progress(hba) && !hba->pm_op_in_progress) {
-		bool flag;
-
-		/* clear any previous UFS device information */
-		memset(&hba->dev_info, 0, sizeof(hba->dev_info));
-
-		ufshcd_get_ref_clk_gating_wait(hba);
-
-		if (!ufshcd_query_flag_retry(hba, UPIU_QUERY_OPCODE_READ_FLAG,
-				QUERY_FLAG_IDN_PWR_ON_WPE, &flag))
-			hba->dev_info.f_power_on_wp_en = flag;
-
-		/* Add required well known logical units to scsi mid layer */
-		if (ufshcd_scsi_add_wlus(hba))
-			goto out;
-
-		/* Initialize devfreq after UFS device is detected */
-		if (ufshcd_is_clkscaling_supported(hba)) {
-			memcpy(&hba->clk_scaling.saved_pwr_info.info,
-				&hba->pwr_info,
-				sizeof(struct ufs_pa_layer_attr));
-			hba->clk_scaling.saved_pwr_info.is_valid = true;
-			if (!hba->devfreq) {
-				ret = ufshcd_devfreq_init(hba);
-				if (ret)
-					goto out;
-			}
-			hba->clk_scaling.is_allowed = true;
-		}
-
-		ufs_bsg_probe(hba);
-
-		scsi_scan_host(hba->host);
-		pm_runtime_put_sync(hba->dev);
-	}
->>>>>>> 69e489fe
 
 out:
 

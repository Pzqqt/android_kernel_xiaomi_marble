/*
 * Universal Flash Storage Host controller driver Core
 *
 * This code is based on drivers/scsi/ufs/ufshcd.c
 * Copyright (C) 2011-2013 Samsung India Software Operations
 * Copyright (c) 2013-2020, The Linux Foundation. All rights reserved.
 *
 * Authors:
 *	Santosh Yaraganavi <santosh.sy@samsung.com>
 *	Vinayak Holikatti <h.vinayak@samsung.com>
 *
 * This program is free software; you can redistribute it and/or
 * modify it under the terms of the GNU General Public License
 * as published by the Free Software Foundation; either version 2
 * of the License, or (at your option) any later version.
 * See the COPYING file in the top-level directory or visit
 * <http://www.gnu.org/licenses/gpl-2.0.html>
 *
 * This program is distributed in the hope that it will be useful,
 * but WITHOUT ANY WARRANTY; without even the implied warranty of
 * MERCHANTABILITY or FITNESS FOR A PARTICULAR PURPOSE.  See the
 * GNU General Public License for more details.
 *
 * This program is provided "AS IS" and "WITH ALL FAULTS" and
 * without warranty of any kind. You are solely responsible for
 * determining the appropriateness of using and distributing
 * the program and assume all risks associated with your exercise
 * of rights with respect to the program, including but not limited
 * to infringement of third party rights, the risks and costs of
 * program errors, damage to or loss of data, programs or equipment,
 * and unavailability or interruption of operations. Under no
 * circumstances will the contributor of this Program be liable for
 * any damages of any kind arising from your use or distribution of
 * this program.
 *
 * The Linux Foundation chooses to take subject only to the GPLv2
 * license terms, and distributes only under these terms.
 */

#include <linux/async.h>
#include <linux/devfreq.h>
#include <linux/nls.h>
#include <linux/of.h>
#include <linux/bitfield.h>
#include <linux/blk-pm.h>
#include <asm/unaligned.h>
#include <linux/blkdev.h>
#include "ufshcd.h"
#include "ufs_quirks.h"
#include "unipro.h"
#include "ufs-sysfs.h"
#include "ufs_bsg.h"
#include "ufshcd-crypto.h"
#include "ufs-qcom.h"

#define CREATE_TRACE_POINTS
#include <trace/events/ufs.h>

#define UFSHCD_ENABLE_INTRS	(UTP_TRANSFER_REQ_COMPL |\
				 UTP_TASK_REQ_COMPL |\
				 UFSHCD_ERROR_MASK)
#if defined(CONFIG_SCSI_UFSHCD_QTI)
/* UIC command timeout, unit: ms */
#define UIC_CMD_TIMEOUT	999
#else
/* UIC command timeout, unit: ms */
#define UIC_CMD_TIMEOUT	500
#endif

/* NOP OUT retries waiting for NOP IN response */
#define NOP_OUT_RETRIES    10
/* Timeout after 30 msecs if NOP OUT hangs without response */
#define NOP_OUT_TIMEOUT    30 /* msecs */

/* Query request retries */
#define QUERY_REQ_RETRIES 3
/* Query request timeout */
#define QUERY_REQ_TIMEOUT 1500 /* 1.5 seconds */

/* Task management command timeout */
#define TM_CMD_TIMEOUT	100 /* msecs */

/* maximum number of retries for a general UIC command  */
#define UFS_UIC_COMMAND_RETRIES 3

/* maximum number of link-startup retries */
#define DME_LINKSTARTUP_RETRIES 3

/* Maximum retries for Hibern8 enter */
#define UIC_HIBERN8_ENTER_RETRIES 3

/* maximum number of reset retries before giving up */
#define MAX_HOST_RESET_RETRIES 5

/* Expose the flag value from utp_upiu_query.value */
#define MASK_QUERY_UPIU_FLAG_LOC 0xFF

/* Interrupt aggregation default timeout, unit: 40us */
#define INT_AGGR_DEF_TO	0x02

/* default delay of autosuspend: 2000 ms */
#define RPM_AUTOSUSPEND_DELAY_MS 2000

/* Default delay of RPM device flush delayed work */
#define RPM_DEV_FLUSH_RECHECK_WORK_DELAY_MS 5000

/* Default value of wait time before gating device ref clock */
#define UFSHCD_REF_CLK_GATING_WAIT_US 0xFF /* microsecs */

#define ufshcd_toggle_vreg(_dev, _vreg, _on)				\
	({                                                              \
		int _ret;                                               \
		if (_on)                                                \
			_ret = ufshcd_enable_vreg(_dev, _vreg);         \
		else                                                    \
			_ret = ufshcd_disable_vreg(_dev, _vreg);        \
		_ret;                                                   \
	})

#define ufshcd_hex_dump(prefix_str, buf, len) do {                       \
	size_t __len = (len);                                            \
	print_hex_dump(KERN_ERR, prefix_str,                             \
		       __len > 4 ? DUMP_PREFIX_OFFSET : DUMP_PREFIX_NONE,\
		       16, 4, buf, __len, false);                        \
} while (0)

int ufshcd_dump_regs(struct ufs_hba *hba, size_t offset, size_t len,
		     const char *prefix)
{
	u32 *regs;
	size_t pos;

	if (offset % 4 != 0 || len % 4 != 0) /* keep readl happy */
		return -EINVAL;

	regs = kzalloc(len, GFP_ATOMIC);
	if (!regs)
		return -ENOMEM;

	for (pos = 0; pos < len; pos += 4)
		regs[pos / 4] = ufshcd_readl(hba, offset + pos);

	ufshcd_hex_dump(prefix, regs, len);
	kfree(regs);

	return 0;
}
EXPORT_SYMBOL_GPL(ufshcd_dump_regs);

enum {
	UFSHCD_MAX_CHANNEL	= 0,
	UFSHCD_MAX_ID		= 1,
	UFSHCD_CMD_PER_LUN	= 32,
	UFSHCD_CAN_QUEUE	= 32,
};

/* UFSHCD states */
enum {
	UFSHCD_STATE_RESET,
	UFSHCD_STATE_ERROR,
	UFSHCD_STATE_OPERATIONAL,
	UFSHCD_STATE_EH_SCHEDULED,
};

/* UFSHCD error handling flags */
enum {
	UFSHCD_EH_IN_PROGRESS = (1 << 0),
};

/* UFSHCD UIC layer error flags */
enum {
	UFSHCD_UIC_DL_PA_INIT_ERROR = (1 << 0), /* Data link layer error */
	UFSHCD_UIC_DL_NAC_RECEIVED_ERROR = (1 << 1), /* Data link layer error */
	UFSHCD_UIC_DL_TCx_REPLAY_ERROR = (1 << 2), /* Data link layer error */
	UFSHCD_UIC_NL_ERROR = (1 << 3), /* Network layer error */
	UFSHCD_UIC_TL_ERROR = (1 << 4), /* Transport Layer error */
	UFSHCD_UIC_DME_ERROR = (1 << 5), /* DME error */
};

#define ufshcd_set_eh_in_progress(h) \
	((h)->eh_flags |= UFSHCD_EH_IN_PROGRESS)
#define ufshcd_eh_in_progress(h) \
	((h)->eh_flags & UFSHCD_EH_IN_PROGRESS)
#define ufshcd_clear_eh_in_progress(h) \
	((h)->eh_flags &= ~UFSHCD_EH_IN_PROGRESS)

struct ufs_pm_lvl_states ufs_pm_lvl_states[] = {
	{UFS_ACTIVE_PWR_MODE, UIC_LINK_ACTIVE_STATE},
	{UFS_ACTIVE_PWR_MODE, UIC_LINK_HIBERN8_STATE},
	{UFS_SLEEP_PWR_MODE, UIC_LINK_ACTIVE_STATE},
	{UFS_SLEEP_PWR_MODE, UIC_LINK_HIBERN8_STATE},
	{UFS_POWERDOWN_PWR_MODE, UIC_LINK_HIBERN8_STATE},
	{UFS_POWERDOWN_PWR_MODE, UIC_LINK_OFF_STATE},
};

static inline enum ufs_dev_pwr_mode
ufs_get_pm_lvl_to_dev_pwr_mode(enum ufs_pm_level lvl)
{
	return ufs_pm_lvl_states[lvl].dev_state;
}

static inline enum uic_link_state
ufs_get_pm_lvl_to_link_pwr_state(enum ufs_pm_level lvl)
{
	return ufs_pm_lvl_states[lvl].link_state;
}

static inline enum ufs_pm_level
ufs_get_desired_pm_lvl_for_dev_link_state(enum ufs_dev_pwr_mode dev_state,
					enum uic_link_state link_state)
{
	enum ufs_pm_level lvl;

	for (lvl = UFS_PM_LVL_0; lvl < UFS_PM_LVL_MAX; lvl++) {
		if ((ufs_pm_lvl_states[lvl].dev_state == dev_state) &&
			(ufs_pm_lvl_states[lvl].link_state == link_state))
			return lvl;
	}

	/* if no match found, return the level 0 */
	return UFS_PM_LVL_0;
}

static struct ufs_dev_fix ufs_fixups[] = {
	/* UFS cards deviations table */
	UFS_FIX(UFS_VENDOR_MICRON, UFS_ANY_MODEL,
		UFS_DEVICE_QUIRK_DELAY_BEFORE_LPM),
	UFS_FIX(UFS_VENDOR_SAMSUNG, UFS_ANY_MODEL,
		UFS_DEVICE_QUIRK_DELAY_BEFORE_LPM),
	UFS_FIX(UFS_VENDOR_SAMSUNG, UFS_ANY_MODEL,
		UFS_DEVICE_QUIRK_RECOVERY_FROM_DL_NAC_ERRORS),
	UFS_FIX(UFS_VENDOR_SAMSUNG, UFS_ANY_MODEL,
		UFS_DEVICE_QUIRK_HOST_PA_TACTIVATE),
	UFS_FIX(UFS_VENDOR_TOSHIBA, UFS_ANY_MODEL,
		UFS_DEVICE_QUIRK_DELAY_BEFORE_LPM),
	UFS_FIX(UFS_VENDOR_TOSHIBA, "THGLF2G9C8KBADG",
		UFS_DEVICE_QUIRK_PA_TACTIVATE),
	UFS_FIX(UFS_VENDOR_TOSHIBA, "THGLF2G9D8KBADG",
		UFS_DEVICE_QUIRK_PA_TACTIVATE),
	UFS_FIX(UFS_VENDOR_SKHYNIX, UFS_ANY_MODEL,
		UFS_DEVICE_QUIRK_HOST_PA_SAVECONFIGTIME),
	UFS_FIX(UFS_VENDOR_SKHYNIX, "hB8aL1" /*H28U62301AMR*/,
		UFS_DEVICE_QUIRK_HOST_VS_DEBUGSAVECONFIGTIME),

	END_FIX
};

static irqreturn_t ufshcd_tmc_handler(struct ufs_hba *hba);
static void ufshcd_async_scan(void *data, async_cookie_t cookie);
static int ufshcd_reset_and_restore(struct ufs_hba *hba);
static int ufshcd_eh_host_reset_handler(struct scsi_cmnd *cmd);
static int ufshcd_clear_tm_cmd(struct ufs_hba *hba, int tag);
static void ufshcd_hba_exit(struct ufs_hba *hba);
static int ufshcd_probe_hba(struct ufs_hba *hba, bool async);
static int __ufshcd_setup_clocks(struct ufs_hba *hba, bool on,
				 bool skip_ref_clk);
static int ufshcd_setup_clocks(struct ufs_hba *hba, bool on);
static inline void ufshcd_add_delay_before_dme_cmd(struct ufs_hba *hba);
static int ufshcd_host_reset_and_restore(struct ufs_hba *hba);
static void ufshcd_resume_clkscaling(struct ufs_hba *hba);
static void ufshcd_suspend_clkscaling(struct ufs_hba *hba);
static void __ufshcd_suspend_clkscaling(struct ufs_hba *hba);
static int ufshcd_scale_clks(struct ufs_hba *hba, bool scale_up);
static irqreturn_t ufshcd_intr(int irq, void *__hba);
static int ufshcd_change_power_mode(struct ufs_hba *hba,
			     struct ufs_pa_layer_attr *pwr_mode);
<<<<<<< HEAD
#if defined(CONFIG_SCSI_UFSHCD_QTI)
static bool ufshcd_wb_sup(struct ufs_hba *hba);
=======
>>>>>>> 997107c6
static int ufshcd_wb_buf_flush_enable(struct ufs_hba *hba);
static int ufshcd_wb_buf_flush_disable(struct ufs_hba *hba);
static int ufshcd_wb_ctrl(struct ufs_hba *hba, bool enable);
static int ufshcd_wb_toggle_flush_during_h8(struct ufs_hba *hba, bool set);
static inline void ufshcd_wb_toggle_flush(struct ufs_hba *hba, bool enable);
<<<<<<< HEAD
#endif
=======
>>>>>>> 997107c6

static inline bool ufshcd_valid_tag(struct ufs_hba *hba, int tag)
{
	return tag >= 0 && tag < hba->nutrs;
}

static inline void ufshcd_enable_irq(struct ufs_hba *hba)
{
	if (!hba->is_irq_enabled) {
		enable_irq(hba->irq);
		hba->is_irq_enabled = true;
	}
}

static inline void ufshcd_disable_irq(struct ufs_hba *hba)
{
	if (hba->is_irq_enabled) {
		disable_irq(hba->irq);
		hba->is_irq_enabled = false;
	}
}

<<<<<<< HEAD
#if defined(CONFIG_SCSI_UFSHCD_QTI)
=======
>>>>>>> 997107c6
static inline void ufshcd_wb_config(struct ufs_hba *hba)
{
	int ret;

<<<<<<< HEAD
	if (!ufshcd_wb_sup(hba))
=======
	if (!ufshcd_is_wb_allowed(hba))
>>>>>>> 997107c6
		return;

	ret = ufshcd_wb_ctrl(hba, true);
	if (ret)
		dev_err(hba->dev, "%s: Enable WB failed: %d\n", __func__, ret);
	else
		dev_info(hba->dev, "%s: Write Booster Configured\n", __func__);
	ret = ufshcd_wb_toggle_flush_during_h8(hba, true);
	if (ret)
		dev_err(hba->dev, "%s: En WB flush during H8: failed: %d\n",
			__func__, ret);
	ufshcd_wb_toggle_flush(hba, true);
}
<<<<<<< HEAD
#endif
=======
>>>>>>> 997107c6

static void ufshcd_scsi_unblock_requests(struct ufs_hba *hba)
{
	if (atomic_dec_and_test(&hba->scsi_block_reqs_cnt))
		scsi_unblock_requests(hba->host);
}

static void ufshcd_scsi_block_requests(struct ufs_hba *hba)
{
	if (atomic_inc_return(&hba->scsi_block_reqs_cnt) == 1)
		scsi_block_requests(hba->host);
}

static void ufshcd_add_cmd_upiu_trace(struct ufs_hba *hba, unsigned int tag,
		const char *str)
{
	struct utp_upiu_req *rq = hba->lrb[tag].ucd_req_ptr;

	trace_ufshcd_upiu(dev_name(hba->dev), str, &rq->header, &rq->sc.cdb);
}

static void ufshcd_add_query_upiu_trace(struct ufs_hba *hba, unsigned int tag,
		const char *str)
{
	struct utp_upiu_req *rq = hba->lrb[tag].ucd_req_ptr;

	trace_ufshcd_upiu(dev_name(hba->dev), str, &rq->header, &rq->qr);
}

static void ufshcd_add_tm_upiu_trace(struct ufs_hba *hba, unsigned int tag,
		const char *str)
{
	int off = (int)tag - hba->nutrs;
	struct utp_task_req_desc *descp = &hba->utmrdl_base_addr[off];

	trace_ufshcd_upiu(dev_name(hba->dev), str, &descp->req_header,
			&descp->input_param1);
}

static void ufshcd_add_uic_command_trace(struct ufs_hba *hba,
					 struct uic_command *ucmd,
					 const char *str)
{
	u32 cmd;

	if (!trace_ufshcd_uic_command_enabled())
		return;

	if (!strcmp(str, "send"))
		cmd = ucmd->command;
	else
		cmd = ufshcd_readl(hba, REG_UIC_COMMAND);

	trace_ufshcd_uic_command(dev_name(hba->dev), str, cmd,
				 ufshcd_readl(hba, REG_UIC_COMMAND_ARG_1),
				 ufshcd_readl(hba, REG_UIC_COMMAND_ARG_2),
				 ufshcd_readl(hba, REG_UIC_COMMAND_ARG_3));
}

static void ufshcd_add_command_trace(struct ufs_hba *hba,
		unsigned int tag, const char *str)
{
	sector_t lba = -1;
	u8 opcode = 0;
	u32 intr, doorbell;
	struct ufshcd_lrb *lrbp = &hba->lrb[tag];
	int transfer_len = -1;

	if (!trace_ufshcd_command_enabled()) {
		/* trace UPIU W/O tracing command */
		if (lrbp->cmd)
			ufshcd_add_cmd_upiu_trace(hba, tag, str);
		return;
	}

	if (lrbp->cmd) { /* data phase exists */
		/* trace UPIU also */
		ufshcd_add_cmd_upiu_trace(hba, tag, str);
		opcode = (u8)(*lrbp->cmd->cmnd);
		if ((opcode == READ_10) || (opcode == WRITE_10)) {
			/*
			 * Currently we only fully trace read(10) and write(10)
			 * commands
			 */
			if (lrbp->cmd->request && lrbp->cmd->request->bio)
				lba =
				  lrbp->cmd->request->bio->bi_iter.bi_sector;
			transfer_len = be32_to_cpu(
				lrbp->ucd_req_ptr->sc.exp_data_transfer_len);
		}
	}

	intr = ufshcd_readl(hba, REG_INTERRUPT_STATUS);
	doorbell = ufshcd_readl(hba, REG_UTP_TRANSFER_REQ_DOOR_BELL);
	trace_ufshcd_command(dev_name(hba->dev), str, tag,
				doorbell, transfer_len, intr, lba, opcode);
}

static void ufshcd_print_clk_freqs(struct ufs_hba *hba)
{
	struct ufs_clk_info *clki;
	struct list_head *head = &hba->clk_list_head;

	if (list_empty(head))
		return;

	list_for_each_entry(clki, head, list) {
		if (!IS_ERR_OR_NULL(clki->clk) && clki->min_freq &&
				clki->max_freq)
			dev_err(hba->dev, "clk: %s, rate: %u\n",
					clki->name, clki->curr_freq);
	}
}

static void ufshcd_print_err_hist(struct ufs_hba *hba,
				  struct ufs_err_reg_hist *err_hist,
				  char *err_name)
{
	int i;
	bool found = false;

	for (i = 0; i < UFS_ERR_REG_HIST_LENGTH; i++) {
		int p = (i + err_hist->pos) % UFS_ERR_REG_HIST_LENGTH;

		if (err_hist->tstamp[p] == 0)
			continue;
		dev_err(hba->dev, "%s[%d] = 0x%x at %lld us\n", err_name, p,
			err_hist->reg[p], ktime_to_us(err_hist->tstamp[p]));
		found = true;
	}

	if (!found)
		dev_err(hba->dev, "No record of %s errors\n", err_name);
}

static void ufshcd_print_host_regs(struct ufs_hba *hba)
{
	ufshcd_dump_regs(hba, 0, UFSHCI_REG_SPACE_SIZE, "host_regs: ");
	dev_err(hba->dev, "hba->ufs_version = 0x%x, hba->capabilities = 0x%x\n",
		hba->ufs_version, hba->capabilities);
	dev_err(hba->dev,
		"hba->outstanding_reqs = 0x%x, hba->outstanding_tasks = 0x%x\n",
		(u32)hba->outstanding_reqs, (u32)hba->outstanding_tasks);
	dev_err(hba->dev,
		"last_hibern8_exit_tstamp at %lld us, hibern8_exit_cnt = %d\n",
		ktime_to_us(hba->ufs_stats.last_hibern8_exit_tstamp),
		hba->ufs_stats.hibern8_exit_cnt);

	ufshcd_print_err_hist(hba, &hba->ufs_stats.pa_err, "pa_err");
	ufshcd_print_err_hist(hba, &hba->ufs_stats.dl_err, "dl_err");
	ufshcd_print_err_hist(hba, &hba->ufs_stats.nl_err, "nl_err");
	ufshcd_print_err_hist(hba, &hba->ufs_stats.tl_err, "tl_err");
	ufshcd_print_err_hist(hba, &hba->ufs_stats.dme_err, "dme_err");
	ufshcd_print_err_hist(hba, &hba->ufs_stats.auto_hibern8_err,
			      "auto_hibern8_err");
	ufshcd_print_err_hist(hba, &hba->ufs_stats.fatal_err, "fatal_err");
	ufshcd_print_err_hist(hba, &hba->ufs_stats.link_startup_err,
			      "link_startup_fail");
	ufshcd_print_err_hist(hba, &hba->ufs_stats.resume_err, "resume_fail");
	ufshcd_print_err_hist(hba, &hba->ufs_stats.suspend_err,
			      "suspend_fail");
	ufshcd_print_err_hist(hba, &hba->ufs_stats.dev_reset, "dev_reset");
	ufshcd_print_err_hist(hba, &hba->ufs_stats.host_reset, "host_reset");
	ufshcd_print_err_hist(hba, &hba->ufs_stats.task_abort, "task_abort");

	ufshcd_print_clk_freqs(hba);

	ufshcd_crypto_debug(hba);
}

static
void ufshcd_print_trs(struct ufs_hba *hba, unsigned long bitmap, bool pr_prdt)
{
	struct ufshcd_lrb *lrbp;
	int prdt_length;
	int tag;

	for_each_set_bit(tag, &bitmap, hba->nutrs) {
		lrbp = &hba->lrb[tag];

		dev_err(hba->dev, "UPIU[%d] - issue time %lld us\n",
				tag, ktime_to_us(lrbp->issue_time_stamp));
		dev_err(hba->dev, "UPIU[%d] - complete time %lld us\n",
				tag, ktime_to_us(lrbp->compl_time_stamp));
		dev_err(hba->dev,
			"UPIU[%d] - Transfer Request Descriptor phys@0x%llx\n",
			tag, (u64)lrbp->utrd_dma_addr);

		ufshcd_hex_dump("UPIU TRD: ", lrbp->utr_descriptor_ptr,
				sizeof(struct utp_transfer_req_desc));
		dev_err(hba->dev, "UPIU[%d] - Request UPIU phys@0x%llx\n", tag,
			(u64)lrbp->ucd_req_dma_addr);
		ufshcd_hex_dump("UPIU REQ: ", lrbp->ucd_req_ptr,
				sizeof(struct utp_upiu_req));
		dev_err(hba->dev, "UPIU[%d] - Response UPIU phys@0x%llx\n", tag,
			(u64)lrbp->ucd_rsp_dma_addr);
		ufshcd_hex_dump("UPIU RSP: ", lrbp->ucd_rsp_ptr,
				sizeof(struct utp_upiu_rsp));

		prdt_length =
			le16_to_cpu(lrbp->utr_descriptor_ptr->prd_table_length);
		if (hba->quirks & UFSHCD_QUIRK_PRDT_BYTE_GRAN)
			prdt_length /= hba->sg_entry_size;

		dev_err(hba->dev,
			"UPIU[%d] - PRDT - %d entries  phys@0x%llx\n",
			tag, prdt_length,
			(u64)lrbp->ucd_prdt_dma_addr);

		if (pr_prdt)
			ufshcd_hex_dump("UPIU PRDT: ", lrbp->ucd_prdt_ptr,
				hba->sg_entry_size * prdt_length);
	}
}

static void ufshcd_print_tmrs(struct ufs_hba *hba, unsigned long bitmap)
{
	int tag;

	for_each_set_bit(tag, &bitmap, hba->nutmrs) {
		struct utp_task_req_desc *tmrdp = &hba->utmrdl_base_addr[tag];

		dev_err(hba->dev, "TM[%d] - Task Management Header\n", tag);
		ufshcd_hex_dump("", tmrdp, sizeof(*tmrdp));
	}
}

static void ufshcd_print_host_state(struct ufs_hba *hba)
{
	dev_err(hba->dev, "UFS Host state=%d\n", hba->ufshcd_state);
	dev_err(hba->dev, "lrb in use=0x%lx, outstanding reqs=0x%lx tasks=0x%lx\n",
		hba->lrb_in_use, hba->outstanding_reqs, hba->outstanding_tasks);
#if defined(CONFIG_SCSI_UFSHCD_QTI)
	dev_err(hba->dev, "last intr ts=%lld, last intr status=0x%x\n",
		ktime_to_us(hba->ufs_stats.last_intr_ts),
		hba->ufs_stats.last_intr_status);
#endif
	dev_err(hba->dev, "saved_err=0x%x, saved_uic_err=0x%x\n",
		hba->saved_err, hba->saved_uic_err);
	dev_err(hba->dev, "Device power mode=%d, UIC link state=%d\n",
		hba->curr_dev_pwr_mode, hba->uic_link_state);
	dev_err(hba->dev, "PM in progress=%d, sys. suspended=%d\n",
		hba->pm_op_in_progress, hba->is_sys_suspended);
	dev_err(hba->dev, "Auto BKOPS=%d, Host self-block=%d\n",
		hba->auto_bkops_enabled, hba->host->host_self_blocked);
	dev_err(hba->dev, "Clk gate=%d\n", hba->clk_gating.state);
	dev_err(hba->dev, "error handling flags=0x%x, req. abort count=%d\n",
		hba->eh_flags, hba->req_abort_count);
	dev_err(hba->dev, "Host capabilities=0x%x, caps=0x%x\n",
		hba->capabilities, hba->caps);
	dev_err(hba->dev, "quirks=0x%x, dev. quirks=0x%x\n", hba->quirks,
		hba->dev_quirks);
}

/**
 * ufshcd_print_pwr_info - print power params as saved in hba
 * power info
 * @hba: per-adapter instance
 */
static void ufshcd_print_pwr_info(struct ufs_hba *hba)
{
	static const char * const names[] = {
		"INVALID MODE",
		"FAST MODE",
		"SLOW_MODE",
		"INVALID MODE",
		"FASTAUTO_MODE",
		"SLOWAUTO_MODE",
		"INVALID MODE",
	};

	dev_err(hba->dev, "%s:[RX, TX]: gear=[%d, %d], lane[%d, %d], pwr[%s, %s], rate = %d\n",
		 __func__,
		 hba->pwr_info.gear_rx, hba->pwr_info.gear_tx,
		 hba->pwr_info.lane_rx, hba->pwr_info.lane_tx,
		 names[hba->pwr_info.pwr_rx],
		 names[hba->pwr_info.pwr_tx],
		 hba->pwr_info.hs_rate);
}

void ufshcd_delay_us(unsigned long us, unsigned long tolerance)
{
	if (!us)
		return;

	if (us < 10)
		udelay(us);
	else
		usleep_range(us, us + tolerance);
}
EXPORT_SYMBOL_GPL(ufshcd_delay_us);

/*
 * ufshcd_wait_for_register - wait for register value to change
 * @hba - per-adapter interface
 * @reg - mmio register offset
 * @mask - mask to apply to read register value
 * @val - wait condition
 * @interval_us - polling interval in microsecs
 * @timeout_ms - timeout in millisecs
 * @can_sleep - perform sleep or just spin
 *
 * Returns -ETIMEDOUT on error, zero on success
 */
int ufshcd_wait_for_register(struct ufs_hba *hba, u32 reg, u32 mask,
				u32 val, unsigned long interval_us,
				unsigned long timeout_ms, bool can_sleep)
{
	int err = 0;
	unsigned long timeout = jiffies + msecs_to_jiffies(timeout_ms);

	/* ignore bits that we don't intend to wait on */
	val = val & mask;

	while ((ufshcd_readl(hba, reg) & mask) != val) {
		if (can_sleep)
			usleep_range(interval_us, interval_us + 50);
		else
			udelay(interval_us);
		if (time_after(jiffies, timeout)) {
			if ((ufshcd_readl(hba, reg) & mask) != val)
				err = -ETIMEDOUT;
			break;
		}
	}

	return err;
}

/**
 * ufshcd_get_intr_mask - Get the interrupt bit mask
 * @hba: Pointer to adapter instance
 *
 * Returns interrupt bit mask per version
 */
static inline u32 ufshcd_get_intr_mask(struct ufs_hba *hba)
{
	u32 intr_mask = 0;

	switch (hba->ufs_version) {
	case UFSHCI_VERSION_10:
		intr_mask = INTERRUPT_MASK_ALL_VER_10;
		break;
	case UFSHCI_VERSION_11:
	case UFSHCI_VERSION_20:
		intr_mask = INTERRUPT_MASK_ALL_VER_11;
		break;
	case UFSHCI_VERSION_21:
	default:
		intr_mask = INTERRUPT_MASK_ALL_VER_21;
		break;
	}

	return intr_mask;
}

/**
 * ufshcd_get_ufs_version - Get the UFS version supported by the HBA
 * @hba: Pointer to adapter instance
 *
 * Returns UFSHCI version supported by the controller
 */
static inline u32 ufshcd_get_ufs_version(struct ufs_hba *hba)
{
	if (hba->quirks & UFSHCD_QUIRK_BROKEN_UFS_HCI_VERSION)
		return ufshcd_vops_get_ufs_hci_version(hba);

	return ufshcd_readl(hba, REG_UFS_VERSION);
}

/**
 * ufshcd_is_device_present - Check if any device connected to
 *			      the host controller
 * @hba: pointer to adapter instance
 *
 * Returns true if device present, false if no device detected
 */
static inline bool ufshcd_is_device_present(struct ufs_hba *hba)
{
	return (ufshcd_readl(hba, REG_CONTROLLER_STATUS) &
						DEVICE_PRESENT) ? true : false;
}

/**
 * ufshcd_get_tr_ocs - Get the UTRD Overall Command Status
 * @lrbp: pointer to local command reference block
 *
 * This function is used to get the OCS field from UTRD
 * Returns the OCS field in the UTRD
 */
static inline int ufshcd_get_tr_ocs(struct ufshcd_lrb *lrbp)
{
	return le32_to_cpu(lrbp->utr_descriptor_ptr->header.dword_2) & MASK_OCS;
}

/**
 * ufshcd_get_tm_free_slot - get a free slot for task management request
 * @hba: per adapter instance
 * @free_slot: pointer to variable with available slot value
 *
 * Get a free tag and lock it until ufshcd_put_tm_slot() is called.
 * Returns 0 if free slot is not available, else return 1 with tag value
 * in @free_slot.
 */
static bool ufshcd_get_tm_free_slot(struct ufs_hba *hba, int *free_slot)
{
	int tag;
	bool ret = false;

	if (!free_slot)
		goto out;

	do {
		tag = find_first_zero_bit(&hba->tm_slots_in_use, hba->nutmrs);
		if (tag >= hba->nutmrs)
			goto out;
	} while (test_and_set_bit_lock(tag, &hba->tm_slots_in_use));

	*free_slot = tag;
	ret = true;
out:
	return ret;
}

static inline void ufshcd_put_tm_slot(struct ufs_hba *hba, int slot)
{
	clear_bit_unlock(slot, &hba->tm_slots_in_use);
}

/**
 * ufshcd_utrl_clear - Clear a bit in UTRLCLR register
 * @hba: per adapter instance
 * @pos: position of the bit to be cleared
 */
static inline void ufshcd_utrl_clear(struct ufs_hba *hba, u32 pos)
{
	if (hba->quirks & UFSHCI_QUIRK_BROKEN_REQ_LIST_CLR)
		ufshcd_writel(hba, (1 << pos), REG_UTP_TRANSFER_REQ_LIST_CLEAR);
	else
		ufshcd_writel(hba, ~(1 << pos),
				REG_UTP_TRANSFER_REQ_LIST_CLEAR);
}

/**
 * ufshcd_utmrl_clear - Clear a bit in UTRMLCLR register
 * @hba: per adapter instance
 * @pos: position of the bit to be cleared
 */
static inline void ufshcd_utmrl_clear(struct ufs_hba *hba, u32 pos)
{
	if (hba->quirks & UFSHCI_QUIRK_BROKEN_REQ_LIST_CLR)
		ufshcd_writel(hba, (1 << pos), REG_UTP_TASK_REQ_LIST_CLEAR);
	else
		ufshcd_writel(hba, ~(1 << pos), REG_UTP_TASK_REQ_LIST_CLEAR);
}

/**
 * ufshcd_outstanding_req_clear - Clear a bit in outstanding request field
 * @hba: per adapter instance
 * @tag: position of the bit to be cleared
 */
static inline void ufshcd_outstanding_req_clear(struct ufs_hba *hba, int tag)
{
	__clear_bit(tag, &hba->outstanding_reqs);
}

/**
 * ufshcd_get_lists_status - Check UCRDY, UTRLRDY and UTMRLRDY
 * @reg: Register value of host controller status
 *
 * Returns integer, 0 on Success and positive value if failed
 */
static inline int ufshcd_get_lists_status(u32 reg)
{
	return !((reg & UFSHCD_STATUS_READY) == UFSHCD_STATUS_READY);
}

/**
 * ufshcd_get_uic_cmd_result - Get the UIC command result
 * @hba: Pointer to adapter instance
 *
 * This function gets the result of UIC command completion
 * Returns 0 on success, non zero value on error
 */
static inline int ufshcd_get_uic_cmd_result(struct ufs_hba *hba)
{
	return ufshcd_readl(hba, REG_UIC_COMMAND_ARG_2) &
	       MASK_UIC_COMMAND_RESULT;
}

/**
 * ufshcd_get_dme_attr_val - Get the value of attribute returned by UIC command
 * @hba: Pointer to adapter instance
 *
 * This function gets UIC command argument3
 * Returns 0 on success, non zero value on error
 */
static inline u32 ufshcd_get_dme_attr_val(struct ufs_hba *hba)
{
	return ufshcd_readl(hba, REG_UIC_COMMAND_ARG_3);
}

/**
 * ufshcd_get_req_rsp - returns the TR response transaction type
 * @ucd_rsp_ptr: pointer to response UPIU
 */
static inline int
ufshcd_get_req_rsp(struct utp_upiu_rsp *ucd_rsp_ptr)
{
	return be32_to_cpu(ucd_rsp_ptr->header.dword_0) >> 24;
}

/**
 * ufshcd_get_rsp_upiu_result - Get the result from response UPIU
 * @ucd_rsp_ptr: pointer to response UPIU
 *
 * This function gets the response status and scsi_status from response UPIU
 * Returns the response result code.
 */
static inline int
ufshcd_get_rsp_upiu_result(struct utp_upiu_rsp *ucd_rsp_ptr)
{
	return be32_to_cpu(ucd_rsp_ptr->header.dword_1) & MASK_RSP_UPIU_RESULT;
}

/*
 * ufshcd_get_rsp_upiu_data_seg_len - Get the data segment length
 *				from response UPIU
 * @ucd_rsp_ptr: pointer to response UPIU
 *
 * Return the data segment length.
 */
static inline unsigned int
ufshcd_get_rsp_upiu_data_seg_len(struct utp_upiu_rsp *ucd_rsp_ptr)
{
	return be32_to_cpu(ucd_rsp_ptr->header.dword_2) &
		MASK_RSP_UPIU_DATA_SEG_LEN;
}

/**
 * ufshcd_is_exception_event - Check if the device raised an exception event
 * @ucd_rsp_ptr: pointer to response UPIU
 *
 * The function checks if the device raised an exception event indicated in
 * the Device Information field of response UPIU.
 *
 * Returns true if exception is raised, false otherwise.
 */
static inline bool ufshcd_is_exception_event(struct utp_upiu_rsp *ucd_rsp_ptr)
{
	return be32_to_cpu(ucd_rsp_ptr->header.dword_2) &
			MASK_RSP_EXCEPTION_EVENT ? true : false;
}

/**
 * ufshcd_reset_intr_aggr - Reset interrupt aggregation values.
 * @hba: per adapter instance
 */
static inline void
ufshcd_reset_intr_aggr(struct ufs_hba *hba)
{
	ufshcd_writel(hba, INT_AGGR_ENABLE |
		      INT_AGGR_COUNTER_AND_TIMER_RESET,
		      REG_UTP_TRANSFER_REQ_INT_AGG_CONTROL);
}

/**
 * ufshcd_config_intr_aggr - Configure interrupt aggregation values.
 * @hba: per adapter instance
 * @cnt: Interrupt aggregation counter threshold
 * @tmout: Interrupt aggregation timeout value
 */
static inline void
ufshcd_config_intr_aggr(struct ufs_hba *hba, u8 cnt, u8 tmout)
{
	ufshcd_writel(hba, INT_AGGR_ENABLE | INT_AGGR_PARAM_WRITE |
		      INT_AGGR_COUNTER_THLD_VAL(cnt) |
		      INT_AGGR_TIMEOUT_VAL(tmout),
		      REG_UTP_TRANSFER_REQ_INT_AGG_CONTROL);
}

/**
 * ufshcd_disable_intr_aggr - Disables interrupt aggregation.
 * @hba: per adapter instance
 */
static inline void ufshcd_disable_intr_aggr(struct ufs_hba *hba)
{
	ufshcd_writel(hba, 0, REG_UTP_TRANSFER_REQ_INT_AGG_CONTROL);
}

/**
 * ufshcd_enable_run_stop_reg - Enable run-stop registers,
 *			When run-stop registers are set to 1, it indicates the
 *			host controller that it can process the requests
 * @hba: per adapter instance
 */
static void ufshcd_enable_run_stop_reg(struct ufs_hba *hba)
{
	ufshcd_writel(hba, UTP_TASK_REQ_LIST_RUN_STOP_BIT,
		      REG_UTP_TASK_REQ_LIST_RUN_STOP);
	ufshcd_writel(hba, UTP_TRANSFER_REQ_LIST_RUN_STOP_BIT,
		      REG_UTP_TRANSFER_REQ_LIST_RUN_STOP);
}

/**
 * ufshcd_hba_start - Start controller initialization sequence
 * @hba: per adapter instance
 */
static inline void ufshcd_hba_start(struct ufs_hba *hba)
{
	u32 val = CONTROLLER_ENABLE;

	if (ufshcd_hba_is_crypto_supported(hba)) {
		ufshcd_crypto_enable(hba);
		val |= CRYPTO_GENERAL_ENABLE;
	}

	ufshcd_writel(hba, val, REG_CONTROLLER_ENABLE);
}

/**
 * ufshcd_is_hba_active - Get controller state
 * @hba: per adapter instance
 *
 * Returns false if controller is active, true otherwise
 */
static inline bool ufshcd_is_hba_active(struct ufs_hba *hba)
{
	return (ufshcd_readl(hba, REG_CONTROLLER_ENABLE) & CONTROLLER_ENABLE)
		? false : true;
}

u32 ufshcd_get_local_unipro_ver(struct ufs_hba *hba)
{
	/* HCI version 1.0 and 1.1 supports UniPro 1.41 */
	if ((hba->ufs_version == UFSHCI_VERSION_10) ||
	    (hba->ufs_version == UFSHCI_VERSION_11))
		return UFS_UNIPRO_VER_1_41;
	else
		return UFS_UNIPRO_VER_1_6;
}
EXPORT_SYMBOL(ufshcd_get_local_unipro_ver);

static bool ufshcd_is_unipro_pa_params_tuning_req(struct ufs_hba *hba)
{
	/*
	 * If both host and device support UniPro ver1.6 or later, PA layer
	 * parameters tuning happens during link startup itself.
	 *
	 * We can manually tune PA layer parameters if either host or device
	 * doesn't support UniPro ver 1.6 or later. But to keep manual tuning
	 * logic simple, we will only do manual tuning if local unipro version
	 * doesn't support ver1.6 or later.
	 */
	if (ufshcd_get_local_unipro_ver(hba) < UFS_UNIPRO_VER_1_6)
		return true;
	else
		return false;
}

/**
 * ufshcd_set_clk_freq - set UFS controller clock frequencies
 * @hba: per adapter instance
 * @scale_up: If True, set max possible frequency othewise set low frequency
 *
 * Returns 0 if successful
 * Returns < 0 for any other errors
 */
static int ufshcd_set_clk_freq(struct ufs_hba *hba, bool scale_up)
{
	int ret = 0;
	struct ufs_clk_info *clki;
	struct list_head *head = &hba->clk_list_head;

	if (list_empty(head))
		goto out;

	list_for_each_entry(clki, head, list) {
		if (!IS_ERR_OR_NULL(clki->clk)) {
			if (scale_up && clki->max_freq) {
				if (clki->curr_freq == clki->max_freq)
					continue;

				ret = clk_set_rate(clki->clk, clki->max_freq);
				if (ret) {
					dev_err(hba->dev, "%s: %s clk set rate(%dHz) failed, %d\n",
						__func__, clki->name,
						clki->max_freq, ret);
					break;
				}
				trace_ufshcd_clk_scaling(dev_name(hba->dev),
						"scaled up", clki->name,
						clki->curr_freq,
						clki->max_freq);

				clki->curr_freq = clki->max_freq;

			} else if (!scale_up && clki->min_freq) {
				if (clki->curr_freq == clki->min_freq)
					continue;

				ret = clk_set_rate(clki->clk, clki->min_freq);
				if (ret) {
					dev_err(hba->dev, "%s: %s clk set rate(%dHz) failed, %d\n",
						__func__, clki->name,
						clki->min_freq, ret);
					break;
				}
				trace_ufshcd_clk_scaling(dev_name(hba->dev),
						"scaled down", clki->name,
						clki->curr_freq,
						clki->min_freq);
				clki->curr_freq = clki->min_freq;
			}
		}
		dev_dbg(hba->dev, "%s: clk: %s, rate: %lu\n", __func__,
				clki->name, clk_get_rate(clki->clk));
	}

out:
	return ret;
}

/**
 * ufshcd_scale_clks - scale up or scale down UFS controller clocks
 * @hba: per adapter instance
 * @scale_up: True if scaling up and false if scaling down
 *
 * Returns 0 if successful
 * Returns < 0 for any other errors
 */
static int ufshcd_scale_clks(struct ufs_hba *hba, bool scale_up)
{
	int ret = 0;

	ret = ufshcd_vops_clk_scale_notify(hba, scale_up, PRE_CHANGE);
	if (ret)
		return ret;

	ret = ufshcd_set_clk_freq(hba, scale_up);
	if (ret)
		return ret;

	ret = ufshcd_vops_clk_scale_notify(hba, scale_up, POST_CHANGE);
	if (ret) {
		ufshcd_set_clk_freq(hba, !scale_up);
		return ret;
	}

	return ret;
}

/**
 * ufshcd_is_devfreq_scaling_required - check if scaling is required or not
 * @hba: per adapter instance
 * @scale_up: True if scaling up and false if scaling down
 *
 * Returns true if scaling is required, false otherwise.
 */
static bool ufshcd_is_devfreq_scaling_required(struct ufs_hba *hba,
					       bool scale_up)
{
	struct ufs_clk_info *clki;
	struct list_head *head = &hba->clk_list_head;

	if (list_empty(head))
		return false;

	list_for_each_entry(clki, head, list) {
		if (!IS_ERR_OR_NULL(clki->clk)) {
			if (scale_up && clki->max_freq) {
				if (clki->curr_freq == clki->max_freq)
					continue;
				return true;
			} else if (!scale_up && clki->min_freq) {
				if (clki->curr_freq == clki->min_freq)
					continue;
				return true;
			}
		}
	}

	return false;
}

static int ufshcd_wait_for_doorbell_clr(struct ufs_hba *hba,
					u64 wait_timeout_us)
{
	unsigned long flags;
	int ret = 0;
	u32 tm_doorbell;
	u32 tr_doorbell;
	bool timeout = false, do_last_check = false;
	ktime_t start;

	ufshcd_hold(hba, false);
	spin_lock_irqsave(hba->host->host_lock, flags);
	/*
	 * Wait for all the outstanding tasks/transfer requests.
	 * Verify by checking the doorbell registers are clear.
	 */
	start = ktime_get();
	do {
		if (hba->ufshcd_state != UFSHCD_STATE_OPERATIONAL) {
			ret = -EBUSY;
			goto out;
		}

		tm_doorbell = ufshcd_readl(hba, REG_UTP_TASK_REQ_DOOR_BELL);
		tr_doorbell = ufshcd_readl(hba, REG_UTP_TRANSFER_REQ_DOOR_BELL);
		if (!tm_doorbell && !tr_doorbell) {
			timeout = false;
			break;
		} else if (do_last_check) {
			break;
		}

		spin_unlock_irqrestore(hba->host->host_lock, flags);
		schedule();
		if (ktime_to_us(ktime_sub(ktime_get(), start)) >
		    wait_timeout_us) {
			timeout = true;
			/*
			 * We might have scheduled out for long time so make
			 * sure to check if doorbells are cleared by this time
			 * or not.
			 */
			do_last_check = true;
		}
		spin_lock_irqsave(hba->host->host_lock, flags);
	} while (tm_doorbell || tr_doorbell);

	if (timeout) {
		dev_err(hba->dev,
			"%s: timedout waiting for doorbell to clear (tm=0x%x, tr=0x%x)\n",
			__func__, tm_doorbell, tr_doorbell);
		ret = -EBUSY;
	}
out:
	spin_unlock_irqrestore(hba->host->host_lock, flags);
	ufshcd_release(hba);
	return ret;
}

/**
 * ufshcd_scale_gear - scale up/down UFS gear
 * @hba: per adapter instance
 * @scale_up: True for scaling up gear and false for scaling down
 *
 * Returns 0 for success,
 * Returns -EBUSY if scaling can't happen at this time
 * Returns non-zero for any other errors
 */
static int ufshcd_scale_gear(struct ufs_hba *hba, bool scale_up)
{
	#define UFS_MIN_GEAR_TO_SCALE_DOWN	UFS_HS_G1
	int ret = 0;
	struct ufs_pa_layer_attr new_pwr_info;

	if (scale_up) {
		memcpy(&new_pwr_info, &hba->clk_scaling.saved_pwr_info.info,
		       sizeof(struct ufs_pa_layer_attr));
	} else {
		memcpy(&new_pwr_info, &hba->pwr_info,
		       sizeof(struct ufs_pa_layer_attr));

		if (hba->pwr_info.gear_tx > UFS_MIN_GEAR_TO_SCALE_DOWN
		    || hba->pwr_info.gear_rx > UFS_MIN_GEAR_TO_SCALE_DOWN) {
			/* save the current power mode */
			memcpy(&hba->clk_scaling.saved_pwr_info.info,
				&hba->pwr_info,
				sizeof(struct ufs_pa_layer_attr));

			/* scale down gear */
			new_pwr_info.gear_tx = UFS_MIN_GEAR_TO_SCALE_DOWN;
			new_pwr_info.gear_rx = UFS_MIN_GEAR_TO_SCALE_DOWN;
		}
	}

	/* check if the power mode needs to be changed or not? */
	ret = ufshcd_config_pwr_mode(hba, &new_pwr_info);
	if (ret)
		dev_err(hba->dev, "%s: failed err %d, old gear: (tx %d rx %d), new gear: (tx %d rx %d)",
			__func__, ret,
			hba->pwr_info.gear_tx, hba->pwr_info.gear_rx,
			new_pwr_info.gear_tx, new_pwr_info.gear_rx);

	return ret;
}

static int ufshcd_clock_scaling_prepare(struct ufs_hba *hba)
{
	#define DOORBELL_CLR_TOUT_US		(1000 * 1000) /* 1 sec */
	int ret = 0;
	/*
	 * make sure that there are no outstanding requests when
	 * clock scaling is in progress
	 */
	ufshcd_scsi_block_requests(hba);
	down_write(&hba->clk_scaling_lock);
	if (ufshcd_wait_for_doorbell_clr(hba, DOORBELL_CLR_TOUT_US)) {
		ret = -EBUSY;
		up_write(&hba->clk_scaling_lock);
		ufshcd_scsi_unblock_requests(hba);
	}

	return ret;
}

static void ufshcd_clock_scaling_unprepare(struct ufs_hba *hba)
{
	up_write(&hba->clk_scaling_lock);
	ufshcd_scsi_unblock_requests(hba);
}

/**
 * ufshcd_devfreq_scale - scale up/down UFS clocks and gear
 * @hba: per adapter instance
 * @scale_up: True for scaling up and false for scalin down
 *
 * Returns 0 for success,
 * Returns -EBUSY if scaling can't happen at this time
 * Returns non-zero for any other errors
 */
static int ufshcd_devfreq_scale(struct ufs_hba *hba, bool scale_up)
{
	int ret = 0;

	/* let's not get into low power until clock scaling is completed */
	ufshcd_hold(hba, false);

	ret = ufshcd_clock_scaling_prepare(hba);
	if (ret)
		goto out;

	/* scale down the gear before scaling down clocks */
	if (!scale_up) {
		ret = ufshcd_scale_gear(hba, false);
		if (ret)
			goto clk_scaling_unprepare;
	}

	ret = ufshcd_scale_clks(hba, scale_up);
	if (ret)
		goto scale_up_gear;

	/* scale up the gear after scaling up clocks */
	if (scale_up) {
		ret = ufshcd_scale_gear(hba, true);
		if (ret) {
			ufshcd_scale_clks(hba, false);
			goto clk_scaling_unprepare;
		}
	}

<<<<<<< HEAD
#if defined(CONFIG_SCSI_UFSHCD_QTI)
=======
>>>>>>> 997107c6
	/* Enable Write Booster if we have scaled up else disable it */
	up_write(&hba->clk_scaling_lock);
	ufshcd_wb_ctrl(hba, scale_up);
	down_write(&hba->clk_scaling_lock);
<<<<<<< HEAD
#endif
=======
>>>>>>> 997107c6

	goto clk_scaling_unprepare;

scale_up_gear:
	if (!scale_up)
		ufshcd_scale_gear(hba, true);
clk_scaling_unprepare:
	ufshcd_clock_scaling_unprepare(hba);
out:
	ufshcd_release(hba);
	return ret;
}

static void ufshcd_clk_scaling_suspend_work(struct work_struct *work)
{
	struct ufs_hba *hba = container_of(work, struct ufs_hba,
					   clk_scaling.suspend_work);
	unsigned long irq_flags;

	spin_lock_irqsave(hba->host->host_lock, irq_flags);
	if (hba->clk_scaling.active_reqs || hba->clk_scaling.is_suspended) {
		spin_unlock_irqrestore(hba->host->host_lock, irq_flags);
		return;
	}
	hba->clk_scaling.is_suspended = true;
	spin_unlock_irqrestore(hba->host->host_lock, irq_flags);

	__ufshcd_suspend_clkscaling(hba);
}

static void ufshcd_clk_scaling_resume_work(struct work_struct *work)
{
	struct ufs_hba *hba = container_of(work, struct ufs_hba,
					   clk_scaling.resume_work);
	unsigned long irq_flags;

	spin_lock_irqsave(hba->host->host_lock, irq_flags);
	if (!hba->clk_scaling.is_suspended) {
		spin_unlock_irqrestore(hba->host->host_lock, irq_flags);
		return;
	}
	hba->clk_scaling.is_suspended = false;
	spin_unlock_irqrestore(hba->host->host_lock, irq_flags);

	devfreq_resume_device(hba->devfreq);
}

static int ufshcd_devfreq_target(struct device *dev,
				unsigned long *freq, u32 flags)
{
	int ret = 0;
	struct ufs_hba *hba = dev_get_drvdata(dev);
	ktime_t start;
	bool scale_up, sched_clk_scaling_suspend_work = false;
	struct list_head *clk_list = &hba->clk_list_head;
	struct ufs_clk_info *clki;
	unsigned long irq_flags;

	if (!ufshcd_is_clkscaling_supported(hba))
		return -EINVAL;

	clki = list_first_entry(&hba->clk_list_head, struct ufs_clk_info, list);
	/* Override with the closest supported frequency */
	*freq = (unsigned long) clk_round_rate(clki->clk, *freq);
	spin_lock_irqsave(hba->host->host_lock, irq_flags);
	if (ufshcd_eh_in_progress(hba)) {
		spin_unlock_irqrestore(hba->host->host_lock, irq_flags);
		return 0;
	}

	if (!hba->clk_scaling.active_reqs)
		sched_clk_scaling_suspend_work = true;

	if (list_empty(clk_list)) {
		spin_unlock_irqrestore(hba->host->host_lock, irq_flags);
		goto out;
	}

	/* Decide based on the rounded-off frequency and update */
	scale_up = (*freq == clki->max_freq) ? true : false;
	if (!scale_up)
		*freq = clki->min_freq;
	/* Update the frequency */
	if (!ufshcd_is_devfreq_scaling_required(hba, scale_up)) {
		spin_unlock_irqrestore(hba->host->host_lock, irq_flags);
		ret = 0;
		goto out; /* no state change required */
	}
	spin_unlock_irqrestore(hba->host->host_lock, irq_flags);

	start = ktime_get();
	ret = ufshcd_devfreq_scale(hba, scale_up);

	trace_ufshcd_profile_clk_scaling(dev_name(hba->dev),
		(scale_up ? "up" : "down"),
		ktime_to_us(ktime_sub(ktime_get(), start)), ret);

out:
	if (sched_clk_scaling_suspend_work)
		queue_work(hba->clk_scaling.workq,
			   &hba->clk_scaling.suspend_work);

	return ret;
}


static int ufshcd_devfreq_get_dev_status(struct device *dev,
		struct devfreq_dev_status *stat)
{
	struct ufs_hba *hba = dev_get_drvdata(dev);
	struct ufs_clk_scaling *scaling = &hba->clk_scaling;
	unsigned long flags;
	struct list_head *clk_list = &hba->clk_list_head;
	struct ufs_clk_info *clki;
	ktime_t curr_t;

	if (!ufshcd_is_clkscaling_supported(hba))
		return -EINVAL;

	memset(stat, 0, sizeof(*stat));

	spin_lock_irqsave(hba->host->host_lock, flags);
	curr_t = ktime_get();
	if (!scaling->window_start_t)
		goto start_window;

	clki = list_first_entry(clk_list, struct ufs_clk_info, list);
	/*
	 * If current frequency is 0, then the ondemand governor considers
	 * there's no initial frequency set. And it always requests to set
	 * to max. frequency.
	 */
	stat->current_frequency = clki->curr_freq;
	if (scaling->is_busy_started)
		scaling->tot_busy_t += ktime_us_delta(curr_t,
				scaling->busy_start_t);

	stat->total_time = ktime_us_delta(curr_t, scaling->window_start_t);
	stat->busy_time = scaling->tot_busy_t;
start_window:
	scaling->window_start_t = curr_t;
	scaling->tot_busy_t = 0;

	if (hba->outstanding_reqs) {
		scaling->busy_start_t = curr_t;
		scaling->is_busy_started = true;
	} else {
		scaling->busy_start_t = 0;
		scaling->is_busy_started = false;
	}
	spin_unlock_irqrestore(hba->host->host_lock, flags);
	return 0;
}

static int ufshcd_devfreq_init(struct ufs_hba *hba)
{
	struct list_head *clk_list = &hba->clk_list_head;
	struct ufs_clk_info *clki;
	struct devfreq *devfreq;
	int ret;

	/* Skip devfreq if we don't have any clocks in the list */
	if (list_empty(clk_list))
		return 0;

	clki = list_first_entry(clk_list, struct ufs_clk_info, list);
	dev_pm_opp_add(hba->dev, clki->min_freq, 0);
	dev_pm_opp_add(hba->dev, clki->max_freq, 0);

	ufshcd_vops_config_scaling_param(hba, &hba->vps->devfreq_profile,
					 &hba->vps->ondemand_data);
	devfreq = devfreq_add_device(hba->dev,
			&hba->vps->devfreq_profile,
			DEVFREQ_GOV_SIMPLE_ONDEMAND,
			&hba->vps->ondemand_data);
	if (IS_ERR(devfreq)) {
		ret = PTR_ERR(devfreq);
		dev_err(hba->dev, "Unable to register with devfreq %d\n", ret);

		dev_pm_opp_remove(hba->dev, clki->min_freq);
		dev_pm_opp_remove(hba->dev, clki->max_freq);
		return ret;
	}

	hba->devfreq = devfreq;

	return 0;
}

static void ufshcd_devfreq_remove(struct ufs_hba *hba)
{
	struct list_head *clk_list = &hba->clk_list_head;
	struct ufs_clk_info *clki;

	if (!hba->devfreq)
		return;

	devfreq_remove_device(hba->devfreq);
	hba->devfreq = NULL;

	clki = list_first_entry(clk_list, struct ufs_clk_info, list);
	dev_pm_opp_remove(hba->dev, clki->min_freq);
	dev_pm_opp_remove(hba->dev, clki->max_freq);
}

static void __ufshcd_suspend_clkscaling(struct ufs_hba *hba)
{
	unsigned long flags;

	devfreq_suspend_device(hba->devfreq);
	spin_lock_irqsave(hba->host->host_lock, flags);
	hba->clk_scaling.window_start_t = 0;
	spin_unlock_irqrestore(hba->host->host_lock, flags);
}

static void ufshcd_suspend_clkscaling(struct ufs_hba *hba)
{
	unsigned long flags;
	bool suspend = false;

	if (!ufshcd_is_clkscaling_supported(hba))
		return;

	spin_lock_irqsave(hba->host->host_lock, flags);
	if (!hba->clk_scaling.is_suspended) {
		suspend = true;
		hba->clk_scaling.is_suspended = true;
	}
	spin_unlock_irqrestore(hba->host->host_lock, flags);

	if (suspend)
		__ufshcd_suspend_clkscaling(hba);
}

static void ufshcd_resume_clkscaling(struct ufs_hba *hba)
{
	unsigned long flags;
	bool resume = false;

	if (!ufshcd_is_clkscaling_supported(hba))
		return;

	spin_lock_irqsave(hba->host->host_lock, flags);
	if (hba->clk_scaling.is_suspended) {
		resume = true;
		hba->clk_scaling.is_suspended = false;
	}
	spin_unlock_irqrestore(hba->host->host_lock, flags);

	if (resume)
		devfreq_resume_device(hba->devfreq);
}

static ssize_t ufshcd_clkscale_enable_show(struct device *dev,
		struct device_attribute *attr, char *buf)
{
	struct ufs_hba *hba = dev_get_drvdata(dev);

	return snprintf(buf, PAGE_SIZE, "%d\n", hba->clk_scaling.is_allowed);
}

static ssize_t ufshcd_clkscale_enable_store(struct device *dev,
		struct device_attribute *attr, const char *buf, size_t count)
{
	struct ufs_hba *hba = dev_get_drvdata(dev);
	u32 value;
	int err;

	if (kstrtou32(buf, 0, &value))
		return -EINVAL;

	value = !!value;
	if (value == hba->clk_scaling.is_allowed)
		goto out;

	pm_runtime_get_sync(hba->dev);
	ufshcd_hold(hba, false);

	cancel_work_sync(&hba->clk_scaling.suspend_work);
	cancel_work_sync(&hba->clk_scaling.resume_work);

	hba->clk_scaling.is_allowed = value;

	if (value) {
		ufshcd_resume_clkscaling(hba);
	} else {
		ufshcd_suspend_clkscaling(hba);
		err = ufshcd_devfreq_scale(hba, true);
		if (err)
			dev_err(hba->dev, "%s: failed to scale clocks up %d\n",
					__func__, err);
	}

	ufshcd_release(hba);
	pm_runtime_put_sync(hba->dev);
out:
	return count;
}

static void ufshcd_clkscaling_init_sysfs(struct ufs_hba *hba)
{
	hba->clk_scaling.enable_attr.show = ufshcd_clkscale_enable_show;
	hba->clk_scaling.enable_attr.store = ufshcd_clkscale_enable_store;
	sysfs_attr_init(&hba->clk_scaling.enable_attr.attr);
	hba->clk_scaling.enable_attr.attr.name = "clkscale_enable";
	hba->clk_scaling.enable_attr.attr.mode = 0644;
	if (device_create_file(hba->dev, &hba->clk_scaling.enable_attr))
		dev_err(hba->dev, "Failed to create sysfs for clkscale_enable\n");
}

static void ufshcd_ungate_work(struct work_struct *work)
{
	int ret;
	unsigned long flags;
	struct ufs_hba *hba = container_of(work, struct ufs_hba,
			clk_gating.ungate_work);

	cancel_delayed_work_sync(&hba->clk_gating.gate_work);

	spin_lock_irqsave(hba->host->host_lock, flags);
	if (hba->clk_gating.state == CLKS_ON) {
		spin_unlock_irqrestore(hba->host->host_lock, flags);
		goto unblock_reqs;
	}

	spin_unlock_irqrestore(hba->host->host_lock, flags);
	ufshcd_setup_clocks(hba, true);

	ufshcd_enable_irq(hba);

	/* Exit from hibern8 */
	if (ufshcd_can_hibern8_during_gating(hba)) {
		/* Prevent gating in this path */
		hba->clk_gating.is_suspended = true;
		if (ufshcd_is_link_hibern8(hba)) {
			ret = ufshcd_uic_hibern8_exit(hba);
			if (ret)
				dev_err(hba->dev, "%s: hibern8 exit failed %d\n",
					__func__, ret);
			else
				ufshcd_set_link_active(hba);
		}
		hba->clk_gating.is_suspended = false;
	}
unblock_reqs:
	ufshcd_scsi_unblock_requests(hba);
}

/**
 * ufshcd_hold - Enable clocks that were gated earlier due to ufshcd_release.
 * Also, exit from hibern8 mode and set the link as active.
 * @hba: per adapter instance
 * @async: This indicates whether caller should ungate clocks asynchronously.
 */
int ufshcd_hold(struct ufs_hba *hba, bool async)
{
	int rc = 0;
	unsigned long flags;

	if (!ufshcd_is_clkgating_allowed(hba))
		goto out;
	spin_lock_irqsave(hba->host->host_lock, flags);
	hba->clk_gating.active_reqs++;

	if (ufshcd_eh_in_progress(hba)) {
		spin_unlock_irqrestore(hba->host->host_lock, flags);
		return 0;
	}

start:
	switch (hba->clk_gating.state) {
	case CLKS_ON:
		/*
		 * Wait for the ungate work to complete if in progress.
		 * Though the clocks may be in ON state, the link could
		 * still be in hibner8 state if hibern8 is allowed
		 * during clock gating.
		 * Make sure we exit hibern8 state also in addition to
		 * clocks being ON.
		 */
		if (ufshcd_can_hibern8_during_gating(hba) &&
		    ufshcd_is_link_hibern8(hba)) {
			if (async) {
				rc = -EAGAIN;
				hba->clk_gating.active_reqs--;
				break;
			}
			spin_unlock_irqrestore(hba->host->host_lock, flags);
			flush_work(&hba->clk_gating.ungate_work);
			spin_lock_irqsave(hba->host->host_lock, flags);
			goto start;
		}
		break;
	case REQ_CLKS_OFF:
		if (cancel_delayed_work(&hba->clk_gating.gate_work)) {
			hba->clk_gating.state = CLKS_ON;
			trace_ufshcd_clk_gating(dev_name(hba->dev),
						hba->clk_gating.state);
			break;
		}
		/*
		 * If we are here, it means gating work is either done or
		 * currently running. Hence, fall through to cancel gating
		 * work and to enable clocks.
		 */
		/* fallthrough */
	case CLKS_OFF:
		hba->clk_gating.state = REQ_CLKS_ON;
		trace_ufshcd_clk_gating(dev_name(hba->dev),
					hba->clk_gating.state);
		if (queue_work(hba->clk_gating.clk_gating_workq,
			       &hba->clk_gating.ungate_work))
			ufshcd_scsi_block_requests(hba);
		/*
		 * fall through to check if we should wait for this
		 * work to be done or not.
		 */
		/* fallthrough */
	case REQ_CLKS_ON:
		if (async) {
			rc = -EAGAIN;
			hba->clk_gating.active_reqs--;
			break;
		}

		spin_unlock_irqrestore(hba->host->host_lock, flags);
		flush_work(&hba->clk_gating.ungate_work);
		/* Make sure state is CLKS_ON before returning */
		spin_lock_irqsave(hba->host->host_lock, flags);
		goto start;
	default:
		dev_err(hba->dev, "%s: clk gating is in invalid state %d\n",
				__func__, hba->clk_gating.state);
		break;
	}
	spin_unlock_irqrestore(hba->host->host_lock, flags);
out:
	return rc;
}
EXPORT_SYMBOL_GPL(ufshcd_hold);

static void ufshcd_gate_work(struct work_struct *work)
{
	struct ufs_hba *hba = container_of(work, struct ufs_hba,
			clk_gating.gate_work.work);
	unsigned long flags;

	spin_lock_irqsave(hba->host->host_lock, flags);
	/*
	 * In case you are here to cancel this work the gating state
	 * would be marked as REQ_CLKS_ON. In this case save time by
	 * skipping the gating work and exit after changing the clock
	 * state to CLKS_ON.
	 */
	if (hba->clk_gating.is_suspended ||
		(hba->clk_gating.state != REQ_CLKS_OFF)) {
		hba->clk_gating.state = CLKS_ON;
		trace_ufshcd_clk_gating(dev_name(hba->dev),
					hba->clk_gating.state);
		goto rel_lock;
	}

	if (hba->clk_gating.active_reqs
		|| hba->ufshcd_state != UFSHCD_STATE_OPERATIONAL
		|| hba->lrb_in_use || hba->outstanding_tasks
		|| hba->active_uic_cmd || hba->uic_async_done)
		goto rel_lock;

	spin_unlock_irqrestore(hba->host->host_lock, flags);

	/* put the link into hibern8 mode before turning off clocks */
	if (ufshcd_can_hibern8_during_gating(hba)) {
		if (ufshcd_uic_hibern8_enter(hba)) {
			hba->clk_gating.state = CLKS_ON;
			trace_ufshcd_clk_gating(dev_name(hba->dev),
						hba->clk_gating.state);
			goto out;
		}
		ufshcd_set_link_hibern8(hba);
	}

	ufshcd_disable_irq(hba);

	if (!ufshcd_is_link_active(hba))
		ufshcd_setup_clocks(hba, false);
	else
		/* If link is active, device ref_clk can't be switched off */
		__ufshcd_setup_clocks(hba, false, true);

	/*
	 * In case you are here to cancel this work the gating state
	 * would be marked as REQ_CLKS_ON. In this case keep the state
	 * as REQ_CLKS_ON which would anyway imply that clocks are off
	 * and a request to turn them on is pending. By doing this way,
	 * we keep the state machine in tact and this would ultimately
	 * prevent from doing cancel work multiple times when there are
	 * new requests arriving before the current cancel work is done.
	 */
	spin_lock_irqsave(hba->host->host_lock, flags);
	if (hba->clk_gating.state == REQ_CLKS_OFF) {
		hba->clk_gating.state = CLKS_OFF;
		trace_ufshcd_clk_gating(dev_name(hba->dev),
					hba->clk_gating.state);
	}
rel_lock:
	spin_unlock_irqrestore(hba->host->host_lock, flags);
out:
	return;
}

/* host lock must be held before calling this variant */
static void __ufshcd_release(struct ufs_hba *hba)
{
	if (!ufshcd_is_clkgating_allowed(hba))
		return;

	hba->clk_gating.active_reqs--;

	if (hba->clk_gating.active_reqs || hba->clk_gating.is_suspended
		|| hba->ufshcd_state != UFSHCD_STATE_OPERATIONAL
		|| hba->lrb_in_use || hba->outstanding_tasks
		|| hba->active_uic_cmd || hba->uic_async_done
		|| ufshcd_eh_in_progress(hba))
		return;

	hba->clk_gating.state = REQ_CLKS_OFF;
	trace_ufshcd_clk_gating(dev_name(hba->dev), hba->clk_gating.state);
	queue_delayed_work(hba->clk_gating.clk_gating_workq,
			   &hba->clk_gating.gate_work,
			   msecs_to_jiffies(hba->clk_gating.delay_ms));
}

void ufshcd_release(struct ufs_hba *hba)
{
	unsigned long flags;

	spin_lock_irqsave(hba->host->host_lock, flags);
	__ufshcd_release(hba);
	spin_unlock_irqrestore(hba->host->host_lock, flags);
}
EXPORT_SYMBOL_GPL(ufshcd_release);

static ssize_t ufshcd_clkgate_delay_show(struct device *dev,
		struct device_attribute *attr, char *buf)
{
	struct ufs_hba *hba = dev_get_drvdata(dev);

	return snprintf(buf, PAGE_SIZE, "%lu\n", hba->clk_gating.delay_ms);
}

static ssize_t ufshcd_clkgate_delay_store(struct device *dev,
		struct device_attribute *attr, const char *buf, size_t count)
{
	struct ufs_hba *hba = dev_get_drvdata(dev);
	unsigned long flags, value;

	if (kstrtoul(buf, 0, &value))
		return -EINVAL;

	spin_lock_irqsave(hba->host->host_lock, flags);
	hba->clk_gating.delay_ms = value;
	spin_unlock_irqrestore(hba->host->host_lock, flags);
	return count;
}

static ssize_t ufshcd_clkgate_enable_show(struct device *dev,
		struct device_attribute *attr, char *buf)
{
	struct ufs_hba *hba = dev_get_drvdata(dev);

	return snprintf(buf, PAGE_SIZE, "%d\n", hba->clk_gating.is_enabled);
}

static ssize_t ufshcd_clkgate_enable_store(struct device *dev,
		struct device_attribute *attr, const char *buf, size_t count)
{
	struct ufs_hba *hba = dev_get_drvdata(dev);
	unsigned long flags;
	u32 value;

	if (kstrtou32(buf, 0, &value))
		return -EINVAL;

	value = !!value;
	if (value == hba->clk_gating.is_enabled)
		goto out;

	if (value) {
		ufshcd_release(hba);
	} else {
		spin_lock_irqsave(hba->host->host_lock, flags);
		hba->clk_gating.active_reqs++;
		spin_unlock_irqrestore(hba->host->host_lock, flags);
	}

	hba->clk_gating.is_enabled = value;
out:
	return count;
}

static void ufshcd_init_clk_scaling(struct ufs_hba *hba)
{
	char wq_name[sizeof("ufs_clkscaling_00")];

	if (!ufshcd_is_clkscaling_supported(hba))
		return;

	INIT_WORK(&hba->clk_scaling.suspend_work,
		  ufshcd_clk_scaling_suspend_work);
	INIT_WORK(&hba->clk_scaling.resume_work,
		  ufshcd_clk_scaling_resume_work);

	snprintf(wq_name, sizeof(wq_name), "ufs_clkscaling_%d",
		 hba->host->host_no);
	hba->clk_scaling.workq = create_singlethread_workqueue(wq_name);

	ufshcd_clkscaling_init_sysfs(hba);
}

static void ufshcd_exit_clk_scaling(struct ufs_hba *hba)
{
	if (!ufshcd_is_clkscaling_supported(hba))
		return;

	destroy_workqueue(hba->clk_scaling.workq);
	ufshcd_devfreq_remove(hba);
}

static void ufshcd_init_clk_gating(struct ufs_hba *hba)
{
	char wq_name[sizeof("ufs_clk_gating_00")];

	if (!ufshcd_is_clkgating_allowed(hba))
		return;

	hba->clk_gating.state = CLKS_ON;

	hba->clk_gating.delay_ms = 150;
	INIT_DELAYED_WORK(&hba->clk_gating.gate_work, ufshcd_gate_work);
	INIT_WORK(&hba->clk_gating.ungate_work, ufshcd_ungate_work);

	snprintf(wq_name, ARRAY_SIZE(wq_name), "ufs_clk_gating_%d",
		 hba->host->host_no);
	hba->clk_gating.clk_gating_workq = alloc_ordered_workqueue(wq_name,
							   WQ_MEM_RECLAIM);

	hba->clk_gating.is_enabled = true;

	hba->clk_gating.delay_attr.show = ufshcd_clkgate_delay_show;
	hba->clk_gating.delay_attr.store = ufshcd_clkgate_delay_store;
	sysfs_attr_init(&hba->clk_gating.delay_attr.attr);
	hba->clk_gating.delay_attr.attr.name = "clkgate_delay_ms";
	hba->clk_gating.delay_attr.attr.mode = 0644;
	if (device_create_file(hba->dev, &hba->clk_gating.delay_attr))
		dev_err(hba->dev, "Failed to create sysfs for clkgate_delay\n");

	hba->clk_gating.enable_attr.show = ufshcd_clkgate_enable_show;
	hba->clk_gating.enable_attr.store = ufshcd_clkgate_enable_store;
	sysfs_attr_init(&hba->clk_gating.enable_attr.attr);
	hba->clk_gating.enable_attr.attr.name = "clkgate_enable";
	hba->clk_gating.enable_attr.attr.mode = 0644;
	if (device_create_file(hba->dev, &hba->clk_gating.enable_attr))
		dev_err(hba->dev, "Failed to create sysfs for clkgate_enable\n");
}

static void ufshcd_exit_clk_gating(struct ufs_hba *hba)
{
	if (!ufshcd_is_clkgating_allowed(hba))
		return;
	device_remove_file(hba->dev, &hba->clk_gating.delay_attr);
	device_remove_file(hba->dev, &hba->clk_gating.enable_attr);
	cancel_work_sync(&hba->clk_gating.ungate_work);
	cancel_delayed_work_sync(&hba->clk_gating.gate_work);
	destroy_workqueue(hba->clk_gating.clk_gating_workq);
}

/* Must be called with host lock acquired */
static void ufshcd_clk_scaling_start_busy(struct ufs_hba *hba)
{
	bool queue_resume_work = false;
	ktime_t curr_t = ktime_get();

	if (!ufshcd_is_clkscaling_supported(hba))
		return;

	if (!hba->clk_scaling.active_reqs++)
		queue_resume_work = true;

	if (!hba->clk_scaling.is_allowed || hba->pm_op_in_progress)
		return;

	if (queue_resume_work)
		queue_work(hba->clk_scaling.workq,
			   &hba->clk_scaling.resume_work);

	if (!hba->clk_scaling.window_start_t) {
		hba->clk_scaling.window_start_t = curr_t;
		hba->clk_scaling.tot_busy_t = 0;
		hba->clk_scaling.is_busy_started = false;
	}

	if (!hba->clk_scaling.is_busy_started) {
		hba->clk_scaling.busy_start_t = curr_t;
		hba->clk_scaling.is_busy_started = true;
	}
}

static void ufshcd_clk_scaling_update_busy(struct ufs_hba *hba)
{
	struct ufs_clk_scaling *scaling = &hba->clk_scaling;

	if (!ufshcd_is_clkscaling_supported(hba))
		return;

	if (!hba->outstanding_reqs && scaling->is_busy_started) {
		scaling->tot_busy_t += ktime_to_us(ktime_sub(ktime_get(),
					scaling->busy_start_t));
		scaling->busy_start_t = 0;
		scaling->is_busy_started = false;
	}
}
/**
 * ufshcd_send_command - Send SCSI or device management commands
 * @hba: per adapter instance
 * @task_tag: Task tag of the command
 */
static inline
void ufshcd_send_command(struct ufs_hba *hba, unsigned int task_tag)
{
	hba->lrb[task_tag].issue_time_stamp = ktime_get();
	hba->lrb[task_tag].compl_time_stamp = ktime_set(0, 0);
	ufshcd_clk_scaling_start_busy(hba);
	__set_bit(task_tag, &hba->outstanding_reqs);
	ufshcd_writel(hba, 1 << task_tag, REG_UTP_TRANSFER_REQ_DOOR_BELL);
	/* Make sure that doorbell is committed immediately */
	wmb();
	ufshcd_add_command_trace(hba, task_tag, "send");
}

/**
 * ufshcd_copy_sense_data - Copy sense data in case of check condition
 * @lrbp: pointer to local reference block
 */
static inline void ufshcd_copy_sense_data(struct ufshcd_lrb *lrbp)
{
	int len;
	if (lrbp->sense_buffer &&
	    ufshcd_get_rsp_upiu_data_seg_len(lrbp->ucd_rsp_ptr)) {
		int len_to_copy;

		len = be16_to_cpu(lrbp->ucd_rsp_ptr->sr.sense_data_len);
		len_to_copy = min_t(int, UFS_SENSE_SIZE, len);

		memcpy(lrbp->sense_buffer, lrbp->ucd_rsp_ptr->sr.sense_data,
		       len_to_copy);
	}
}

/**
 * ufshcd_copy_query_response() - Copy the Query Response and the data
 * descriptor
 * @hba: per adapter instance
 * @lrbp: pointer to local reference block
 */
static
int ufshcd_copy_query_response(struct ufs_hba *hba, struct ufshcd_lrb *lrbp)
{
	struct ufs_query_res *query_res = &hba->dev_cmd.query.response;

	memcpy(&query_res->upiu_res, &lrbp->ucd_rsp_ptr->qr, QUERY_OSF_SIZE);

	/* Get the descriptor */
	if (hba->dev_cmd.query.descriptor &&
	    lrbp->ucd_rsp_ptr->qr.opcode == UPIU_QUERY_OPCODE_READ_DESC) {
		u8 *descp = (u8 *)lrbp->ucd_rsp_ptr +
				GENERAL_UPIU_REQUEST_SIZE;
		u16 resp_len;
		u16 buf_len;

		/* data segment length */
		resp_len = be32_to_cpu(lrbp->ucd_rsp_ptr->header.dword_2) &
						MASK_QUERY_DATA_SEG_LEN;
		buf_len = be16_to_cpu(
				hba->dev_cmd.query.request.upiu_req.length);
		if (likely(buf_len >= resp_len)) {
			memcpy(hba->dev_cmd.query.descriptor, descp, resp_len);
		} else {
			dev_warn(hba->dev,
				"%s: Response size is bigger than buffer",
				__func__);
			return -EINVAL;
		}
	}

	return 0;
}

/**
 * ufshcd_hba_capabilities - Read controller capabilities
 * @hba: per adapter instance
 */
static inline void ufshcd_hba_capabilities(struct ufs_hba *hba)
{
	hba->capabilities = ufshcd_readl(hba, REG_CONTROLLER_CAPABILITIES);

	/* nutrs and nutmrs are 0 based values */
	hba->nutrs = (hba->capabilities & MASK_TRANSFER_REQUESTS_SLOTS) + 1;
	hba->nutmrs =
	((hba->capabilities & MASK_TASK_MANAGEMENT_REQUEST_SLOTS) >> 16) + 1;
}

/**
 * ufshcd_ready_for_uic_cmd - Check if controller is ready
 *                            to accept UIC commands
 * @hba: per adapter instance
 * Return true on success, else false
 */
static inline bool ufshcd_ready_for_uic_cmd(struct ufs_hba *hba)
{
	if (ufshcd_readl(hba, REG_CONTROLLER_STATUS) & UIC_COMMAND_READY)
		return true;
	else
		return false;
}

/**
 * ufshcd_get_upmcrs - Get the power mode change request status
 * @hba: Pointer to adapter instance
 *
 * This function gets the UPMCRS field of HCS register
 * Returns value of UPMCRS field
 */
static inline u8 ufshcd_get_upmcrs(struct ufs_hba *hba)
{
	return (ufshcd_readl(hba, REG_CONTROLLER_STATUS) >> 8) & 0x7;
}

/**
 * ufshcd_dispatch_uic_cmd - Dispatch UIC commands to unipro layers
 * @hba: per adapter instance
 * @uic_cmd: UIC command
 *
 * Mutex must be held.
 */
static inline void
ufshcd_dispatch_uic_cmd(struct ufs_hba *hba, struct uic_command *uic_cmd)
{
	WARN_ON(hba->active_uic_cmd);

	hba->active_uic_cmd = uic_cmd;

	/* Write Args */
	ufshcd_writel(hba, uic_cmd->argument1, REG_UIC_COMMAND_ARG_1);
	ufshcd_writel(hba, uic_cmd->argument2, REG_UIC_COMMAND_ARG_2);
	ufshcd_writel(hba, uic_cmd->argument3, REG_UIC_COMMAND_ARG_3);

	ufshcd_add_uic_command_trace(hba, uic_cmd, "send");

	/* Write UIC Cmd */
	ufshcd_writel(hba, uic_cmd->command & COMMAND_OPCODE_MASK,
		      REG_UIC_COMMAND);
	/* Ensure that the command is written */
	wmb();
}

/**
 * ufshcd_wait_for_uic_cmd - Wait complectioin of UIC command
 * @hba: per adapter instance
 * @uic_cmd: UIC command
 *
 * Must be called with mutex held.
 * Returns 0 only if success.
 */
static int
ufshcd_wait_for_uic_cmd(struct ufs_hba *hba, struct uic_command *uic_cmd)
{
	int ret;
	unsigned long flags;

	if (wait_for_completion_timeout(&uic_cmd->done,
					msecs_to_jiffies(UIC_CMD_TIMEOUT))) {
		ret = uic_cmd->argument2 & MASK_UIC_COMMAND_RESULT;
	} else {
		ret = -ETIMEDOUT;
		dev_err(hba->dev,
			"uic cmd 0x%x with arg3 0x%x completion timeout\n",
			uic_cmd->command, uic_cmd->argument3);

		if (!uic_cmd->cmd_active) {
			dev_err(hba->dev, "%s: UIC cmd has been completed, return the result\n",
				__func__);
			ret = uic_cmd->argument2 & MASK_UIC_COMMAND_RESULT;
		}
	}

	spin_lock_irqsave(hba->host->host_lock, flags);
	hba->active_uic_cmd = NULL;
	spin_unlock_irqrestore(hba->host->host_lock, flags);

	return ret;
}

/**
 * __ufshcd_send_uic_cmd - Send UIC commands and retrieve the result
 * @hba: per adapter instance
 * @uic_cmd: UIC command
 * @completion: initialize the completion only if this is set to true
 *
 * Identical to ufshcd_send_uic_cmd() expect mutex. Must be called
 * with mutex held and host_lock locked.
 * Returns 0 only if success.
 */
static int
__ufshcd_send_uic_cmd(struct ufs_hba *hba, struct uic_command *uic_cmd,
		      bool completion)
{
	if (!ufshcd_ready_for_uic_cmd(hba)) {
		dev_err(hba->dev,
			"Controller not ready to accept UIC commands\n");
		return -EIO;
	}

	if (completion)
		init_completion(&uic_cmd->done);

	uic_cmd->cmd_active = 1;
	ufshcd_dispatch_uic_cmd(hba, uic_cmd);

	return 0;
}

/**
 * ufshcd_send_uic_cmd - Send UIC commands and retrieve the result
 * @hba: per adapter instance
 * @uic_cmd: UIC command
 *
 * Returns 0 only if success.
 */
int ufshcd_send_uic_cmd(struct ufs_hba *hba, struct uic_command *uic_cmd)
{
	int ret;
	unsigned long flags;

	ufshcd_hold(hba, false);
	mutex_lock(&hba->uic_cmd_mutex);
	ufshcd_add_delay_before_dme_cmd(hba);

	spin_lock_irqsave(hba->host->host_lock, flags);
	ret = __ufshcd_send_uic_cmd(hba, uic_cmd, true);
	spin_unlock_irqrestore(hba->host->host_lock, flags);
	if (!ret)
		ret = ufshcd_wait_for_uic_cmd(hba, uic_cmd);

	mutex_unlock(&hba->uic_cmd_mutex);

	ufshcd_release(hba);
	return ret;
}

/**
 * ufshcd_map_sg - Map scatter-gather list to prdt
 * @hba: per adapter instance
 * @lrbp: pointer to local reference block
 *
 * Returns 0 in case of success, non-zero value in case of failure
 */
static int ufshcd_map_sg(struct ufs_hba *hba, struct ufshcd_lrb *lrbp)
{
	struct ufshcd_sg_entry *prd;
	struct scatterlist *sg;
	struct scsi_cmnd *cmd;
	int sg_segments;
	int i;

	cmd = lrbp->cmd;
	sg_segments = scsi_dma_map(cmd);
	if (sg_segments < 0)
		return sg_segments;

	if (sg_segments) {
		if (hba->quirks & UFSHCD_QUIRK_PRDT_BYTE_GRAN)
			lrbp->utr_descriptor_ptr->prd_table_length =
				cpu_to_le16((u16)(sg_segments *
						  hba->sg_entry_size));
		else
			lrbp->utr_descriptor_ptr->prd_table_length =
				cpu_to_le16((u16) (sg_segments));

		prd = (struct ufshcd_sg_entry *)lrbp->ucd_prdt_ptr;

		scsi_for_each_sg(cmd, sg, sg_segments, i) {
			prd->size =
				cpu_to_le32(((u32) sg_dma_len(sg))-1);
			prd->base_addr =
				cpu_to_le32(lower_32_bits(sg->dma_address));
			prd->upper_addr =
				cpu_to_le32(upper_32_bits(sg->dma_address));
			prd->reserved = 0;
			prd = (void *)prd + hba->sg_entry_size;
		}
	} else {
		lrbp->utr_descriptor_ptr->prd_table_length = 0;
	}

	return ufshcd_map_sg_crypto(hba, lrbp);
}

/**
 * ufshcd_enable_intr - enable interrupts
 * @hba: per adapter instance
 * @intrs: interrupt bits
 */
static void ufshcd_enable_intr(struct ufs_hba *hba, u32 intrs)
{
	u32 set = ufshcd_readl(hba, REG_INTERRUPT_ENABLE);

	if (hba->ufs_version == UFSHCI_VERSION_10) {
		u32 rw;
		rw = set & INTERRUPT_MASK_RW_VER_10;
		set = rw | ((set ^ intrs) & intrs);
	} else {
		set |= intrs;
	}

	ufshcd_writel(hba, set, REG_INTERRUPT_ENABLE);
}

/**
 * ufshcd_disable_intr - disable interrupts
 * @hba: per adapter instance
 * @intrs: interrupt bits
 */
static void ufshcd_disable_intr(struct ufs_hba *hba, u32 intrs)
{
	u32 set = ufshcd_readl(hba, REG_INTERRUPT_ENABLE);

	if (hba->ufs_version == UFSHCI_VERSION_10) {
		u32 rw;
		rw = (set & INTERRUPT_MASK_RW_VER_10) &
			~(intrs & INTERRUPT_MASK_RW_VER_10);
		set = rw | ((set & intrs) & ~INTERRUPT_MASK_RW_VER_10);

	} else {
		set &= ~intrs;
	}

	ufshcd_writel(hba, set, REG_INTERRUPT_ENABLE);
}

/**
 * ufshcd_prepare_req_desc_hdr() - Fills the requests header
 * descriptor according to request
 * @lrbp: pointer to local reference block
 * @upiu_flags: flags required in the header
 * @cmd_dir: requests data direction
 */
static void ufshcd_prepare_req_desc_hdr(struct ufshcd_lrb *lrbp,
			u32 *upiu_flags, enum dma_data_direction cmd_dir)
{
	struct utp_transfer_req_desc *req_desc = lrbp->utr_descriptor_ptr;
	u32 data_direction;
	u32 dword_0;

	if (cmd_dir == DMA_FROM_DEVICE) {
		data_direction = UTP_DEVICE_TO_HOST;
		*upiu_flags = UPIU_CMD_FLAGS_READ;
	} else if (cmd_dir == DMA_TO_DEVICE) {
		data_direction = UTP_HOST_TO_DEVICE;
		*upiu_flags = UPIU_CMD_FLAGS_WRITE;
	} else {
		data_direction = UTP_NO_DATA_TRANSFER;
		*upiu_flags = UPIU_CMD_FLAGS_NONE;
	}

	dword_0 = data_direction | (lrbp->command_type
				<< UPIU_COMMAND_TYPE_OFFSET);
	if (lrbp->intr_cmd)
		dword_0 |= UTP_REQ_DESC_INT_CMD;

	/* Transfer request descriptor header fields */
	if (ufshcd_lrbp_crypto_enabled(lrbp)) {
#if IS_ENABLED(CONFIG_SCSI_UFS_CRYPTO)
		dword_0 |= UTP_REQ_DESC_CRYPTO_ENABLE_CMD;
		dword_0 |= lrbp->crypto_key_slot;
		req_desc->header.dword_1 =
			cpu_to_le32(lower_32_bits(lrbp->data_unit_num));
		req_desc->header.dword_3 =
			cpu_to_le32(upper_32_bits(lrbp->data_unit_num));
#endif /* CONFIG_SCSI_UFS_CRYPTO */
	} else {
		/* dword_1 and dword_3 are reserved, hence they are set to 0 */
		req_desc->header.dword_1 = 0;
		req_desc->header.dword_3 = 0;
	}

	req_desc->header.dword_0 = cpu_to_le32(dword_0);

	/*
	 * assigning invalid value for command status. Controller
	 * updates OCS on command completion, with the command
	 * status
	 */
	req_desc->header.dword_2 =
		cpu_to_le32(OCS_INVALID_COMMAND_STATUS);

	req_desc->prd_table_length = 0;
}

/**
 * ufshcd_prepare_utp_scsi_cmd_upiu() - fills the utp_transfer_req_desc,
 * for scsi commands
 * @lrbp: local reference block pointer
 * @upiu_flags: flags
 */
static
void ufshcd_prepare_utp_scsi_cmd_upiu(struct ufshcd_lrb *lrbp, u32 upiu_flags)
{
	struct utp_upiu_req *ucd_req_ptr = lrbp->ucd_req_ptr;
	unsigned short cdb_len;

	/* command descriptor fields */
	ucd_req_ptr->header.dword_0 = UPIU_HEADER_DWORD(
				UPIU_TRANSACTION_COMMAND, upiu_flags,
				lrbp->lun, lrbp->task_tag);
	ucd_req_ptr->header.dword_1 = UPIU_HEADER_DWORD(
				UPIU_COMMAND_SET_TYPE_SCSI, 0, 0, 0);

	/* Total EHS length and Data segment length will be zero */
	ucd_req_ptr->header.dword_2 = 0;

	ucd_req_ptr->sc.exp_data_transfer_len =
		cpu_to_be32(lrbp->cmd->sdb.length);

	cdb_len = min_t(unsigned short, lrbp->cmd->cmd_len, UFS_CDB_SIZE);
	memset(ucd_req_ptr->sc.cdb, 0, UFS_CDB_SIZE);
	memcpy(ucd_req_ptr->sc.cdb, lrbp->cmd->cmnd, cdb_len);

	memset(lrbp->ucd_rsp_ptr, 0, sizeof(struct utp_upiu_rsp));
}

/**
 * ufshcd_prepare_utp_query_req_upiu() - fills the utp_transfer_req_desc,
 * for query requsts
 * @hba: UFS hba
 * @lrbp: local reference block pointer
 * @upiu_flags: flags
 */
static void ufshcd_prepare_utp_query_req_upiu(struct ufs_hba *hba,
				struct ufshcd_lrb *lrbp, u32 upiu_flags)
{
	struct utp_upiu_req *ucd_req_ptr = lrbp->ucd_req_ptr;
	struct ufs_query *query = &hba->dev_cmd.query;
	u16 len = be16_to_cpu(query->request.upiu_req.length);

	/* Query request header */
	ucd_req_ptr->header.dword_0 = UPIU_HEADER_DWORD(
			UPIU_TRANSACTION_QUERY_REQ, upiu_flags,
			lrbp->lun, lrbp->task_tag);
	ucd_req_ptr->header.dword_1 = UPIU_HEADER_DWORD(
			0, query->request.query_func, 0, 0);

	/* Data segment length only need for WRITE_DESC */
	if (query->request.upiu_req.opcode == UPIU_QUERY_OPCODE_WRITE_DESC)
		ucd_req_ptr->header.dword_2 =
			UPIU_HEADER_DWORD(0, 0, (len >> 8), (u8)len);
	else
		ucd_req_ptr->header.dword_2 = 0;

	/* Copy the Query Request buffer as is */
	memcpy(&ucd_req_ptr->qr, &query->request.upiu_req,
			QUERY_OSF_SIZE);

	/* Copy the Descriptor */
	if (query->request.upiu_req.opcode == UPIU_QUERY_OPCODE_WRITE_DESC)
		memcpy(ucd_req_ptr + 1, query->descriptor, len);

	memset(lrbp->ucd_rsp_ptr, 0, sizeof(struct utp_upiu_rsp));
}

static inline void ufshcd_prepare_utp_nop_upiu(struct ufshcd_lrb *lrbp)
{
	struct utp_upiu_req *ucd_req_ptr = lrbp->ucd_req_ptr;

	memset(ucd_req_ptr, 0, sizeof(struct utp_upiu_req));

	/* command descriptor fields */
	ucd_req_ptr->header.dword_0 =
		UPIU_HEADER_DWORD(
			UPIU_TRANSACTION_NOP_OUT, 0, 0, lrbp->task_tag);
	/* clear rest of the fields of basic header */
	ucd_req_ptr->header.dword_1 = 0;
	ucd_req_ptr->header.dword_2 = 0;

	memset(lrbp->ucd_rsp_ptr, 0, sizeof(struct utp_upiu_rsp));
}

/**
 * ufshcd_comp_devman_upiu - UFS Protocol Information Unit(UPIU)
 *			     for Device Management Purposes
 * @hba: per adapter instance
 * @lrbp: pointer to local reference block
 */
static int ufshcd_comp_devman_upiu(struct ufs_hba *hba, struct ufshcd_lrb *lrbp)
{
	u32 upiu_flags;
	int ret = 0;

	if ((hba->ufs_version == UFSHCI_VERSION_10) ||
	    (hba->ufs_version == UFSHCI_VERSION_11))
		lrbp->command_type = UTP_CMD_TYPE_DEV_MANAGE;
	else
		lrbp->command_type = UTP_CMD_TYPE_UFS_STORAGE;

	ufshcd_prepare_req_desc_hdr(lrbp, &upiu_flags, DMA_NONE);
	if (hba->dev_cmd.type == DEV_CMD_TYPE_QUERY)
		ufshcd_prepare_utp_query_req_upiu(hba, lrbp, upiu_flags);
	else if (hba->dev_cmd.type == DEV_CMD_TYPE_NOP)
		ufshcd_prepare_utp_nop_upiu(lrbp);
	else
		ret = -EINVAL;

	return ret;
}

/**
 * ufshcd_comp_scsi_upiu - UFS Protocol Information Unit(UPIU)
 *			   for SCSI Purposes
 * @hba: per adapter instance
 * @lrbp: pointer to local reference block
 */
static int ufshcd_comp_scsi_upiu(struct ufs_hba *hba, struct ufshcd_lrb *lrbp)
{
	u32 upiu_flags;
	int ret = 0;

	if ((hba->ufs_version == UFSHCI_VERSION_10) ||
	    (hba->ufs_version == UFSHCI_VERSION_11))
		lrbp->command_type = UTP_CMD_TYPE_SCSI;
	else
		lrbp->command_type = UTP_CMD_TYPE_UFS_STORAGE;

	if (likely(lrbp->cmd)) {
		ufshcd_prepare_req_desc_hdr(lrbp, &upiu_flags,
						lrbp->cmd->sc_data_direction);
		ufshcd_prepare_utp_scsi_cmd_upiu(lrbp, upiu_flags);
	} else {
		ret = -EINVAL;
	}

	return ret;
}

/**
 * ufshcd_upiu_wlun_to_scsi_wlun - maps UPIU W-LUN id to SCSI W-LUN ID
 * @upiu_wlun_id: UPIU W-LUN id
 *
 * Returns SCSI W-LUN id
 */
static inline u16 ufshcd_upiu_wlun_to_scsi_wlun(u8 upiu_wlun_id)
{
	return (upiu_wlun_id & ~UFS_UPIU_WLUN_ID) | SCSI_W_LUN_BASE;
}

/**
 * ufshcd_queuecommand - main entry point for SCSI requests
 * @host: SCSI host pointer
 * @cmd: command from SCSI Midlayer
 *
 * Returns 0 for success, non-zero in case of failure
 */
static int ufshcd_queuecommand(struct Scsi_Host *host, struct scsi_cmnd *cmd)
{
	struct ufshcd_lrb *lrbp;
	struct ufs_hba *hba;
	unsigned long flags;
	int tag;
	int err = 0;

	hba = shost_priv(host);

	tag = cmd->request->tag;
	if (!ufshcd_valid_tag(hba, tag)) {
		dev_err(hba->dev,
			"%s: invalid command tag %d: cmd=0x%p, cmd->request=0x%p",
			__func__, tag, cmd, cmd->request);
		BUG();
	}

	if (!down_read_trylock(&hba->clk_scaling_lock))
		return SCSI_MLQUEUE_HOST_BUSY;

	spin_lock_irqsave(hba->host->host_lock, flags);
	switch (hba->ufshcd_state) {
	case UFSHCD_STATE_OPERATIONAL:
		break;
	case UFSHCD_STATE_EH_SCHEDULED:
	case UFSHCD_STATE_RESET:
		err = SCSI_MLQUEUE_HOST_BUSY;
		goto out_unlock;
	case UFSHCD_STATE_ERROR:
		set_host_byte(cmd, DID_ERROR);
		cmd->scsi_done(cmd);
		goto out_unlock;
	default:
		dev_WARN_ONCE(hba->dev, 1, "%s: invalid state %d\n",
				__func__, hba->ufshcd_state);
		set_host_byte(cmd, DID_BAD_TARGET);
		cmd->scsi_done(cmd);
		goto out_unlock;
	}

	/* if error handling is in progress, don't issue commands */
	if (ufshcd_eh_in_progress(hba)) {
		set_host_byte(cmd, DID_ERROR);
		cmd->scsi_done(cmd);
		goto out_unlock;
	}
	spin_unlock_irqrestore(hba->host->host_lock, flags);

	hba->req_abort_count = 0;

	/* acquire the tag to make sure device cmds don't use it */
	if (test_and_set_bit_lock(tag, &hba->lrb_in_use)) {
		/*
		 * Dev manage command in progress, requeue the command.
		 * Requeuing the command helps in cases where the request *may*
		 * find different tag instead of waiting for dev manage command
		 * completion.
		 */
		err = SCSI_MLQUEUE_HOST_BUSY;
		goto out;
	}

	err = ufshcd_hold(hba, true);
	if (err) {
		err = SCSI_MLQUEUE_HOST_BUSY;
		clear_bit_unlock(tag, &hba->lrb_in_use);
		goto out;
	}
	if (ufshcd_is_clkgating_allowed(hba))
		WARN_ON(hba->clk_gating.state != CLKS_ON);

	lrbp = &hba->lrb[tag];

	WARN_ON(lrbp->cmd);
	lrbp->cmd = cmd;
	lrbp->sense_bufflen = UFS_SENSE_SIZE;
	lrbp->sense_buffer = cmd->sense_buffer;
	lrbp->task_tag = tag;
	lrbp->lun = ufshcd_scsi_to_upiu_lun(cmd->device->lun);
	lrbp->intr_cmd = !ufshcd_is_intr_aggr_allowed(hba) ? true : false;

	err = ufshcd_prepare_lrbp_crypto(hba, cmd, lrbp);
	if (err) {
		ufshcd_release(hba);
		lrbp->cmd = NULL;
		clear_bit_unlock(tag, &hba->lrb_in_use);
		ufshcd_release(hba);
		goto out;
	}
	lrbp->req_abort_skip = false;

	ufshcd_comp_scsi_upiu(hba, lrbp);

	err = ufshcd_map_sg(hba, lrbp);
	if (err) {
		ufshcd_release(hba);
		lrbp->cmd = NULL;
		clear_bit_unlock(tag, &hba->lrb_in_use);
		goto out;
	}
	/* Make sure descriptors are ready before ringing the doorbell */
	wmb();

	/* issue command to the controller */
	spin_lock_irqsave(hba->host->host_lock, flags);
	ufshcd_vops_setup_xfer_req(hba, tag, (lrbp->cmd ? true : false));
	ufshcd_send_command(hba, tag);
out_unlock:
	spin_unlock_irqrestore(hba->host->host_lock, flags);
out:
	up_read(&hba->clk_scaling_lock);
	return err;
}

static int ufshcd_compose_dev_cmd(struct ufs_hba *hba,
		struct ufshcd_lrb *lrbp, enum dev_cmd_type cmd_type, int tag)
{
	lrbp->cmd = NULL;
	lrbp->sense_bufflen = 0;
	lrbp->sense_buffer = NULL;
	lrbp->task_tag = tag;
	lrbp->lun = 0; /* device management cmd is not specific to any LUN */
	lrbp->intr_cmd = true; /* No interrupt aggregation */
#if IS_ENABLED(CONFIG_SCSI_UFS_CRYPTO)
	lrbp->crypto_enable = false; /* No crypto operations */
#endif
	hba->dev_cmd.type = cmd_type;

	return ufshcd_comp_devman_upiu(hba, lrbp);
}

static int
ufshcd_clear_cmd(struct ufs_hba *hba, int tag)
{
	int err = 0;
	unsigned long flags;
	u32 mask = 1 << tag;

	/* clear outstanding transaction before retry */
	spin_lock_irqsave(hba->host->host_lock, flags);
	ufshcd_utrl_clear(hba, tag);
	spin_unlock_irqrestore(hba->host->host_lock, flags);

	/*
	 * wait for for h/w to clear corresponding bit in door-bell.
	 * max. wait is 1 sec.
	 */
	err = ufshcd_wait_for_register(hba,
			REG_UTP_TRANSFER_REQ_DOOR_BELL,
			mask, ~mask, 1000, 1000, true);

	return err;
}

static int
ufshcd_check_query_response(struct ufs_hba *hba, struct ufshcd_lrb *lrbp)
{
	struct ufs_query_res *query_res = &hba->dev_cmd.query.response;

	/* Get the UPIU response */
	query_res->response = ufshcd_get_rsp_upiu_result(lrbp->ucd_rsp_ptr) >>
				UPIU_RSP_CODE_OFFSET;
	return query_res->response;
}

/**
 * ufshcd_dev_cmd_completion() - handles device management command responses
 * @hba: per adapter instance
 * @lrbp: pointer to local reference block
 */
static int
ufshcd_dev_cmd_completion(struct ufs_hba *hba, struct ufshcd_lrb *lrbp)
{
	int resp;
	int err = 0;

	hba->ufs_stats.last_hibern8_exit_tstamp = ktime_set(0, 0);
	resp = ufshcd_get_req_rsp(lrbp->ucd_rsp_ptr);

	switch (resp) {
	case UPIU_TRANSACTION_NOP_IN:
		if (hba->dev_cmd.type != DEV_CMD_TYPE_NOP) {
			err = -EINVAL;
			dev_err(hba->dev, "%s: unexpected response %x\n",
					__func__, resp);
		}
		break;
	case UPIU_TRANSACTION_QUERY_RSP:
		err = ufshcd_check_query_response(hba, lrbp);
		if (!err)
			err = ufshcd_copy_query_response(hba, lrbp);
		break;
	case UPIU_TRANSACTION_REJECT_UPIU:
		/* TODO: handle Reject UPIU Response */
		err = -EPERM;
		dev_err(hba->dev, "%s: Reject UPIU not fully implemented\n",
				__func__);
		break;
	default:
		err = -EINVAL;
		dev_err(hba->dev, "%s: Invalid device management cmd response: %x\n",
				__func__, resp);
		break;
	}

	return err;
}

static int ufshcd_wait_for_dev_cmd(struct ufs_hba *hba,
		struct ufshcd_lrb *lrbp, int max_timeout)
{
	int err = 0;
	unsigned long time_left;
	unsigned long flags;

	time_left = wait_for_completion_timeout(hba->dev_cmd.complete,
			msecs_to_jiffies(max_timeout));

	/* Make sure descriptors are ready before ringing the doorbell */
	wmb();
	spin_lock_irqsave(hba->host->host_lock, flags);
	hba->dev_cmd.complete = NULL;
	if (likely(time_left)) {
		err = ufshcd_get_tr_ocs(lrbp);
		if (!err)
			err = ufshcd_dev_cmd_completion(hba, lrbp);
	}
	spin_unlock_irqrestore(hba->host->host_lock, flags);

	if (!time_left) {
		err = -ETIMEDOUT;
		dev_dbg(hba->dev, "%s: dev_cmd request timedout, tag %d\n",
			__func__, lrbp->task_tag);
		if (!ufshcd_clear_cmd(hba, lrbp->task_tag))
			/* successfully cleared the command, retry if needed */
			err = -EAGAIN;
		/*
		 * in case of an error, after clearing the doorbell,
		 * we also need to clear the outstanding_request
		 * field in hba
		 */
		ufshcd_outstanding_req_clear(hba, lrbp->task_tag);
	}

	return err;
}

/**
 * ufshcd_get_dev_cmd_tag - Get device management command tag
 * @hba: per-adapter instance
 * @tag_out: pointer to variable with available slot value
 *
 * Get a free slot and lock it until device management command
 * completes.
 *
 * Returns false if free slot is unavailable for locking, else
 * return true with tag value in @tag.
 */
static bool ufshcd_get_dev_cmd_tag(struct ufs_hba *hba, int *tag_out)
{
	int tag;
	bool ret = false;
	unsigned long tmp;

	if (!tag_out)
		goto out;

	do {
		tmp = ~hba->lrb_in_use;
		tag = find_last_bit(&tmp, hba->nutrs);
		if (tag >= hba->nutrs)
			goto out;
	} while (test_and_set_bit_lock(tag, &hba->lrb_in_use));

	*tag_out = tag;
	ret = true;
out:
	return ret;
}

static inline void ufshcd_put_dev_cmd_tag(struct ufs_hba *hba, int tag)
{
	clear_bit_unlock(tag, &hba->lrb_in_use);
}

/**
 * ufshcd_exec_dev_cmd - API for sending device management requests
 * @hba: UFS hba
 * @cmd_type: specifies the type (NOP, Query...)
 * @timeout: time in seconds
 *
 * NOTE: Since there is only one available tag for device management commands,
 * it is expected you hold the hba->dev_cmd.lock mutex.
 */
static int ufshcd_exec_dev_cmd(struct ufs_hba *hba,
		enum dev_cmd_type cmd_type, int timeout)
{
	struct ufshcd_lrb *lrbp;
	int err;
	int tag;
	struct completion wait;
	unsigned long flags;

	down_read(&hba->clk_scaling_lock);

	/*
	 * Get free slot, sleep if slots are unavailable.
	 * Even though we use wait_event() which sleeps indefinitely,
	 * the maximum wait time is bounded by SCSI request timeout.
	 */
	wait_event(hba->dev_cmd.tag_wq, ufshcd_get_dev_cmd_tag(hba, &tag));

	init_completion(&wait);
	lrbp = &hba->lrb[tag];
	WARN_ON(lrbp->cmd);
	err = ufshcd_compose_dev_cmd(hba, lrbp, cmd_type, tag);
	if (unlikely(err))
		goto out_put_tag;

	hba->dev_cmd.complete = &wait;

	ufshcd_add_query_upiu_trace(hba, tag, "query_send");
	/* Make sure descriptors are ready before ringing the doorbell */
	wmb();
	spin_lock_irqsave(hba->host->host_lock, flags);
	ufshcd_vops_setup_xfer_req(hba, tag, (lrbp->cmd ? true : false));
	ufshcd_send_command(hba, tag);
	spin_unlock_irqrestore(hba->host->host_lock, flags);

	err = ufshcd_wait_for_dev_cmd(hba, lrbp, timeout);

	ufshcd_add_query_upiu_trace(hba, tag,
			err ? "query_complete_err" : "query_complete");

out_put_tag:
	ufshcd_put_dev_cmd_tag(hba, tag);
	wake_up(&hba->dev_cmd.tag_wq);
	up_read(&hba->clk_scaling_lock);
	return err;
}

/**
 * ufshcd_init_query() - init the query response and request parameters
 * @hba: per-adapter instance
 * @request: address of the request pointer to be initialized
 * @response: address of the response pointer to be initialized
 * @opcode: operation to perform
 * @idn: flag idn to access
 * @index: LU number to access
 * @selector: query/flag/descriptor further identification
 */
static inline void ufshcd_init_query(struct ufs_hba *hba,
		struct ufs_query_req **request, struct ufs_query_res **response,
		enum query_opcode opcode, u8 idn, u8 index, u8 selector)
{
	*request = &hba->dev_cmd.query.request;
	*response = &hba->dev_cmd.query.response;
	memset(*request, 0, sizeof(struct ufs_query_req));
	memset(*response, 0, sizeof(struct ufs_query_res));
	(*request)->upiu_req.opcode = opcode;
	(*request)->upiu_req.idn = idn;
	(*request)->upiu_req.index = index;
	(*request)->upiu_req.selector = selector;
}

static int ufshcd_query_flag_retry(struct ufs_hba *hba,
	enum query_opcode opcode, enum flag_idn idn, u8 index, bool *flag_res)
{
	int ret;
	int retries;

	for (retries = 0; retries < QUERY_REQ_RETRIES; retries++) {
		ret = ufshcd_query_flag(hba, opcode, idn, index, flag_res);
		if (ret)
			dev_dbg(hba->dev,
				"%s: failed with error %d, retries %d\n",
				__func__, ret, retries);
		else
			break;
	}

	if (ret)
		dev_err(hba->dev,
			"%s: query attribute, opcode %d, idn %d, failed with error %d after %d retires\n",
			__func__, opcode, idn, ret, retries);
	return ret;
}

/**
 * ufshcd_query_flag() - API function for sending flag query requests
 * @hba: per-adapter instance
 * @opcode: flag query to perform
 * @idn: flag idn to access
 * @index: flag index to access
 * @flag_res: the flag value after the query request completes
 *
 * Returns 0 for success, non-zero in case of failure
 */
int ufshcd_query_flag(struct ufs_hba *hba, enum query_opcode opcode,
			enum flag_idn idn, u8 index, bool *flag_res)
{
	struct ufs_query_req *request = NULL;
	struct ufs_query_res *response = NULL;
	int err, selector = 0;
	int timeout = QUERY_REQ_TIMEOUT;

	BUG_ON(!hba);

	ufshcd_hold(hba, false);
	mutex_lock(&hba->dev_cmd.lock);
	ufshcd_init_query(hba, &request, &response, opcode, idn, index,
			selector);

	switch (opcode) {
	case UPIU_QUERY_OPCODE_SET_FLAG:
	case UPIU_QUERY_OPCODE_CLEAR_FLAG:
	case UPIU_QUERY_OPCODE_TOGGLE_FLAG:
		request->query_func = UPIU_QUERY_FUNC_STANDARD_WRITE_REQUEST;
		break;
	case UPIU_QUERY_OPCODE_READ_FLAG:
		request->query_func = UPIU_QUERY_FUNC_STANDARD_READ_REQUEST;
		if (!flag_res) {
			/* No dummy reads */
			dev_err(hba->dev, "%s: Invalid argument for read request\n",
					__func__);
			err = -EINVAL;
			goto out_unlock;
		}
		break;
	default:
		dev_err(hba->dev,
			"%s: Expected query flag opcode but got = %d\n",
			__func__, opcode);
		err = -EINVAL;
		goto out_unlock;
	}

	err = ufshcd_exec_dev_cmd(hba, DEV_CMD_TYPE_QUERY, timeout);

	if (err) {
		dev_err(hba->dev,
			"%s: Sending flag query for idn %d failed, err = %d\n",
			__func__, idn, err);
		goto out_unlock;
	}

	if (flag_res)
		*flag_res = (be32_to_cpu(response->upiu_res.value) &
				MASK_QUERY_UPIU_FLAG_LOC) & 0x1;

out_unlock:
	mutex_unlock(&hba->dev_cmd.lock);
	ufshcd_release(hba);
	return err;
}
EXPORT_SYMBOL_GPL(ufshcd_query_flag);

/**
 * ufshcd_query_attr - API function for sending attribute requests
 * @hba: per-adapter instance
 * @opcode: attribute opcode
 * @idn: attribute idn to access
 * @index: index field
 * @selector: selector field
 * @attr_val: the attribute value after the query request completes
 *
 * Returns 0 for success, non-zero in case of failure
*/
int ufshcd_query_attr(struct ufs_hba *hba, enum query_opcode opcode,
		      enum attr_idn idn, u8 index, u8 selector, u32 *attr_val)
{
	struct ufs_query_req *request = NULL;
	struct ufs_query_res *response = NULL;
	int err;

	BUG_ON(!hba);

	ufshcd_hold(hba, false);
	if (!attr_val) {
		dev_err(hba->dev, "%s: attribute value required for opcode 0x%x\n",
				__func__, opcode);
		err = -EINVAL;
		goto out;
	}

	mutex_lock(&hba->dev_cmd.lock);
	ufshcd_init_query(hba, &request, &response, opcode, idn, index,
			selector);

	switch (opcode) {
	case UPIU_QUERY_OPCODE_WRITE_ATTR:
		request->query_func = UPIU_QUERY_FUNC_STANDARD_WRITE_REQUEST;
		request->upiu_req.value = cpu_to_be32(*attr_val);
		break;
	case UPIU_QUERY_OPCODE_READ_ATTR:
		request->query_func = UPIU_QUERY_FUNC_STANDARD_READ_REQUEST;
		break;
	default:
		dev_err(hba->dev, "%s: Expected query attr opcode but got = 0x%.2x\n",
				__func__, opcode);
		err = -EINVAL;
		goto out_unlock;
	}

	err = ufshcd_exec_dev_cmd(hba, DEV_CMD_TYPE_QUERY, QUERY_REQ_TIMEOUT);

	if (err) {
		dev_err(hba->dev, "%s: opcode 0x%.2x for idn %d failed, index %d, err = %d\n",
				__func__, opcode, idn, index, err);
		goto out_unlock;
	}

	*attr_val = be32_to_cpu(response->upiu_res.value);

out_unlock:
	mutex_unlock(&hba->dev_cmd.lock);
out:
	ufshcd_release(hba);
	return err;
}
EXPORT_SYMBOL_GPL(ufshcd_query_attr);

/**
 * ufshcd_query_attr_retry() - API function for sending query
 * attribute with retries
 * @hba: per-adapter instance
 * @opcode: attribute opcode
 * @idn: attribute idn to access
 * @index: index field
 * @selector: selector field
 * @attr_val: the attribute value after the query request
 * completes
 *
 * Returns 0 for success, non-zero in case of failure
*/
static int ufshcd_query_attr_retry(struct ufs_hba *hba,
	enum query_opcode opcode, enum attr_idn idn, u8 index, u8 selector,
	u32 *attr_val)
{
	int ret = 0;
	u32 retries;

	 for (retries = QUERY_REQ_RETRIES; retries > 0; retries--) {
		ret = ufshcd_query_attr(hba, opcode, idn, index,
						selector, attr_val);
		if (ret)
			dev_dbg(hba->dev, "%s: failed with error %d, retries %d\n",
				__func__, ret, retries);
		else
			break;
	}

	if (ret)
		dev_err(hba->dev,
			"%s: query attribute, idn %d, failed with error %d after %d retires\n",
			__func__, idn, ret, QUERY_REQ_RETRIES);
	return ret;
}

static int __ufshcd_query_descriptor(struct ufs_hba *hba,
			enum query_opcode opcode, enum desc_idn idn, u8 index,
			u8 selector, u8 *desc_buf, int *buf_len)
{
	struct ufs_query_req *request = NULL;
	struct ufs_query_res *response = NULL;
	int err;

	BUG_ON(!hba);

	ufshcd_hold(hba, false);
	if (!desc_buf) {
		dev_err(hba->dev, "%s: descriptor buffer required for opcode 0x%x\n",
				__func__, opcode);
		err = -EINVAL;
		goto out;
	}

	if (*buf_len < QUERY_DESC_MIN_SIZE || *buf_len > QUERY_DESC_MAX_SIZE) {
		dev_err(hba->dev, "%s: descriptor buffer size (%d) is out of range\n",
				__func__, *buf_len);
		err = -EINVAL;
		goto out;
	}

	mutex_lock(&hba->dev_cmd.lock);
	ufshcd_init_query(hba, &request, &response, opcode, idn, index,
			selector);
	hba->dev_cmd.query.descriptor = desc_buf;
	request->upiu_req.length = cpu_to_be16(*buf_len);

	switch (opcode) {
	case UPIU_QUERY_OPCODE_WRITE_DESC:
		request->query_func = UPIU_QUERY_FUNC_STANDARD_WRITE_REQUEST;
		break;
	case UPIU_QUERY_OPCODE_READ_DESC:
		request->query_func = UPIU_QUERY_FUNC_STANDARD_READ_REQUEST;
		break;
	default:
		dev_err(hba->dev,
				"%s: Expected query descriptor opcode but got = 0x%.2x\n",
				__func__, opcode);
		err = -EINVAL;
		goto out_unlock;
	}

	err = ufshcd_exec_dev_cmd(hba, DEV_CMD_TYPE_QUERY, QUERY_REQ_TIMEOUT);

	if (err) {
		dev_err(hba->dev, "%s: opcode 0x%.2x for idn %d failed, index %d, err = %d\n",
				__func__, opcode, idn, index, err);
		goto out_unlock;
	}

	*buf_len = be16_to_cpu(response->upiu_res.length);

out_unlock:
	hba->dev_cmd.query.descriptor = NULL;
	mutex_unlock(&hba->dev_cmd.lock);
out:
	ufshcd_release(hba);
	return err;
}

/**
 * ufshcd_query_descriptor_retry - API function for sending descriptor requests
 * @hba: per-adapter instance
 * @opcode: attribute opcode
 * @idn: attribute idn to access
 * @index: index field
 * @selector: selector field
 * @desc_buf: the buffer that contains the descriptor
 * @buf_len: length parameter passed to the device
 *
 * Returns 0 for success, non-zero in case of failure.
 * The buf_len parameter will contain, on return, the length parameter
 * received on the response.
 */
int ufshcd_query_descriptor_retry(struct ufs_hba *hba,
				  enum query_opcode opcode,
				  enum desc_idn idn, u8 index,
				  u8 selector,
				  u8 *desc_buf, int *buf_len)
{
	int err;
	int retries;

	for (retries = QUERY_REQ_RETRIES; retries > 0; retries--) {
		err = __ufshcd_query_descriptor(hba, opcode, idn, index,
						selector, desc_buf, buf_len);
		if (!err || err == -EINVAL)
			break;
	}

	return err;
}
EXPORT_SYMBOL_GPL(ufshcd_query_descriptor_retry);

/**
 * ufshcd_read_desc_length - read the specified descriptor length from header
 * @hba: Pointer to adapter instance
 * @desc_id: descriptor idn value
 * @desc_index: descriptor index
 * @desc_length: pointer to variable to read the length of descriptor
 *
 * Return 0 in case of success, non-zero otherwise
 */
static int ufshcd_read_desc_length(struct ufs_hba *hba,
	enum desc_idn desc_id,
	int desc_index,
	int *desc_length)
{
	int ret;
	u8 header[QUERY_DESC_HDR_SIZE];
	int header_len = QUERY_DESC_HDR_SIZE;

	if (desc_id >= QUERY_DESC_IDN_MAX)
		return -EINVAL;

	ret = ufshcd_query_descriptor_retry(hba, UPIU_QUERY_OPCODE_READ_DESC,
					desc_id, desc_index, 0, header,
					&header_len);

	if (ret) {
		dev_err(hba->dev, "%s: Failed to get descriptor header id %d",
			__func__, desc_id);
		return ret;
	} else if (desc_id != header[QUERY_DESC_DESC_TYPE_OFFSET]) {
		dev_warn(hba->dev, "%s: descriptor header id %d and desc_id %d mismatch",
			__func__, header[QUERY_DESC_DESC_TYPE_OFFSET],
			desc_id);
		ret = -EINVAL;
	}

	*desc_length = header[QUERY_DESC_LENGTH_OFFSET];
	return ret;

}

/**
 * ufshcd_map_desc_id_to_length - map descriptor IDN to its length
 * @hba: Pointer to adapter instance
 * @desc_id: descriptor idn value
 * @desc_len: mapped desc length (out)
 *
 * Return 0 in case of success, non-zero otherwise
 */
int ufshcd_map_desc_id_to_length(struct ufs_hba *hba,
	enum desc_idn desc_id, int *desc_len)
{
	switch (desc_id) {
	case QUERY_DESC_IDN_DEVICE:
		*desc_len = hba->desc_size.dev_desc;
		break;
	case QUERY_DESC_IDN_POWER:
		*desc_len = hba->desc_size.pwr_desc;
		break;
	case QUERY_DESC_IDN_GEOMETRY:
		*desc_len = hba->desc_size.geom_desc;
		break;
	case QUERY_DESC_IDN_CONFIGURATION:
		*desc_len = hba->desc_size.conf_desc;
		break;
	case QUERY_DESC_IDN_UNIT:
		*desc_len = hba->desc_size.unit_desc;
		break;
	case QUERY_DESC_IDN_INTERCONNECT:
		*desc_len = hba->desc_size.interc_desc;
		break;
	case QUERY_DESC_IDN_STRING:
		*desc_len = QUERY_DESC_MAX_SIZE;
		break;
	case QUERY_DESC_IDN_HEALTH:
		*desc_len = hba->desc_size.hlth_desc;
		break;
	case QUERY_DESC_IDN_RFU_0:
	case QUERY_DESC_IDN_RFU_1:
		*desc_len = 0;
		break;
	default:
		*desc_len = 0;
		return -EINVAL;
	}
	return 0;
}
EXPORT_SYMBOL(ufshcd_map_desc_id_to_length);

/**
 * ufshcd_read_desc_param - read the specified descriptor parameter
 * @hba: Pointer to adapter instance
 * @desc_id: descriptor idn value
 * @desc_index: descriptor index
 * @param_offset: offset of the parameter to read
 * @param_read_buf: pointer to buffer where parameter would be read
 * @param_size: sizeof(param_read_buf)
 *
 * Return 0 in case of success, non-zero otherwise
 */
int ufshcd_read_desc_param(struct ufs_hba *hba,
			   enum desc_idn desc_id,
			   int desc_index,
			   u8 param_offset,
			   u8 *param_read_buf,
			   u8 param_size)
{
	int ret;
	u8 *desc_buf;
	int buff_len;
	bool is_kmalloc = true;

	/* Safety check */
	if (desc_id >= QUERY_DESC_IDN_MAX || !param_size)
		return -EINVAL;

	/* Get the max length of descriptor from structure filled up at probe
	 * time.
	 */
	ret = ufshcd_map_desc_id_to_length(hba, desc_id, &buff_len);

	/* Sanity checks */
	if (ret || !buff_len) {
		dev_err(hba->dev, "%s: Failed to get full descriptor length",
			__func__);
		return ret;
	}

	/* Check whether we need temp memory */
	if (param_offset != 0 || param_size < buff_len) {
		desc_buf = kmalloc(buff_len, GFP_KERNEL);
		if (!desc_buf)
			return -ENOMEM;
	} else {
		desc_buf = param_read_buf;
		is_kmalloc = false;
	}

	/* Request for full descriptor */
	ret = ufshcd_query_descriptor_retry(hba, UPIU_QUERY_OPCODE_READ_DESC,
					desc_id, desc_index, 0,
					desc_buf, &buff_len);

	if (ret) {
		dev_err(hba->dev, "%s: Failed reading descriptor. desc_id %d, desc_index %d, param_offset %d, ret %d",
			__func__, desc_id, desc_index, param_offset, ret);
		goto out;
	}

	/* Sanity check */
	if (desc_buf[QUERY_DESC_DESC_TYPE_OFFSET] != desc_id) {
		dev_err(hba->dev, "%s: invalid desc_id %d in descriptor header",
			__func__, desc_buf[QUERY_DESC_DESC_TYPE_OFFSET]);
		ret = -EINVAL;
		goto out;
	}

	/* Check wherher we will not copy more data, than available */
	if (is_kmalloc && param_size > buff_len)
		param_size = buff_len;

	if (is_kmalloc)
		memcpy(param_read_buf, &desc_buf[param_offset], param_size);
out:
	if (is_kmalloc)
		kfree(desc_buf);
	return ret;
}

static inline int ufshcd_read_desc(struct ufs_hba *hba,
				   enum desc_idn desc_id,
				   int desc_index,
				   void *buf,
				   u32 size)
{
	return ufshcd_read_desc_param(hba, desc_id, desc_index, 0, buf, size);
}

static inline int ufshcd_read_power_desc(struct ufs_hba *hba,
					 u8 *buf,
					 u32 size)
{
	return ufshcd_read_desc(hba, QUERY_DESC_IDN_POWER, 0, buf, size);
}

static int ufshcd_read_device_desc(struct ufs_hba *hba, u8 *buf, u32 size)
{
	return ufshcd_read_desc(hba, QUERY_DESC_IDN_DEVICE, 0, buf, size);
}

/**
 * struct uc_string_id - unicode string
 *
 * @len: size of this descriptor inclusive
 * @type: descriptor type
 * @uc: unicode string character
 */
struct uc_string_id {
	u8 len;
	u8 type;
	wchar_t uc[0];
} __packed;

/* replace non-printable or non-ASCII characters with spaces */
static inline char ufshcd_remove_non_printable(u8 ch)
{
	return (ch >= 0x20 && ch <= 0x7e) ? ch : ' ';
}

/**
 * ufshcd_read_string_desc - read string descriptor
 * @hba: pointer to adapter instance
 * @desc_index: descriptor index
 * @buf: pointer to buffer where descriptor would be read,
 *       the caller should free the memory.
 * @ascii: if true convert from unicode to ascii characters
 *         null terminated string.
 *
 * Return:
 * *      string size on success.
 * *      -ENOMEM: on allocation failure
 * *      -EINVAL: on a wrong parameter
 */
int ufshcd_read_string_desc(struct ufs_hba *hba, u8 desc_index,
			    u8 **buf, bool ascii)
{
	struct uc_string_id *uc_str;
	u8 *str;
	int ret;

	if (!buf)
		return -EINVAL;

	uc_str = kzalloc(QUERY_DESC_MAX_SIZE, GFP_KERNEL);
	if (!uc_str)
		return -ENOMEM;

	ret = ufshcd_read_desc(hba, QUERY_DESC_IDN_STRING,
			       desc_index, uc_str,
			       QUERY_DESC_MAX_SIZE);
	if (ret < 0) {
		dev_err(hba->dev, "Reading String Desc failed after %d retries. err = %d\n",
			QUERY_REQ_RETRIES, ret);
		str = NULL;
		goto out;
	}

	if (uc_str->len <= QUERY_DESC_HDR_SIZE) {
		dev_dbg(hba->dev, "String Desc is of zero length\n");
		str = NULL;
		ret = 0;
		goto out;
	}

	if (ascii) {
		ssize_t ascii_len;
		int i;
		/* remove header and divide by 2 to move from UTF16 to UTF8 */
		ascii_len = (uc_str->len - QUERY_DESC_HDR_SIZE) / 2 + 1;
		str = kzalloc(ascii_len, GFP_KERNEL);
		if (!str) {
			ret = -ENOMEM;
			goto out;
		}

		/*
		 * the descriptor contains string in UTF16 format
		 * we need to convert to utf-8 so it can be displayed
		 */
		ret = utf16s_to_utf8s(uc_str->uc,
				      uc_str->len - QUERY_DESC_HDR_SIZE,
				      UTF16_BIG_ENDIAN, str, ascii_len);

		/* replace non-printable or non-ASCII characters with spaces */
		for (i = 0; i < ret; i++)
			str[i] = ufshcd_remove_non_printable(str[i]);

		str[ret++] = '\0';

	} else {
		str = kmemdup(uc_str, uc_str->len, GFP_KERNEL);
		if (!str) {
			ret = -ENOMEM;
			goto out;
		}
		ret = uc_str->len;
	}
out:
	*buf = str;
	kfree(uc_str);
	return ret;
}

/**
 * ufshcd_read_unit_desc_param - read the specified unit descriptor parameter
 * @hba: Pointer to adapter instance
 * @lun: lun id
 * @param_offset: offset of the parameter to read
 * @param_read_buf: pointer to buffer where parameter would be read
 * @param_size: sizeof(param_read_buf)
 *
 * Return 0 in case of success, non-zero otherwise
 */
static inline int ufshcd_read_unit_desc_param(struct ufs_hba *hba,
					      int lun,
					      enum unit_desc_param param_offset,
					      u8 *param_read_buf,
					      u32 param_size)
{
	/*
	 * Unit descriptors are only available for general purpose LUs (LUN id
	 * from 0 to 7) and RPMB Well known LU.
	 */
	if (!ufs_is_valid_unit_desc_lun(lun))
		return -EOPNOTSUPP;

	return ufshcd_read_desc_param(hba, QUERY_DESC_IDN_UNIT, lun,
				      param_offset, param_read_buf, param_size);
}

static int ufshcd_get_ref_clk_gating_wait(struct ufs_hba *hba)
{
	int err = 0;
	u32 gating_wait = UFSHCD_REF_CLK_GATING_WAIT_US;

	if (hba->dev_info.wspecversion >= 0x300) {
		err = ufshcd_query_attr_retry(hba, UPIU_QUERY_OPCODE_READ_ATTR,
				QUERY_ATTR_IDN_REF_CLK_GATING_WAIT_TIME, 0, 0,
				&gating_wait);
		if (err)
			dev_err(hba->dev, "Failed reading bRefClkGatingWait. err = %d, use default %uus\n",
					 err, gating_wait);

		if (gating_wait == 0) {
			gating_wait = UFSHCD_REF_CLK_GATING_WAIT_US;
			dev_err(hba->dev, "Undefined ref clk gating wait time, use default %uus\n",
					 gating_wait);
		}

		hba->dev_info.clk_gating_wait_us = gating_wait;
	}

	return err;
}

/**
 * ufshcd_memory_alloc - allocate memory for host memory space data structures
 * @hba: per adapter instance
 *
 * 1. Allocate DMA memory for Command Descriptor array
 *	Each command descriptor consist of Command UPIU, Response UPIU and PRDT
 * 2. Allocate DMA memory for UTP Transfer Request Descriptor List (UTRDL).
 * 3. Allocate DMA memory for UTP Task Management Request Descriptor List
 *	(UTMRDL)
 * 4. Allocate memory for local reference block(lrb).
 *
 * Returns 0 for success, non-zero in case of failure
 */
static int ufshcd_memory_alloc(struct ufs_hba *hba)
{
	size_t utmrdl_size, utrdl_size, ucdl_size;

	/* Allocate memory for UTP command descriptors */
	ucdl_size = (sizeof_utp_transfer_cmd_desc(hba) * hba->nutrs);
	hba->ucdl_base_addr = dmam_alloc_coherent(hba->dev,
						  ucdl_size,
						  &hba->ucdl_dma_addr,
						  GFP_KERNEL);

	/*
	 * UFSHCI requires UTP command descriptor to be 128 byte aligned.
	 * make sure hba->ucdl_dma_addr is aligned to PAGE_SIZE
	 * if hba->ucdl_dma_addr is aligned to PAGE_SIZE, then it will
	 * be aligned to 128 bytes as well
	 */
	if (!hba->ucdl_base_addr ||
	    WARN_ON(hba->ucdl_dma_addr & (PAGE_SIZE - 1))) {
		dev_err(hba->dev,
			"Command Descriptor Memory allocation failed\n");
		goto out;
	}

	/*
	 * Allocate memory for UTP Transfer descriptors
	 * UFSHCI requires 1024 byte alignment of UTRD
	 */
	utrdl_size = (sizeof(struct utp_transfer_req_desc) * hba->nutrs);
	hba->utrdl_base_addr = dmam_alloc_coherent(hba->dev,
						   utrdl_size,
						   &hba->utrdl_dma_addr,
						   GFP_KERNEL);
	if (!hba->utrdl_base_addr ||
	    WARN_ON(hba->utrdl_dma_addr & (PAGE_SIZE - 1))) {
		dev_err(hba->dev,
			"Transfer Descriptor Memory allocation failed\n");
		goto out;
	}

	/*
	 * Allocate memory for UTP Task Management descriptors
	 * UFSHCI requires 1024 byte alignment of UTMRD
	 */
	utmrdl_size = sizeof(struct utp_task_req_desc) * hba->nutmrs;
	hba->utmrdl_base_addr = dmam_alloc_coherent(hba->dev,
						    utmrdl_size,
						    &hba->utmrdl_dma_addr,
						    GFP_KERNEL);
	if (!hba->utmrdl_base_addr ||
	    WARN_ON(hba->utmrdl_dma_addr & (PAGE_SIZE - 1))) {
		dev_err(hba->dev,
		"Task Management Descriptor Memory allocation failed\n");
		goto out;
	}

	/* Allocate memory for local reference block */
	hba->lrb = devm_kcalloc(hba->dev,
				hba->nutrs, sizeof(struct ufshcd_lrb),
				GFP_KERNEL);
	if (!hba->lrb) {
		dev_err(hba->dev, "LRB Memory allocation failed\n");
		goto out;
	}
	return 0;
out:
	return -ENOMEM;
}

/**
 * ufshcd_host_memory_configure - configure local reference block with
 *				memory offsets
 * @hba: per adapter instance
 *
 * Configure Host memory space
 * 1. Update Corresponding UTRD.UCDBA and UTRD.UCDBAU with UCD DMA
 * address.
 * 2. Update each UTRD with Response UPIU offset, Response UPIU length
 * and PRDT offset.
 * 3. Save the corresponding addresses of UTRD, UCD.CMD, UCD.RSP and UCD.PRDT
 * into local reference block.
 */
static void ufshcd_host_memory_configure(struct ufs_hba *hba)
{
	struct utp_transfer_cmd_desc *cmd_descp;
	struct utp_transfer_req_desc *utrdlp;
	dma_addr_t cmd_desc_dma_addr;
	dma_addr_t cmd_desc_element_addr;
	u16 response_offset;
	u16 prdt_offset;
	int cmd_desc_size;
	int i;

	utrdlp = hba->utrdl_base_addr;
	cmd_descp = hba->ucdl_base_addr;

	response_offset =
		offsetof(struct utp_transfer_cmd_desc, response_upiu);
	prdt_offset =
		offsetof(struct utp_transfer_cmd_desc, prd_table);

	cmd_desc_size = sizeof_utp_transfer_cmd_desc(hba);
	cmd_desc_dma_addr = hba->ucdl_dma_addr;

	for (i = 0; i < hba->nutrs; i++) {
		/* Configure UTRD with command descriptor base address */
		cmd_desc_element_addr =
				(cmd_desc_dma_addr + (cmd_desc_size * i));
		utrdlp[i].command_desc_base_addr_lo =
				cpu_to_le32(lower_32_bits(cmd_desc_element_addr));
		utrdlp[i].command_desc_base_addr_hi =
				cpu_to_le32(upper_32_bits(cmd_desc_element_addr));

		/* Response upiu and prdt offset should be in double words */
		if (hba->quirks & UFSHCD_QUIRK_PRDT_BYTE_GRAN) {
			utrdlp[i].response_upiu_offset =
				cpu_to_le16(response_offset);
			utrdlp[i].prd_table_offset =
				cpu_to_le16(prdt_offset);
			utrdlp[i].response_upiu_length =
				cpu_to_le16(ALIGNED_UPIU_SIZE);
		} else {
			utrdlp[i].response_upiu_offset =
				cpu_to_le16((response_offset >> 2));
			utrdlp[i].prd_table_offset =
				cpu_to_le16((prdt_offset >> 2));
			utrdlp[i].response_upiu_length =
				cpu_to_le16(ALIGNED_UPIU_SIZE >> 2);
		}

		hba->lrb[i].utr_descriptor_ptr = (utrdlp + i);
		hba->lrb[i].utrd_dma_addr = hba->utrdl_dma_addr +
				(i * sizeof(struct utp_transfer_req_desc));
		hba->lrb[i].ucd_req_ptr = (struct utp_upiu_req *)cmd_descp;
		hba->lrb[i].ucd_req_dma_addr = cmd_desc_element_addr;
		hba->lrb[i].ucd_rsp_ptr =
			(struct utp_upiu_rsp *)cmd_descp->response_upiu;
		hba->lrb[i].ucd_rsp_dma_addr = cmd_desc_element_addr +
				response_offset;
		hba->lrb[i].ucd_prdt_ptr =
			(struct ufshcd_sg_entry *)cmd_descp->prd_table;
		hba->lrb[i].ucd_prdt_dma_addr = cmd_desc_element_addr +
				prdt_offset;
		cmd_descp = (void *)cmd_descp + cmd_desc_size;
	}
}

/**
 * ufshcd_dme_link_startup - Notify Unipro to perform link startup
 * @hba: per adapter instance
 *
 * UIC_CMD_DME_LINK_STARTUP command must be issued to Unipro layer,
 * in order to initialize the Unipro link startup procedure.
 * Once the Unipro links are up, the device connected to the controller
 * is detected.
 *
 * Returns 0 on success, non-zero value on failure
 */
static int ufshcd_dme_link_startup(struct ufs_hba *hba)
{
	struct uic_command uic_cmd = {0};
	int ret;

	uic_cmd.command = UIC_CMD_DME_LINK_STARTUP;

	ret = ufshcd_send_uic_cmd(hba, &uic_cmd);
	if (ret)
		dev_dbg(hba->dev,
			"dme-link-startup: error code %d\n", ret);
	return ret;
}
/**
 * ufshcd_dme_reset - UIC command for DME_RESET
 * @hba: per adapter instance
 *
 * DME_RESET command is issued in order to reset UniPro stack.
 * This function now deal with cold reset.
 *
 * Returns 0 on success, non-zero value on failure
 */
static int ufshcd_dme_reset(struct ufs_hba *hba)
{
	struct uic_command uic_cmd = {0};
	int ret;

	uic_cmd.command = UIC_CMD_DME_RESET;

	ret = ufshcd_send_uic_cmd(hba, &uic_cmd);
	if (ret)
		dev_err(hba->dev,
			"dme-reset: error code %d\n", ret);

	return ret;
}

/**
 * ufshcd_dme_enable - UIC command for DME_ENABLE
 * @hba: per adapter instance
 *
 * DME_ENABLE command is issued in order to enable UniPro stack.
 *
 * Returns 0 on success, non-zero value on failure
 */
static int ufshcd_dme_enable(struct ufs_hba *hba)
{
	struct uic_command uic_cmd = {0};
	int ret;

	uic_cmd.command = UIC_CMD_DME_ENABLE;

	ret = ufshcd_send_uic_cmd(hba, &uic_cmd);
	if (ret)
		dev_err(hba->dev,
			"dme-reset: error code %d\n", ret);

	return ret;
}

static inline void ufshcd_add_delay_before_dme_cmd(struct ufs_hba *hba)
{
	#define MIN_DELAY_BEFORE_DME_CMDS_US	1000
	unsigned long min_sleep_time_us;

	if (!(hba->quirks & UFSHCD_QUIRK_DELAY_BEFORE_DME_CMDS))
		return;

	/*
	 * last_dme_cmd_tstamp will be 0 only for 1st call to
	 * this function
	 */
	if (unlikely(!ktime_to_us(hba->last_dme_cmd_tstamp))) {
		min_sleep_time_us = MIN_DELAY_BEFORE_DME_CMDS_US;
	} else {
		unsigned long delta =
			(unsigned long) ktime_to_us(
				ktime_sub(ktime_get(),
				hba->last_dme_cmd_tstamp));

		if (delta < MIN_DELAY_BEFORE_DME_CMDS_US)
			min_sleep_time_us =
				MIN_DELAY_BEFORE_DME_CMDS_US - delta;
		else
			return; /* no more delay required */
	}

	/* allow sleep for extra 50us if needed */
	usleep_range(min_sleep_time_us, min_sleep_time_us + 50);
}

/**
 * ufshcd_dme_set_attr - UIC command for DME_SET, DME_PEER_SET
 * @hba: per adapter instance
 * @attr_sel: uic command argument1
 * @attr_set: attribute set type as uic command argument2
 * @mib_val: setting value as uic command argument3
 * @peer: indicate whether peer or local
 *
 * Returns 0 on success, non-zero value on failure
 */
int ufshcd_dme_set_attr(struct ufs_hba *hba, u32 attr_sel,
			u8 attr_set, u32 mib_val, u8 peer)
{
	struct uic_command uic_cmd = {0};
	static const char *const action[] = {
		"dme-set",
		"dme-peer-set"
	};
	const char *set = action[!!peer];
	int ret;
	int retries = UFS_UIC_COMMAND_RETRIES;

	uic_cmd.command = peer ?
		UIC_CMD_DME_PEER_SET : UIC_CMD_DME_SET;
	uic_cmd.argument1 = attr_sel;
	uic_cmd.argument2 = UIC_ARG_ATTR_TYPE(attr_set);
	uic_cmd.argument3 = mib_val;

	do {
		/* for peer attributes we retry upon failure */
		ret = ufshcd_send_uic_cmd(hba, &uic_cmd);
		if (ret)
			dev_dbg(hba->dev, "%s: attr-id 0x%x val 0x%x error code %d\n",
				set, UIC_GET_ATTR_ID(attr_sel), mib_val, ret);
	} while (ret && peer && --retries);

	if (ret)
		dev_err(hba->dev, "%s: attr-id 0x%x val 0x%x failed %d retries\n",
			set, UIC_GET_ATTR_ID(attr_sel), mib_val,
			UFS_UIC_COMMAND_RETRIES - retries);

	return ret;
}
EXPORT_SYMBOL_GPL(ufshcd_dme_set_attr);

/**
 * ufshcd_dme_get_attr - UIC command for DME_GET, DME_PEER_GET
 * @hba: per adapter instance
 * @attr_sel: uic command argument1
 * @mib_val: the value of the attribute as returned by the UIC command
 * @peer: indicate whether peer or local
 *
 * Returns 0 on success, non-zero value on failure
 */
int ufshcd_dme_get_attr(struct ufs_hba *hba, u32 attr_sel,
			u32 *mib_val, u8 peer)
{
	struct uic_command uic_cmd = {0};
	static const char *const action[] = {
		"dme-get",
		"dme-peer-get"
	};
	const char *get = action[!!peer];
	int ret;
	int retries = UFS_UIC_COMMAND_RETRIES;
	struct ufs_pa_layer_attr orig_pwr_info;
	struct ufs_pa_layer_attr temp_pwr_info;
	bool pwr_mode_change = false;

	if (peer && (hba->quirks & UFSHCD_QUIRK_DME_PEER_ACCESS_AUTO_MODE)) {
		orig_pwr_info = hba->pwr_info;
		temp_pwr_info = orig_pwr_info;

		if (orig_pwr_info.pwr_tx == FAST_MODE ||
		    orig_pwr_info.pwr_rx == FAST_MODE) {
			temp_pwr_info.pwr_tx = FASTAUTO_MODE;
			temp_pwr_info.pwr_rx = FASTAUTO_MODE;
			pwr_mode_change = true;
		} else if (orig_pwr_info.pwr_tx == SLOW_MODE ||
		    orig_pwr_info.pwr_rx == SLOW_MODE) {
			temp_pwr_info.pwr_tx = SLOWAUTO_MODE;
			temp_pwr_info.pwr_rx = SLOWAUTO_MODE;
			pwr_mode_change = true;
		}
		if (pwr_mode_change) {
			ret = ufshcd_change_power_mode(hba, &temp_pwr_info);
			if (ret)
				goto out;
		}
	}

	uic_cmd.command = peer ?
		UIC_CMD_DME_PEER_GET : UIC_CMD_DME_GET;
	uic_cmd.argument1 = attr_sel;

	do {
		/* for peer attributes we retry upon failure */
		ret = ufshcd_send_uic_cmd(hba, &uic_cmd);
		if (ret)
			dev_dbg(hba->dev, "%s: attr-id 0x%x error code %d\n",
				get, UIC_GET_ATTR_ID(attr_sel), ret);
	} while (ret && peer && --retries);

	if (ret)
		dev_err(hba->dev, "%s: attr-id 0x%x failed %d retries\n",
			get, UIC_GET_ATTR_ID(attr_sel),
			UFS_UIC_COMMAND_RETRIES - retries);

	if (mib_val && !ret)
		*mib_val = uic_cmd.argument3;

	if (peer && (hba->quirks & UFSHCD_QUIRK_DME_PEER_ACCESS_AUTO_MODE)
	    && pwr_mode_change)
		ufshcd_change_power_mode(hba, &orig_pwr_info);
out:
	return ret;
}
EXPORT_SYMBOL_GPL(ufshcd_dme_get_attr);

/**
 * ufshcd_uic_pwr_ctrl - executes UIC commands (which affects the link power
 * state) and waits for it to take effect.
 *
 * @hba: per adapter instance
 * @cmd: UIC command to execute
 *
 * DME operations like DME_SET(PA_PWRMODE), DME_HIBERNATE_ENTER &
 * DME_HIBERNATE_EXIT commands take some time to take its effect on both host
 * and device UniPro link and hence it's final completion would be indicated by
 * dedicated status bits in Interrupt Status register (UPMS, UHES, UHXS) in
 * addition to normal UIC command completion Status (UCCS). This function only
 * returns after the relevant status bits indicate the completion.
 *
 * Returns 0 on success, non-zero value on failure
 */
static int ufshcd_uic_pwr_ctrl(struct ufs_hba *hba, struct uic_command *cmd)
{
	struct completion uic_async_done;
	unsigned long flags;
	u8 status;
	int ret;
	bool reenable_intr = false;

	mutex_lock(&hba->uic_cmd_mutex);
	init_completion(&uic_async_done);
	ufshcd_add_delay_before_dme_cmd(hba);

	spin_lock_irqsave(hba->host->host_lock, flags);
	hba->uic_async_done = &uic_async_done;
	if (ufshcd_readl(hba, REG_INTERRUPT_ENABLE) & UIC_COMMAND_COMPL) {
		ufshcd_disable_intr(hba, UIC_COMMAND_COMPL);
		/*
		 * Make sure UIC command completion interrupt is disabled before
		 * issuing UIC command.
		 */
		wmb();
		reenable_intr = true;
	}
	ret = __ufshcd_send_uic_cmd(hba, cmd, false);
	spin_unlock_irqrestore(hba->host->host_lock, flags);
	if (ret) {
		dev_err(hba->dev,
			"pwr ctrl cmd 0x%x with mode 0x%x uic error %d\n",
			cmd->command, cmd->argument3, ret);
		goto out;
	}

	if (!wait_for_completion_timeout(hba->uic_async_done,
					 msecs_to_jiffies(UIC_CMD_TIMEOUT))) {
		dev_err(hba->dev,
			"pwr ctrl cmd 0x%x with mode 0x%x completion timeout\n",
			cmd->command, cmd->argument3);

		if (!cmd->cmd_active) {
			dev_err(hba->dev, "%s: Power Mode Change operation has been completed, go check UPMCRS\n",
				__func__);
			goto check_upmcrs;
		}

		ret = -ETIMEDOUT;
		goto out;
	}

check_upmcrs:
	status = ufshcd_get_upmcrs(hba);
	if (status != PWR_LOCAL) {
		dev_err(hba->dev,
			"pwr ctrl cmd 0x%x failed, host upmcrs:0x%x\n",
			cmd->command, status);
		ret = (status != PWR_OK) ? status : -1;
	}
out:
	if (ret) {
		ufshcd_print_host_state(hba);
		ufshcd_print_pwr_info(hba);
		ufshcd_print_host_regs(hba);
		ufshcd_vops_dbg_register_dump(hba);
	}

	spin_lock_irqsave(hba->host->host_lock, flags);
	hba->active_uic_cmd = NULL;
	hba->uic_async_done = NULL;
	if (reenable_intr)
		ufshcd_enable_intr(hba, UIC_COMMAND_COMPL);
	spin_unlock_irqrestore(hba->host->host_lock, flags);
	mutex_unlock(&hba->uic_cmd_mutex);

	return ret;
}

/**
 * ufshcd_uic_change_pwr_mode - Perform the UIC power mode chage
 *				using DME_SET primitives.
 * @hba: per adapter instance
 * @mode: powr mode value
 *
 * Returns 0 on success, non-zero value on failure
 */
static int ufshcd_uic_change_pwr_mode(struct ufs_hba *hba, u8 mode)
{
	struct uic_command uic_cmd = {0};
	int ret;

	if (hba->quirks & UFSHCD_QUIRK_BROKEN_PA_RXHSUNTERMCAP) {
		ret = ufshcd_dme_set(hba,
				UIC_ARG_MIB_SEL(PA_RXHSUNTERMCAP, 0), 1);
		if (ret) {
			dev_err(hba->dev, "%s: failed to enable PA_RXHSUNTERMCAP ret %d\n",
						__func__, ret);
			goto out;
		}
	}

	uic_cmd.command = UIC_CMD_DME_SET;
	uic_cmd.argument1 = UIC_ARG_MIB(PA_PWRMODE);
	uic_cmd.argument3 = mode;
	ufshcd_hold(hba, false);
	ret = ufshcd_uic_pwr_ctrl(hba, &uic_cmd);
	ufshcd_release(hba);

out:
	return ret;
}

int ufshcd_link_recovery(struct ufs_hba *hba)
{
	int ret;
	unsigned long flags;

	spin_lock_irqsave(hba->host->host_lock, flags);
	hba->ufshcd_state = UFSHCD_STATE_RESET;
	ufshcd_set_eh_in_progress(hba);
	spin_unlock_irqrestore(hba->host->host_lock, flags);

	/* Reset the attached device */
	ufshcd_vops_device_reset(hba);

	ret = ufshcd_host_reset_and_restore(hba);

	spin_lock_irqsave(hba->host->host_lock, flags);
	if (ret)
		hba->ufshcd_state = UFSHCD_STATE_ERROR;
	ufshcd_clear_eh_in_progress(hba);
	spin_unlock_irqrestore(hba->host->host_lock, flags);

	if (ret)
		dev_err(hba->dev, "%s: link recovery failed, err %d",
			__func__, ret);

	return ret;
}
EXPORT_SYMBOL_GPL(ufshcd_link_recovery);

static int __ufshcd_uic_hibern8_enter(struct ufs_hba *hba)
{
	int ret;
	struct uic_command uic_cmd = {0};
	ktime_t start = ktime_get();

	ufshcd_vops_hibern8_notify(hba, UIC_CMD_DME_HIBER_ENTER, PRE_CHANGE);

	uic_cmd.command = UIC_CMD_DME_HIBER_ENTER;
	ret = ufshcd_uic_pwr_ctrl(hba, &uic_cmd);
	trace_ufshcd_profile_hibern8(dev_name(hba->dev), "enter",
			     ktime_to_us(ktime_sub(ktime_get(), start)), ret);

	if (ret) {
		int err;

		dev_err(hba->dev, "%s: hibern8 enter failed. ret = %d\n",
			__func__, ret);

		/*
		 * If link recovery fails then return error code returned from
		 * ufshcd_link_recovery().
		 * If link recovery succeeds then return -EAGAIN to attempt
		 * hibern8 enter retry again.
		 */
		err = ufshcd_link_recovery(hba);
		if (err) {
			dev_err(hba->dev, "%s: link recovery failed", __func__);
			ret = err;
		} else {
			ret = -EAGAIN;
		}
	} else
		ufshcd_vops_hibern8_notify(hba, UIC_CMD_DME_HIBER_ENTER,
								POST_CHANGE);

	return ret;
}

int ufshcd_uic_hibern8_enter(struct ufs_hba *hba)
{
	int ret = 0, retries;

	for (retries = UIC_HIBERN8_ENTER_RETRIES; retries > 0; retries--) {
		ret = __ufshcd_uic_hibern8_enter(hba);
		if (!ret)
			goto out;
	}
out:
	return ret;
}
EXPORT_SYMBOL_GPL(ufshcd_uic_hibern8_enter);

int ufshcd_uic_hibern8_exit(struct ufs_hba *hba)
{
	struct uic_command uic_cmd = {0};
	int ret;
	ktime_t start = ktime_get();

	ufshcd_vops_hibern8_notify(hba, UIC_CMD_DME_HIBER_EXIT, PRE_CHANGE);

	uic_cmd.command = UIC_CMD_DME_HIBER_EXIT;
	ret = ufshcd_uic_pwr_ctrl(hba, &uic_cmd);
	trace_ufshcd_profile_hibern8(dev_name(hba->dev), "exit",
			     ktime_to_us(ktime_sub(ktime_get(), start)), ret);

	if (ret) {
		dev_err(hba->dev, "%s: hibern8 exit failed. ret = %d\n",
			__func__, ret);
		ret = ufshcd_link_recovery(hba);
	} else {
		ufshcd_vops_hibern8_notify(hba, UIC_CMD_DME_HIBER_EXIT,
								POST_CHANGE);
		hba->ufs_stats.last_hibern8_exit_tstamp = ktime_get();
		hba->ufs_stats.hibern8_exit_cnt++;
	}

	return ret;
}
EXPORT_SYMBOL_GPL(ufshcd_uic_hibern8_exit);

void ufshcd_auto_hibern8_update(struct ufs_hba *hba, u32 ahit)
{
	unsigned long flags;
	bool update = false;

	if (!ufshcd_is_auto_hibern8_supported(hba))
		return;

	spin_lock_irqsave(hba->host->host_lock, flags);
	if (hba->ahit != ahit) {
		hba->ahit = ahit;
		update = true;
	}
	spin_unlock_irqrestore(hba->host->host_lock, flags);

	if (update && !pm_runtime_suspended(hba->dev)) {
		pm_runtime_get_sync(hba->dev);
		ufshcd_hold(hba, false);
		ufshcd_auto_hibern8_enable(hba);
		ufshcd_release(hba);
		pm_runtime_put(hba->dev);
	}
}
EXPORT_SYMBOL_GPL(ufshcd_auto_hibern8_update);

void ufshcd_auto_hibern8_enable(struct ufs_hba *hba)
{
	unsigned long flags;

	if (!ufshcd_is_auto_hibern8_supported(hba) ||
	    (hba->quirks & UFSHCD_QUIRK_BROKEN_AUTO_HIBERN8))
		return;

	spin_lock_irqsave(hba->host->host_lock, flags);
	ufshcd_writel(hba, hba->ahit, REG_AUTO_HIBERNATE_IDLE_TIMER);
	spin_unlock_irqrestore(hba->host->host_lock, flags);
}

 /**
 * ufshcd_init_pwr_info - setting the POR (power on reset)
 * values in hba power info
 * @hba: per-adapter instance
 */
static void ufshcd_init_pwr_info(struct ufs_hba *hba)
{
	hba->pwr_info.gear_rx = UFS_PWM_G1;
	hba->pwr_info.gear_tx = UFS_PWM_G1;
	hba->pwr_info.lane_rx = 1;
	hba->pwr_info.lane_tx = 1;
	hba->pwr_info.pwr_rx = SLOWAUTO_MODE;
	hba->pwr_info.pwr_tx = SLOWAUTO_MODE;
	hba->pwr_info.hs_rate = 0;
}

/**
 * ufshcd_get_max_pwr_mode - reads the max power mode negotiated with device
 * @hba: per-adapter instance
 */
static int ufshcd_get_max_pwr_mode(struct ufs_hba *hba)
{
	struct ufs_pa_layer_attr *pwr_info = &hba->max_pwr_info.info;

	if (hba->max_pwr_info.is_valid)
		return 0;

	pwr_info->pwr_tx = FAST_MODE;
	pwr_info->pwr_rx = FAST_MODE;
	pwr_info->hs_rate = PA_HS_MODE_B;

	/* Get the connected lane count */
	ufshcd_dme_get(hba, UIC_ARG_MIB(PA_CONNECTEDRXDATALANES),
			&pwr_info->lane_rx);
	ufshcd_dme_get(hba, UIC_ARG_MIB(PA_CONNECTEDTXDATALANES),
			&pwr_info->lane_tx);

	if (!pwr_info->lane_rx || !pwr_info->lane_tx) {
		dev_err(hba->dev, "%s: invalid connected lanes value. rx=%d, tx=%d\n",
				__func__,
				pwr_info->lane_rx,
				pwr_info->lane_tx);
		return -EINVAL;
	}

	/*
	 * First, get the maximum gears of HS speed.
	 * If a zero value, it means there is no HSGEAR capability.
	 * Then, get the maximum gears of PWM speed.
	 */
	ufshcd_dme_get(hba, UIC_ARG_MIB(PA_MAXRXHSGEAR), &pwr_info->gear_rx);
	if (!pwr_info->gear_rx) {
		ufshcd_dme_get(hba, UIC_ARG_MIB(PA_MAXRXPWMGEAR),
				&pwr_info->gear_rx);
		if (!pwr_info->gear_rx) {
			dev_err(hba->dev, "%s: invalid max pwm rx gear read = %d\n",
				__func__, pwr_info->gear_rx);
			return -EINVAL;
		}
		pwr_info->pwr_rx = SLOW_MODE;
	}

	ufshcd_dme_peer_get(hba, UIC_ARG_MIB(PA_MAXRXHSGEAR),
			&pwr_info->gear_tx);
	if (!pwr_info->gear_tx) {
		ufshcd_dme_peer_get(hba, UIC_ARG_MIB(PA_MAXRXPWMGEAR),
				&pwr_info->gear_tx);
		if (!pwr_info->gear_tx) {
			dev_err(hba->dev, "%s: invalid max pwm tx gear read = %d\n",
				__func__, pwr_info->gear_tx);
			return -EINVAL;
		}
		pwr_info->pwr_tx = SLOW_MODE;
	}

	hba->max_pwr_info.is_valid = true;
	return 0;
}

static int ufshcd_change_power_mode(struct ufs_hba *hba,
			     struct ufs_pa_layer_attr *pwr_mode)
{
	int ret;

	/* if already configured to the requested pwr_mode */
	if (pwr_mode->gear_rx == hba->pwr_info.gear_rx &&
	    pwr_mode->gear_tx == hba->pwr_info.gear_tx &&
	    pwr_mode->lane_rx == hba->pwr_info.lane_rx &&
	    pwr_mode->lane_tx == hba->pwr_info.lane_tx &&
	    pwr_mode->pwr_rx == hba->pwr_info.pwr_rx &&
	    pwr_mode->pwr_tx == hba->pwr_info.pwr_tx &&
	    pwr_mode->hs_rate == hba->pwr_info.hs_rate) {
		dev_dbg(hba->dev, "%s: power already configured\n", __func__);
		return 0;
	}

	/*
	 * Configure attributes for power mode change with below.
	 * - PA_RXGEAR, PA_ACTIVERXDATALANES, PA_RXTERMINATION,
	 * - PA_TXGEAR, PA_ACTIVETXDATALANES, PA_TXTERMINATION,
	 * - PA_HSSERIES
	 */
	ufshcd_dme_set(hba, UIC_ARG_MIB(PA_RXGEAR), pwr_mode->gear_rx);
	ufshcd_dme_set(hba, UIC_ARG_MIB(PA_ACTIVERXDATALANES),
			pwr_mode->lane_rx);
	if (pwr_mode->pwr_rx == FASTAUTO_MODE ||
			pwr_mode->pwr_rx == FAST_MODE)
		ufshcd_dme_set(hba, UIC_ARG_MIB(PA_RXTERMINATION), TRUE);
	else
		ufshcd_dme_set(hba, UIC_ARG_MIB(PA_RXTERMINATION), FALSE);

	ufshcd_dme_set(hba, UIC_ARG_MIB(PA_TXGEAR), pwr_mode->gear_tx);
	ufshcd_dme_set(hba, UIC_ARG_MIB(PA_ACTIVETXDATALANES),
			pwr_mode->lane_tx);
	if (pwr_mode->pwr_tx == FASTAUTO_MODE ||
			pwr_mode->pwr_tx == FAST_MODE)
		ufshcd_dme_set(hba, UIC_ARG_MIB(PA_TXTERMINATION), TRUE);
	else
		ufshcd_dme_set(hba, UIC_ARG_MIB(PA_TXTERMINATION), FALSE);

	if (pwr_mode->pwr_rx == FASTAUTO_MODE ||
	    pwr_mode->pwr_tx == FASTAUTO_MODE ||
	    pwr_mode->pwr_rx == FAST_MODE ||
	    pwr_mode->pwr_tx == FAST_MODE)
		ufshcd_dme_set(hba, UIC_ARG_MIB(PA_HSSERIES),
						pwr_mode->hs_rate);

	ufshcd_dme_set(hba, UIC_ARG_MIB(PA_PWRMODEUSERDATA0),
			DL_FC0ProtectionTimeOutVal_Default);
	ufshcd_dme_set(hba, UIC_ARG_MIB(PA_PWRMODEUSERDATA1),
			DL_TC0ReplayTimeOutVal_Default);
	ufshcd_dme_set(hba, UIC_ARG_MIB(PA_PWRMODEUSERDATA2),
			DL_AFC0ReqTimeOutVal_Default);
	ufshcd_dme_set(hba, UIC_ARG_MIB(PA_PWRMODEUSERDATA3),
			DL_FC1ProtectionTimeOutVal_Default);
	ufshcd_dme_set(hba, UIC_ARG_MIB(PA_PWRMODEUSERDATA4),
			DL_TC1ReplayTimeOutVal_Default);
	ufshcd_dme_set(hba, UIC_ARG_MIB(PA_PWRMODEUSERDATA5),
			DL_AFC1ReqTimeOutVal_Default);

	ufshcd_dme_set(hba, UIC_ARG_MIB(DME_LocalFC0ProtectionTimeOutVal),
			DL_FC0ProtectionTimeOutVal_Default);
	ufshcd_dme_set(hba, UIC_ARG_MIB(DME_LocalTC0ReplayTimeOutVal),
			DL_TC0ReplayTimeOutVal_Default);
	ufshcd_dme_set(hba, UIC_ARG_MIB(DME_LocalAFC0ReqTimeOutVal),
			DL_AFC0ReqTimeOutVal_Default);

	ret = ufshcd_uic_change_pwr_mode(hba, pwr_mode->pwr_rx << 4
			| pwr_mode->pwr_tx);

	if (ret) {
		dev_err(hba->dev,
			"%s: power mode change failed %d\n", __func__, ret);
	} else {
		ufshcd_vops_pwr_change_notify(hba, POST_CHANGE, NULL,
								pwr_mode);

		memcpy(&hba->pwr_info, pwr_mode,
			sizeof(struct ufs_pa_layer_attr));
	}

	return ret;
}

/**
 * ufshcd_config_pwr_mode - configure a new power mode
 * @hba: per-adapter instance
 * @desired_pwr_mode: desired power configuration
 */
int ufshcd_config_pwr_mode(struct ufs_hba *hba,
		struct ufs_pa_layer_attr *desired_pwr_mode)
{
	struct ufs_pa_layer_attr final_params = { 0 };
	int ret;

	ret = ufshcd_vops_pwr_change_notify(hba, PRE_CHANGE,
					desired_pwr_mode, &final_params);

	if (ret)
		memcpy(&final_params, desired_pwr_mode, sizeof(final_params));

	ret = ufshcd_change_power_mode(hba, &final_params);

	return ret;
}
EXPORT_SYMBOL_GPL(ufshcd_config_pwr_mode);

/**
 * ufshcd_complete_dev_init() - checks device readiness
 * @hba: per-adapter instance
 *
 * Set fDeviceInit flag and poll until device toggles it.
 */
static int ufshcd_complete_dev_init(struct ufs_hba *hba)
{
	int i;
	int err;
	bool flag_res = 1;

	err = ufshcd_query_flag_retry(hba, UPIU_QUERY_OPCODE_SET_FLAG,
		QUERY_FLAG_IDN_FDEVICEINIT, 0, NULL);
	if (err) {
		dev_err(hba->dev,
			"%s setting fDeviceInit flag failed with error %d\n",
			__func__, err);
		goto out;
	}

	/* poll for max. 1000 iterations for fDeviceInit flag to clear */
	for (i = 0; i < 1000 && !err && flag_res; i++)
		err = ufshcd_query_flag_retry(hba, UPIU_QUERY_OPCODE_READ_FLAG,
			QUERY_FLAG_IDN_FDEVICEINIT, 0, &flag_res);

	if (err)
		dev_err(hba->dev,
			"%s reading fDeviceInit flag failed with error %d\n",
			__func__, err);
	else if (flag_res)
		dev_err(hba->dev,
			"%s fDeviceInit was not cleared by the device\n",
			__func__);

out:
	return err;
}

/**
 * ufshcd_make_hba_operational - Make UFS controller operational
 * @hba: per adapter instance
 *
 * To bring UFS host controller to operational state,
 * 1. Enable required interrupts
 * 2. Configure interrupt aggregation
 * 3. Program UTRL and UTMRL base address
 * 4. Configure run-stop-registers
 *
 * Returns 0 on success, non-zero value on failure
 */
int ufshcd_make_hba_operational(struct ufs_hba *hba)
{
	int err = 0;
	u32 reg;

	/* Enable required interrupts */
	ufshcd_enable_intr(hba, UFSHCD_ENABLE_INTRS);

	/* Configure interrupt aggregation */
	if (ufshcd_is_intr_aggr_allowed(hba))
		ufshcd_config_intr_aggr(hba, hba->nutrs - 1, INT_AGGR_DEF_TO);
	else
		ufshcd_disable_intr_aggr(hba);

	/* Configure UTRL and UTMRL base address registers */
	ufshcd_writel(hba, lower_32_bits(hba->utrdl_dma_addr),
			REG_UTP_TRANSFER_REQ_LIST_BASE_L);
	ufshcd_writel(hba, upper_32_bits(hba->utrdl_dma_addr),
			REG_UTP_TRANSFER_REQ_LIST_BASE_H);
	ufshcd_writel(hba, lower_32_bits(hba->utmrdl_dma_addr),
			REG_UTP_TASK_REQ_LIST_BASE_L);
	ufshcd_writel(hba, upper_32_bits(hba->utmrdl_dma_addr),
			REG_UTP_TASK_REQ_LIST_BASE_H);

	/*
	 * Make sure base address and interrupt setup are updated before
	 * enabling the run/stop registers below.
	 */
	wmb();

	/*
	 * UCRDY, UTMRLDY and UTRLRDY bits must be 1
	 */
	reg = ufshcd_readl(hba, REG_CONTROLLER_STATUS);
	if (!(ufshcd_get_lists_status(reg))) {
		ufshcd_enable_run_stop_reg(hba);
	} else {
		dev_err(hba->dev,
			"Host controller not ready to process requests");
		err = -EIO;
		goto out;
	}

out:
	return err;
}
EXPORT_SYMBOL_GPL(ufshcd_make_hba_operational);

/**
 * ufshcd_hba_stop - Send controller to reset state
 * @hba: per adapter instance
 * @can_sleep: perform sleep or just spin
 */
static inline void ufshcd_hba_stop(struct ufs_hba *hba, bool can_sleep)
{
	int err;

	ufshcd_crypto_disable(hba);

	ufshcd_writel(hba, CONTROLLER_DISABLE,  REG_CONTROLLER_ENABLE);
	err = ufshcd_wait_for_register(hba, REG_CONTROLLER_ENABLE,
					CONTROLLER_ENABLE, CONTROLLER_DISABLE,
					10, 1, can_sleep);
	if (err)
		dev_err(hba->dev, "%s: Controller disable failed\n", __func__);
}

/**
 * ufshcd_hba_execute_hce - initialize the controller
 * @hba: per adapter instance
 *
 * The controller resets itself and controller firmware initialization
 * sequence kicks off. When controller is ready it will set
 * the Host Controller Enable bit to 1.
 *
 * Returns 0 on success, non-zero value on failure
 */
static int ufshcd_hba_execute_hce(struct ufs_hba *hba)
{
	int retry;

	if (!ufshcd_is_hba_active(hba))
		/* change controller state to "reset state" */
		ufshcd_hba_stop(hba, true);

	/* UniPro link is disabled at this point */
	ufshcd_set_link_off(hba);

	ufshcd_vops_hce_enable_notify(hba, PRE_CHANGE);

	/* start controller initialization sequence */
	ufshcd_hba_start(hba);

	/*
	 * To initialize a UFS host controller HCE bit must be set to 1.
	 * During initialization the HCE bit value changes from 1->0->1.
	 * When the host controller completes initialization sequence
	 * it sets the value of HCE bit to 1. The same HCE bit is read back
	 * to check if the controller has completed initialization sequence.
	 * So without this delay the value HCE = 1, set in the previous
	 * instruction might be read back.
	 * This delay can be changed based on the controller.
	 */
	ufshcd_delay_us(hba->vps->hba_enable_delay_us, 100);

	/* wait for the host controller to complete initialization */
	retry = 50;
	while (ufshcd_is_hba_active(hba)) {
		if (retry) {
			retry--;
		} else {
			dev_err(hba->dev,
				"Controller enable failed\n");
			return -EIO;
		}
		usleep_range(1000, 1100);
	}

	/* enable UIC related interrupts */
	ufshcd_enable_intr(hba, UFSHCD_UIC_MASK);

	ufshcd_vops_hce_enable_notify(hba, POST_CHANGE);

	return 0;
}

int ufshcd_hba_enable(struct ufs_hba *hba)
{
	int ret;

	if (hba->quirks & UFSHCI_QUIRK_BROKEN_HCE) {
		ufshcd_set_link_off(hba);
		ufshcd_vops_hce_enable_notify(hba, PRE_CHANGE);

		/* enable UIC related interrupts */
		ufshcd_enable_intr(hba, UFSHCD_UIC_MASK);
		ret = ufshcd_dme_reset(hba);
		if (!ret) {
			ret = ufshcd_dme_enable(hba);
			if (!ret)
				ufshcd_vops_hce_enable_notify(hba, POST_CHANGE);
			if (ret)
				dev_err(hba->dev,
					"Host controller enable failed with non-hce\n");
		}
	} else {
		ret = ufshcd_hba_execute_hce(hba);
	}

	return ret;
}
EXPORT_SYMBOL_GPL(ufshcd_hba_enable);

static int ufshcd_disable_tx_lcc(struct ufs_hba *hba, bool peer)
{
	int tx_lanes = 0, i, err = 0;

	if (!peer)
		ufshcd_dme_get(hba, UIC_ARG_MIB(PA_CONNECTEDTXDATALANES),
			       &tx_lanes);
	else
		ufshcd_dme_peer_get(hba, UIC_ARG_MIB(PA_CONNECTEDTXDATALANES),
				    &tx_lanes);
	for (i = 0; i < tx_lanes; i++) {
		if (!peer)
			err = ufshcd_dme_set(hba,
				UIC_ARG_MIB_SEL(TX_LCC_ENABLE,
					UIC_ARG_MPHY_TX_GEN_SEL_INDEX(i)),
					0);
		else
			err = ufshcd_dme_peer_set(hba,
				UIC_ARG_MIB_SEL(TX_LCC_ENABLE,
					UIC_ARG_MPHY_TX_GEN_SEL_INDEX(i)),
					0);
		if (err) {
			dev_err(hba->dev, "%s: TX LCC Disable failed, peer = %d, lane = %d, err = %d",
				__func__, peer, i, err);
			break;
		}
	}

	return err;
}

static inline int ufshcd_disable_device_tx_lcc(struct ufs_hba *hba)
{
	return ufshcd_disable_tx_lcc(hba, true);
}

void ufshcd_update_reg_hist(struct ufs_err_reg_hist *reg_hist,
			    u32 reg)
{
	reg_hist->reg[reg_hist->pos] = reg;
	reg_hist->tstamp[reg_hist->pos] = ktime_get();
	reg_hist->pos = (reg_hist->pos + 1) % UFS_ERR_REG_HIST_LENGTH;
}
EXPORT_SYMBOL_GPL(ufshcd_update_reg_hist);

/**
 * ufshcd_link_startup - Initialize unipro link startup
 * @hba: per adapter instance
 *
 * Returns 0 for success, non-zero in case of failure
 */
static int ufshcd_link_startup(struct ufs_hba *hba)
{
	int ret;
	int retries = DME_LINKSTARTUP_RETRIES;
	bool link_startup_again = false;

	/*
	 * If UFS device isn't active then we will have to issue link startup
	 * 2 times to make sure the device state move to active.
	 */
	if (!ufshcd_is_ufs_dev_active(hba))
		link_startup_again = true;

link_startup:
	do {
		ufshcd_vops_link_startup_notify(hba, PRE_CHANGE);

		ret = ufshcd_dme_link_startup(hba);

		/* check if device is detected by inter-connect layer */
		if (!ret && !ufshcd_is_device_present(hba)) {
			ufshcd_update_reg_hist(&hba->ufs_stats.link_startup_err,
					       0);
			dev_err(hba->dev, "%s: Device not present\n", __func__);
			ret = -ENXIO;
			goto out;
		}

		/*
		 * DME link lost indication is only received when link is up,
		 * but we can't be sure if the link is up until link startup
		 * succeeds. So reset the local Uni-Pro and try again.
		 */
		if (ret && ufshcd_hba_enable(hba)) {
			ufshcd_update_reg_hist(&hba->ufs_stats.link_startup_err,
					       (u32)ret);
			goto out;
		}
	} while (ret && retries--);

	if (ret) {
		/* failed to get the link up... retire */
		ufshcd_update_reg_hist(&hba->ufs_stats.link_startup_err,
				       (u32)ret);
		goto out;
	}

	if (link_startup_again) {
		link_startup_again = false;
		retries = DME_LINKSTARTUP_RETRIES;
		goto link_startup;
	}

	/* Mark that link is up in PWM-G1, 1-lane, SLOW-AUTO mode */
	ufshcd_init_pwr_info(hba);
	ufshcd_print_pwr_info(hba);

	if (hba->quirks & UFSHCD_QUIRK_BROKEN_LCC) {
		ret = ufshcd_disable_device_tx_lcc(hba);
		if (ret)
			goto out;
	}

	/* Include any host controller configuration via UIC commands */
	ret = ufshcd_vops_link_startup_notify(hba, POST_CHANGE);
	if (ret)
		goto out;

	ret = ufshcd_make_hba_operational(hba);
out:
	if (ret) {
		dev_err(hba->dev, "link startup failed %d\n", ret);
		ufshcd_print_host_state(hba);
		ufshcd_print_pwr_info(hba);
		ufshcd_print_host_regs(hba);
		ufshcd_vops_dbg_register_dump(hba);
	}
	return ret;
}

/**
 * ufshcd_verify_dev_init() - Verify device initialization
 * @hba: per-adapter instance
 *
 * Send NOP OUT UPIU and wait for NOP IN response to check whether the
 * device Transport Protocol (UTP) layer is ready after a reset.
 * If the UTP layer at the device side is not initialized, it may
 * not respond with NOP IN UPIU within timeout of %NOP_OUT_TIMEOUT
 * and we retry sending NOP OUT for %NOP_OUT_RETRIES iterations.
 */
static int ufshcd_verify_dev_init(struct ufs_hba *hba)
{
	int err = 0;
	int retries;

	ufshcd_hold(hba, false);
	mutex_lock(&hba->dev_cmd.lock);
	for (retries = NOP_OUT_RETRIES; retries > 0; retries--) {
		err = ufshcd_exec_dev_cmd(hba, DEV_CMD_TYPE_NOP,
					       NOP_OUT_TIMEOUT);

		if (!err || err == -ETIMEDOUT)
			break;

		dev_dbg(hba->dev, "%s: error %d retrying\n", __func__, err);
	}
	mutex_unlock(&hba->dev_cmd.lock);
	ufshcd_release(hba);

	if (err)
		dev_err(hba->dev, "%s: NOP OUT failed %d\n", __func__, err);
	return err;
}

/**
 * ufshcd_set_queue_depth - set lun queue depth
 * @sdev: pointer to SCSI device
 *
 * Read bLUQueueDepth value and activate scsi tagged command
 * queueing. For WLUN, queue depth is set to 1. For best-effort
 * cases (bLUQueueDepth = 0) the queue depth is set to a maximum
 * value that host can queue.
 */
static void ufshcd_set_queue_depth(struct scsi_device *sdev)
{
	int ret = 0;
	u8 lun_qdepth;
	struct ufs_hba *hba;

	hba = shost_priv(sdev->host);

	lun_qdepth = hba->nutrs;
	ret = ufshcd_read_unit_desc_param(hba,
					  ufshcd_scsi_to_upiu_lun(sdev->lun),
					  UNIT_DESC_PARAM_LU_Q_DEPTH,
					  &lun_qdepth,
					  sizeof(lun_qdepth));

	/* Some WLUN doesn't support unit descriptor */
	if (ret == -EOPNOTSUPP)
		lun_qdepth = 1;
	else if (!lun_qdepth)
		/* eventually, we can figure out the real queue depth */
		lun_qdepth = hba->nutrs;
	else
		lun_qdepth = min_t(int, lun_qdepth, hba->nutrs);

	dev_dbg(hba->dev, "%s: activate tcq with queue depth %d\n",
			__func__, lun_qdepth);
	scsi_change_queue_depth(sdev, lun_qdepth);
}

/*
 * ufshcd_get_lu_wp - returns the "b_lu_write_protect" from UNIT DESCRIPTOR
 * @hba: per-adapter instance
 * @lun: UFS device lun id
 * @b_lu_write_protect: pointer to buffer to hold the LU's write protect info
 *
 * Returns 0 in case of success and b_lu_write_protect status would be returned
 * @b_lu_write_protect parameter.
 * Returns -ENOTSUPP if reading b_lu_write_protect is not supported.
 * Returns -EINVAL in case of invalid parameters passed to this function.
 */
static int ufshcd_get_lu_wp(struct ufs_hba *hba,
			    u8 lun,
			    u8 *b_lu_write_protect)
{
	int ret;

	if (!b_lu_write_protect)
		ret = -EINVAL;
	/*
	 * According to UFS device spec, RPMB LU can't be write
	 * protected so skip reading bLUWriteProtect parameter for
	 * it. For other W-LUs, UNIT DESCRIPTOR is not available.
	 */
	else if (lun >= UFS_UPIU_MAX_GENERAL_LUN)
		ret = -ENOTSUPP;
	else
		ret = ufshcd_read_unit_desc_param(hba,
					  lun,
					  UNIT_DESC_PARAM_LU_WR_PROTECT,
					  b_lu_write_protect,
					  sizeof(*b_lu_write_protect));
	return ret;
}

/**
 * ufshcd_get_lu_power_on_wp_status - get LU's power on write protect
 * status
 * @hba: per-adapter instance
 * @sdev: pointer to SCSI device
 *
 */
static inline void ufshcd_get_lu_power_on_wp_status(struct ufs_hba *hba,
						    struct scsi_device *sdev)
{
	if (hba->dev_info.f_power_on_wp_en &&
	    !hba->dev_info.is_lu_power_on_wp) {
		u8 b_lu_write_protect;

		if (!ufshcd_get_lu_wp(hba, ufshcd_scsi_to_upiu_lun(sdev->lun),
				      &b_lu_write_protect) &&
		    (b_lu_write_protect == UFS_LU_POWER_ON_WP))
			hba->dev_info.is_lu_power_on_wp = true;
	}
}

/**
 * ufshcd_slave_alloc - handle initial SCSI device configurations
 * @sdev: pointer to SCSI device
 *
 * Returns success
 */
static int ufshcd_slave_alloc(struct scsi_device *sdev)
{
	struct ufs_hba *hba;

	hba = shost_priv(sdev->host);

	/* Mode sense(6) is not supported by UFS, so use Mode sense(10) */
	sdev->use_10_for_ms = 1;

	/* DBD field should be set to 1 in mode sense(10) */
	sdev->set_dbd_for_ms = 1;

	/* allow SCSI layer to restart the device in case of errors */
	sdev->allow_restart = 1;

	/* REPORT SUPPORTED OPERATION CODES is not supported */
	sdev->no_report_opcodes = 1;

	/* WRITE_SAME command is not supported */
	sdev->no_write_same = 1;

	ufshcd_set_queue_depth(sdev);

	ufshcd_get_lu_power_on_wp_status(hba, sdev);

	return 0;
}

/**
 * ufshcd_change_queue_depth - change queue depth
 * @sdev: pointer to SCSI device
 * @depth: required depth to set
 *
 * Change queue depth and make sure the max. limits are not crossed.
 */
static int ufshcd_change_queue_depth(struct scsi_device *sdev, int depth)
{
	struct ufs_hba *hba = shost_priv(sdev->host);

	if (depth > hba->nutrs)
		depth = hba->nutrs;
	return scsi_change_queue_depth(sdev, depth);
}

/**
 * ufshcd_slave_configure - adjust SCSI device configurations
 * @sdev: pointer to SCSI device
 */
static int ufshcd_slave_configure(struct scsi_device *sdev)
{
	struct request_queue *q = sdev->request_queue;
	struct ufs_hba *hba = shost_priv(sdev->host);

	blk_queue_update_dma_pad(q, PRDT_DATA_BYTE_COUNT_PAD - 1);

	ufshcd_crypto_setup_rq_keyslot_manager(hba, q);

	if (ufshcd_is_rpm_autosuspend_allowed(hba))
		sdev->rpm_autosuspend = 1;

	return 0;
}

/**
 * ufshcd_slave_destroy - remove SCSI device configurations
 * @sdev: pointer to SCSI device
 */
static void ufshcd_slave_destroy(struct scsi_device *sdev)
{
	struct ufs_hba *hba;
	struct request_queue *q = sdev->request_queue;

	hba = shost_priv(sdev->host);
	/* Drop the reference as it won't be needed anymore */
	if (ufshcd_scsi_to_upiu_lun(sdev->lun) == UFS_UPIU_UFS_DEVICE_WLUN) {
		unsigned long flags;

		spin_lock_irqsave(hba->host->host_lock, flags);
		hba->sdev_ufs_device = NULL;
		spin_unlock_irqrestore(hba->host->host_lock, flags);
	}

	ufshcd_crypto_destroy_rq_keyslot_manager(hba, q);
}

/**
 * ufshcd_scsi_cmd_status - Update SCSI command result based on SCSI status
 * @lrbp: pointer to local reference block of completed command
 * @scsi_status: SCSI command status
 *
 * Returns value base on SCSI command status
 */
static inline int
ufshcd_scsi_cmd_status(struct ufshcd_lrb *lrbp, int scsi_status)
{
	int result = 0;

	switch (scsi_status) {
	case SAM_STAT_CHECK_CONDITION:
		ufshcd_copy_sense_data(lrbp);
		/* fallthrough */
	case SAM_STAT_GOOD:
		result |= DID_OK << 16 |
			  COMMAND_COMPLETE << 8 |
			  scsi_status;
		break;
	case SAM_STAT_TASK_SET_FULL:
	case SAM_STAT_BUSY:
	case SAM_STAT_TASK_ABORTED:
		ufshcd_copy_sense_data(lrbp);
		result |= scsi_status;
		break;
	default:
		result |= DID_ERROR << 16;
		break;
	} /* end of switch */

	return result;
}

/**
 * ufshcd_transfer_rsp_status - Get overall status of the response
 * @hba: per adapter instance
 * @lrbp: pointer to local reference block of completed command
 *
 * Returns result of the command to notify SCSI midlayer
 */
static inline int
ufshcd_transfer_rsp_status(struct ufs_hba *hba, struct ufshcd_lrb *lrbp)
{
	int result = 0;
	int scsi_status;
	int ocs;

	/* overall command status of utrd */
	ocs = ufshcd_get_tr_ocs(lrbp);

	if (hba->quirks & UFSHCD_QUIRK_BROKEN_OCS_FATAL_ERROR) {
		if (be32_to_cpu(lrbp->ucd_rsp_ptr->header.dword_1) &
					MASK_RSP_UPIU_RESULT)
			ocs = OCS_SUCCESS;
	}

	switch (ocs) {
	case OCS_SUCCESS:
		result = ufshcd_get_req_rsp(lrbp->ucd_rsp_ptr);
		hba->ufs_stats.last_hibern8_exit_tstamp = ktime_set(0, 0);
		switch (result) {
		case UPIU_TRANSACTION_RESPONSE:
			/*
			 * get the response UPIU result to extract
			 * the SCSI command status
			 */
			result = ufshcd_get_rsp_upiu_result(lrbp->ucd_rsp_ptr);

			/*
			 * get the result based on SCSI status response
			 * to notify the SCSI midlayer of the command status
			 */
			scsi_status = result & MASK_SCSI_STATUS;
			result = ufshcd_scsi_cmd_status(lrbp, scsi_status);

			/*
			 * Currently we are only supporting BKOPs exception
			 * events hence we can ignore BKOPs exception event
			 * during power management callbacks. BKOPs exception
			 * event is not expected to be raised in runtime suspend
			 * callback as it allows the urgent bkops.
			 * During system suspend, we are anyway forcefully
			 * disabling the bkops and if urgent bkops is needed
			 * it will be enabled on system resume. Long term
			 * solution could be to abort the system suspend if
			 * UFS device needs urgent BKOPs.
			 */
			if (!hba->pm_op_in_progress &&
			    ufshcd_is_exception_event(lrbp->ucd_rsp_ptr)) {
				/*
				 * Prevent suspend once eeh_work is scheduled
				 * to avoid deadlock between ufshcd_suspend
				 * and exception event handler.
				 */
				if (schedule_work(&hba->eeh_work))
					pm_runtime_get_noresume(hba->dev);
			}
			break;
		case UPIU_TRANSACTION_REJECT_UPIU:
			/* TODO: handle Reject UPIU Response */
			result = DID_ERROR << 16;
			dev_err(hba->dev,
				"Reject UPIU not fully implemented\n");
			break;
		default:
			dev_err(hba->dev,
				"Unexpected request response code = %x\n",
				result);
			result = DID_ERROR << 16;
			break;
		}
		break;
	case OCS_ABORTED:
		result |= DID_ABORT << 16;
		break;
	case OCS_INVALID_COMMAND_STATUS:
		result |= DID_REQUEUE << 16;
		break;
	case OCS_INVALID_CMD_TABLE_ATTR:
	case OCS_INVALID_PRDT_ATTR:
	case OCS_MISMATCH_DATA_BUF_SIZE:
	case OCS_MISMATCH_RESP_UPIU_SIZE:
	case OCS_PEER_COMM_FAILURE:
	case OCS_FATAL_ERROR:
	case OCS_INVALID_CRYPTO_CONFIG:
	case OCS_GENERAL_CRYPTO_ERROR:
	default:
		result |= DID_ERROR << 16;
		dev_err(hba->dev,
				"OCS error from controller = %x for tag %d\n",
				ocs, lrbp->task_tag);
		ufshcd_print_host_state(hba);
		ufshcd_print_pwr_info(hba);
		ufshcd_print_host_regs(hba);
		ufshcd_vops_dbg_register_dump(hba);
		break;
	} /* end of switch */

	if ((host_byte(result) != DID_OK) && !hba->silence_err_logs)
		ufshcd_print_trs(hba, 1 << lrbp->task_tag, true);
	return result;
}

/**
 * ufshcd_uic_cmd_compl - handle completion of uic command
 * @hba: per adapter instance
 * @intr_status: interrupt status generated by the controller
 *
 * Returns
 *  IRQ_HANDLED - If interrupt is valid
 *  IRQ_NONE    - If invalid interrupt
 */
static irqreturn_t ufshcd_uic_cmd_compl(struct ufs_hba *hba, u32 intr_status)
{
	irqreturn_t retval = IRQ_NONE;

	if ((intr_status & UIC_COMMAND_COMPL) && hba->active_uic_cmd) {
		hba->active_uic_cmd->argument2 |=
			ufshcd_get_uic_cmd_result(hba);
		hba->active_uic_cmd->argument3 =
			ufshcd_get_dme_attr_val(hba);
		if (!hba->uic_async_done)
			hba->active_uic_cmd->cmd_active = 0;
		complete(&hba->active_uic_cmd->done);
		retval = IRQ_HANDLED;
	}

	if ((intr_status & UFSHCD_UIC_PWR_MASK) && hba->uic_async_done) {
		if (hba->active_uic_cmd)
			hba->active_uic_cmd->cmd_active = 0;
		complete(hba->uic_async_done);
		retval = IRQ_HANDLED;
	}

	if (retval == IRQ_HANDLED)
		ufshcd_add_uic_command_trace(hba, hba->active_uic_cmd,
					     "complete");
	return retval;
}

/**
 * __ufshcd_transfer_req_compl - handle SCSI and query command completion
 * @hba: per adapter instance
 * @completed_reqs: requests to complete
 */
static void __ufshcd_transfer_req_compl(struct ufs_hba *hba,
					unsigned long completed_reqs)
{
	struct ufshcd_lrb *lrbp;
	struct scsi_cmnd *cmd;
	int result;
	int index;

	for_each_set_bit(index, &completed_reqs, hba->nutrs) {
		lrbp = &hba->lrb[index];
		cmd = lrbp->cmd;
		if (cmd) {
			ufshcd_add_command_trace(hba, index, "complete");
			result = ufshcd_transfer_rsp_status(hba, lrbp);
			scsi_dma_unmap(cmd);
			cmd->result = result;
			ufshcd_complete_lrbp_crypto(hba, cmd, lrbp);
			/* Mark completed command as NULL in LRB */
			lrbp->cmd = NULL;
			lrbp->compl_time_stamp = ktime_get();
			clear_bit_unlock(index, &hba->lrb_in_use);
			/* Do not touch lrbp after scsi done */
			cmd->scsi_done(cmd);
			__ufshcd_release(hba);
		} else if (lrbp->command_type == UTP_CMD_TYPE_DEV_MANAGE ||
			lrbp->command_type == UTP_CMD_TYPE_UFS_STORAGE) {
			lrbp->compl_time_stamp = ktime_get();
			if (hba->dev_cmd.complete) {
				ufshcd_add_command_trace(hba, index,
						"dev_complete");
				complete(hba->dev_cmd.complete);
			}
		}
		if (ufshcd_is_clkscaling_supported(hba))
			hba->clk_scaling.active_reqs--;
	}

	/* clear corresponding bits of completed commands */
	hba->outstanding_reqs ^= completed_reqs;

	ufshcd_clk_scaling_update_busy(hba);

	/* we might have free'd some tags above */
	wake_up(&hba->dev_cmd.tag_wq);
}

/**
 * ufshcd_transfer_req_compl - handle SCSI and query command completion
 * @hba: per adapter instance
 *
 * Returns
 *  IRQ_HANDLED - If interrupt is valid
 *  IRQ_NONE    - If invalid interrupt
 */
static irqreturn_t ufshcd_transfer_req_compl(struct ufs_hba *hba)
{
	unsigned long completed_reqs;
	u32 tr_doorbell;

	/* Resetting interrupt aggregation counters first and reading the
	 * DOOR_BELL afterward allows us to handle all the completed requests.
	 * In order to prevent other interrupts starvation the DB is read once
	 * after reset. The down side of this solution is the possibility of
	 * false interrupt if device completes another request after resetting
	 * aggregation and before reading the DB.
	 */
	if (ufshcd_is_intr_aggr_allowed(hba) &&
	    !(hba->quirks & UFSHCI_QUIRK_SKIP_RESET_INTR_AGGR))
		ufshcd_reset_intr_aggr(hba);

	tr_doorbell = ufshcd_readl(hba, REG_UTP_TRANSFER_REQ_DOOR_BELL);
	completed_reqs = tr_doorbell ^ hba->outstanding_reqs;

	if (completed_reqs) {
		__ufshcd_transfer_req_compl(hba, completed_reqs);
		return IRQ_HANDLED;
	} else {
		return IRQ_NONE;
	}
}

/**
 * ufshcd_disable_ee - disable exception event
 * @hba: per-adapter instance
 * @mask: exception event to disable
 *
 * Disables exception event in the device so that the EVENT_ALERT
 * bit is not set.
 *
 * Returns zero on success, non-zero error value on failure.
 */
static int ufshcd_disable_ee(struct ufs_hba *hba, u16 mask)
{
	int err = 0;
	u32 val;

	if (!(hba->ee_ctrl_mask & mask))
		goto out;

	val = hba->ee_ctrl_mask & ~mask;
	val &= MASK_EE_STATUS;
	err = ufshcd_query_attr_retry(hba, UPIU_QUERY_OPCODE_WRITE_ATTR,
			QUERY_ATTR_IDN_EE_CONTROL, 0, 0, &val);
	if (!err)
		hba->ee_ctrl_mask &= ~mask;
out:
	return err;
}

/**
 * ufshcd_enable_ee - enable exception event
 * @hba: per-adapter instance
 * @mask: exception event to enable
 *
 * Enable corresponding exception event in the device to allow
 * device to alert host in critical scenarios.
 *
 * Returns zero on success, non-zero error value on failure.
 */
static int ufshcd_enable_ee(struct ufs_hba *hba, u16 mask)
{
	int err = 0;
	u32 val;

	if (hba->ee_ctrl_mask & mask)
		goto out;

	val = hba->ee_ctrl_mask | mask;
	val &= MASK_EE_STATUS;
	err = ufshcd_query_attr_retry(hba, UPIU_QUERY_OPCODE_WRITE_ATTR,
			QUERY_ATTR_IDN_EE_CONTROL, 0, 0, &val);
	if (!err)
		hba->ee_ctrl_mask |= mask;
out:
	return err;
}

/**
 * ufshcd_enable_auto_bkops - Allow device managed BKOPS
 * @hba: per-adapter instance
 *
 * Allow device to manage background operations on its own. Enabling
 * this might lead to inconsistent latencies during normal data transfers
 * as the device is allowed to manage its own way of handling background
 * operations.
 *
 * Returns zero on success, non-zero on failure.
 */
static int ufshcd_enable_auto_bkops(struct ufs_hba *hba)
{
	int err = 0;

	if (hba->auto_bkops_enabled)
		goto out;

	err = ufshcd_query_flag_retry(hba, UPIU_QUERY_OPCODE_SET_FLAG,
			QUERY_FLAG_IDN_BKOPS_EN, 0, NULL);
	if (err) {
		dev_err(hba->dev, "%s: failed to enable bkops %d\n",
				__func__, err);
		goto out;
	}

	hba->auto_bkops_enabled = true;
	trace_ufshcd_auto_bkops_state(dev_name(hba->dev), "Enabled");

	/* No need of URGENT_BKOPS exception from the device */
	err = ufshcd_disable_ee(hba, MASK_EE_URGENT_BKOPS);
	if (err)
		dev_err(hba->dev, "%s: failed to disable exception event %d\n",
				__func__, err);
out:
	return err;
}

/**
 * ufshcd_disable_auto_bkops - block device in doing background operations
 * @hba: per-adapter instance
 *
 * Disabling background operations improves command response latency but
 * has drawback of device moving into critical state where the device is
 * not-operable. Make sure to call ufshcd_enable_auto_bkops() whenever the
 * host is idle so that BKOPS are managed effectively without any negative
 * impacts.
 *
 * Returns zero on success, non-zero on failure.
 */
static int ufshcd_disable_auto_bkops(struct ufs_hba *hba)
{
	int err = 0;

	if (!hba->auto_bkops_enabled)
		goto out;

	/*
	 * If host assisted BKOPs is to be enabled, make sure
	 * urgent bkops exception is allowed.
	 */
	err = ufshcd_enable_ee(hba, MASK_EE_URGENT_BKOPS);
	if (err) {
		dev_err(hba->dev, "%s: failed to enable exception event %d\n",
				__func__, err);
		goto out;
	}

	err = ufshcd_query_flag_retry(hba, UPIU_QUERY_OPCODE_CLEAR_FLAG,
			QUERY_FLAG_IDN_BKOPS_EN, 0, NULL);
	if (err) {
		dev_err(hba->dev, "%s: failed to disable bkops %d\n",
				__func__, err);
		ufshcd_disable_ee(hba, MASK_EE_URGENT_BKOPS);
		goto out;
	}

	hba->auto_bkops_enabled = false;
	trace_ufshcd_auto_bkops_state(dev_name(hba->dev), "Disabled");
	hba->is_urgent_bkops_lvl_checked = false;
out:
	return err;
}

/**
 * ufshcd_force_reset_auto_bkops - force reset auto bkops state
 * @hba: per adapter instance
 *
 * After a device reset the device may toggle the BKOPS_EN flag
 * to default value. The s/w tracking variables should be updated
 * as well. This function would change the auto-bkops state based on
 * UFSHCD_CAP_KEEP_AUTO_BKOPS_ENABLED_EXCEPT_SUSPEND.
 */
static void ufshcd_force_reset_auto_bkops(struct ufs_hba *hba)
{
	if (ufshcd_keep_autobkops_enabled_except_suspend(hba)) {
		hba->auto_bkops_enabled = false;
		hba->ee_ctrl_mask |= MASK_EE_URGENT_BKOPS;
		ufshcd_enable_auto_bkops(hba);
	} else {
		hba->auto_bkops_enabled = true;
		hba->ee_ctrl_mask &= ~MASK_EE_URGENT_BKOPS;
		ufshcd_disable_auto_bkops(hba);
	}
	hba->is_urgent_bkops_lvl_checked = false;
}

static inline int ufshcd_get_bkops_status(struct ufs_hba *hba, u32 *status)
{
	return ufshcd_query_attr_retry(hba, UPIU_QUERY_OPCODE_READ_ATTR,
			QUERY_ATTR_IDN_BKOPS_STATUS, 0, 0, status);
}

/**
 * ufshcd_bkops_ctrl - control the auto bkops based on current bkops status
 * @hba: per-adapter instance
 * @status: bkops_status value
 *
 * Read the bkops_status from the UFS device and Enable fBackgroundOpsEn
 * flag in the device to permit background operations if the device
 * bkops_status is greater than or equal to "status" argument passed to
 * this function, disable otherwise.
 *
 * Returns 0 for success, non-zero in case of failure.
 *
 * NOTE: Caller of this function can check the "hba->auto_bkops_enabled" flag
 * to know whether auto bkops is enabled or disabled after this function
 * returns control to it.
 */
static int ufshcd_bkops_ctrl(struct ufs_hba *hba,
			     enum bkops_status status)
{
	int err;
	u32 curr_status = 0;

	err = ufshcd_get_bkops_status(hba, &curr_status);
	if (err) {
		dev_err(hba->dev, "%s: failed to get BKOPS status %d\n",
				__func__, err);
		goto out;
	} else if (curr_status > BKOPS_STATUS_MAX) {
		dev_err(hba->dev, "%s: invalid BKOPS status %d\n",
				__func__, curr_status);
		err = -EINVAL;
		goto out;
	}

	if (curr_status >= status)
		err = ufshcd_enable_auto_bkops(hba);
	else
		err = ufshcd_disable_auto_bkops(hba);
out:
	return err;
}

/**
 * ufshcd_urgent_bkops - handle urgent bkops exception event
 * @hba: per-adapter instance
 *
 * Enable fBackgroundOpsEn flag in the device to permit background
 * operations.
 *
 * If BKOPs is enabled, this function returns 0, 1 if the bkops in not enabled
 * and negative error value for any other failure.
 */
static int ufshcd_urgent_bkops(struct ufs_hba *hba)
{
	return ufshcd_bkops_ctrl(hba, hba->urgent_bkops_lvl);
}

static inline int ufshcd_get_ee_status(struct ufs_hba *hba, u32 *status)
{
	return ufshcd_query_attr_retry(hba, UPIU_QUERY_OPCODE_READ_ATTR,
			QUERY_ATTR_IDN_EE_STATUS, 0, 0, status);
}

static void ufshcd_bkops_exception_event_handler(struct ufs_hba *hba)
{
	int err;
	u32 curr_status = 0;

	if (hba->is_urgent_bkops_lvl_checked)
		goto enable_auto_bkops;

	err = ufshcd_get_bkops_status(hba, &curr_status);
	if (err) {
		dev_err(hba->dev, "%s: failed to get BKOPS status %d\n",
				__func__, err);
		goto out;
	}

	/*
	 * We are seeing that some devices are raising the urgent bkops
	 * exception events even when BKOPS status doesn't indicate performace
	 * impacted or critical. Handle these device by determining their urgent
	 * bkops status at runtime.
	 */
	if (curr_status < BKOPS_STATUS_PERF_IMPACT) {
		dev_err(hba->dev, "%s: device raised urgent BKOPS exception for bkops status %d\n",
				__func__, curr_status);
		/* update the current status as the urgent bkops level */
		hba->urgent_bkops_lvl = curr_status;
		hba->is_urgent_bkops_lvl_checked = true;
	}

enable_auto_bkops:
	err = ufshcd_enable_auto_bkops(hba);
out:
	if (err < 0)
		dev_err(hba->dev, "%s: failed to handle urgent bkops %d\n",
				__func__, err);
}

<<<<<<< HEAD
#if defined(CONFIG_SCSI_UFSHCD_QTI)
static bool ufshcd_wb_sup(struct ufs_hba *hba)
{
	return ufshcd_is_wb_allowed(hba);
}

static int ufshcd_wb_ctrl(struct ufs_hba *hba, bool enable)
{
	int ret;
	enum query_opcode opcode;

	if (!ufshcd_wb_sup(hba))
=======
static int ufshcd_wb_ctrl(struct ufs_hba *hba, bool enable)
{
	int ret;
	u8 index;
	enum query_opcode opcode;

	if (!ufshcd_is_wb_allowed(hba))
>>>>>>> 997107c6
		return 0;

	if (!(enable ^ hba->wb_enabled))
		return 0;
	if (enable)
		opcode = UPIU_QUERY_OPCODE_SET_FLAG;
	else
		opcode = UPIU_QUERY_OPCODE_CLEAR_FLAG;

<<<<<<< HEAD
	ret = ufshcd_query_flag_retry(hba, opcode,
				      QUERY_FLAG_IDN_WB_EN, NULL);
=======
	index = ufshcd_wb_get_query_index(hba);
	ret = ufshcd_query_flag_retry(hba, opcode,
				      QUERY_FLAG_IDN_WB_EN, index, NULL);
>>>>>>> 997107c6
	if (ret) {
		dev_err(hba->dev, "%s write booster %s failed %d\n",
			__func__, enable ? "enable" : "disable", ret);
		return ret;
	}

	hba->wb_enabled = enable;
	dev_dbg(hba->dev, "%s write booster %s %d\n",
			__func__, enable ? "enable" : "disable", ret);

	return ret;
}

static int ufshcd_wb_toggle_flush_during_h8(struct ufs_hba *hba, bool set)
{
	int val;
<<<<<<< HEAD
=======
	u8 index;
>>>>>>> 997107c6

	if (set)
		val =  UPIU_QUERY_OPCODE_SET_FLAG;
	else
		val = UPIU_QUERY_OPCODE_CLEAR_FLAG;

<<<<<<< HEAD
	return ufshcd_query_flag_retry(hba, val,
			       QUERY_FLAG_IDN_WB_BUFF_FLUSH_DURING_HIBERN8,
				       NULL);
=======
	index = ufshcd_wb_get_query_index(hba);
	return ufshcd_query_flag_retry(hba, val,
				QUERY_FLAG_IDN_WB_BUFF_FLUSH_DURING_HIBERN8,
				index, NULL);
>>>>>>> 997107c6
}

static inline void ufshcd_wb_toggle_flush(struct ufs_hba *hba, bool enable)
{
	if (enable)
		ufshcd_wb_buf_flush_enable(hba);
	else
		ufshcd_wb_buf_flush_disable(hba);

}

static int ufshcd_wb_buf_flush_enable(struct ufs_hba *hba)
{
	int ret;
<<<<<<< HEAD

	if (!ufshcd_wb_sup(hba) || hba->wb_buf_flush_enabled)
		return 0;

	ret = ufshcd_query_flag_retry(hba, UPIU_QUERY_OPCODE_SET_FLAG,
				      QUERY_FLAG_IDN_WB_BUFF_FLUSH_EN, NULL);
=======
	u8 index;

	if (!ufshcd_is_wb_allowed(hba) || hba->wb_buf_flush_enabled)
		return 0;

	index = ufshcd_wb_get_query_index(hba);
	ret = ufshcd_query_flag_retry(hba, UPIU_QUERY_OPCODE_SET_FLAG,
				      QUERY_FLAG_IDN_WB_BUFF_FLUSH_EN,
				      index, NULL);
>>>>>>> 997107c6
	if (ret)
		dev_err(hba->dev, "%s WB - buf flush enable failed %d\n",
			__func__, ret);
	else
		hba->wb_buf_flush_enabled = true;

	dev_dbg(hba->dev, "WB - Flush enabled: %d\n", ret);
	return ret;
}

static int ufshcd_wb_buf_flush_disable(struct ufs_hba *hba)
{
	int ret;
<<<<<<< HEAD

	if (!ufshcd_wb_sup(hba) || !hba->wb_buf_flush_enabled)
		return 0;

	ret = ufshcd_query_flag_retry(hba, UPIU_QUERY_OPCODE_CLEAR_FLAG,
				      QUERY_FLAG_IDN_WB_BUFF_FLUSH_EN, NULL);
=======
	u8 index;

	if (!ufshcd_is_wb_allowed(hba) || !hba->wb_buf_flush_enabled)
		return 0;

	index = ufshcd_wb_get_query_index(hba);
	ret = ufshcd_query_flag_retry(hba, UPIU_QUERY_OPCODE_CLEAR_FLAG,
				      QUERY_FLAG_IDN_WB_BUFF_FLUSH_EN,
				      index, NULL);
>>>>>>> 997107c6
	if (ret) {
		dev_warn(hba->dev, "%s: WB - buf flush disable failed %d\n",
			 __func__, ret);
	} else {
		hba->wb_buf_flush_enabled = false;
		dev_dbg(hba->dev, "WB - Flush disabled: %d\n", ret);
	}

	return ret;
}

static bool ufshcd_wb_presrv_usrspc_keep_vcc_on(struct ufs_hba *hba,
						u32 avail_buf)
{
	u32 cur_buf;
	int ret;
<<<<<<< HEAD

	ret = ufshcd_query_attr_retry(hba, UPIU_QUERY_OPCODE_READ_ATTR,
					      QUERY_ATTR_IDN_CURR_WB_BUFF_SIZE,
					      0, 0, &cur_buf);
=======
	u8 index;

	index = ufshcd_wb_get_query_index(hba);
	ret = ufshcd_query_attr_retry(hba, UPIU_QUERY_OPCODE_READ_ATTR,
					      QUERY_ATTR_IDN_CURR_WB_BUFF_SIZE,
					      index, 0, &cur_buf);
>>>>>>> 997107c6
	if (ret) {
		dev_err(hba->dev, "%s dCurWriteBoosterBufferSize read failed %d\n",
			__func__, ret);
		return false;
	}

	if (!cur_buf) {
		dev_info(hba->dev, "dCurWBBuf: %d WB disabled until free-space is available\n",
			 cur_buf);
		return false;
	}
<<<<<<< HEAD
	/* Let it continue to flush when >60% full */
	if (avail_buf < UFS_WB_40_PERCENT_BUF_REMAIN)
=======
	/* Let it continue to flush when available buffer exceeds threshold */
	if (avail_buf < hba->vps->wb_flush_threshold)
>>>>>>> 997107c6
		return true;

	return false;
}

<<<<<<< HEAD
static bool ufshcd_wb_keep_vcc_on(struct ufs_hba *hba)
{
	int ret;
	u32 avail_buf;

	if (!ufshcd_wb_sup(hba))
=======
static bool ufshcd_wb_need_flush(struct ufs_hba *hba)
{
	int ret;
	u32 avail_buf;
	u8 index;

	if (!ufshcd_is_wb_allowed(hba))
>>>>>>> 997107c6
		return false;
	/*
	 * The ufs device needs the vcc to be ON to flush.
	 * With user-space reduction enabled, it's enough to enable flush
	 * by checking only the available buffer. The threshold
	 * defined here is > 90% full.
	 * With user-space preserved enabled, the current-buffer
	 * should be checked too because the wb buffer size can reduce
	 * when disk tends to be full. This info is provided by current
	 * buffer (dCurrentWriteBoosterBufferSize). There's no point in
	 * keeping vcc on when current buffer is empty.
	 */
<<<<<<< HEAD
	ret = ufshcd_query_attr_retry(hba, UPIU_QUERY_OPCODE_READ_ATTR,
				      QUERY_ATTR_IDN_AVAIL_WB_BUFF_SIZE,
				      0, 0, &avail_buf);
=======
	index = ufshcd_wb_get_query_index(hba);
	ret = ufshcd_query_attr_retry(hba, UPIU_QUERY_OPCODE_READ_ATTR,
				      QUERY_ATTR_IDN_AVAIL_WB_BUFF_SIZE,
				      index, 0, &avail_buf);
>>>>>>> 997107c6
	if (ret) {
		dev_warn(hba->dev, "%s dAvailableWriteBoosterBufferSize read failed %d\n",
			 __func__, ret);
		return false;
	}

	if (!hba->dev_info.b_presrv_uspc_en) {
<<<<<<< HEAD
		if (avail_buf <= UFS_WB_10_PERCENT_BUF_REMAIN)
=======
		if (avail_buf <= UFS_WB_BUF_REMAIN_PERCENT(10))
>>>>>>> 997107c6
			return true;
		return false;
	}

	return ufshcd_wb_presrv_usrspc_keep_vcc_on(hba, avail_buf);
}
<<<<<<< HEAD
#endif
=======

static void ufshcd_rpm_dev_flush_recheck_work(struct work_struct *work)
{
	struct ufs_hba *hba = container_of(to_delayed_work(work),
					   struct ufs_hba,
					   rpm_dev_flush_recheck_work);
	/*
	 * To prevent unnecessary VCC power drain after device finishes
	 * WriteBooster buffer flush or Auto BKOPs, force runtime resume
	 * after a certain delay to recheck the threshold by next runtime
	 * suspend.
	 */
	pm_runtime_get_sync(hba->dev);
	pm_runtime_put_sync(hba->dev);
}
>>>>>>> 997107c6

/**
 * ufshcd_exception_event_handler - handle exceptions raised by device
 * @work: pointer to work data
 *
 * Read bExceptionEventStatus attribute from the device and handle the
 * exception event accordingly.
 */
static void ufshcd_exception_event_handler(struct work_struct *work)
{
	struct ufs_hba *hba;
	int err;
	u32 status = 0;
	hba = container_of(work, struct ufs_hba, eeh_work);

	pm_runtime_get_sync(hba->dev);
	ufshcd_scsi_block_requests(hba);
	err = ufshcd_get_ee_status(hba, &status);
	if (err) {
		dev_err(hba->dev, "%s: failed to get exception status %d\n",
				__func__, err);
		goto out;
	}

	status &= hba->ee_ctrl_mask;

	if (status & MASK_EE_URGENT_BKOPS)
		ufshcd_bkops_exception_event_handler(hba);

out:
	ufshcd_scsi_unblock_requests(hba);
	/*
	 * pm_runtime_get_noresume is called while scheduling
	 * eeh_work to avoid suspend racing with exception work.
	 * Hence decrement usage counter using pm_runtime_put_noidle
	 * to allow suspend on completion of exception event handler.
	 */
	pm_runtime_put_noidle(hba->dev);
	pm_runtime_put(hba->dev);
	return;
}

/* Complete requests that have door-bell cleared */
static void ufshcd_complete_requests(struct ufs_hba *hba)
{
	ufshcd_transfer_req_compl(hba);
	ufshcd_tmc_handler(hba);
}

/**
 * ufshcd_quirk_dl_nac_errors - This function checks if error handling is
 *				to recover from the DL NAC errors or not.
 * @hba: per-adapter instance
 *
 * Returns true if error handling is required, false otherwise
 */
static bool ufshcd_quirk_dl_nac_errors(struct ufs_hba *hba)
{
	unsigned long flags;
	bool err_handling = true;

	spin_lock_irqsave(hba->host->host_lock, flags);
	/*
	 * UFS_DEVICE_QUIRK_RECOVERY_FROM_DL_NAC_ERRORS only workaround the
	 * device fatal error and/or DL NAC & REPLAY timeout errors.
	 */
	if (hba->saved_err & (CONTROLLER_FATAL_ERROR | SYSTEM_BUS_FATAL_ERROR))
		goto out;

	if ((hba->saved_err & DEVICE_FATAL_ERROR) ||
	    ((hba->saved_err & UIC_ERROR) &&
	     (hba->saved_uic_err & UFSHCD_UIC_DL_TCx_REPLAY_ERROR)))
		goto out;

	if ((hba->saved_err & UIC_ERROR) &&
	    (hba->saved_uic_err & UFSHCD_UIC_DL_NAC_RECEIVED_ERROR)) {
		int err;
		/*
		 * wait for 50ms to see if we can get any other errors or not.
		 */
		spin_unlock_irqrestore(hba->host->host_lock, flags);
		msleep(50);
		spin_lock_irqsave(hba->host->host_lock, flags);

		/*
		 * now check if we have got any other severe errors other than
		 * DL NAC error?
		 */
		if ((hba->saved_err & INT_FATAL_ERRORS) ||
		    ((hba->saved_err & UIC_ERROR) &&
		    (hba->saved_uic_err & ~UFSHCD_UIC_DL_NAC_RECEIVED_ERROR)))
			goto out;

		/*
		 * As DL NAC is the only error received so far, send out NOP
		 * command to confirm if link is still active or not.
		 *   - If we don't get any response then do error recovery.
		 *   - If we get response then clear the DL NAC error bit.
		 */

		spin_unlock_irqrestore(hba->host->host_lock, flags);
		err = ufshcd_verify_dev_init(hba);
		spin_lock_irqsave(hba->host->host_lock, flags);

		if (err)
			goto out;

		/* Link seems to be alive hence ignore the DL NAC errors */
		if (hba->saved_uic_err == UFSHCD_UIC_DL_NAC_RECEIVED_ERROR)
			hba->saved_err &= ~UIC_ERROR;
		/* clear NAC error */
		hba->saved_uic_err &= ~UFSHCD_UIC_DL_NAC_RECEIVED_ERROR;
		if (!hba->saved_uic_err) {
			err_handling = false;
			goto out;
		}
	}
out:
	spin_unlock_irqrestore(hba->host->host_lock, flags);
	return err_handling;
}

/**
 * ufshcd_err_handler - handle UFS errors that require s/w attention
 * @work: pointer to work structure
 */
static void ufshcd_err_handler(struct work_struct *work)
{
	struct ufs_hba *hba;
	unsigned long flags;
	u32 err_xfer = 0;
	u32 err_tm = 0;
	int err = 0;
	int tag;
	bool needs_reset = false;

	hba = container_of(work, struct ufs_hba, eh_work);

	pm_runtime_get_sync(hba->dev);
	ufshcd_hold(hba, false);

	spin_lock_irqsave(hba->host->host_lock, flags);
	if (hba->ufshcd_state == UFSHCD_STATE_RESET)
		goto out;

	hba->ufshcd_state = UFSHCD_STATE_RESET;
	ufshcd_set_eh_in_progress(hba);

	/* Complete requests that have door-bell cleared by h/w */
	ufshcd_complete_requests(hba);

	if (hba->dev_quirks & UFS_DEVICE_QUIRK_RECOVERY_FROM_DL_NAC_ERRORS) {
		bool ret;

		spin_unlock_irqrestore(hba->host->host_lock, flags);
		/* release the lock as ufshcd_quirk_dl_nac_errors() may sleep */
		ret = ufshcd_quirk_dl_nac_errors(hba);
		spin_lock_irqsave(hba->host->host_lock, flags);
		if (!ret)
			goto skip_err_handling;
	}

	if ((hba->saved_err & INT_FATAL_ERRORS) ||
	    (hba->saved_err & UFSHCD_UIC_HIBERN8_MASK) ||
	    ((hba->saved_err & UIC_ERROR) &&
	    (hba->saved_uic_err & (UFSHCD_UIC_DL_PA_INIT_ERROR |
				   UFSHCD_UIC_DL_NAC_RECEIVED_ERROR |
				   UFSHCD_UIC_DL_TCx_REPLAY_ERROR)))) {
		u32 pa_vs_status_reg1 = 0;
		int ret;

		spin_unlock_irqrestore(hba->host->host_lock, flags);
		ret = ufshcd_dme_get(hba, UIC_ARG_MIB(PA_VS_STATUS_REG1),
				     &pa_vs_status_reg1);
		dev_err(hba->dev, "%s: pa_vs_status_reg1 0x%x, ret %d\n",
				__func__, pa_vs_status_reg1, ret);
		ufshcd_vops_dbg_register_dump(hba);
		spin_lock_irqsave(hba->host->host_lock, flags);

		needs_reset = true;
	}

	/*
	 * if host reset is required then skip clearing the pending
	 * transfers forcefully because they will get cleared during
	 * host reset and restore
	 */
	if (needs_reset)
		goto skip_pending_xfer_clear;

	/* release lock as clear command might sleep */
	spin_unlock_irqrestore(hba->host->host_lock, flags);
	/* Clear pending transfer requests */
	for_each_set_bit(tag, &hba->outstanding_reqs, hba->nutrs) {
		if (ufshcd_clear_cmd(hba, tag)) {
			err_xfer = true;
			goto lock_skip_pending_xfer_clear;
		}
	}

	/* Clear pending task management requests */
	for_each_set_bit(tag, &hba->outstanding_tasks, hba->nutmrs) {
		if (ufshcd_clear_tm_cmd(hba, tag)) {
			err_tm = true;
			goto lock_skip_pending_xfer_clear;
		}
	}

lock_skip_pending_xfer_clear:
	spin_lock_irqsave(hba->host->host_lock, flags);

	/* Complete the requests that are cleared by s/w */
	ufshcd_complete_requests(hba);

	if (err_xfer || err_tm)
		needs_reset = true;

skip_pending_xfer_clear:
	/* Fatal errors need reset */
	if (needs_reset) {
		unsigned long max_doorbells = (1UL << hba->nutrs) - 1;

		/*
		 * ufshcd_reset_and_restore() does the link reinitialization
		 * which will need atleast one empty doorbell slot to send the
		 * device management commands (NOP and query commands).
		 * If there is no slot empty at this moment then free up last
		 * slot forcefully.
		 */
		if (hba->outstanding_reqs == max_doorbells)
			__ufshcd_transfer_req_compl(hba,
						    (1UL << (hba->nutrs - 1)));

		spin_unlock_irqrestore(hba->host->host_lock, flags);
		err = ufshcd_reset_and_restore(hba);
		spin_lock_irqsave(hba->host->host_lock, flags);
		if (err) {
			dev_err(hba->dev, "%s: reset and restore failed\n",
					__func__);
			hba->ufshcd_state = UFSHCD_STATE_ERROR;
		}
		/*
		 * Inform scsi mid-layer that we did reset and allow to handle
		 * Unit Attention properly.
		 */
		scsi_report_bus_reset(hba->host, 0);
		hba->saved_err = 0;
		hba->saved_uic_err = 0;
	}

skip_err_handling:
	if (!needs_reset) {
		hba->ufshcd_state = UFSHCD_STATE_OPERATIONAL;
		if (hba->saved_err || hba->saved_uic_err)
			dev_err_ratelimited(hba->dev, "%s: exit: saved_err 0x%x saved_uic_err 0x%x",
			    __func__, hba->saved_err, hba->saved_uic_err);
	}

	ufshcd_clear_eh_in_progress(hba);

out:
	spin_unlock_irqrestore(hba->host->host_lock, flags);
	ufshcd_scsi_unblock_requests(hba);
	ufshcd_release(hba);
	pm_runtime_put_sync(hba->dev);
}

/**
 * ufshcd_update_uic_error - check and set fatal UIC error flags.
 * @hba: per-adapter instance
 *
 * Returns
 *  IRQ_HANDLED - If interrupt is valid
 *  IRQ_NONE    - If invalid interrupt
 */
static irqreturn_t ufshcd_update_uic_error(struct ufs_hba *hba)
{
	u32 reg;
	irqreturn_t retval = IRQ_NONE;

	/* PHY layer lane error */
	reg = ufshcd_readl(hba, REG_UIC_ERROR_CODE_PHY_ADAPTER_LAYER);
#if defined(CONFIG_SCSI_UFSHCD_QTI)
	if (reg & UIC_PHY_ADAPTER_LAYER_GENERIC_ERROR)
		dev_err(hba->dev, "line-reset: 0x%08x\n", reg);
#endif
	/* Ignore LINERESET indication, as this is not an error */
	if ((reg & UIC_PHY_ADAPTER_LAYER_ERROR) &&
	    (reg & UIC_PHY_ADAPTER_LAYER_LANE_ERR_MASK)) {
		/*
		 * To know whether this error is fatal or not, DB timeout
		 * must be checked but this error is handled separately.
		 */
		dev_dbg(hba->dev, "%s: UIC Lane error reported\n", __func__);
		ufshcd_update_reg_hist(&hba->ufs_stats.pa_err, reg);
		retval |= IRQ_HANDLED;
	}

	/* PA_INIT_ERROR is fatal and needs UIC reset */
	reg = ufshcd_readl(hba, REG_UIC_ERROR_CODE_DATA_LINK_LAYER);
	if ((reg & UIC_DATA_LINK_LAYER_ERROR) &&
	    (reg & UIC_DATA_LINK_LAYER_ERROR_CODE_MASK)) {
		ufshcd_update_reg_hist(&hba->ufs_stats.dl_err, reg);

		if (reg & UIC_DATA_LINK_LAYER_ERROR_PA_INIT)
			hba->uic_error |= UFSHCD_UIC_DL_PA_INIT_ERROR;
		else if (hba->dev_quirks &
				UFS_DEVICE_QUIRK_RECOVERY_FROM_DL_NAC_ERRORS) {
			if (reg & UIC_DATA_LINK_LAYER_ERROR_NAC_RECEIVED)
				hba->uic_error |=
					UFSHCD_UIC_DL_NAC_RECEIVED_ERROR;
			else if (reg & UIC_DATA_LINK_LAYER_ERROR_TCx_REPLAY_TIMEOUT)
				hba->uic_error |= UFSHCD_UIC_DL_TCx_REPLAY_ERROR;
		}
		retval |= IRQ_HANDLED;
	}

	/* UIC NL/TL/DME errors needs software retry */
	reg = ufshcd_readl(hba, REG_UIC_ERROR_CODE_NETWORK_LAYER);
	if ((reg & UIC_NETWORK_LAYER_ERROR) &&
	    (reg & UIC_NETWORK_LAYER_ERROR_CODE_MASK)) {
		ufshcd_update_reg_hist(&hba->ufs_stats.nl_err, reg);
		hba->uic_error |= UFSHCD_UIC_NL_ERROR;
		retval |= IRQ_HANDLED;
	}

	reg = ufshcd_readl(hba, REG_UIC_ERROR_CODE_TRANSPORT_LAYER);
	if ((reg & UIC_TRANSPORT_LAYER_ERROR) &&
	    (reg & UIC_TRANSPORT_LAYER_ERROR_CODE_MASK)) {
		ufshcd_update_reg_hist(&hba->ufs_stats.tl_err, reg);
		hba->uic_error |= UFSHCD_UIC_TL_ERROR;
		retval |= IRQ_HANDLED;
	}

	reg = ufshcd_readl(hba, REG_UIC_ERROR_CODE_DME);
	if ((reg & UIC_DME_ERROR) &&
	    (reg & UIC_DME_ERROR_CODE_MASK)) {
		ufshcd_update_reg_hist(&hba->ufs_stats.dme_err, reg);
		hba->uic_error |= UFSHCD_UIC_DME_ERROR;
		retval |= IRQ_HANDLED;
	}

	dev_dbg(hba->dev, "%s: UIC error flags = 0x%08x\n",
			__func__, hba->uic_error);
	return retval;
}

static bool ufshcd_is_auto_hibern8_error(struct ufs_hba *hba,
					 u32 intr_mask)
{
	if (!ufshcd_is_auto_hibern8_supported(hba) ||
	    !ufshcd_is_auto_hibern8_enabled(hba))
		return false;

	if (!(intr_mask & UFSHCD_UIC_HIBERN8_MASK))
		return false;

	if (hba->active_uic_cmd &&
	    (hba->active_uic_cmd->command == UIC_CMD_DME_HIBER_ENTER ||
	    hba->active_uic_cmd->command == UIC_CMD_DME_HIBER_EXIT))
		return false;

	return true;
}

/**
 * ufshcd_check_errors - Check for errors that need s/w attention
 * @hba: per-adapter instance
 *
 * Returns
 *  IRQ_HANDLED - If interrupt is valid
 *  IRQ_NONE    - If invalid interrupt
 */
static irqreturn_t ufshcd_check_errors(struct ufs_hba *hba)
{
	bool queue_eh_work = false;
	irqreturn_t retval = IRQ_NONE;

	if (hba->errors & INT_FATAL_ERRORS) {
		ufshcd_update_reg_hist(&hba->ufs_stats.fatal_err, hba->errors);
		queue_eh_work = true;
	}

	if (hba->errors & UIC_ERROR) {
		hba->uic_error = 0;
		retval = ufshcd_update_uic_error(hba);
		if (hba->uic_error)
			queue_eh_work = true;
	}

	if (hba->errors & UFSHCD_UIC_HIBERN8_MASK) {
		dev_err(hba->dev,
			"%s: Auto Hibern8 %s failed - status: 0x%08x, upmcrs: 0x%08x\n",
			__func__, (hba->errors & UIC_HIBERNATE_ENTER) ?
			"Enter" : "Exit",
			hba->errors, ufshcd_get_upmcrs(hba));
		ufshcd_update_reg_hist(&hba->ufs_stats.auto_hibern8_err,
				       hba->errors);
		queue_eh_work = true;
	}

	if (queue_eh_work) {
		/*
		 * update the transfer error masks to sticky bits, let's do this
		 * irrespective of current ufshcd_state.
		 */
		hba->saved_err |= hba->errors;
		hba->saved_uic_err |= hba->uic_error;

		/* handle fatal errors only when link is functional */
		if (hba->ufshcd_state == UFSHCD_STATE_OPERATIONAL) {
			/* block commands from scsi mid-layer */
			ufshcd_scsi_block_requests(hba);

			hba->ufshcd_state = UFSHCD_STATE_EH_SCHEDULED;

			/* dump controller state before resetting */
			if (hba->saved_err & (INT_FATAL_ERRORS | UIC_ERROR)) {
				bool pr_prdt = !!(hba->saved_err &
						SYSTEM_BUS_FATAL_ERROR);

				dev_err(hba->dev, "%s: saved_err 0x%x saved_uic_err 0x%x\n",
					__func__, hba->saved_err,
					hba->saved_uic_err);

				ufshcd_print_host_state(hba);
				ufshcd_print_pwr_info(hba);
				ufshcd_print_host_regs(hba);
				ufshcd_print_tmrs(hba, hba->outstanding_tasks);
				ufshcd_print_trs(hba, hba->outstanding_reqs,
							pr_prdt);
			}
			schedule_work(&hba->eh_work);
		}
		retval |= IRQ_HANDLED;
	}
	/*
	 * if (!queue_eh_work) -
	 * Other errors are either non-fatal where host recovers
	 * itself without s/w intervention or errors that will be
	 * handled by the SCSI core layer.
	 */
	return retval;
}

/**
 * ufshcd_tmc_handler - handle task management function completion
 * @hba: per adapter instance
 *
 * Returns
 *  IRQ_HANDLED - If interrupt is valid
 *  IRQ_NONE    - If invalid interrupt
 */
static irqreturn_t ufshcd_tmc_handler(struct ufs_hba *hba)
{
	u32 tm_doorbell;

	tm_doorbell = ufshcd_readl(hba, REG_UTP_TASK_REQ_DOOR_BELL);
	hba->tm_condition = tm_doorbell ^ hba->outstanding_tasks;
	if (hba->tm_condition) {
		wake_up(&hba->tm_wq);
		return IRQ_HANDLED;
	} else {
		return IRQ_NONE;
	}
}

/**
 * ufshcd_sl_intr - Interrupt service routine
 * @hba: per adapter instance
 * @intr_status: contains interrupts generated by the controller
 *
 * Returns
 *  IRQ_HANDLED - If interrupt is valid
 *  IRQ_NONE    - If invalid interrupt
 */
static irqreturn_t ufshcd_sl_intr(struct ufs_hba *hba, u32 intr_status)
{
	irqreturn_t retval = IRQ_NONE;

	hba->errors = UFSHCD_ERROR_MASK & intr_status;

	if (ufshcd_is_auto_hibern8_error(hba, intr_status))
		hba->errors |= (UFSHCD_UIC_HIBERN8_MASK & intr_status);

	if (hba->errors)
		retval |= ufshcd_check_errors(hba);

	if (intr_status & UFSHCD_UIC_MASK)
		retval |= ufshcd_uic_cmd_compl(hba, intr_status);

	if (intr_status & UTP_TASK_REQ_COMPL)
		retval |= ufshcd_tmc_handler(hba);

	if (intr_status & UTP_TRANSFER_REQ_COMPL)
		retval |= ufshcd_transfer_req_compl(hba);

	return retval;
}

/**
 * ufshcd_intr - Main interrupt service routine
 * @irq: irq number
 * @__hba: pointer to adapter instance
 *
 * Returns
 *  IRQ_HANDLED - If interrupt is valid
 *  IRQ_NONE    - If invalid interrupt
 */
static irqreturn_t ufshcd_intr(int irq, void *__hba)
{
	u32 intr_status, enabled_intr_status;
	irqreturn_t retval = IRQ_NONE;
	struct ufs_hba *hba = __hba;
	int retries = hba->nutrs;

	spin_lock(hba->host->host_lock);
	intr_status = ufshcd_readl(hba, REG_INTERRUPT_STATUS);
#if defined(CONFIG_SCSI_UFSHCD_QTI)
	hba->ufs_stats.last_intr_status = intr_status;
	hba->ufs_stats.last_intr_ts = ktime_get();
#endif

	/*
	 * There could be max of hba->nutrs reqs in flight and in worst case
	 * if the reqs get finished 1 by 1 after the interrupt status is
	 * read, make sure we handle them by checking the interrupt status
	 * again in a loop until we process all of the reqs before returning.
	 */
	do {
		enabled_intr_status =
			intr_status & ufshcd_readl(hba, REG_INTERRUPT_ENABLE);
		if (intr_status)
			ufshcd_writel(hba, intr_status, REG_INTERRUPT_STATUS);
		if (enabled_intr_status)
			retval |= ufshcd_sl_intr(hba, enabled_intr_status);

#if defined(CONFIG_SCSI_UFSHCD_QTI)
		if (enabled_intr_status)
			retval = IRQ_HANDLED;
#endif
		intr_status = ufshcd_readl(hba, REG_INTERRUPT_STATUS);
	} while (intr_status && --retries);

	if (retval == IRQ_NONE) {
		dev_err(hba->dev, "%s: Unhandled interrupt 0x%08x\n",
					__func__, intr_status);
		ufshcd_dump_regs(hba, 0, UFSHCI_REG_SPACE_SIZE, "host_regs: ");
	}

	spin_unlock(hba->host->host_lock);
	return retval;
}

static int ufshcd_clear_tm_cmd(struct ufs_hba *hba, int tag)
{
	int err = 0;
	u32 mask = 1 << tag;
	unsigned long flags;

	if (!test_bit(tag, &hba->outstanding_tasks))
		goto out;

	spin_lock_irqsave(hba->host->host_lock, flags);
	ufshcd_utmrl_clear(hba, tag);
	spin_unlock_irqrestore(hba->host->host_lock, flags);

	/* poll for max. 1 sec to clear door bell register by h/w */
	err = ufshcd_wait_for_register(hba,
			REG_UTP_TASK_REQ_DOOR_BELL,
			mask, 0, 1000, 1000, true);
out:
	return err;
}

static int __ufshcd_issue_tm_cmd(struct ufs_hba *hba,
		struct utp_task_req_desc *treq, u8 tm_function)
{
	struct Scsi_Host *host = hba->host;
	unsigned long flags;
	int free_slot, task_tag, err;

	/*
	 * Get free slot, sleep if slots are unavailable.
	 * Even though we use wait_event() which sleeps indefinitely,
	 * the maximum wait time is bounded by %TM_CMD_TIMEOUT.
	 */
	wait_event(hba->tm_tag_wq, ufshcd_get_tm_free_slot(hba, &free_slot));
	ufshcd_hold(hba, false);

	spin_lock_irqsave(host->host_lock, flags);
	task_tag = hba->nutrs + free_slot;

	treq->req_header.dword_0 |= cpu_to_be32(task_tag);

	memcpy(hba->utmrdl_base_addr + free_slot, treq, sizeof(*treq));
	ufshcd_vops_setup_task_mgmt(hba, free_slot, tm_function);

	/* send command to the controller */
	__set_bit(free_slot, &hba->outstanding_tasks);

	/* Make sure descriptors are ready before ringing the task doorbell */
	wmb();

	ufshcd_writel(hba, 1 << free_slot, REG_UTP_TASK_REQ_DOOR_BELL);
	/* Make sure that doorbell is committed immediately */
	wmb();

	spin_unlock_irqrestore(host->host_lock, flags);

	ufshcd_add_tm_upiu_trace(hba, task_tag, "tm_send");

	/* wait until the task management command is completed */
	err = wait_event_timeout(hba->tm_wq,
			test_bit(free_slot, &hba->tm_condition),
			msecs_to_jiffies(TM_CMD_TIMEOUT));
	if (!err) {
		ufshcd_add_tm_upiu_trace(hba, task_tag, "tm_complete_err");
		dev_err(hba->dev, "%s: task management cmd 0x%.2x timed-out\n",
				__func__, tm_function);
		if (ufshcd_clear_tm_cmd(hba, free_slot))
			dev_WARN(hba->dev, "%s: unable clear tm cmd (slot %d) after timeout\n",
					__func__, free_slot);
		err = -ETIMEDOUT;
	} else {
		err = 0;
		memcpy(treq, hba->utmrdl_base_addr + free_slot, sizeof(*treq));

		ufshcd_add_tm_upiu_trace(hba, task_tag, "tm_complete");
	}

	spin_lock_irqsave(hba->host->host_lock, flags);
	__clear_bit(free_slot, &hba->outstanding_tasks);
	spin_unlock_irqrestore(hba->host->host_lock, flags);

	clear_bit(free_slot, &hba->tm_condition);
	ufshcd_put_tm_slot(hba, free_slot);
	wake_up(&hba->tm_tag_wq);

	ufshcd_release(hba);
	return err;
}

/**
 * ufshcd_issue_tm_cmd - issues task management commands to controller
 * @hba: per adapter instance
 * @lun_id: LUN ID to which TM command is sent
 * @task_id: task ID to which the TM command is applicable
 * @tm_function: task management function opcode
 * @tm_response: task management service response return value
 *
 * Returns non-zero value on error, zero on success.
 */
static int ufshcd_issue_tm_cmd(struct ufs_hba *hba, int lun_id, int task_id,
		u8 tm_function, u8 *tm_response)
{
	struct utp_task_req_desc treq = { { 0 }, };
	int ocs_value, err;

	/* Configure task request descriptor */
	treq.header.dword_0 = cpu_to_le32(UTP_REQ_DESC_INT_CMD);
	treq.header.dword_2 = cpu_to_le32(OCS_INVALID_COMMAND_STATUS);

	/* Configure task request UPIU */
	treq.req_header.dword_0 = cpu_to_be32(lun_id << 8) |
				  cpu_to_be32(UPIU_TRANSACTION_TASK_REQ << 24);
	treq.req_header.dword_1 = cpu_to_be32(tm_function << 16);

	/*
	 * The host shall provide the same value for LUN field in the basic
	 * header and for Input Parameter.
	 */
	treq.input_param1 = cpu_to_be32(lun_id);
	treq.input_param2 = cpu_to_be32(task_id);

	err = __ufshcd_issue_tm_cmd(hba, &treq, tm_function);
	if (err == -ETIMEDOUT)
		return err;

	ocs_value = le32_to_cpu(treq.header.dword_2) & MASK_OCS;
	if (ocs_value != OCS_SUCCESS)
		dev_err(hba->dev, "%s: failed, ocs = 0x%x\n",
				__func__, ocs_value);
	else if (tm_response)
		*tm_response = be32_to_cpu(treq.output_param1) &
				MASK_TM_SERVICE_RESP;
	return err;
}

/**
 * ufshcd_issue_devman_upiu_cmd - API for sending "utrd" type requests
 * @hba:	per-adapter instance
 * @req_upiu:	upiu request
 * @rsp_upiu:	upiu reply
 * @msgcode:	message code, one of UPIU Transaction Codes Initiator to Target
 * @desc_buff:	pointer to descriptor buffer, NULL if NA
 * @buff_len:	descriptor size, 0 if NA
 * @desc_op:	descriptor operation
 *
 * Those type of requests uses UTP Transfer Request Descriptor - utrd.
 * Therefore, it "rides" the device management infrastructure: uses its tag and
 * tasks work queues.
 *
 * Since there is only one available tag for device management commands,
 * the caller is expected to hold the hba->dev_cmd.lock mutex.
 */
static int ufshcd_issue_devman_upiu_cmd(struct ufs_hba *hba,
					struct utp_upiu_req *req_upiu,
					struct utp_upiu_req *rsp_upiu,
					u8 *desc_buff, int *buff_len,
					int cmd_type,
					enum query_opcode desc_op)
{
	struct ufshcd_lrb *lrbp;
	int err = 0;
	int tag;
	struct completion wait;
	unsigned long flags;
	u32 upiu_flags;

	down_read(&hba->clk_scaling_lock);

	wait_event(hba->dev_cmd.tag_wq, ufshcd_get_dev_cmd_tag(hba, &tag));

	init_completion(&wait);
	lrbp = &hba->lrb[tag];
	WARN_ON(lrbp->cmd);

	lrbp->cmd = NULL;
	lrbp->sense_bufflen = 0;
	lrbp->sense_buffer = NULL;
	lrbp->task_tag = tag;
	lrbp->lun = 0;
	lrbp->intr_cmd = true;
	hba->dev_cmd.type = cmd_type;

	switch (hba->ufs_version) {
	case UFSHCI_VERSION_10:
	case UFSHCI_VERSION_11:
		lrbp->command_type = UTP_CMD_TYPE_DEV_MANAGE;
		break;
	default:
		lrbp->command_type = UTP_CMD_TYPE_UFS_STORAGE;
		break;
	}

	/* update the task tag in the request upiu */
	req_upiu->header.dword_0 |= cpu_to_be32(tag);

	ufshcd_prepare_req_desc_hdr(lrbp, &upiu_flags, DMA_NONE);

	/* just copy the upiu request as it is */
	memcpy(lrbp->ucd_req_ptr, req_upiu, sizeof(*lrbp->ucd_req_ptr));
	if (desc_buff && desc_op == UPIU_QUERY_OPCODE_WRITE_DESC) {
		/* The Data Segment Area is optional depending upon the query
		 * function value. for WRITE DESCRIPTOR, the data segment
		 * follows right after the tsf.
		 */
		memcpy(lrbp->ucd_req_ptr + 1, desc_buff, *buff_len);
		*buff_len = 0;
	}

	memset(lrbp->ucd_rsp_ptr, 0, sizeof(struct utp_upiu_rsp));

	hba->dev_cmd.complete = &wait;

	/* Make sure descriptors are ready before ringing the doorbell */
	wmb();
	spin_lock_irqsave(hba->host->host_lock, flags);
	ufshcd_send_command(hba, tag);
	spin_unlock_irqrestore(hba->host->host_lock, flags);

	/*
	 * ignore the returning value here - ufshcd_check_query_response is
	 * bound to fail since dev_cmd.query and dev_cmd.type were left empty.
	 * read the response directly ignoring all errors.
	 */
	ufshcd_wait_for_dev_cmd(hba, lrbp, QUERY_REQ_TIMEOUT);

	/* just copy the upiu response as it is */
	memcpy(rsp_upiu, lrbp->ucd_rsp_ptr, sizeof(*rsp_upiu));
	if (desc_buff && desc_op == UPIU_QUERY_OPCODE_READ_DESC) {
		u8 *descp = (u8 *)lrbp->ucd_rsp_ptr + sizeof(*rsp_upiu);
		u16 resp_len = be32_to_cpu(lrbp->ucd_rsp_ptr->header.dword_2) &
			       MASK_QUERY_DATA_SEG_LEN;

		if (*buff_len >= resp_len) {
			memcpy(desc_buff, descp, resp_len);
			*buff_len = resp_len;
		} else {
			dev_warn(hba->dev, "rsp size is bigger than buffer");
			*buff_len = 0;
			err = -EINVAL;
		}
	}

	ufshcd_put_dev_cmd_tag(hba, tag);
	wake_up(&hba->dev_cmd.tag_wq);
	up_read(&hba->clk_scaling_lock);
	return err;
}

/**
 * ufshcd_exec_raw_upiu_cmd - API function for sending raw upiu commands
 * @hba:	per-adapter instance
 * @req_upiu:	upiu request
 * @rsp_upiu:	upiu reply - only 8 DW as we do not support scsi commands
 * @msgcode:	message code, one of UPIU Transaction Codes Initiator to Target
 * @desc_buff:	pointer to descriptor buffer, NULL if NA
 * @buff_len:	descriptor size, 0 if NA
 * @desc_op:	descriptor operation
 *
 * Supports UTP Transfer requests (nop and query), and UTP Task
 * Management requests.
 * It is up to the caller to fill the upiu conent properly, as it will
 * be copied without any further input validations.
 */
int ufshcd_exec_raw_upiu_cmd(struct ufs_hba *hba,
			     struct utp_upiu_req *req_upiu,
			     struct utp_upiu_req *rsp_upiu,
			     int msgcode,
			     u8 *desc_buff, int *buff_len,
			     enum query_opcode desc_op)
{
	int err;
	int cmd_type = DEV_CMD_TYPE_QUERY;
	struct utp_task_req_desc treq = { { 0 }, };
	int ocs_value;
	u8 tm_f = be32_to_cpu(req_upiu->header.dword_1) >> 16 & MASK_TM_FUNC;

	switch (msgcode) {
	case UPIU_TRANSACTION_NOP_OUT:
		cmd_type = DEV_CMD_TYPE_NOP;
		/* fall through */
	case UPIU_TRANSACTION_QUERY_REQ:
		ufshcd_hold(hba, false);
		mutex_lock(&hba->dev_cmd.lock);
		err = ufshcd_issue_devman_upiu_cmd(hba, req_upiu, rsp_upiu,
						   desc_buff, buff_len,
						   cmd_type, desc_op);
		mutex_unlock(&hba->dev_cmd.lock);
		ufshcd_release(hba);

		break;
	case UPIU_TRANSACTION_TASK_REQ:
		treq.header.dword_0 = cpu_to_le32(UTP_REQ_DESC_INT_CMD);
		treq.header.dword_2 = cpu_to_le32(OCS_INVALID_COMMAND_STATUS);

		memcpy(&treq.req_header, req_upiu, sizeof(*req_upiu));

		err = __ufshcd_issue_tm_cmd(hba, &treq, tm_f);
		if (err == -ETIMEDOUT)
			break;

		ocs_value = le32_to_cpu(treq.header.dword_2) & MASK_OCS;
		if (ocs_value != OCS_SUCCESS) {
			dev_err(hba->dev, "%s: failed, ocs = 0x%x\n", __func__,
				ocs_value);
			break;
		}

		memcpy(rsp_upiu, &treq.rsp_header, sizeof(*rsp_upiu));

		break;
	default:
		err = -EINVAL;

		break;
	}

	return err;
}

/**
 * ufshcd_eh_device_reset_handler - device reset handler registered to
 *                                    scsi layer.
 * @cmd: SCSI command pointer
 *
 * Returns SUCCESS/FAILED
 */
static int ufshcd_eh_device_reset_handler(struct scsi_cmnd *cmd)
{
	struct Scsi_Host *host;
	struct ufs_hba *hba;
	unsigned int tag;
	u32 pos;
	int err;
	u8 resp = 0xF;
	struct ufshcd_lrb *lrbp;
	unsigned long flags;

	host = cmd->device->host;
	hba = shost_priv(host);
	tag = cmd->request->tag;

	lrbp = &hba->lrb[tag];
	err = ufshcd_issue_tm_cmd(hba, lrbp->lun, 0, UFS_LOGICAL_RESET, &resp);
	if (err || resp != UPIU_TASK_MANAGEMENT_FUNC_COMPL) {
		if (!err)
			err = resp;
		goto out;
	}

	/* clear the commands that were pending for corresponding LUN */
	for_each_set_bit(pos, &hba->outstanding_reqs, hba->nutrs) {
		if (hba->lrb[pos].lun == lrbp->lun) {
			err = ufshcd_clear_cmd(hba, pos);
			if (err)
				break;
		}
	}
	spin_lock_irqsave(host->host_lock, flags);
	ufshcd_transfer_req_compl(hba);
	spin_unlock_irqrestore(host->host_lock, flags);

out:
	hba->req_abort_count = 0;
	ufshcd_update_reg_hist(&hba->ufs_stats.dev_reset, (u32)err);
	if (!err) {
		err = SUCCESS;
	} else {
		dev_err(hba->dev, "%s: failed with err %d\n", __func__, err);
		err = FAILED;
	}
	return err;
}

static void ufshcd_set_req_abort_skip(struct ufs_hba *hba, unsigned long bitmap)
{
	struct ufshcd_lrb *lrbp;
	int tag;

	for_each_set_bit(tag, &bitmap, hba->nutrs) {
		lrbp = &hba->lrb[tag];
		lrbp->req_abort_skip = true;
	}
}

/**
 * ufshcd_abort - abort a specific command
 * @cmd: SCSI command pointer
 *
 * Abort the pending command in device by sending UFS_ABORT_TASK task management
 * command, and in host controller by clearing the door-bell register. There can
 * be race between controller sending the command to the device while abort is
 * issued. To avoid that, first issue UFS_QUERY_TASK to check if the command is
 * really issued and then try to abort it.
 *
 * Returns SUCCESS/FAILED
 */
static int ufshcd_abort(struct scsi_cmnd *cmd)
{
	struct Scsi_Host *host;
	struct ufs_hba *hba;
	unsigned long flags;
	unsigned int tag;
	int err = 0;
	int poll_cnt;
	u8 resp = 0xF;
	struct ufshcd_lrb *lrbp;
	u32 reg;

	host = cmd->device->host;
	hba = shost_priv(host);
	tag = cmd->request->tag;
	lrbp = &hba->lrb[tag];
	if (!ufshcd_valid_tag(hba, tag)) {
		dev_err(hba->dev,
			"%s: invalid command tag %d: cmd=0x%p, cmd->request=0x%p",
			__func__, tag, cmd, cmd->request);
		BUG();
	}

	/*
	 * Task abort to the device W-LUN is illegal. When this command
	 * will fail, due to spec violation, scsi err handling next step
	 * will be to send LU reset which, again, is a spec violation.
	 * To avoid these unnecessary/illegal step we skip to the last error
	 * handling stage: reset and restore.
	 */
	if (lrbp->lun == UFS_UPIU_UFS_DEVICE_WLUN)
		return ufshcd_eh_host_reset_handler(cmd);

	ufshcd_hold(hba, false);
	reg = ufshcd_readl(hba, REG_UTP_TRANSFER_REQ_DOOR_BELL);
	/* If command is already aborted/completed, return SUCCESS */
	if (!(test_bit(tag, &hba->outstanding_reqs))) {
		dev_err(hba->dev,
			"%s: cmd at tag %d already completed, outstanding=0x%lx, doorbell=0x%x\n",
			__func__, tag, hba->outstanding_reqs, reg);
		goto out;
	}

	if (!(reg & (1 << tag))) {
		dev_err(hba->dev,
		"%s: cmd was completed, but without a notifying intr, tag = %d",
		__func__, tag);
	}

	/* Print Transfer Request of aborted task */
	dev_err(hba->dev, "%s: Device abort task at tag %d\n", __func__, tag);

	/*
	 * Print detailed info about aborted request.
	 * As more than one request might get aborted at the same time,
	 * print full information only for the first aborted request in order
	 * to reduce repeated printouts. For other aborted requests only print
	 * basic details.
	 */
	scsi_print_command(hba->lrb[tag].cmd);
	if (!hba->req_abort_count) {
		ufshcd_update_reg_hist(&hba->ufs_stats.task_abort, 0);
		ufshcd_print_trs(hba, 1 << tag, true);
		ufshcd_print_host_state(hba);
		ufshcd_print_pwr_info(hba);
		ufshcd_print_host_regs(hba);
		ufshcd_vops_dbg_register_dump(hba);
	} else {
		ufshcd_print_trs(hba, 1 << tag, false);
	}
	hba->req_abort_count++;

	/* Skip task abort in case previous aborts failed and report failure */
	if (lrbp->req_abort_skip) {
		err = -EIO;
		goto out;
	}

	for (poll_cnt = 100; poll_cnt; poll_cnt--) {
		err = ufshcd_issue_tm_cmd(hba, lrbp->lun, lrbp->task_tag,
				UFS_QUERY_TASK, &resp);
		if (!err && resp == UPIU_TASK_MANAGEMENT_FUNC_SUCCEEDED) {
			/* cmd pending in the device */
			dev_err(hba->dev, "%s: cmd pending in the device. tag = %d\n",
				__func__, tag);
			break;
		} else if (!err && resp == UPIU_TASK_MANAGEMENT_FUNC_COMPL) {
			/*
			 * cmd not pending in the device, check if it is
			 * in transition.
			 */
			dev_err(hba->dev, "%s: cmd at tag %d not pending in the device.\n",
				__func__, tag);
			reg = ufshcd_readl(hba, REG_UTP_TRANSFER_REQ_DOOR_BELL);
			if (reg & (1 << tag)) {
				/* sleep for max. 200us to stabilize */
				usleep_range(100, 200);
				continue;
			}
			/* command completed already */
			dev_err(hba->dev, "%s: cmd at tag %d successfully cleared from DB.\n",
				__func__, tag);
			goto out;
		} else {
			dev_err(hba->dev,
				"%s: no response from device. tag = %d, err %d\n",
				__func__, tag, err);
			if (!err)
				err = resp; /* service response error */
			goto out;
		}
	}

	if (!poll_cnt) {
		err = -EBUSY;
		goto out;
	}

	err = ufshcd_issue_tm_cmd(hba, lrbp->lun, lrbp->task_tag,
			UFS_ABORT_TASK, &resp);
	if (err || resp != UPIU_TASK_MANAGEMENT_FUNC_COMPL) {
		if (!err) {
			err = resp; /* service response error */
			dev_err(hba->dev, "%s: issued. tag = %d, err %d\n",
				__func__, tag, err);
		}
		goto out;
	}

	err = ufshcd_clear_cmd(hba, tag);
	if (err) {
		dev_err(hba->dev, "%s: Failed clearing cmd at tag %d, err %d\n",
			__func__, tag, err);
		goto out;
	}

	scsi_dma_unmap(cmd);

	spin_lock_irqsave(host->host_lock, flags);
	ufshcd_outstanding_req_clear(hba, tag);
	hba->lrb[tag].cmd = NULL;
	spin_unlock_irqrestore(host->host_lock, flags);

	clear_bit_unlock(tag, &hba->lrb_in_use);
	wake_up(&hba->dev_cmd.tag_wq);

out:
	if (!err) {
		err = SUCCESS;
	} else {
		dev_err(hba->dev, "%s: failed with err %d\n", __func__, err);
		ufshcd_set_req_abort_skip(hba, hba->outstanding_reqs);
		err = FAILED;
	}

	/*
	 * This ufshcd_release() corresponds to the original scsi cmd that got
	 * aborted here (as we won't get any IRQ for it).
	 */
	ufshcd_release(hba);
	return err;
}

/**
 * ufshcd_host_reset_and_restore - reset and restore host controller
 * @hba: per-adapter instance
 *
 * Note that host controller reset may issue DME_RESET to
 * local and remote (device) Uni-Pro stack and the attributes
 * are reset to default state.
 *
 * Returns zero on success, non-zero on failure
 */
static int ufshcd_host_reset_and_restore(struct ufs_hba *hba)
{
	int err;
	unsigned long flags;

	/*
	 * Stop the host controller and complete the requests
	 * cleared by h/w
	 */
	spin_lock_irqsave(hba->host->host_lock, flags);
	ufshcd_hba_stop(hba, false);
	hba->silence_err_logs = true;
	ufshcd_complete_requests(hba);
	hba->silence_err_logs = false;
	spin_unlock_irqrestore(hba->host->host_lock, flags);

	/* scale up clocks to max frequency before full reinitialization */
	ufshcd_set_clk_freq(hba, true);

	err = ufshcd_hba_enable(hba);
	if (err)
		goto out;

	/* Establish the link again and restore the device */
	err = ufshcd_probe_hba(hba, false);

	if (!err && (hba->ufshcd_state != UFSHCD_STATE_OPERATIONAL))
		err = -EIO;
out:
	if (err)
		dev_err(hba->dev, "%s: Host init failed %d\n", __func__, err);
	ufshcd_update_reg_hist(&hba->ufs_stats.host_reset, (u32)err);
	return err;
}

/**
 * ufshcd_reset_and_restore - reset and re-initialize host/device
 * @hba: per-adapter instance
 *
 * Reset and recover device, host and re-establish link. This
 * is helpful to recover the communication in fatal error conditions.
 *
 * Returns zero on success, non-zero on failure
 */
static int ufshcd_reset_and_restore(struct ufs_hba *hba)
{
	int err = 0;
	int retries = MAX_HOST_RESET_RETRIES;

	do {
		/* Reset the attached device */
		ufshcd_vops_device_reset(hba);

		err = ufshcd_host_reset_and_restore(hba);
	} while (err && --retries);

	return err;
}

/**
 * ufshcd_eh_host_reset_handler - host reset handler registered to scsi layer
 * @cmd: SCSI command pointer
 *
 * Returns SUCCESS/FAILED
 */
static int ufshcd_eh_host_reset_handler(struct scsi_cmnd *cmd)
{
	int err;
	unsigned long flags;
	struct ufs_hba *hba;

	hba = shost_priv(cmd->device->host);

	ufshcd_hold(hba, false);
	/*
	 * Check if there is any race with fatal error handling.
	 * If so, wait for it to complete. Even though fatal error
	 * handling does reset and restore in some cases, don't assume
	 * anything out of it. We are just avoiding race here.
	 */
	do {
		spin_lock_irqsave(hba->host->host_lock, flags);
		if (!(work_pending(&hba->eh_work) ||
			    hba->ufshcd_state == UFSHCD_STATE_RESET ||
			    hba->ufshcd_state == UFSHCD_STATE_EH_SCHEDULED))
			break;
		spin_unlock_irqrestore(hba->host->host_lock, flags);
		dev_dbg(hba->dev, "%s: reset in progress\n", __func__);
		flush_work(&hba->eh_work);
	} while (1);

	hba->ufshcd_state = UFSHCD_STATE_RESET;
	ufshcd_set_eh_in_progress(hba);
	spin_unlock_irqrestore(hba->host->host_lock, flags);

	err = ufshcd_reset_and_restore(hba);

	spin_lock_irqsave(hba->host->host_lock, flags);
	if (!err) {
		err = SUCCESS;
		hba->ufshcd_state = UFSHCD_STATE_OPERATIONAL;
	} else {
		err = FAILED;
		hba->ufshcd_state = UFSHCD_STATE_ERROR;
	}
	ufshcd_clear_eh_in_progress(hba);
	spin_unlock_irqrestore(hba->host->host_lock, flags);

	ufshcd_release(hba);
	return err;
}

/**
 * ufshcd_get_max_icc_level - calculate the ICC level
 * @sup_curr_uA: max. current supported by the regulator
 * @start_scan: row at the desc table to start scan from
 * @buff: power descriptor buffer
 *
 * Returns calculated max ICC level for specific regulator
 */
static u32 ufshcd_get_max_icc_level(int sup_curr_uA, u32 start_scan, char *buff)
{
	int i;
	int curr_uA;
	u16 data;
	u16 unit;

	for (i = start_scan; i >= 0; i--) {
		data = be16_to_cpup((__be16 *)&buff[2 * i]);
		unit = (data & ATTR_ICC_LVL_UNIT_MASK) >>
						ATTR_ICC_LVL_UNIT_OFFSET;
		curr_uA = data & ATTR_ICC_LVL_VALUE_MASK;
		switch (unit) {
		case UFSHCD_NANO_AMP:
			curr_uA = curr_uA / 1000;
			break;
		case UFSHCD_MILI_AMP:
			curr_uA = curr_uA * 1000;
			break;
		case UFSHCD_AMP:
			curr_uA = curr_uA * 1000 * 1000;
			break;
		case UFSHCD_MICRO_AMP:
		default:
			break;
		}
		if (sup_curr_uA >= curr_uA)
			break;
	}
	if (i < 0) {
		i = 0;
		pr_err("%s: Couldn't find valid icc_level = %d", __func__, i);
	}

	return (u32)i;
}

/**
 * ufshcd_calc_icc_level - calculate the max ICC level
 * In case regulators are not initialized we'll return 0
 * @hba: per-adapter instance
 * @desc_buf: power descriptor buffer to extract ICC levels from.
 * @len: length of desc_buff
 *
 * Returns calculated ICC level
 */
static u32 ufshcd_find_max_sup_active_icc_level(struct ufs_hba *hba,
							u8 *desc_buf, int len)
{
	u32 icc_level = 0;

	if (!hba->vreg_info.vcc ||
		(!hba->vreg_info.vccq && hba->dev_info.wspecversion >= 0x300) ||
		(!hba->vreg_info.vccq2 && hba->dev_info.wspecversion < 0x300)) {
		dev_err(hba->dev,
			"%s: Regulator capability was not set, actvIccLevel=%d",
							__func__, icc_level);
		goto out;
	}

	if (hba->vreg_info.vcc && hba->vreg_info.vcc->max_uA)
		icc_level = ufshcd_get_max_icc_level(
				hba->vreg_info.vcc->max_uA,
				POWER_DESC_MAX_ACTV_ICC_LVLS - 1,
				&desc_buf[PWR_DESC_ACTIVE_LVLS_VCC_0]);

	if (hba->vreg_info.vccq && hba->vreg_info.vccq->max_uA)
		icc_level = ufshcd_get_max_icc_level(
				hba->vreg_info.vccq->max_uA,
				icc_level,
				&desc_buf[PWR_DESC_ACTIVE_LVLS_VCCQ_0]);

	if (hba->vreg_info.vccq2 && hba->vreg_info.vccq2->max_uA)
		icc_level = ufshcd_get_max_icc_level(
				hba->vreg_info.vccq2->max_uA,
				icc_level,
				&desc_buf[PWR_DESC_ACTIVE_LVLS_VCCQ2_0]);
out:
	return icc_level;
}

static void ufshcd_set_active_icc_lvl(struct ufs_hba *hba)
{
	int ret;
	int buff_len = hba->desc_size.pwr_desc;
	u8 *desc_buf;
	u32 icc_level;

	desc_buf = kmalloc(buff_len, GFP_KERNEL);
	if (!desc_buf)
		return;

	ret = ufshcd_read_power_desc(hba, desc_buf, buff_len);
	if (ret) {
		dev_err(hba->dev,
			"%s: Failed reading power descriptor.len = %d ret = %d",
			__func__, buff_len, ret);
		goto out;
	}

	icc_level = ufshcd_find_max_sup_active_icc_level(hba, desc_buf,
							 buff_len);
	dev_dbg(hba->dev, "%s: setting icc_level 0x%x", __func__, icc_level);

	ret = ufshcd_query_attr_retry(hba, UPIU_QUERY_OPCODE_WRITE_ATTR,
		QUERY_ATTR_IDN_ACTIVE_ICC_LVL, 0, 0, &icc_level);

	if (ret)
		dev_err(hba->dev,
			"%s: Failed configuring bActiveICCLevel = %d ret = %d",
			__func__, icc_level, ret);

out:
	kfree(desc_buf);
}

static inline void ufshcd_blk_pm_runtime_init(struct scsi_device *sdev)
{
	scsi_autopm_get_device(sdev);
	blk_pm_runtime_init(sdev->request_queue, &sdev->sdev_gendev);
	if (sdev->rpm_autosuspend)
		pm_runtime_set_autosuspend_delay(&sdev->sdev_gendev,
						 RPM_AUTOSUSPEND_DELAY_MS);
	scsi_autopm_put_device(sdev);
}

/**
 * ufshcd_scsi_add_wlus - Adds required W-LUs
 * @hba: per-adapter instance
 *
 * UFS device specification requires the UFS devices to support 4 well known
 * logical units:
 *	"REPORT_LUNS" (address: 01h)
 *	"UFS Device" (address: 50h)
 *	"RPMB" (address: 44h)
 *	"BOOT" (address: 30h)
 * UFS device's power management needs to be controlled by "POWER CONDITION"
 * field of SSU (START STOP UNIT) command. But this "power condition" field
 * will take effect only when its sent to "UFS device" well known logical unit
 * hence we require the scsi_device instance to represent this logical unit in
 * order for the UFS host driver to send the SSU command for power management.
 *
 * We also require the scsi_device instance for "RPMB" (Replay Protected Memory
 * Block) LU so user space process can control this LU. User space may also
 * want to have access to BOOT LU.
 *
 * This function adds scsi device instances for each of all well known LUs
 * (except "REPORT LUNS" LU).
 *
 * Returns zero on success (all required W-LUs are added successfully),
 * non-zero error value on failure (if failed to add any of the required W-LU).
 */
static int ufshcd_scsi_add_wlus(struct ufs_hba *hba)
{
	int ret = 0;
	struct scsi_device *sdev_rpmb;
	struct scsi_device *sdev_boot;

	hba->sdev_ufs_device = __scsi_add_device(hba->host, 0, 0,
		ufshcd_upiu_wlun_to_scsi_wlun(UFS_UPIU_UFS_DEVICE_WLUN), NULL);
	if (IS_ERR(hba->sdev_ufs_device)) {
		ret = PTR_ERR(hba->sdev_ufs_device);
		hba->sdev_ufs_device = NULL;
		goto out;
	}
	ufshcd_blk_pm_runtime_init(hba->sdev_ufs_device);
	scsi_device_put(hba->sdev_ufs_device);

	sdev_rpmb = __scsi_add_device(hba->host, 0, 0,
		ufshcd_upiu_wlun_to_scsi_wlun(UFS_UPIU_RPMB_WLUN), NULL);
	if (IS_ERR(sdev_rpmb)) {
		ret = PTR_ERR(sdev_rpmb);
		goto remove_sdev_ufs_device;
	}
	ufshcd_blk_pm_runtime_init(sdev_rpmb);
	scsi_device_put(sdev_rpmb);

	sdev_boot = __scsi_add_device(hba->host, 0, 0,
		ufshcd_upiu_wlun_to_scsi_wlun(UFS_UPIU_BOOT_WLUN), NULL);
	if (IS_ERR(sdev_boot)) {
		dev_err(hba->dev, "%s: BOOT WLUN not found\n", __func__);
	} else {
		ufshcd_blk_pm_runtime_init(sdev_boot);
		scsi_device_put(sdev_boot);
	}
	goto out;

remove_sdev_ufs_device:
	scsi_remove_device(hba->sdev_ufs_device);
out:
	return ret;
}

<<<<<<< HEAD
#if defined(CONFIG_SCSI_UFSHCD_QTI)
static void ufshcd_wb_probe(struct ufs_hba *hba, u8 *desc_buf)
{
	hba->dev_info.d_ext_ufs_feature_sup =
		get_unaligned_be32(desc_buf +
				   DEVICE_DESC_PARAM_EXT_UFS_FEATURE_SUP);
=======
static void ufshcd_wb_probe(struct ufs_hba *hba, u8 *desc_buf)
{
	struct ufs_dev_info *dev_info = &hba->dev_info;
	u8 lun;
	u32 d_lu_wb_buf_alloc;

	if (!ufshcd_is_wb_allowed(hba))
		return;
	/*
	 * Probe WB only for UFS-2.2 and UFS-3.1 (and later) devices or
	 * UFS devices with quirk UFS_DEVICE_QUIRK_SUPPORT_EXTENDED_FEATURES
	 * enabled
	 */
	if (!(dev_info->wspecversion >= 0x310 ||
	      dev_info->wspecversion == 0x220 ||
	     (hba->dev_quirks & UFS_DEVICE_QUIRK_SUPPORT_EXTENDED_FEATURES)))
		goto wb_disabled;

	if (hba->desc_size.dev_desc < DEVICE_DESC_PARAM_EXT_UFS_FEATURE_SUP + 4)
		goto wb_disabled;

	dev_info->d_ext_ufs_feature_sup =
		get_unaligned_be32(desc_buf +
				   DEVICE_DESC_PARAM_EXT_UFS_FEATURE_SUP);

	if (!(dev_info->d_ext_ufs_feature_sup & UFS_DEV_WRITE_BOOSTER_SUP))
		goto wb_disabled;

>>>>>>> 997107c6
	/*
	 * WB may be supported but not configured while provisioning.
	 * The spec says, in dedicated wb buffer mode,
	 * a max of 1 lun would have wb buffer configured.
	 * Now only shared buffer mode is supported.
	 */
<<<<<<< HEAD
	hba->dev_info.b_wb_buffer_type =
		desc_buf[DEVICE_DESC_PARAM_WB_TYPE];

	hba->dev_info.d_wb_alloc_units =
		get_unaligned_be32(desc_buf +
				   DEVICE_DESC_PARAM_WB_SHARED_ALLOC_UNITS);
	hba->dev_info.b_presrv_uspc_en =
		desc_buf[DEVICE_DESC_PARAM_WB_PRESRV_USRSPC_EN];

	if (!((hba->dev_info.d_ext_ufs_feature_sup &
		 UFS_DEV_WRITE_BOOSTER_SUP) &&
		hba->dev_info.b_wb_buffer_type &&
	      hba->dev_info.d_wb_alloc_units))
		hba->caps &= ~UFSHCD_CAP_WB_EN;
}
#endif
=======
	dev_info->b_wb_buffer_type =
		desc_buf[DEVICE_DESC_PARAM_WB_TYPE];

	dev_info->b_presrv_uspc_en =
		desc_buf[DEVICE_DESC_PARAM_WB_PRESRV_USRSPC_EN];

	if (dev_info->b_wb_buffer_type == WB_BUF_MODE_SHARED) {
		dev_info->d_wb_alloc_units =
		get_unaligned_be32(desc_buf +
				   DEVICE_DESC_PARAM_WB_SHARED_ALLOC_UNITS);
		if (!dev_info->d_wb_alloc_units)
			goto wb_disabled;
	} else {
		for (lun = 0; lun < UFS_UPIU_MAX_WB_LUN_ID; lun++) {
			d_lu_wb_buf_alloc = 0;
			ufshcd_read_unit_desc_param(hba,
					lun,
					UNIT_DESC_PARAM_WB_BUF_ALLOC_UNITS,
					(u8 *)&d_lu_wb_buf_alloc,
					sizeof(d_lu_wb_buf_alloc));
			if (d_lu_wb_buf_alloc) {
				dev_info->wb_dedicated_lu = lun;
				break;
			}
		}

		if (!d_lu_wb_buf_alloc)
			goto wb_disabled;
	}
	return;

wb_disabled:
	hba->caps &= ~UFSHCD_CAP_WB_EN;
}

void ufshcd_fixup_dev_quirks(struct ufs_hba *hba, struct ufs_dev_fix *fixups)
{
	struct ufs_dev_fix *f;
	struct ufs_dev_info *dev_info = &hba->dev_info;

	if (!fixups)
		return;

	for (f = fixups; f->quirk; f++) {
		if ((f->wmanufacturerid == dev_info->wmanufacturerid ||
		     f->wmanufacturerid == UFS_ANY_VENDOR) &&
		     ((dev_info->model &&
		       STR_PRFX_EQUAL(f->model, dev_info->model)) ||
		      !strcmp(f->model, UFS_ANY_MODEL)))
			hba->dev_quirks |= f->quirk;
	}
}
EXPORT_SYMBOL_GPL(ufshcd_fixup_dev_quirks);

static void ufs_fixup_device_setup(struct ufs_hba *hba)
{
	/* fix by general quirk table */
	ufshcd_fixup_dev_quirks(hba, ufs_fixups);

	/* allow vendors to fix quirks */
	ufshcd_vops_fixup_dev_quirks(hba);
}
>>>>>>> 997107c6

static int ufs_get_device_desc(struct ufs_hba *hba)
{
	int err;
	size_t buff_len;
	u8 model_index;
	u8 *desc_buf;
	struct ufs_dev_info *dev_info = &hba->dev_info;

	buff_len = max_t(size_t, hba->desc_size.dev_desc,
			 QUERY_DESC_MAX_SIZE + 1);
	desc_buf = kmalloc(buff_len, GFP_KERNEL);
	if (!desc_buf) {
		err = -ENOMEM;
		goto out;
	}

	err = ufshcd_read_device_desc(hba, desc_buf, hba->desc_size.dev_desc);
	if (err) {
		dev_err(hba->dev, "%s: Failed reading Device Desc. err = %d\n",
			__func__, err);
		goto out;
	}

	/*
	 * getting vendor (manufacturerID) and Bank Index in big endian
	 * format
	 */
	dev_info->wmanufacturerid = desc_buf[DEVICE_DESC_PARAM_MANF_ID] << 8 |
				     desc_buf[DEVICE_DESC_PARAM_MANF_ID + 1];

	/* getting Specification Version in big endian format */
	dev_info->wspecversion = desc_buf[DEVICE_DESC_PARAM_SPEC_VER] << 8 |
				      desc_buf[DEVICE_DESC_PARAM_SPEC_VER + 1];

	model_index = desc_buf[DEVICE_DESC_PARAM_PRDCT_NAME];

<<<<<<< HEAD
#if defined(CONFIG_SCSI_UFSHCD_QTI)
	/* Enable WB only for UFS-3.1 */
	if (dev_info->wspecversion >= 0x310)
		ufshcd_wb_probe(hba, desc_buf);
#endif

=======
>>>>>>> 997107c6
	err = ufshcd_read_string_desc(hba, model_index,
				      &dev_info->model, SD_ASCII_STD);
	if (err < 0) {
		dev_err(hba->dev, "%s: Failed reading Product Name. err = %d\n",
			__func__, err);
		goto out;
	}

	ufshcd_get_ref_clk_gating_wait(hba);

	ufs_fixup_device_setup(hba);

	ufshcd_wb_probe(hba, desc_buf);

	/*
	 * ufshcd_read_string_desc returns size of the string
	 * reset the error value
	 */
	err = 0;

out:
	kfree(desc_buf);
	return err;
}

static void ufs_put_device_desc(struct ufs_hba *hba)
{
	struct ufs_dev_info *dev_info = &hba->dev_info;

	kfree(dev_info->model);
	dev_info->model = NULL;
}

/**
 * ufshcd_tune_pa_tactivate - Tunes PA_TActivate of local UniPro
 * @hba: per-adapter instance
 *
 * PA_TActivate parameter can be tuned manually if UniPro version is less than
 * 1.61. PA_TActivate needs to be greater than or equal to peerM-PHY's
 * RX_MIN_ACTIVATETIME_CAPABILITY attribute. This optimal value can help reduce
 * the hibern8 exit latency.
 *
 * Returns zero on success, non-zero error value on failure.
 */
static int ufshcd_tune_pa_tactivate(struct ufs_hba *hba)
{
	int ret = 0;
	u32 peer_rx_min_activatetime = 0, tuned_pa_tactivate;

	ret = ufshcd_dme_peer_get(hba,
				  UIC_ARG_MIB_SEL(
					RX_MIN_ACTIVATETIME_CAPABILITY,
					UIC_ARG_MPHY_RX_GEN_SEL_INDEX(0)),
				  &peer_rx_min_activatetime);
	if (ret)
		goto out;

	/* make sure proper unit conversion is applied */
	tuned_pa_tactivate =
		((peer_rx_min_activatetime * RX_MIN_ACTIVATETIME_UNIT_US)
		 / PA_TACTIVATE_TIME_UNIT_US);
	ret = ufshcd_dme_set(hba, UIC_ARG_MIB(PA_TACTIVATE),
			     tuned_pa_tactivate);

out:
	return ret;
}

/**
 * ufshcd_tune_pa_hibern8time - Tunes PA_Hibern8Time of local UniPro
 * @hba: per-adapter instance
 *
 * PA_Hibern8Time parameter can be tuned manually if UniPro version is less than
 * 1.61. PA_Hibern8Time needs to be maximum of local M-PHY's
 * TX_HIBERN8TIME_CAPABILITY & peer M-PHY's RX_HIBERN8TIME_CAPABILITY.
 * This optimal value can help reduce the hibern8 exit latency.
 *
 * Returns zero on success, non-zero error value on failure.
 */
static int ufshcd_tune_pa_hibern8time(struct ufs_hba *hba)
{
	int ret = 0;
	u32 local_tx_hibern8_time_cap = 0, peer_rx_hibern8_time_cap = 0;
	u32 max_hibern8_time, tuned_pa_hibern8time;

	ret = ufshcd_dme_get(hba,
			     UIC_ARG_MIB_SEL(TX_HIBERN8TIME_CAPABILITY,
					UIC_ARG_MPHY_TX_GEN_SEL_INDEX(0)),
				  &local_tx_hibern8_time_cap);
	if (ret)
		goto out;

	ret = ufshcd_dme_peer_get(hba,
				  UIC_ARG_MIB_SEL(RX_HIBERN8TIME_CAPABILITY,
					UIC_ARG_MPHY_RX_GEN_SEL_INDEX(0)),
				  &peer_rx_hibern8_time_cap);
	if (ret)
		goto out;

	max_hibern8_time = max(local_tx_hibern8_time_cap,
			       peer_rx_hibern8_time_cap);
	/* make sure proper unit conversion is applied */
	tuned_pa_hibern8time = ((max_hibern8_time * HIBERN8TIME_UNIT_US)
				/ PA_HIBERN8_TIME_UNIT_US);
	ret = ufshcd_dme_set(hba, UIC_ARG_MIB(PA_HIBERN8TIME),
			     tuned_pa_hibern8time);
out:
	return ret;
}

/**
 * ufshcd_quirk_tune_host_pa_tactivate - Ensures that host PA_TACTIVATE is
 * less than device PA_TACTIVATE time.
 * @hba: per-adapter instance
 *
 * Some UFS devices require host PA_TACTIVATE to be lower than device
 * PA_TACTIVATE, we need to enable UFS_DEVICE_QUIRK_HOST_PA_TACTIVATE quirk
 * for such devices.
 *
 * Returns zero on success, non-zero error value on failure.
 */
static int ufshcd_quirk_tune_host_pa_tactivate(struct ufs_hba *hba)
{
	int ret = 0;
	u32 granularity, peer_granularity;
	u32 pa_tactivate, peer_pa_tactivate;
	u32 pa_tactivate_us, peer_pa_tactivate_us;
	u8 gran_to_us_table[] = {1, 4, 8, 16, 32, 100};

	ret = ufshcd_dme_get(hba, UIC_ARG_MIB(PA_GRANULARITY),
				  &granularity);
	if (ret)
		goto out;

	ret = ufshcd_dme_peer_get(hba, UIC_ARG_MIB(PA_GRANULARITY),
				  &peer_granularity);
	if (ret)
		goto out;

	if ((granularity < PA_GRANULARITY_MIN_VAL) ||
	    (granularity > PA_GRANULARITY_MAX_VAL)) {
		dev_err(hba->dev, "%s: invalid host PA_GRANULARITY %d",
			__func__, granularity);
		return -EINVAL;
	}

	if ((peer_granularity < PA_GRANULARITY_MIN_VAL) ||
	    (peer_granularity > PA_GRANULARITY_MAX_VAL)) {
		dev_err(hba->dev, "%s: invalid device PA_GRANULARITY %d",
			__func__, peer_granularity);
		return -EINVAL;
	}

	ret = ufshcd_dme_get(hba, UIC_ARG_MIB(PA_TACTIVATE), &pa_tactivate);
	if (ret)
		goto out;

	ret = ufshcd_dme_peer_get(hba, UIC_ARG_MIB(PA_TACTIVATE),
				  &peer_pa_tactivate);
	if (ret)
		goto out;

	pa_tactivate_us = pa_tactivate * gran_to_us_table[granularity - 1];
	peer_pa_tactivate_us = peer_pa_tactivate *
			     gran_to_us_table[peer_granularity - 1];

	if (pa_tactivate_us > peer_pa_tactivate_us) {
		u32 new_peer_pa_tactivate;

		new_peer_pa_tactivate = pa_tactivate_us /
				      gran_to_us_table[peer_granularity - 1];
		new_peer_pa_tactivate++;
		ret = ufshcd_dme_peer_set(hba, UIC_ARG_MIB(PA_TACTIVATE),
					  new_peer_pa_tactivate);
	}

out:
	return ret;
}

static void ufshcd_tune_unipro_params(struct ufs_hba *hba)
{
	if (ufshcd_is_unipro_pa_params_tuning_req(hba)) {
		ufshcd_tune_pa_tactivate(hba);
		ufshcd_tune_pa_hibern8time(hba);
	}

	ufshcd_vops_apply_dev_quirks(hba);

	if (hba->dev_quirks & UFS_DEVICE_QUIRK_PA_TACTIVATE)
		/* set 1ms timeout for PA_TACTIVATE */
		ufshcd_dme_set(hba, UIC_ARG_MIB(PA_TACTIVATE), 10);

	if (hba->dev_quirks & UFS_DEVICE_QUIRK_HOST_PA_TACTIVATE)
		ufshcd_quirk_tune_host_pa_tactivate(hba);
}

static void ufshcd_clear_dbg_ufs_stats(struct ufs_hba *hba)
{
	hba->ufs_stats.hibern8_exit_cnt = 0;
	hba->ufs_stats.last_hibern8_exit_tstamp = ktime_set(0, 0);
	hba->req_abort_count = 0;
}

static void ufshcd_init_desc_sizes(struct ufs_hba *hba)
{
	int err;

	err = ufshcd_read_desc_length(hba, QUERY_DESC_IDN_DEVICE, 0,
		&hba->desc_size.dev_desc);
	if (err)
		hba->desc_size.dev_desc = QUERY_DESC_DEVICE_DEF_SIZE;

	err = ufshcd_read_desc_length(hba, QUERY_DESC_IDN_POWER, 0,
		&hba->desc_size.pwr_desc);
	if (err)
		hba->desc_size.pwr_desc = QUERY_DESC_POWER_DEF_SIZE;

	err = ufshcd_read_desc_length(hba, QUERY_DESC_IDN_INTERCONNECT, 0,
		&hba->desc_size.interc_desc);
	if (err)
		hba->desc_size.interc_desc = QUERY_DESC_INTERCONNECT_DEF_SIZE;

	err = ufshcd_read_desc_length(hba, QUERY_DESC_IDN_CONFIGURATION, 0,
		&hba->desc_size.conf_desc);
	if (err)
		hba->desc_size.conf_desc = QUERY_DESC_CONFIGURATION_DEF_SIZE;

	err = ufshcd_read_desc_length(hba, QUERY_DESC_IDN_UNIT, 0,
		&hba->desc_size.unit_desc);
	if (err)
		hba->desc_size.unit_desc = QUERY_DESC_UNIT_DEF_SIZE;

	err = ufshcd_read_desc_length(hba, QUERY_DESC_IDN_GEOMETRY, 0,
		&hba->desc_size.geom_desc);
	if (err)
		hba->desc_size.geom_desc = QUERY_DESC_GEOMETRY_DEF_SIZE;

	err = ufshcd_read_desc_length(hba, QUERY_DESC_IDN_HEALTH, 0,
		&hba->desc_size.hlth_desc);
	if (err)
		hba->desc_size.hlth_desc = QUERY_DESC_HEALTH_DEF_SIZE;
}

static struct ufs_ref_clk ufs_ref_clk_freqs[] = {
	{19200000, REF_CLK_FREQ_19_2_MHZ},
	{26000000, REF_CLK_FREQ_26_MHZ},
	{38400000, REF_CLK_FREQ_38_4_MHZ},
	{52000000, REF_CLK_FREQ_52_MHZ},
	{0, REF_CLK_FREQ_INVAL},
};

static enum ufs_ref_clk_freq
ufs_get_bref_clk_from_hz(unsigned long freq)
{
	int i;

	for (i = 0; ufs_ref_clk_freqs[i].freq_hz; i++)
		if (ufs_ref_clk_freqs[i].freq_hz == freq)
			return ufs_ref_clk_freqs[i].val;

	return REF_CLK_FREQ_INVAL;
}

void ufshcd_parse_dev_ref_clk_freq(struct ufs_hba *hba, struct clk *refclk)
{
	unsigned long freq;

	freq = clk_get_rate(refclk);
	if (freq == 0) {
		dev_warn(hba->dev, " (%s) clk_get_rate - %ld\n", __func__,
			freq);
		freq = clk_round_rate(refclk, 19200000);
	}

	hba->dev_ref_clk_freq =
		ufs_get_bref_clk_from_hz(freq);

	if (hba->dev_ref_clk_freq == REF_CLK_FREQ_INVAL)
		dev_err(hba->dev,
		"invalid ref_clk setting = %ld\n", freq);
}

static int ufshcd_set_dev_ref_clk(struct ufs_hba *hba)
{
	int err;
	u32 ref_clk;
	u32 freq = hba->dev_ref_clk_freq;

	err = ufshcd_query_attr_retry(hba, UPIU_QUERY_OPCODE_READ_ATTR,
			QUERY_ATTR_IDN_REF_CLK_FREQ, 0, 0, &ref_clk);

	if (err) {
		dev_err(hba->dev, "failed reading bRefClkFreq. err = %d\n",
			err);
		goto out;
	}

	if (ref_clk == freq)
		goto out; /* nothing to update */

	err = ufshcd_query_attr_retry(hba, UPIU_QUERY_OPCODE_WRITE_ATTR,
			QUERY_ATTR_IDN_REF_CLK_FREQ, 0, 0, &freq);

	if (err) {
		dev_err(hba->dev, "bRefClkFreq setting to %lu Hz failed\n",
			ufs_ref_clk_freqs[freq].freq_hz);
		goto out;
	}

	dev_dbg(hba->dev, "bRefClkFreq setting to %lu Hz succeeded\n",
			ufs_ref_clk_freqs[freq].freq_hz);

out:
	return err;
}

static int ufshcd_device_params_init(struct ufs_hba *hba)
{
	bool flag;
	int ret;

	/* Init check for device descriptor sizes */
	ufshcd_init_desc_sizes(hba);

	/* Check and apply UFS device quirks */
	ret = ufs_get_device_desc(hba);
	if (ret) {
		dev_err(hba->dev, "%s: Failed getting device info. err = %d\n",
			__func__, ret);
		goto out;
	}
<<<<<<< HEAD
	ufs_fixup_device_setup(hba);
=======
>>>>>>> 997107c6

	if (!ufshcd_query_flag_retry(hba, UPIU_QUERY_OPCODE_READ_FLAG,
			QUERY_FLAG_IDN_PWR_ON_WPE, 0, &flag))
		hba->dev_info.f_power_on_wp_en = flag;

	/* Probe maximum power mode co-supported by both UFS host and device */
	if (ufshcd_get_max_pwr_mode(hba))
		dev_err(hba->dev,
			"%s: Failed getting max supported power mode\n",
			__func__);
out:
	return ret;
}

/**
 * ufshcd_add_lus - probe and add UFS logical units
 * @hba: per-adapter instance
 */
static int ufshcd_add_lus(struct ufs_hba *hba)
{
	int ret;

	/* Add required well known logical units to scsi mid layer */
	ret = ufshcd_scsi_add_wlus(hba);
	if (ret)
		goto out;

	/* Initialize devfreq after UFS device is detected */
	if (ufshcd_is_clkscaling_supported(hba)) {
		memcpy(&hba->clk_scaling.saved_pwr_info.info,
			&hba->pwr_info,
			sizeof(struct ufs_pa_layer_attr));
		hba->clk_scaling.saved_pwr_info.is_valid = true;
		if (!hba->devfreq) {
			ret = ufshcd_devfreq_init(hba);
			if (ret)
				goto out;
		}

		hba->clk_scaling.is_allowed = true;
	}

	ufs_bsg_probe(hba);
	scsi_scan_host(hba->host);
	pm_runtime_put_sync(hba->dev);

out:
	return ret;
}

/**
 * ufshcd_probe_hba - probe hba to detect device and initialize
 * @hba: per-adapter instance
 * @async: asynchronous execution or not
 *
 * Execute link-startup and verify device initialization
 */
static int ufshcd_probe_hba(struct ufs_hba *hba, bool async)
{
	int ret;
	ktime_t start = ktime_get();

	dev_err(hba->dev, "*** This is %s ***\n", __FILE__);
	ret = ufshcd_link_startup(hba);
	if (ret)
		goto out;

	/* set the default level for urgent bkops */
	hba->urgent_bkops_lvl = BKOPS_STATUS_PERF_IMPACT;
	hba->is_urgent_bkops_lvl_checked = false;

	/* Debug counters initialization */
	ufshcd_clear_dbg_ufs_stats(hba);

	/* UniPro link is active now */
	ufshcd_set_link_active(hba);

	/* Verify device initialization by sending NOP OUT UPIU */
	ret = ufshcd_verify_dev_init(hba);
	if (ret)
		goto out;

	/* Initiate UFS initialization, and waiting until completion */
	ret = ufshcd_complete_dev_init(hba);
	if (ret)
		goto out;

	/*
	 * Initialize UFS device parameters used by driver, these
	 * parameters are associated with UFS descriptors.
	 */
	if (async) {
		ret = ufshcd_device_params_init(hba);
		if (ret)
			goto out;
	}

	ufshcd_tune_unipro_params(hba);

	/* UFS device is also active now */
	ufshcd_set_ufs_dev_active(hba);
	ufshcd_force_reset_auto_bkops(hba);
	hba->wlun_dev_clr_ua = true;

	/* Gear up to HS gear if supported */
	if (hba->max_pwr_info.is_valid) {
		/*
		 * Set the right value to bRefClkFreq before attempting to
		 * switch to HS gears.
		 */
		if (hba->dev_ref_clk_freq != REF_CLK_FREQ_INVAL)
			ufshcd_set_dev_ref_clk(hba);
		ret = ufshcd_config_pwr_mode(hba, &hba->max_pwr_info.info);
		if (ret) {
			dev_err(hba->dev, "%s: Failed setting power mode, err = %d\n",
					__func__, ret);
			goto out;
		}
		ufshcd_print_pwr_info(hba);
	}

	/*
	 * bActiveICCLevel is volatile for UFS device (as per latest v2.1 spec)
	 * and for removable UFS card as well, hence always set the parameter.
	 * Note: Error handler may issue the device reset hence resetting
	 *       bActiveICCLevel as well so it is always safe to set this here.
	 */
	ufshcd_set_active_icc_lvl(hba);

	/* set the state as operational after switching to desired gear */
	hba->ufshcd_state = UFSHCD_STATE_OPERATIONAL;

<<<<<<< HEAD
#if defined(CONFIG_SCSI_UFSHCD_QTI)
	ufshcd_wb_config(hba);
#endif
=======
	ufshcd_wb_config(hba);
>>>>>>> 997107c6
	/* Enable Auto-Hibernate if configured */
	ufshcd_auto_hibern8_enable(hba);

out:

	trace_ufshcd_init(dev_name(hba->dev), ret,
		ktime_to_us(ktime_sub(ktime_get(), start)),
		hba->curr_dev_pwr_mode, hba->uic_link_state);
	return ret;
}

/**
 * ufshcd_async_scan - asynchronous execution for probing hba
 * @data: data pointer to pass to this function
 * @cookie: cookie data
 */
static void ufshcd_async_scan(void *data, async_cookie_t cookie)
{
	struct ufs_hba *hba = (struct ufs_hba *)data;
	int ret;

	/* Initialize hba, detect and initialize UFS device */
	ret = ufshcd_probe_hba(hba, true);
	if (ret)
		goto out;

	/* Probe and add UFS logical units  */
	ret = ufshcd_add_lus(hba);
out:
	/*
	 * If we failed to initialize the device or the device is not
	 * present, turn off the power/clocks etc.
	 */
	if (ret) {
		pm_runtime_put_sync(hba->dev);
		ufshcd_exit_clk_scaling(hba);
		ufshcd_hba_exit(hba);
	}
}

static enum blk_eh_timer_return ufshcd_eh_timed_out(struct scsi_cmnd *scmd)
{
	unsigned long flags;
	struct Scsi_Host *host;
	struct ufs_hba *hba;
	int index;
	bool found = false;

	if (!scmd || !scmd->device || !scmd->device->host)
		return BLK_EH_DONE;

	host = scmd->device->host;
	hba = shost_priv(host);
	if (!hba)
		return BLK_EH_DONE;

	spin_lock_irqsave(host->host_lock, flags);

	for_each_set_bit(index, &hba->outstanding_reqs, hba->nutrs) {
		if (hba->lrb[index].cmd == scmd) {
			found = true;
			break;
		}
	}

	spin_unlock_irqrestore(host->host_lock, flags);

	/*
	 * Bypass SCSI error handling and reset the block layer timer if this
	 * SCSI command was not actually dispatched to UFS driver, otherwise
	 * let SCSI layer handle the error as usual.
	 */
	return found ? BLK_EH_DONE : BLK_EH_RESET_TIMER;
}

static const struct attribute_group *ufshcd_driver_groups[] = {
	&ufs_sysfs_unit_descriptor_group,
	&ufs_sysfs_lun_attributes_group,
	NULL,
};

static struct ufs_hba_variant_params ufs_hba_vps = {
	.hba_enable_delay_us		= 1000,
	.wb_flush_threshold		= UFS_WB_BUF_REMAIN_PERCENT(40),
	.devfreq_profile.polling_ms	= 100,
	.devfreq_profile.target		= ufshcd_devfreq_target,
	.devfreq_profile.get_dev_status	= ufshcd_devfreq_get_dev_status,
	.ondemand_data.upthreshold	= 70,
	.ondemand_data.downdifferential	= 5,
};

static struct scsi_host_template ufshcd_driver_template = {
	.module			= THIS_MODULE,
	.name			= UFSHCD,
	.proc_name		= UFSHCD,
	.queuecommand		= ufshcd_queuecommand,
	.slave_alloc		= ufshcd_slave_alloc,
	.slave_configure	= ufshcd_slave_configure,
	.slave_destroy		= ufshcd_slave_destroy,
	.change_queue_depth	= ufshcd_change_queue_depth,
	.eh_abort_handler	= ufshcd_abort,
	.eh_device_reset_handler = ufshcd_eh_device_reset_handler,
	.eh_host_reset_handler   = ufshcd_eh_host_reset_handler,
	.eh_timed_out		= ufshcd_eh_timed_out,
	.this_id		= -1,
	.sg_tablesize		= SG_ALL,
	.cmd_per_lun		= UFSHCD_CMD_PER_LUN,
	.can_queue		= UFSHCD_CAN_QUEUE,
	.max_segment_size	= PRDT_DATA_BYTE_COUNT_MAX,
	.max_host_blocked	= 1,
	.track_queue_depth	= 1,
	.sdev_groups		= ufshcd_driver_groups,
	.dma_boundary		= PAGE_SIZE - 1,
	.rpm_autosuspend_delay	= RPM_AUTOSUSPEND_DELAY_MS,
};

static int ufshcd_config_vreg_load(struct device *dev, struct ufs_vreg *vreg,
				   int ua)
{
	int ret;

	if (!vreg)
		return 0;

	/*
	 * "set_load" operation shall be required on those regulators
	 * which specifically configured current limitation. Otherwise
	 * zero max_uA may cause unexpected behavior when regulator is
	 * enabled or set as high power mode.
	 */
	if (!vreg->max_uA)
		return 0;

	ret = regulator_set_load(vreg->reg, ua);
	if (ret < 0) {
		dev_err(dev, "%s: %s set load (ua=%d) failed, err=%d\n",
				__func__, vreg->name, ua, ret);
	}

	return ret;
}

static inline int ufshcd_config_vreg_lpm(struct ufs_hba *hba,
					 struct ufs_vreg *vreg)
{
	return ufshcd_config_vreg_load(hba->dev, vreg, UFS_VREG_LPM_LOAD_UA);
}

static inline int ufshcd_config_vreg_hpm(struct ufs_hba *hba,
					 struct ufs_vreg *vreg)
{
	if (!vreg)
		return 0;

	return ufshcd_config_vreg_load(hba->dev, vreg, vreg->max_uA);
}

static int ufshcd_config_vreg(struct device *dev,
		struct ufs_vreg *vreg, bool on)
{
	int ret = 0;
	struct regulator *reg;
	const char *name;
	int min_uV, uA_load;

	BUG_ON(!vreg);

	reg = vreg->reg;
	name = vreg->name;

	if (regulator_count_voltages(reg) > 0) {
		uA_load = on ? vreg->max_uA : 0;
		ret = ufshcd_config_vreg_load(dev, vreg, uA_load);
		if (ret)
			goto out;

		if (vreg->min_uV && vreg->max_uV) {
			min_uV = on ? vreg->min_uV : 0;
			ret = regulator_set_voltage(reg, min_uV, vreg->max_uV);
			if (ret) {
				dev_err(dev,
					"%s: %s set voltage failed, err=%d\n",
					__func__, name, ret);
				goto out;
			}
		}
	}
out:
	return ret;
}

static int ufshcd_enable_vreg(struct device *dev, struct ufs_vreg *vreg)
{
	int ret = 0;

	if (!vreg || vreg->enabled)
		goto out;

	ret = ufshcd_config_vreg(dev, vreg, true);
	if (!ret)
		ret = regulator_enable(vreg->reg);

	if (!ret)
		vreg->enabled = true;
	else
		dev_err(dev, "%s: %s enable failed, err=%d\n",
				__func__, vreg->name, ret);
out:
	return ret;
}

static int ufshcd_disable_vreg(struct device *dev, struct ufs_vreg *vreg)
{
	int ret = 0;

	if (!vreg || !vreg->enabled)
		goto out;

	ret = regulator_disable(vreg->reg);

	if (!ret) {
		/* ignore errors on applying disable config */
		ufshcd_config_vreg(dev, vreg, false);
		vreg->enabled = false;
	} else {
		dev_err(dev, "%s: %s disable failed, err=%d\n",
				__func__, vreg->name, ret);
	}
out:
	return ret;
}

static int ufshcd_setup_vreg(struct ufs_hba *hba, bool on)
{
	int ret = 0;
	struct device *dev = hba->dev;
	struct ufs_vreg_info *info = &hba->vreg_info;

	ret = ufshcd_toggle_vreg(dev, info->vcc, on);
	if (ret)
		goto out;

	ret = ufshcd_toggle_vreg(dev, info->vccq, on);
	if (ret)
		goto out;

	ret = ufshcd_toggle_vreg(dev, info->vccq2, on);
	if (ret)
		goto out;

out:
	if (ret) {
		ufshcd_toggle_vreg(dev, info->vccq2, false);
		ufshcd_toggle_vreg(dev, info->vccq, false);
		ufshcd_toggle_vreg(dev, info->vcc, false);
	}
	return ret;
}

static int ufshcd_setup_hba_vreg(struct ufs_hba *hba, bool on)
{
	struct ufs_vreg_info *info = &hba->vreg_info;

	return ufshcd_toggle_vreg(hba->dev, info->vdd_hba, on);
}

static int ufshcd_get_vreg(struct device *dev, struct ufs_vreg *vreg)
{
	int ret = 0;

	if (!vreg)
		goto out;

	vreg->reg = devm_regulator_get(dev, vreg->name);
	if (IS_ERR(vreg->reg)) {
		ret = PTR_ERR(vreg->reg);
		dev_err(dev, "%s: %s get failed, err=%d\n",
				__func__, vreg->name, ret);
	}
out:
	return ret;
}

static int ufshcd_init_vreg(struct ufs_hba *hba)
{
	int ret = 0;
	struct device *dev = hba->dev;
	struct ufs_vreg_info *info = &hba->vreg_info;

	ret = ufshcd_get_vreg(dev, info->vcc);
	if (ret)
		goto out;

	ret = ufshcd_get_vreg(dev, info->vccq);
	if (ret)
		goto out;

	ret = ufshcd_get_vreg(dev, info->vccq2);
out:
	return ret;
}

static int ufshcd_init_hba_vreg(struct ufs_hba *hba)
{
	struct ufs_vreg_info *info = &hba->vreg_info;

	if (info)
		return ufshcd_get_vreg(hba->dev, info->vdd_hba);

	return 0;
}

static int __ufshcd_setup_clocks(struct ufs_hba *hba, bool on,
					bool skip_ref_clk)
{
	int ret = 0;
	struct ufs_clk_info *clki;
	struct list_head *head = &hba->clk_list_head;
	unsigned long flags;
	ktime_t start = ktime_get();
	bool clk_state_changed = false;

	if (list_empty(head))
		goto out;

	ret = ufshcd_vops_setup_clocks(hba, on, PRE_CHANGE);
	if (ret)
		return ret;

	list_for_each_entry(clki, head, list) {
		if (!IS_ERR_OR_NULL(clki->clk)) {
			if (skip_ref_clk && !strcmp(clki->name, "ref_clk"))
				continue;

			clk_state_changed = on ^ clki->enabled;
			if (on && !clki->enabled) {
				ret = clk_prepare_enable(clki->clk);
				if (ret) {
					dev_err(hba->dev, "%s: %s prepare enable failed, %d\n",
						__func__, clki->name, ret);
					goto out;
				}
			} else if (!on && clki->enabled) {
				clk_disable_unprepare(clki->clk);
			}
			clki->enabled = on;
			dev_dbg(hba->dev, "%s: clk: %s %sabled\n", __func__,
					clki->name, on ? "en" : "dis");
		}
	}

	ret = ufshcd_vops_setup_clocks(hba, on, POST_CHANGE);
	if (ret)
		return ret;

out:
	if (ret) {
		list_for_each_entry(clki, head, list) {
			if (!IS_ERR_OR_NULL(clki->clk) && clki->enabled)
				clk_disable_unprepare(clki->clk);
		}
	} else if (!ret && on) {
		spin_lock_irqsave(hba->host->host_lock, flags);
		hba->clk_gating.state = CLKS_ON;
		trace_ufshcd_clk_gating(dev_name(hba->dev),
					hba->clk_gating.state);
		spin_unlock_irqrestore(hba->host->host_lock, flags);
	}

	if (clk_state_changed)
		trace_ufshcd_profile_clk_gating(dev_name(hba->dev),
			(on ? "on" : "off"),
			ktime_to_us(ktime_sub(ktime_get(), start)), ret);
	return ret;
}

static int ufshcd_setup_clocks(struct ufs_hba *hba, bool on)
{
	return  __ufshcd_setup_clocks(hba, on, false);
}

static int ufshcd_init_clocks(struct ufs_hba *hba)
{
	int ret = 0;
	struct ufs_clk_info *clki;
	struct device *dev = hba->dev;
	struct list_head *head = &hba->clk_list_head;

	if (list_empty(head))
		goto out;

	list_for_each_entry(clki, head, list) {
		if (!clki->name)
			continue;

		clki->clk = devm_clk_get(dev, clki->name);
		if (IS_ERR(clki->clk)) {
			ret = PTR_ERR(clki->clk);
			dev_err(dev, "%s: %s clk get failed, %d\n",
					__func__, clki->name, ret);
			goto out;
		}

		/*
		 * Parse device ref clk freq as per device tree "ref_clk".
		 * Default dev_ref_clk_freq is set to REF_CLK_FREQ_INVAL
		 * in ufshcd_alloc_host().
		 */
		if (!strcmp(clki->name, "ref_clk"))
			ufshcd_parse_dev_ref_clk_freq(hba, clki->clk);

		if (clki->max_freq) {
			ret = clk_set_rate(clki->clk, clki->max_freq);
			if (ret) {
				dev_err(hba->dev, "%s: %s clk set rate(%dHz) failed, %d\n",
					__func__, clki->name,
					clki->max_freq, ret);
				goto out;
			}
			clki->curr_freq = clki->max_freq;
		}
		dev_dbg(dev, "%s: clk: %s, rate: %lu\n", __func__,
				clki->name, clk_get_rate(clki->clk));
	}
out:
	return ret;
}

static int ufshcd_variant_hba_init(struct ufs_hba *hba)
{
	int err = 0;

	if (!hba->vops)
		goto out;

	err = ufshcd_vops_init(hba);
	if (err)
		goto out;

	err = ufshcd_vops_setup_regulators(hba, true);
	if (err)
		goto out_exit;

	goto out;

out_exit:
	ufshcd_vops_exit(hba);
out:
	if (err)
		dev_err(hba->dev, "%s: variant %s init failed err %d\n",
			__func__, ufshcd_get_var_name(hba), err);
	return err;
}

static void ufshcd_variant_hba_exit(struct ufs_hba *hba)
{
	if (!hba->vops)
		return;

	ufshcd_vops_setup_regulators(hba, false);

	ufshcd_vops_exit(hba);
}

static int ufshcd_hba_init(struct ufs_hba *hba)
{
	int err;

	/*
	 * Handle host controller power separately from the UFS device power
	 * rails as it will help controlling the UFS host controller power
	 * collapse easily which is different than UFS device power collapse.
	 * Also, enable the host controller power before we go ahead with rest
	 * of the initialization here.
	 */
	err = ufshcd_init_hba_vreg(hba);
	if (err)
		goto out;

	err = ufshcd_setup_hba_vreg(hba, true);
	if (err)
		goto out;

	err = ufshcd_init_clocks(hba);
	if (err)
		goto out_disable_hba_vreg;

	err = ufshcd_setup_clocks(hba, true);
	if (err)
		goto out_disable_hba_vreg;

	err = ufshcd_init_vreg(hba);
	if (err)
		goto out_disable_clks;

	err = ufshcd_setup_vreg(hba, true);
	if (err)
		goto out_disable_clks;

	err = ufshcd_variant_hba_init(hba);
	if (err)
		goto out_disable_vreg;

	hba->is_powered = true;
	goto out;

out_disable_vreg:
	ufshcd_setup_vreg(hba, false);
out_disable_clks:
	ufshcd_setup_clocks(hba, false);
out_disable_hba_vreg:
	ufshcd_setup_hba_vreg(hba, false);
out:
	return err;
}

static void ufshcd_hba_exit(struct ufs_hba *hba)
{
	if (hba->is_powered) {
		ufshcd_variant_hba_exit(hba);
		ufshcd_setup_vreg(hba, false);
		ufshcd_suspend_clkscaling(hba);
		if (ufshcd_is_clkscaling_supported(hba))
			if (hba->devfreq)
				ufshcd_suspend_clkscaling(hba);
		ufshcd_setup_clocks(hba, false);
		ufshcd_setup_hba_vreg(hba, false);
		hba->is_powered = false;
		ufs_put_device_desc(hba);
	}
}

static int
ufshcd_send_request_sense(struct ufs_hba *hba, struct scsi_device *sdp)
{
	unsigned char cmd[6] = {REQUEST_SENSE,
				0,
				0,
				0,
				UFS_SENSE_SIZE,
				0};
	char *buffer;
	int ret;

	buffer = kzalloc(UFS_SENSE_SIZE, GFP_KERNEL);
	if (!buffer) {
		ret = -ENOMEM;
		goto out;
	}

	ret = scsi_execute(sdp, cmd, DMA_FROM_DEVICE, buffer,
			UFS_SENSE_SIZE, NULL, NULL,
			msecs_to_jiffies(1000), 3, 0, RQF_PM, NULL);
	if (ret)
		pr_err("%s: failed with err %d\n", __func__, ret);

	kfree(buffer);
out:
	return ret;
}

/**
 * ufshcd_set_dev_pwr_mode - sends START STOP UNIT command to set device
 *			     power mode
 * @hba: per adapter instance
 * @pwr_mode: device power mode to set
 *
 * Returns 0 if requested power mode is set successfully
 * Returns non-zero if failed to set the requested power mode
 */
static int ufshcd_set_dev_pwr_mode(struct ufs_hba *hba,
				     enum ufs_dev_pwr_mode pwr_mode)
{
	unsigned char cmd[6] = { START_STOP };
	struct scsi_sense_hdr sshdr;
	struct scsi_device *sdp;
	unsigned long flags;
	int ret;

	spin_lock_irqsave(hba->host->host_lock, flags);
	sdp = hba->sdev_ufs_device;
	if (sdp) {
		ret = scsi_device_get(sdp);
		if (!ret && !scsi_device_online(sdp)) {
			ret = -ENODEV;
			scsi_device_put(sdp);
		}
	} else {
		ret = -ENODEV;
	}
	spin_unlock_irqrestore(hba->host->host_lock, flags);

	if (ret)
		return ret;

	/*
	 * If scsi commands fail, the scsi mid-layer schedules scsi error-
	 * handling, which would wait for host to be resumed. Since we know
	 * we are functional while we are here, skip host resume in error
	 * handling context.
	 */
	hba->host->eh_noresume = 1;
	if (hba->wlun_dev_clr_ua) {
		ret = ufshcd_send_request_sense(hba, sdp);
		if (ret)
			goto out;
		/* Unit attention condition is cleared now */
		hba->wlun_dev_clr_ua = false;
	}

	cmd[4] = pwr_mode << 4;

	/*
	 * Current function would be generally called from the power management
	 * callbacks hence set the RQF_PM flag so that it doesn't resume the
	 * already suspended childs.
	 */
	ret = scsi_execute(sdp, cmd, DMA_NONE, NULL, 0, NULL, &sshdr,
			START_STOP_TIMEOUT, 0, 0, RQF_PM, NULL);
	if (ret) {
		sdev_printk(KERN_WARNING, sdp,
			    "START_STOP failed for power mode: %d, result %x\n",
			    pwr_mode, ret);
		if (driver_byte(ret) == DRIVER_SENSE)
			scsi_print_sense_hdr(sdp, NULL, &sshdr);
	}

	if (!ret)
		hba->curr_dev_pwr_mode = pwr_mode;
out:
	scsi_device_put(sdp);
	hba->host->eh_noresume = 0;
	return ret;
}

static int ufshcd_link_state_transition(struct ufs_hba *hba,
					enum uic_link_state req_link_state,
					int check_for_bkops)
{
	int ret = 0;

	if (req_link_state == hba->uic_link_state)
		return 0;

	if (req_link_state == UIC_LINK_HIBERN8_STATE) {
		ret = ufshcd_uic_hibern8_enter(hba);
		if (!ret)
			ufshcd_set_link_hibern8(hba);
		else
			goto out;
	}
	/*
	 * If autobkops is enabled, link can't be turned off because
	 * turning off the link would also turn off the device.
	 */
	else if ((req_link_state == UIC_LINK_OFF_STATE) &&
		   (!check_for_bkops || (check_for_bkops &&
		    !hba->auto_bkops_enabled))) {
		/*
		 * Let's make sure that link is in low power mode, we are doing
		 * this currently by putting the link in Hibern8. Otherway to
		 * put the link in low power mode is to send the DME end point
		 * to device and then send the DME reset command to local
		 * unipro. But putting the link in hibern8 is much faster.
		 */
		ret = ufshcd_uic_hibern8_enter(hba);
		if (ret)
			goto out;
		/*
		 * Change controller state to "reset state" which
		 * should also put the link in off/reset state
		 */
		ufshcd_hba_stop(hba, true);
		/*
		 * TODO: Check if we need any delay to make sure that
		 * controller is reset
		 */
		ufshcd_set_link_off(hba);
	}

out:
	return ret;
}

static void ufshcd_vreg_set_lpm(struct ufs_hba *hba)
{
	/*
	 * It seems some UFS devices may keep drawing more than sleep current
	 * (atleast for 500us) from UFS rails (especially from VCCQ rail).
	 * To avoid this situation, add 2ms delay before putting these UFS
	 * rails in LPM mode.
	 */
	if (!ufshcd_is_link_active(hba) &&
	    hba->dev_quirks & UFS_DEVICE_QUIRK_DELAY_BEFORE_LPM)
		usleep_range(2000, 2100);

	/*
	 * If UFS device is either in UFS_Sleep turn off VCC rail to save some
	 * power.
	 *
	 * If UFS device and link is in OFF state, all power supplies (VCC,
	 * VCCQ, VCCQ2) can be turned off if power on write protect is not
	 * required. If UFS link is inactive (Hibern8 or OFF state) and device
	 * is in sleep state, put VCCQ & VCCQ2 rails in LPM mode.
	 *
	 * Ignore the error returned by ufshcd_toggle_vreg() as device is anyway
	 * in low power state which would save some power.
	 *
	 * If Write Booster is enabled and the device needs to flush the WB
	 * buffer OR if bkops status is urgent for WB, keep Vcc on.
	 */
	if (ufshcd_is_ufs_dev_poweroff(hba) && ufshcd_is_link_off(hba) &&
	    !hba->dev_info.is_lu_power_on_wp) {
		ufshcd_setup_vreg(hba, false);
	} else if (!ufshcd_is_ufs_dev_active(hba)) {
#if defined(CONFIG_SCSI_UFSHCD_QTI)
		if (!hba->dev_info.keep_vcc_on)
#endif
			ufshcd_toggle_vreg(hba->dev, hba->vreg_info.vcc, false);
		if (!ufshcd_is_link_active(hba)) {
			ufshcd_config_vreg_lpm(hba, hba->vreg_info.vccq);
			ufshcd_config_vreg_lpm(hba, hba->vreg_info.vccq2);
		}
	}
}

static int ufshcd_vreg_set_hpm(struct ufs_hba *hba)
{
	int ret = 0;

	if (ufshcd_is_ufs_dev_poweroff(hba) && ufshcd_is_link_off(hba) &&
	    !hba->dev_info.is_lu_power_on_wp) {
		ret = ufshcd_setup_vreg(hba, true);
	} else if (!ufshcd_is_ufs_dev_active(hba)) {
		if (!ret && !ufshcd_is_link_active(hba)) {
			ret = ufshcd_config_vreg_hpm(hba, hba->vreg_info.vccq);
			if (ret)
				goto vcc_disable;
			ret = ufshcd_config_vreg_hpm(hba, hba->vreg_info.vccq2);
			if (ret)
				goto vccq_lpm;
		}
		ret = ufshcd_toggle_vreg(hba->dev, hba->vreg_info.vcc, true);
	}
	goto out;

vccq_lpm:
	ufshcd_config_vreg_lpm(hba, hba->vreg_info.vccq);
vcc_disable:
	ufshcd_toggle_vreg(hba->dev, hba->vreg_info.vcc, false);
out:
	return ret;
}

#if defined(CONFIG_SCSI_UFSHCD_QTI)
static void ufshcd_hba_vreg_set_lpm(struct ufs_hba *hba)
{
	if (ufshcd_is_link_off(hba) ||
	    (ufshcd_is_link_hibern8(hba)
	     && ufshcd_is_power_collapse_during_hibern8_allowed(hba)))
		ufshcd_setup_hba_vreg(hba, false);
}

static void ufshcd_hba_vreg_set_hpm(struct ufs_hba *hba)
{
	if (ufshcd_is_link_off(hba) ||
	    (ufshcd_is_link_hibern8(hba)
	     && ufshcd_is_power_collapse_during_hibern8_allowed(hba)))
		ufshcd_setup_hba_vreg(hba, true);
}
#else
static void ufshcd_hba_vreg_set_lpm(struct ufs_hba *hba)
{
	if (ufshcd_is_link_off(hba))
		ufshcd_setup_hba_vreg(hba, false);
}

static void ufshcd_hba_vreg_set_hpm(struct ufs_hba *hba)
{
	if (ufshcd_is_link_off(hba))
		ufshcd_setup_hba_vreg(hba, true);
}
#endif

/**
 * ufshcd_suspend - helper function for suspend operations
 * @hba: per adapter instance
 * @pm_op: desired low power operation type
 *
 * This function will try to put the UFS device and link into low power
 * mode based on the "rpm_lvl" (Runtime PM level) or "spm_lvl"
 * (System PM level).
 *
 * If this function is called during shutdown, it will make sure that
 * both UFS device and UFS link is powered off.
 *
 * NOTE: UFS device & link must be active before we enter in this function.
 *
 * Returns 0 for success and non-zero for failure
 */
static int ufshcd_suspend(struct ufs_hba *hba, enum ufs_pm_op pm_op)
{
	int ret = 0;
	enum ufs_pm_level pm_lvl;
	enum ufs_dev_pwr_mode req_dev_pwr_mode;
	enum uic_link_state req_link_state;

	hba->pm_op_in_progress = 1;
	if (!ufshcd_is_shutdown_pm(pm_op)) {
		pm_lvl = ufshcd_is_runtime_pm(pm_op) ?
			 hba->rpm_lvl : hba->spm_lvl;
		req_dev_pwr_mode = ufs_get_pm_lvl_to_dev_pwr_mode(pm_lvl);
		req_link_state = ufs_get_pm_lvl_to_link_pwr_state(pm_lvl);
	} else {
		req_dev_pwr_mode = UFS_POWERDOWN_PWR_MODE;
		req_link_state = UIC_LINK_OFF_STATE;
	}

	ret = ufshcd_crypto_suspend(hba, pm_op);
	if (ret)
		goto out;

	/*
	 * If we can't transition into any of the low power modes
	 * just gate the clocks.
	 */
	ufshcd_hold(hba, false);
	hba->clk_gating.is_suspended = true;

	if (hba->clk_scaling.is_allowed) {
		cancel_work_sync(&hba->clk_scaling.suspend_work);
		cancel_work_sync(&hba->clk_scaling.resume_work);
		ufshcd_suspend_clkscaling(hba);
	}

	if (req_dev_pwr_mode == UFS_ACTIVE_PWR_MODE &&
			req_link_state == UIC_LINK_ACTIVE_STATE) {
		goto disable_clks;
	}

	if ((req_dev_pwr_mode == hba->curr_dev_pwr_mode) &&
	    (req_link_state == hba->uic_link_state))
		goto enable_gating;

	/* UFS device & link must be active before we enter in this function */
	if (!ufshcd_is_ufs_dev_active(hba) || !ufshcd_is_link_active(hba)) {
		ret = -EINVAL;
		goto enable_gating;
	}

	if (ufshcd_is_runtime_pm(pm_op)) {
		if (ufshcd_can_autobkops_during_suspend(hba)) {
			/*
			 * The device is idle with no requests in the queue,
			 * allow background operations if bkops status shows
			 * that performance might be impacted.
			 */
			ret = ufshcd_urgent_bkops(hba);
			if (ret)
				goto enable_gating;
		} else {
			/* make sure that auto bkops is disabled */
			ufshcd_disable_auto_bkops(hba);
		}
<<<<<<< HEAD
#if defined(CONFIG_SCSI_UFSHCD_QTI)
		/*
		 * With wb enabled, if the bkops is enabled or if the
		 * configured WB type is 70% full, keep vcc ON
		 * for the device to flush the wb buffer
		 */
		if ((hba->auto_bkops_enabled && ufshcd_wb_sup(hba)) ||
		    ufshcd_wb_keep_vcc_on(hba))
			hba->dev_info.keep_vcc_on = true;
		else
			hba->dev_info.keep_vcc_on = false;
	} else if (!ufshcd_is_runtime_pm(pm_op)) {
		hba->dev_info.keep_vcc_on = false;
#endif
	}

	if ((req_dev_pwr_mode != hba->curr_dev_pwr_mode) &&
	    ((ufshcd_is_runtime_pm(pm_op) && !hba->auto_bkops_enabled) ||
	    !ufshcd_is_runtime_pm(pm_op))) {
		/* ensure that bkops is disabled */
		ufshcd_disable_auto_bkops(hba);
		ret = ufshcd_set_dev_pwr_mode(hba, req_dev_pwr_mode);
		if (ret)
			goto enable_gating;
=======
		/*
		 * If device needs to do BKOP or WB buffer flush during
		 * Hibern8, keep device power mode as "active power mode"
		 * and VCC supply.
		 */
		hba->dev_info.b_rpm_dev_flush_capable =
			hba->auto_bkops_enabled ||
			(((req_link_state == UIC_LINK_HIBERN8_STATE) ||
			((req_link_state == UIC_LINK_ACTIVE_STATE) &&
			ufshcd_is_auto_hibern8_enabled(hba))) &&
			ufshcd_wb_need_flush(hba));
	}

	if (req_dev_pwr_mode != hba->curr_dev_pwr_mode) {
		if ((ufshcd_is_runtime_pm(pm_op) && !hba->auto_bkops_enabled) ||
		    !ufshcd_is_runtime_pm(pm_op)) {
			/* ensure that bkops is disabled */
			ufshcd_disable_auto_bkops(hba);
		}

		if (!hba->dev_info.b_rpm_dev_flush_capable) {
			ret = ufshcd_set_dev_pwr_mode(hba, req_dev_pwr_mode);
			if (ret)
				goto enable_gating;
		}
>>>>>>> 997107c6
	}

	flush_work(&hba->eeh_work);
	ret = ufshcd_link_state_transition(hba, req_link_state, 1);
	if (ret)
		goto set_dev_active;

	ufshcd_vreg_set_lpm(hba);

disable_clks:
	/*
	 * Call vendor specific suspend callback. As these callbacks may access
	 * vendor specific host controller register space call them before the
	 * host clocks are ON.
	 */
	ret = ufshcd_vops_suspend(hba, pm_op);
	if (ret)
		goto set_link_active;
	/*
	 * Disable the host irq as host controller as there won't be any
	 * host controller transaction expected till resume.
	 */
	ufshcd_disable_irq(hba);

	if (!ufshcd_is_link_active(hba))
		ufshcd_setup_clocks(hba, false);
	else
		/* If link is active, device ref_clk can't be switched off */
		__ufshcd_setup_clocks(hba, false, true);

	if (ufshcd_is_clkgating_allowed(hba)) {
		hba->clk_gating.state = CLKS_OFF;
		trace_ufshcd_clk_gating(dev_name(hba->dev),
					hba->clk_gating.state);
	}

	/* Put the host controller in low power mode if possible */
	ufshcd_hba_vreg_set_lpm(hba);
	goto out;

set_link_active:
	if (hba->clk_scaling.is_allowed)
		ufshcd_resume_clkscaling(hba);
	ufshcd_vreg_set_hpm(hba);
	if (ufshcd_is_link_hibern8(hba) && !ufshcd_uic_hibern8_exit(hba))
		ufshcd_set_link_active(hba);
	else if (ufshcd_is_link_off(hba))
		ufshcd_host_reset_and_restore(hba);
set_dev_active:
	if (!ufshcd_set_dev_pwr_mode(hba, UFS_ACTIVE_PWR_MODE))
		ufshcd_disable_auto_bkops(hba);
enable_gating:
	if (hba->clk_scaling.is_allowed)
		ufshcd_resume_clkscaling(hba);
	hba->clk_gating.is_suspended = false;
	hba->dev_info.b_rpm_dev_flush_capable = false;
	ufshcd_release(hba);
	ufshcd_crypto_resume(hba, pm_op);
out:
	if (hba->dev_info.b_rpm_dev_flush_capable) {
		schedule_delayed_work(&hba->rpm_dev_flush_recheck_work,
			msecs_to_jiffies(RPM_DEV_FLUSH_RECHECK_WORK_DELAY_MS));
	}

	hba->pm_op_in_progress = 0;

	if (ret)
		ufshcd_update_reg_hist(&hba->ufs_stats.suspend_err, (u32)ret);
	return ret;
}

/**
 * ufshcd_resume - helper function for resume operations
 * @hba: per adapter instance
 * @pm_op: runtime PM or system PM
 *
 * This function basically brings the UFS device, UniPro link and controller
 * to active state.
 *
 * Returns 0 for success and non-zero for failure
 */
static int ufshcd_resume(struct ufs_hba *hba, enum ufs_pm_op pm_op)
{
	int ret;
	enum uic_link_state old_link_state;
	enum ufs_dev_pwr_mode old_pwr_mode;

	hba->pm_op_in_progress = 1;
	old_link_state = hba->uic_link_state;
	old_pwr_mode = hba->curr_dev_pwr_mode;

	ufshcd_hba_vreg_set_hpm(hba);
	/* Make sure clocks are enabled before accessing controller */
	ret = ufshcd_setup_clocks(hba, true);
	if (ret)
		goto out;

	/* enable the host irq as host controller would be active soon */
	ufshcd_enable_irq(hba);

	ret = ufshcd_vreg_set_hpm(hba);
	if (ret)
		goto disable_irq_and_vops_clks;

	/*
	 * Call vendor specific resume callback. As these callbacks may access
	 * vendor specific host controller register space call them when the
	 * host clocks are ON.
	 */
	ret = ufshcd_vops_resume(hba, pm_op);
	if (ret)
		goto disable_vreg;

	if (ufshcd_is_link_hibern8(hba)) {
		ret = ufshcd_uic_hibern8_exit(hba);
		if (!ret)
			ufshcd_set_link_active(hba);
		else
			goto vendor_suspend;
	} else if (ufshcd_is_link_off(hba)) {
		/*
		 * A full initialization of the host and the device is required
		 * since the link was put to off during suspend.
		 */
		ret = ufshcd_reset_and_restore(hba);
		/*
		 * ufshcd_reset_and_restore() should have already
		 * set the link state as active
		 */
		if (ret || !ufshcd_is_link_active(hba))
			goto vendor_suspend;
	}

	if (!ufshcd_is_ufs_dev_active(hba)) {
		ret = ufshcd_set_dev_pwr_mode(hba, UFS_ACTIVE_PWR_MODE);
		if (ret)
			goto set_old_link_state;
	}

	ret = ufshcd_crypto_resume(hba, pm_op);
	if (ret)
		goto set_old_dev_pwr_mode;

	if (ufshcd_keep_autobkops_enabled_except_suspend(hba))
		ufshcd_enable_auto_bkops(hba);
	else
		/*
		 * If BKOPs operations are urgently needed at this moment then
		 * keep auto-bkops enabled or else disable it.
		 */
		ufshcd_urgent_bkops(hba);

	hba->clk_gating.is_suspended = false;

	if (hba->clk_scaling.is_allowed)
		ufshcd_resume_clkscaling(hba);

	/* Enable Auto-Hibernate if configured */
	ufshcd_auto_hibern8_enable(hba);

	if (hba->dev_info.b_rpm_dev_flush_capable) {
		hba->dev_info.b_rpm_dev_flush_capable = false;
		cancel_delayed_work(&hba->rpm_dev_flush_recheck_work);
	}

	/* Schedule clock gating in case of no access to UFS device yet */
	ufshcd_release(hba);

	goto out;

set_old_dev_pwr_mode:
	if (old_pwr_mode != hba->curr_dev_pwr_mode)
		ufshcd_set_dev_pwr_mode(hba, old_pwr_mode);
set_old_link_state:
	ufshcd_link_state_transition(hba, old_link_state, 0);
vendor_suspend:
	ufshcd_vops_suspend(hba, pm_op);
disable_vreg:
	ufshcd_vreg_set_lpm(hba);
disable_irq_and_vops_clks:
	ufshcd_disable_irq(hba);
	if (hba->clk_scaling.is_allowed)
		ufshcd_suspend_clkscaling(hba);
	ufshcd_setup_clocks(hba, false);
	if (ufshcd_is_clkgating_allowed(hba)) {
		hba->clk_gating.state = CLKS_OFF;
		trace_ufshcd_clk_gating(dev_name(hba->dev),
					hba->clk_gating.state);
	}
out:
	hba->pm_op_in_progress = 0;
	if (ret)
		ufshcd_update_reg_hist(&hba->ufs_stats.resume_err, (u32)ret);
	return ret;
}

/**
 * ufshcd_system_suspend - system suspend routine
 * @hba: per adapter instance
 *
 * Check the description of ufshcd_suspend() function for more details.
 *
 * Returns 0 for success and non-zero for failure
 */
int ufshcd_system_suspend(struct ufs_hba *hba)
{
	int ret = 0;
	ktime_t start = ktime_get();

	if (!hba || !hba->is_powered)
		return 0;

	if ((ufs_get_pm_lvl_to_dev_pwr_mode(hba->spm_lvl) ==
	     hba->curr_dev_pwr_mode) &&
	    (ufs_get_pm_lvl_to_link_pwr_state(hba->spm_lvl) ==
	     hba->uic_link_state))
		goto out;

	if (pm_runtime_suspended(hba->dev)) {
		/*
		 * UFS device and/or UFS link low power states during runtime
		 * suspend seems to be different than what is expected during
		 * system suspend. Hence runtime resume the devic & link and
		 * let the system suspend low power states to take effect.
		 * TODO: If resume takes longer time, we might have optimize
		 * it in future by not resuming everything if possible.
		 */
		ret = ufshcd_runtime_resume(hba);
		if (ret)
			goto out;
	}

	ret = ufshcd_suspend(hba, UFS_SYSTEM_PM);
out:
	trace_ufshcd_system_suspend(dev_name(hba->dev), ret,
		ktime_to_us(ktime_sub(ktime_get(), start)),
		hba->curr_dev_pwr_mode, hba->uic_link_state);
	if (!ret)
		hba->is_sys_suspended = true;
	return ret;
}
EXPORT_SYMBOL(ufshcd_system_suspend);

/**
 * ufshcd_system_resume - system resume routine
 * @hba: per adapter instance
 *
 * Returns 0 for success and non-zero for failure
 */

int ufshcd_system_resume(struct ufs_hba *hba)
{
	int ret = 0;
	ktime_t start = ktime_get();

	if (!hba)
		return -EINVAL;

	if (!hba->is_powered || pm_runtime_suspended(hba->dev))
		/*
		 * Let the runtime resume take care of resuming
		 * if runtime suspended.
		 */
		goto out;
	else
		ret = ufshcd_resume(hba, UFS_SYSTEM_PM);
out:
	trace_ufshcd_system_resume(dev_name(hba->dev), ret,
		ktime_to_us(ktime_sub(ktime_get(), start)),
		hba->curr_dev_pwr_mode, hba->uic_link_state);
	if (!ret)
		hba->is_sys_suspended = false;
	return ret;
}
EXPORT_SYMBOL(ufshcd_system_resume);

/**
 * ufshcd_runtime_suspend - runtime suspend routine
 * @hba: per adapter instance
 *
 * Check the description of ufshcd_suspend() function for more details.
 *
 * Returns 0 for success and non-zero for failure
 */
int ufshcd_runtime_suspend(struct ufs_hba *hba)
{
	int ret = 0;
	ktime_t start = ktime_get();

	if (!hba)
		return -EINVAL;

	if (!hba->is_powered)
		goto out;
	else
		ret = ufshcd_suspend(hba, UFS_RUNTIME_PM);
out:
	trace_ufshcd_runtime_suspend(dev_name(hba->dev), ret,
		ktime_to_us(ktime_sub(ktime_get(), start)),
		hba->curr_dev_pwr_mode, hba->uic_link_state);
	return ret;
}
EXPORT_SYMBOL(ufshcd_runtime_suspend);

/**
 * ufshcd_runtime_resume - runtime resume routine
 * @hba: per adapter instance
 *
 * This function basically brings the UFS device, UniPro link and controller
 * to active state. Following operations are done in this function:
 *
 * 1. Turn on all the controller related clocks
 * 2. Bring the UniPro link out of Hibernate state
 * 3. If UFS device is in sleep state, turn ON VCC rail and bring the UFS device
 *    to active state.
 * 4. If auto-bkops is enabled on the device, disable it.
 *
 * So following would be the possible power state after this function return
 * successfully:
 *	S1: UFS device in Active state with VCC rail ON
 *	    UniPro link in Active state
 *	    All the UFS/UniPro controller clocks are ON
 *
 * Returns 0 for success and non-zero for failure
 */
int ufshcd_runtime_resume(struct ufs_hba *hba)
{
	int ret = 0;
	ktime_t start = ktime_get();

	if (!hba)
		return -EINVAL;

	if (!hba->is_powered)
		goto out;
	else
		ret = ufshcd_resume(hba, UFS_RUNTIME_PM);
out:
	trace_ufshcd_runtime_resume(dev_name(hba->dev), ret,
		ktime_to_us(ktime_sub(ktime_get(), start)),
		hba->curr_dev_pwr_mode, hba->uic_link_state);
	return ret;
}
EXPORT_SYMBOL(ufshcd_runtime_resume);

int ufshcd_runtime_idle(struct ufs_hba *hba)
{
	return 0;
}
EXPORT_SYMBOL(ufshcd_runtime_idle);

/**
 * ufshcd_shutdown - shutdown routine
 * @hba: per adapter instance
 *
 * This function would power off both UFS device and UFS link.
 *
 * Returns 0 always to allow force shutdown even in case of errors.
 */
int ufshcd_shutdown(struct ufs_hba *hba)
{
	int ret = 0;

	if (!hba->is_powered)
		goto out;

	if (ufshcd_is_ufs_dev_poweroff(hba) && ufshcd_is_link_off(hba))
		goto out;

	if (pm_runtime_suspended(hba->dev)) {
		ret = ufshcd_runtime_resume(hba);
		if (ret)
			goto out;
	}

	ret = ufshcd_suspend(hba, UFS_SHUTDOWN_PM);
out:
	if (ret)
		dev_err(hba->dev, "%s failed, err %d\n", __func__, ret);
	/* allow force shutdown even in case of errors */
	return 0;
}
EXPORT_SYMBOL(ufshcd_shutdown);

/**
 * ufshcd_remove - de-allocate SCSI host and host memory space
 *		data structure memory
 * @hba: per adapter instance
 */
void ufshcd_remove(struct ufs_hba *hba)
{
	ufs_bsg_remove(hba);
	ufs_sysfs_remove_nodes(hba->dev);
	scsi_remove_host(hba->host);
	/* disable interrupts */
	ufshcd_disable_intr(hba, hba->intr_mask);
	ufshcd_hba_stop(hba, true);

	ufshcd_exit_clk_scaling(hba);
	ufshcd_exit_clk_gating(hba);
	if (ufshcd_is_clkscaling_supported(hba))
		device_remove_file(hba->dev, &hba->clk_scaling.enable_attr);
	ufshcd_hba_exit(hba);
}
EXPORT_SYMBOL_GPL(ufshcd_remove);

/**
 * ufshcd_dealloc_host - deallocate Host Bus Adapter (HBA)
 * @hba: pointer to Host Bus Adapter (HBA)
 */
void ufshcd_dealloc_host(struct ufs_hba *hba)
{
	scsi_host_put(hba->host);
}
EXPORT_SYMBOL_GPL(ufshcd_dealloc_host);

/**
 * ufshcd_set_dma_mask - Set dma mask based on the controller
 *			 addressing capability
 * @hba: per adapter instance
 *
 * Returns 0 for success, non-zero for failure
 */
static int ufshcd_set_dma_mask(struct ufs_hba *hba)
{
	if (hba->capabilities & MASK_64_ADDRESSING_SUPPORT) {
		if (!dma_set_mask_and_coherent(hba->dev, DMA_BIT_MASK(64)))
			return 0;
	}
	return dma_set_mask_and_coherent(hba->dev, DMA_BIT_MASK(32));
}

/**
 * ufshcd_alloc_host - allocate Host Bus Adapter (HBA)
 * @dev: pointer to device handle
 * @hba_handle: driver private handle
 * Returns 0 on success, non-zero value on failure
 */
int ufshcd_alloc_host(struct device *dev, struct ufs_hba **hba_handle)
{
	struct Scsi_Host *host;
	struct ufs_hba *hba;
	int err = 0;

	if (!dev) {
		dev_err(dev,
		"Invalid memory reference for dev is NULL\n");
		err = -ENODEV;
		goto out_error;
	}

	host = scsi_host_alloc(&ufshcd_driver_template,
				sizeof(struct ufs_hba));
	if (!host) {
		dev_err(dev, "scsi_host_alloc failed\n");
		err = -ENOMEM;
		goto out_error;
	}
	hba = shost_priv(host);
	hba->host = host;
	hba->dev = dev;
	*hba_handle = hba;
	hba->dev_ref_clk_freq = REF_CLK_FREQ_INVAL;
	hba->sg_entry_size = sizeof(struct ufshcd_sg_entry);

	INIT_LIST_HEAD(&hba->clk_list_head);

out_error:
	return err;
}
EXPORT_SYMBOL(ufshcd_alloc_host);

/**
 * ufshcd_init - Driver initialization routine
 * @hba: per-adapter instance
 * @mmio_base: base register address
 * @irq: Interrupt line of device
 * Returns 0 on success, non-zero value on failure
 */
int ufshcd_init(struct ufs_hba *hba, void __iomem *mmio_base, unsigned int irq)
{
	int err;
	struct Scsi_Host *host = hba->host;
	struct device *dev = hba->dev;

	if (!mmio_base) {
		dev_err(hba->dev,
		"Invalid memory reference for mmio_base is NULL\n");
		err = -ENODEV;
		goto out_error;
	}

	hba->mmio_base = mmio_base;
	hba->irq = irq;
	hba->vps = &ufs_hba_vps;

	err = ufshcd_hba_init(hba);
	if (err)
		goto out_error;

	/* Read capabilities registers */
	ufshcd_hba_capabilities(hba);

	/* Get UFS version supported by the controller */
	hba->ufs_version = ufshcd_get_ufs_version(hba);

	if ((hba->ufs_version != UFSHCI_VERSION_10) &&
	    (hba->ufs_version != UFSHCI_VERSION_11) &&
	    (hba->ufs_version != UFSHCI_VERSION_20) &&
	    (hba->ufs_version != UFSHCI_VERSION_21))
		dev_err(hba->dev, "invalid UFS version 0x%x\n",
			hba->ufs_version);

	/* Get Interrupt bit mask per version */
	hba->intr_mask = ufshcd_get_intr_mask(hba);

	err = ufshcd_set_dma_mask(hba);
	if (err) {
		dev_err(hba->dev, "set dma mask failed\n");
		goto out_disable;
	}

	/* Allocate memory for host memory space */
	err = ufshcd_memory_alloc(hba);
	if (err) {
		dev_err(hba->dev, "Memory allocation failed\n");
		goto out_disable;
	}

	/* Configure LRB */
	ufshcd_host_memory_configure(hba);

	host->can_queue = hba->nutrs;
	host->cmd_per_lun = hba->nutrs;
	host->max_id = UFSHCD_MAX_ID;
	host->max_lun = UFS_MAX_LUNS;
	host->max_channel = UFSHCD_MAX_CHANNEL;
	host->unique_id = host->host_no;
	host->max_cmd_len = UFS_CDB_SIZE;

	hba->max_pwr_info.is_valid = false;

	/* Initailize wait queue for task management */
	init_waitqueue_head(&hba->tm_wq);
	init_waitqueue_head(&hba->tm_tag_wq);

	/* Initialize work queues */
	INIT_WORK(&hba->eh_work, ufshcd_err_handler);
	INIT_WORK(&hba->eeh_work, ufshcd_exception_event_handler);

	/* Initialize UIC command mutex */
	mutex_init(&hba->uic_cmd_mutex);

	/* Initialize mutex for device management commands */
	mutex_init(&hba->dev_cmd.lock);

	init_rwsem(&hba->clk_scaling_lock);

	/* Initialize device management tag acquire wait queue */
	init_waitqueue_head(&hba->dev_cmd.tag_wq);

	ufshcd_init_clk_gating(hba);

	ufshcd_init_clk_scaling(hba);

	/*
	 * In order to avoid any spurious interrupt immediately after
	 * registering UFS controller interrupt handler, clear any pending UFS
	 * interrupt status and disable all the UFS interrupts.
	 */
	ufshcd_writel(hba, ufshcd_readl(hba, REG_INTERRUPT_STATUS),
		      REG_INTERRUPT_STATUS);
	ufshcd_writel(hba, 0, REG_INTERRUPT_ENABLE);
	/*
	 * Make sure that UFS interrupts are disabled and any pending interrupt
	 * status is cleared before registering UFS interrupt handler.
	 */
	mb();

	/* IRQ registration */
	err = devm_request_irq(dev, irq, ufshcd_intr, IRQF_SHARED, UFSHCD, hba);
	if (err) {
		dev_err(hba->dev, "request irq failed\n");
		goto exit_gating;
	} else {
		hba->is_irq_enabled = true;
	}

	err = scsi_add_host(host, hba->dev);
	if (err) {
		dev_err(hba->dev, "scsi_add_host failed\n");
		goto exit_gating;
	}

	/* Reset the attached device */
	ufshcd_vops_device_reset(hba);

	/* Init crypto */
	err = ufshcd_hba_init_crypto(hba);
	if (err) {
		dev_err(hba->dev, "crypto setup failed\n");
		goto out_remove_scsi_host;
	}

	/* Host controller enable */
	err = ufshcd_hba_enable(hba);
	if (err) {
		dev_err(hba->dev, "Host controller enable failed\n");
		ufshcd_print_host_state(hba);
		ufshcd_print_host_regs(hba);
		ufshcd_vops_dbg_register_dump(hba);
		goto out_remove_scsi_host;
	}

	/*
	 * Set the default power management level for runtime and system PM.
	 * Default power saving mode is to keep UFS link in Hibern8 state
	 * and UFS device in sleep state.
	 */
	hba->rpm_lvl = ufs_get_desired_pm_lvl_for_dev_link_state(
						UFS_SLEEP_PWR_MODE,
						UIC_LINK_HIBERN8_STATE);
	hba->spm_lvl = ufs_get_desired_pm_lvl_for_dev_link_state(
						UFS_SLEEP_PWR_MODE,
						UIC_LINK_HIBERN8_STATE);

	INIT_DELAYED_WORK(&hba->rpm_dev_flush_recheck_work,
			  ufshcd_rpm_dev_flush_recheck_work);

	/* Set the default auto-hiberate idle timer value to 150 ms */
	if (ufshcd_is_auto_hibern8_supported(hba) && !hba->ahit) {
		hba->ahit = FIELD_PREP(UFSHCI_AHIBERN8_TIMER_MASK, 150) |
			    FIELD_PREP(UFSHCI_AHIBERN8_SCALE_MASK, 3);
	}

	/* Hold auto suspend until async scan completes */
	pm_runtime_get_sync(dev);
	atomic_set(&hba->scsi_block_reqs_cnt, 0);
	/*
	 * We are assuming that device wasn't put in sleep/power-down
	 * state exclusively during the boot stage before kernel.
	 * This assumption helps avoid doing link startup twice during
	 * ufshcd_probe_hba().
	 */
	ufshcd_set_ufs_dev_active(hba);

	async_schedule(ufshcd_async_scan, hba);
	ufs_sysfs_add_nodes(hba->dev);

	return 0;

out_remove_scsi_host:
	scsi_remove_host(hba->host);
exit_gating:
	ufshcd_exit_clk_scaling(hba);
	ufshcd_exit_clk_gating(hba);
out_disable:
	hba->is_irq_enabled = false;
	ufshcd_hba_exit(hba);
out_error:
	return err;
}
EXPORT_SYMBOL_GPL(ufshcd_init);

MODULE_AUTHOR("Santosh Yaragnavi <santosh.sy@samsung.com>");
MODULE_AUTHOR("Vinayak Holikatti <h.vinayak@samsung.com>");
MODULE_DESCRIPTION("Generic UFS host controller driver Core");
MODULE_LICENSE("GPL");
MODULE_VERSION(UFSHCD_DRIVER_VERSION);<|MERGE_RESOLUTION|>--- conflicted
+++ resolved
@@ -264,20 +264,11 @@
 static irqreturn_t ufshcd_intr(int irq, void *__hba);
 static int ufshcd_change_power_mode(struct ufs_hba *hba,
 			     struct ufs_pa_layer_attr *pwr_mode);
-<<<<<<< HEAD
-#if defined(CONFIG_SCSI_UFSHCD_QTI)
-static bool ufshcd_wb_sup(struct ufs_hba *hba);
-=======
->>>>>>> 997107c6
 static int ufshcd_wb_buf_flush_enable(struct ufs_hba *hba);
 static int ufshcd_wb_buf_flush_disable(struct ufs_hba *hba);
 static int ufshcd_wb_ctrl(struct ufs_hba *hba, bool enable);
 static int ufshcd_wb_toggle_flush_during_h8(struct ufs_hba *hba, bool set);
 static inline void ufshcd_wb_toggle_flush(struct ufs_hba *hba, bool enable);
-<<<<<<< HEAD
-#endif
-=======
->>>>>>> 997107c6
 
 static inline bool ufshcd_valid_tag(struct ufs_hba *hba, int tag)
 {
@@ -300,19 +291,11 @@
 	}
 }
 
-<<<<<<< HEAD
-#if defined(CONFIG_SCSI_UFSHCD_QTI)
-=======
->>>>>>> 997107c6
 static inline void ufshcd_wb_config(struct ufs_hba *hba)
 {
 	int ret;
 
-<<<<<<< HEAD
-	if (!ufshcd_wb_sup(hba))
-=======
 	if (!ufshcd_is_wb_allowed(hba))
->>>>>>> 997107c6
 		return;
 
 	ret = ufshcd_wb_ctrl(hba, true);
@@ -326,10 +309,6 @@
 			__func__, ret);
 	ufshcd_wb_toggle_flush(hba, true);
 }
-<<<<<<< HEAD
-#endif
-=======
->>>>>>> 997107c6
 
 static void ufshcd_scsi_unblock_requests(struct ufs_hba *hba)
 {
@@ -1285,18 +1264,10 @@
 		}
 	}
 
-<<<<<<< HEAD
-#if defined(CONFIG_SCSI_UFSHCD_QTI)
-=======
->>>>>>> 997107c6
 	/* Enable Write Booster if we have scaled up else disable it */
 	up_write(&hba->clk_scaling_lock);
 	ufshcd_wb_ctrl(hba, scale_up);
 	down_write(&hba->clk_scaling_lock);
-<<<<<<< HEAD
-#endif
-=======
->>>>>>> 997107c6
 
 	goto clk_scaling_unprepare;
 
@@ -5502,20 +5473,6 @@
 				__func__, err);
 }
 
-<<<<<<< HEAD
-#if defined(CONFIG_SCSI_UFSHCD_QTI)
-static bool ufshcd_wb_sup(struct ufs_hba *hba)
-{
-	return ufshcd_is_wb_allowed(hba);
-}
-
-static int ufshcd_wb_ctrl(struct ufs_hba *hba, bool enable)
-{
-	int ret;
-	enum query_opcode opcode;
-
-	if (!ufshcd_wb_sup(hba))
-=======
 static int ufshcd_wb_ctrl(struct ufs_hba *hba, bool enable)
 {
 	int ret;
@@ -5523,7 +5480,6 @@
 	enum query_opcode opcode;
 
 	if (!ufshcd_is_wb_allowed(hba))
->>>>>>> 997107c6
 		return 0;
 
 	if (!(enable ^ hba->wb_enabled))
@@ -5533,14 +5489,9 @@
 	else
 		opcode = UPIU_QUERY_OPCODE_CLEAR_FLAG;
 
-<<<<<<< HEAD
-	ret = ufshcd_query_flag_retry(hba, opcode,
-				      QUERY_FLAG_IDN_WB_EN, NULL);
-=======
 	index = ufshcd_wb_get_query_index(hba);
 	ret = ufshcd_query_flag_retry(hba, opcode,
 				      QUERY_FLAG_IDN_WB_EN, index, NULL);
->>>>>>> 997107c6
 	if (ret) {
 		dev_err(hba->dev, "%s write booster %s failed %d\n",
 			__func__, enable ? "enable" : "disable", ret);
@@ -5557,26 +5508,17 @@
 static int ufshcd_wb_toggle_flush_during_h8(struct ufs_hba *hba, bool set)
 {
 	int val;
-<<<<<<< HEAD
-=======
 	u8 index;
->>>>>>> 997107c6
 
 	if (set)
 		val =  UPIU_QUERY_OPCODE_SET_FLAG;
 	else
 		val = UPIU_QUERY_OPCODE_CLEAR_FLAG;
 
-<<<<<<< HEAD
-	return ufshcd_query_flag_retry(hba, val,
-			       QUERY_FLAG_IDN_WB_BUFF_FLUSH_DURING_HIBERN8,
-				       NULL);
-=======
 	index = ufshcd_wb_get_query_index(hba);
 	return ufshcd_query_flag_retry(hba, val,
 				QUERY_FLAG_IDN_WB_BUFF_FLUSH_DURING_HIBERN8,
 				index, NULL);
->>>>>>> 997107c6
 }
 
 static inline void ufshcd_wb_toggle_flush(struct ufs_hba *hba, bool enable)
@@ -5591,14 +5533,6 @@
 static int ufshcd_wb_buf_flush_enable(struct ufs_hba *hba)
 {
 	int ret;
-<<<<<<< HEAD
-
-	if (!ufshcd_wb_sup(hba) || hba->wb_buf_flush_enabled)
-		return 0;
-
-	ret = ufshcd_query_flag_retry(hba, UPIU_QUERY_OPCODE_SET_FLAG,
-				      QUERY_FLAG_IDN_WB_BUFF_FLUSH_EN, NULL);
-=======
 	u8 index;
 
 	if (!ufshcd_is_wb_allowed(hba) || hba->wb_buf_flush_enabled)
@@ -5608,7 +5542,6 @@
 	ret = ufshcd_query_flag_retry(hba, UPIU_QUERY_OPCODE_SET_FLAG,
 				      QUERY_FLAG_IDN_WB_BUFF_FLUSH_EN,
 				      index, NULL);
->>>>>>> 997107c6
 	if (ret)
 		dev_err(hba->dev, "%s WB - buf flush enable failed %d\n",
 			__func__, ret);
@@ -5622,14 +5555,6 @@
 static int ufshcd_wb_buf_flush_disable(struct ufs_hba *hba)
 {
 	int ret;
-<<<<<<< HEAD
-
-	if (!ufshcd_wb_sup(hba) || !hba->wb_buf_flush_enabled)
-		return 0;
-
-	ret = ufshcd_query_flag_retry(hba, UPIU_QUERY_OPCODE_CLEAR_FLAG,
-				      QUERY_FLAG_IDN_WB_BUFF_FLUSH_EN, NULL);
-=======
 	u8 index;
 
 	if (!ufshcd_is_wb_allowed(hba) || !hba->wb_buf_flush_enabled)
@@ -5639,7 +5564,6 @@
 	ret = ufshcd_query_flag_retry(hba, UPIU_QUERY_OPCODE_CLEAR_FLAG,
 				      QUERY_FLAG_IDN_WB_BUFF_FLUSH_EN,
 				      index, NULL);
->>>>>>> 997107c6
 	if (ret) {
 		dev_warn(hba->dev, "%s: WB - buf flush disable failed %d\n",
 			 __func__, ret);
@@ -5656,19 +5580,12 @@
 {
 	u32 cur_buf;
 	int ret;
-<<<<<<< HEAD
-
-	ret = ufshcd_query_attr_retry(hba, UPIU_QUERY_OPCODE_READ_ATTR,
-					      QUERY_ATTR_IDN_CURR_WB_BUFF_SIZE,
-					      0, 0, &cur_buf);
-=======
 	u8 index;
 
 	index = ufshcd_wb_get_query_index(hba);
 	ret = ufshcd_query_attr_retry(hba, UPIU_QUERY_OPCODE_READ_ATTR,
 					      QUERY_ATTR_IDN_CURR_WB_BUFF_SIZE,
 					      index, 0, &cur_buf);
->>>>>>> 997107c6
 	if (ret) {
 		dev_err(hba->dev, "%s dCurWriteBoosterBufferSize read failed %d\n",
 			__func__, ret);
@@ -5680,26 +5597,13 @@
 			 cur_buf);
 		return false;
 	}
-<<<<<<< HEAD
-	/* Let it continue to flush when >60% full */
-	if (avail_buf < UFS_WB_40_PERCENT_BUF_REMAIN)
-=======
 	/* Let it continue to flush when available buffer exceeds threshold */
 	if (avail_buf < hba->vps->wb_flush_threshold)
->>>>>>> 997107c6
 		return true;
 
 	return false;
 }
 
-<<<<<<< HEAD
-static bool ufshcd_wb_keep_vcc_on(struct ufs_hba *hba)
-{
-	int ret;
-	u32 avail_buf;
-
-	if (!ufshcd_wb_sup(hba))
-=======
 static bool ufshcd_wb_need_flush(struct ufs_hba *hba)
 {
 	int ret;
@@ -5707,7 +5611,6 @@
 	u8 index;
 
 	if (!ufshcd_is_wb_allowed(hba))
->>>>>>> 997107c6
 		return false;
 	/*
 	 * The ufs device needs the vcc to be ON to flush.
@@ -5720,16 +5623,10 @@
 	 * buffer (dCurrentWriteBoosterBufferSize). There's no point in
 	 * keeping vcc on when current buffer is empty.
 	 */
-<<<<<<< HEAD
-	ret = ufshcd_query_attr_retry(hba, UPIU_QUERY_OPCODE_READ_ATTR,
-				      QUERY_ATTR_IDN_AVAIL_WB_BUFF_SIZE,
-				      0, 0, &avail_buf);
-=======
 	index = ufshcd_wb_get_query_index(hba);
 	ret = ufshcd_query_attr_retry(hba, UPIU_QUERY_OPCODE_READ_ATTR,
 				      QUERY_ATTR_IDN_AVAIL_WB_BUFF_SIZE,
 				      index, 0, &avail_buf);
->>>>>>> 997107c6
 	if (ret) {
 		dev_warn(hba->dev, "%s dAvailableWriteBoosterBufferSize read failed %d\n",
 			 __func__, ret);
@@ -5737,20 +5634,13 @@
 	}
 
 	if (!hba->dev_info.b_presrv_uspc_en) {
-<<<<<<< HEAD
-		if (avail_buf <= UFS_WB_10_PERCENT_BUF_REMAIN)
-=======
 		if (avail_buf <= UFS_WB_BUF_REMAIN_PERCENT(10))
->>>>>>> 997107c6
 			return true;
 		return false;
 	}
 
 	return ufshcd_wb_presrv_usrspc_keep_vcc_on(hba, avail_buf);
 }
-<<<<<<< HEAD
-#endif
-=======
 
 static void ufshcd_rpm_dev_flush_recheck_work(struct work_struct *work)
 {
@@ -5766,7 +5656,6 @@
 	pm_runtime_get_sync(hba->dev);
 	pm_runtime_put_sync(hba->dev);
 }
->>>>>>> 997107c6
 
 /**
  * ufshcd_exception_event_handler - handle exceptions raised by device
@@ -7203,14 +7092,6 @@
 	return ret;
 }
 
-<<<<<<< HEAD
-#if defined(CONFIG_SCSI_UFSHCD_QTI)
-static void ufshcd_wb_probe(struct ufs_hba *hba, u8 *desc_buf)
-{
-	hba->dev_info.d_ext_ufs_feature_sup =
-		get_unaligned_be32(desc_buf +
-				   DEVICE_DESC_PARAM_EXT_UFS_FEATURE_SUP);
-=======
 static void ufshcd_wb_probe(struct ufs_hba *hba, u8 *desc_buf)
 {
 	struct ufs_dev_info *dev_info = &hba->dev_info;
@@ -7239,31 +7120,12 @@
 	if (!(dev_info->d_ext_ufs_feature_sup & UFS_DEV_WRITE_BOOSTER_SUP))
 		goto wb_disabled;
 
->>>>>>> 997107c6
 	/*
 	 * WB may be supported but not configured while provisioning.
 	 * The spec says, in dedicated wb buffer mode,
 	 * a max of 1 lun would have wb buffer configured.
 	 * Now only shared buffer mode is supported.
 	 */
-<<<<<<< HEAD
-	hba->dev_info.b_wb_buffer_type =
-		desc_buf[DEVICE_DESC_PARAM_WB_TYPE];
-
-	hba->dev_info.d_wb_alloc_units =
-		get_unaligned_be32(desc_buf +
-				   DEVICE_DESC_PARAM_WB_SHARED_ALLOC_UNITS);
-	hba->dev_info.b_presrv_uspc_en =
-		desc_buf[DEVICE_DESC_PARAM_WB_PRESRV_USRSPC_EN];
-
-	if (!((hba->dev_info.d_ext_ufs_feature_sup &
-		 UFS_DEV_WRITE_BOOSTER_SUP) &&
-		hba->dev_info.b_wb_buffer_type &&
-	      hba->dev_info.d_wb_alloc_units))
-		hba->caps &= ~UFSHCD_CAP_WB_EN;
-}
-#endif
-=======
 	dev_info->b_wb_buffer_type =
 		desc_buf[DEVICE_DESC_PARAM_WB_TYPE];
 
@@ -7326,7 +7188,6 @@
 	/* allow vendors to fix quirks */
 	ufshcd_vops_fixup_dev_quirks(hba);
 }
->>>>>>> 997107c6
 
 static int ufs_get_device_desc(struct ufs_hba *hba)
 {
@@ -7364,15 +7225,6 @@
 
 	model_index = desc_buf[DEVICE_DESC_PARAM_PRDCT_NAME];
 
-<<<<<<< HEAD
-#if defined(CONFIG_SCSI_UFSHCD_QTI)
-	/* Enable WB only for UFS-3.1 */
-	if (dev_info->wspecversion >= 0x310)
-		ufshcd_wb_probe(hba, desc_buf);
-#endif
-
-=======
->>>>>>> 997107c6
 	err = ufshcd_read_string_desc(hba, model_index,
 				      &dev_info->model, SD_ASCII_STD);
 	if (err < 0) {
@@ -7705,10 +7557,6 @@
 			__func__, ret);
 		goto out;
 	}
-<<<<<<< HEAD
-	ufs_fixup_device_setup(hba);
-=======
->>>>>>> 997107c6
 
 	if (!ufshcd_query_flag_retry(hba, UPIU_QUERY_OPCODE_READ_FLAG,
 			QUERY_FLAG_IDN_PWR_ON_WPE, 0, &flag))
@@ -7841,13 +7689,7 @@
 	/* set the state as operational after switching to desired gear */
 	hba->ufshcd_state = UFSHCD_STATE_OPERATIONAL;
 
-<<<<<<< HEAD
-#if defined(CONFIG_SCSI_UFSHCD_QTI)
 	ufshcd_wb_config(hba);
-#endif
-=======
-	ufshcd_wb_config(hba);
->>>>>>> 997107c6
 	/* Enable Auto-Hibernate if configured */
 	ufshcd_auto_hibern8_enable(hba);
 
@@ -8563,10 +8405,7 @@
 	    !hba->dev_info.is_lu_power_on_wp) {
 		ufshcd_setup_vreg(hba, false);
 	} else if (!ufshcd_is_ufs_dev_active(hba)) {
-#if defined(CONFIG_SCSI_UFSHCD_QTI)
-		if (!hba->dev_info.keep_vcc_on)
-#endif
-			ufshcd_toggle_vreg(hba->dev, hba->vreg_info.vcc, false);
+		ufshcd_toggle_vreg(hba->dev, hba->vreg_info.vcc, false);
 		if (!ufshcd_is_link_active(hba)) {
 			ufshcd_config_vreg_lpm(hba, hba->vreg_info.vccq);
 			ufshcd_config_vreg_lpm(hba, hba->vreg_info.vccq2);
@@ -8712,32 +8551,6 @@
 			/* make sure that auto bkops is disabled */
 			ufshcd_disable_auto_bkops(hba);
 		}
-<<<<<<< HEAD
-#if defined(CONFIG_SCSI_UFSHCD_QTI)
-		/*
-		 * With wb enabled, if the bkops is enabled or if the
-		 * configured WB type is 70% full, keep vcc ON
-		 * for the device to flush the wb buffer
-		 */
-		if ((hba->auto_bkops_enabled && ufshcd_wb_sup(hba)) ||
-		    ufshcd_wb_keep_vcc_on(hba))
-			hba->dev_info.keep_vcc_on = true;
-		else
-			hba->dev_info.keep_vcc_on = false;
-	} else if (!ufshcd_is_runtime_pm(pm_op)) {
-		hba->dev_info.keep_vcc_on = false;
-#endif
-	}
-
-	if ((req_dev_pwr_mode != hba->curr_dev_pwr_mode) &&
-	    ((ufshcd_is_runtime_pm(pm_op) && !hba->auto_bkops_enabled) ||
-	    !ufshcd_is_runtime_pm(pm_op))) {
-		/* ensure that bkops is disabled */
-		ufshcd_disable_auto_bkops(hba);
-		ret = ufshcd_set_dev_pwr_mode(hba, req_dev_pwr_mode);
-		if (ret)
-			goto enable_gating;
-=======
 		/*
 		 * If device needs to do BKOP or WB buffer flush during
 		 * Hibern8, keep device power mode as "active power mode"
@@ -8763,7 +8576,6 @@
 			if (ret)
 				goto enable_gating;
 		}
->>>>>>> 997107c6
 	}
 
 	flush_work(&hba->eeh_work);

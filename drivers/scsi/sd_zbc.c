/*
 * SCSI Zoned Block commands
 *
 * Copyright (C) 2014-2015 SUSE Linux GmbH
 * Written by: Hannes Reinecke <hare@suse.de>
 * Modified by: Damien Le Moal <damien.lemoal@hgst.com>
 * Modified by: Shaun Tancheff <shaun.tancheff@seagate.com>
 *
 * This program is free software; you can redistribute it and/or
 * modify it under the terms of the GNU General Public License version
 * 2 as published by the Free Software Foundation.
 *
 * This program is distributed in the hope that it will be useful, but
 * WITHOUT ANY WARRANTY; without even the implied warranty of
 * MERCHANTABILITY or FITNESS FOR A PARTICULAR PURPOSE.  See the GNU
 * General Public License for more details.
 *
 * You should have received a copy of the GNU General Public License
 * along with this program; see the file COPYING.  If not, write to
 * the Free Software Foundation, 675 Mass Ave, Cambridge, MA 02139,
 * USA.
 *
 */

#include <linux/blkdev.h>

#include <asm/unaligned.h>

#include <scsi/scsi.h>
#include <scsi/scsi_cmnd.h>

#include "sd.h"

/**
 * sd_zbc_parse_report - Convert a zone descriptor to a struct blk_zone,
 * @sdkp: The disk the report originated from
 * @buf: Address of the report zone descriptor
 * @zone: the destination zone structure
 *
 * All LBA sized values are converted to 512B sectors unit.
 */
static void sd_zbc_parse_report(struct scsi_disk *sdkp, u8 *buf,
				struct blk_zone *zone)
{
	struct scsi_device *sdp = sdkp->device;

	memset(zone, 0, sizeof(struct blk_zone));

	zone->type = buf[0] & 0x0f;
	zone->cond = (buf[1] >> 4) & 0xf;
	if (buf[1] & 0x01)
		zone->reset = 1;
	if (buf[1] & 0x02)
		zone->non_seq = 1;

	zone->len = logical_to_sectors(sdp, get_unaligned_be64(&buf[8]));
	zone->start = logical_to_sectors(sdp, get_unaligned_be64(&buf[16]));
	zone->wp = logical_to_sectors(sdp, get_unaligned_be64(&buf[24]));
	if (zone->type != ZBC_ZONE_TYPE_CONV &&
	    zone->cond == ZBC_ZONE_COND_FULL)
		zone->wp = zone->start + zone->len;
}

/**
 * sd_zbc_report_zones - Issue a REPORT ZONES scsi command.
 * @sdkp: The target disk
 * @buf: Buffer to use for the reply
 * @buflen: the buffer size
 * @lba: Start LBA of the report
 *
 * For internal use during device validation.
 */
static int sd_zbc_report_zones(struct scsi_disk *sdkp, unsigned char *buf,
			       unsigned int buflen, sector_t lba)
{
	struct scsi_device *sdp = sdkp->device;
	const int timeout = sdp->request_queue->rq_timeout;
	struct scsi_sense_hdr sshdr;
	unsigned char cmd[16];
	unsigned int rep_len;
	int result;

	memset(cmd, 0, 16);
	cmd[0] = ZBC_IN;
	cmd[1] = ZI_REPORT_ZONES;
	put_unaligned_be64(lba, &cmd[2]);
	put_unaligned_be32(buflen, &cmd[10]);
	memset(buf, 0, buflen);

	result = scsi_execute_req(sdp, cmd, DMA_FROM_DEVICE,
				  buf, buflen, &sshdr,
				  timeout, SD_MAX_RETRIES, NULL);
	if (result) {
		sd_printk(KERN_ERR, sdkp,
			  "REPORT ZONES lba %llu failed with %d/%d\n",
			  (unsigned long long)lba,
			  host_byte(result), driver_byte(result));
		return -EIO;
	}

	rep_len = get_unaligned_be32(&buf[0]);
	if (rep_len < 64) {
		sd_printk(KERN_ERR, sdkp,
			  "REPORT ZONES report invalid length %u\n",
			  rep_len);
		return -EIO;
	}

	return 0;
}

/**
 * sd_zbc_setup_report_cmnd - Prepare a REPORT ZONES scsi command
 * @cmd: The command to setup
 *
 * Call in sd_init_command() for a REQ_OP_ZONE_REPORT request.
 */
int sd_zbc_setup_report_cmnd(struct scsi_cmnd *cmd)
{
	struct request *rq = cmd->request;
	struct scsi_disk *sdkp = scsi_disk(rq->rq_disk);
	sector_t lba, sector = blk_rq_pos(rq);
	unsigned int nr_bytes = blk_rq_bytes(rq);
	int ret;

	WARN_ON(nr_bytes == 0);

	if (!sd_is_zoned(sdkp))
		/* Not a zoned device */
		return BLKPREP_KILL;

	ret = scsi_init_io(cmd);
	if (ret != BLKPREP_OK)
		return ret;

	cmd->cmd_len = 16;
	memset(cmd->cmnd, 0, cmd->cmd_len);
	cmd->cmnd[0] = ZBC_IN;
	cmd->cmnd[1] = ZI_REPORT_ZONES;
	lba = sectors_to_logical(sdkp->device, sector);
	put_unaligned_be64(lba, &cmd->cmnd[2]);
	put_unaligned_be32(nr_bytes, &cmd->cmnd[10]);
	/* Do partial report for speeding things up */
	cmd->cmnd[14] = ZBC_REPORT_ZONE_PARTIAL;

	cmd->sc_data_direction = DMA_FROM_DEVICE;
	cmd->sdb.length = nr_bytes;
	cmd->transfersize = sdkp->device->sector_size;
	cmd->allowed = 0;

	/*
	 * Report may return less bytes than requested. Make sure
	 * to report completion on the entire initial request.
	 */
	rq->__data_len = nr_bytes;

	return BLKPREP_OK;
}

/**
 * sd_zbc_report_zones_complete - Process a REPORT ZONES scsi command reply.
 * @scmd: The completed report zones command
 * @good_bytes: reply size in bytes
 *
 * Convert all reported zone descriptors to struct blk_zone. The conversion
 * is done in-place, directly in the request specified sg buffer.
 */
static void sd_zbc_report_zones_complete(struct scsi_cmnd *scmd,
					 unsigned int good_bytes)
{
	struct request *rq = scmd->request;
	struct scsi_disk *sdkp = scsi_disk(rq->rq_disk);
	struct sg_mapping_iter miter;
	struct blk_zone_report_hdr hdr;
	struct blk_zone zone;
	unsigned int offset, bytes = 0;
	unsigned long flags;
	u8 *buf;

	if (good_bytes < 64)
		return;

	memset(&hdr, 0, sizeof(struct blk_zone_report_hdr));

	sg_miter_start(&miter, scsi_sglist(scmd), scsi_sg_count(scmd),
		       SG_MITER_TO_SG | SG_MITER_ATOMIC);

	local_irq_save(flags);
	while (sg_miter_next(&miter) && bytes < good_bytes) {

		buf = miter.addr;
		offset = 0;

		if (bytes == 0) {
			/* Set the report header */
			hdr.nr_zones = min_t(unsigned int,
					 (good_bytes - 64) / 64,
					 get_unaligned_be32(&buf[0]) / 64);
			memcpy(buf, &hdr, sizeof(struct blk_zone_report_hdr));
			offset += 64;
			bytes += 64;
		}

		/* Parse zone descriptors */
		while (offset < miter.length && hdr.nr_zones) {
			WARN_ON(offset > miter.length);
			buf = miter.addr + offset;
			sd_zbc_parse_report(sdkp, buf, &zone);
			memcpy(buf, &zone, sizeof(struct blk_zone));
			offset += 64;
			bytes += 64;
			hdr.nr_zones--;
		}

		if (!hdr.nr_zones)
			break;

	}
	sg_miter_stop(&miter);
	local_irq_restore(flags);
}

/**
 * sd_zbc_zone_sectors - Get the device zone size in number of 512B sectors.
 * @sdkp: The target disk
 */
static inline sector_t sd_zbc_zone_sectors(struct scsi_disk *sdkp)
{
	return logical_to_sectors(sdkp->device, sdkp->zone_blocks);
}

/**
 * sd_zbc_setup_reset_cmnd - Prepare a RESET WRITE POINTER scsi command.
 * @cmd: the command to setup
 *
 * Called from sd_init_command() for a REQ_OP_ZONE_RESET request.
 */
int sd_zbc_setup_reset_cmnd(struct scsi_cmnd *cmd)
{
	struct request *rq = cmd->request;
	struct scsi_disk *sdkp = scsi_disk(rq->rq_disk);
	sector_t sector = blk_rq_pos(rq);
	sector_t block = sectors_to_logical(sdkp->device, sector);

	if (!sd_is_zoned(sdkp))
		/* Not a zoned device */
		return BLKPREP_KILL;

	if (sdkp->device->changed)
		return BLKPREP_KILL;

	if (sector & (sd_zbc_zone_sectors(sdkp) - 1))
		/* Unaligned request */
		return BLKPREP_KILL;

	cmd->cmd_len = 16;
	memset(cmd->cmnd, 0, cmd->cmd_len);
	cmd->cmnd[0] = ZBC_OUT;
	cmd->cmnd[1] = ZO_RESET_WRITE_POINTER;
	put_unaligned_be64(block, &cmd->cmnd[2]);

	rq->timeout = SD_TIMEOUT;
	cmd->sc_data_direction = DMA_NONE;
	cmd->transfersize = 0;
	cmd->allowed = 0;

	return BLKPREP_OK;
}

/**
 * sd_zbc_complete - ZBC command post processing.
 * @cmd: Completed command
 * @good_bytes: Command reply bytes
 * @sshdr: command sense header
 *
 * Called from sd_done(). Process report zones reply and handle reset zone
 * and write commands errors.
 */
void sd_zbc_complete(struct scsi_cmnd *cmd, unsigned int good_bytes,
		     struct scsi_sense_hdr *sshdr)
{
	int result = cmd->result;
	struct request *rq = cmd->request;

	switch (req_op(rq)) {
	case REQ_OP_ZONE_RESET:

		if (result &&
		    sshdr->sense_key == ILLEGAL_REQUEST &&
		    sshdr->asc == 0x24)
			/*
			 * INVALID FIELD IN CDB error: reset of a conventional
			 * zone was attempted. Nothing to worry about, so be
			 * quiet about the error.
			 */
			rq->rq_flags |= RQF_QUIET;
		break;

	case REQ_OP_WRITE:
	case REQ_OP_WRITE_ZEROES:
	case REQ_OP_WRITE_SAME:

		if (result &&
		    sshdr->sense_key == ILLEGAL_REQUEST &&
		    sshdr->asc == 0x21)
			/*
			 * INVALID ADDRESS FOR WRITE error: It is unlikely that
			 * retrying write requests failed with any kind of
			 * alignement error will result in success. So don't.
			 */
			cmd->allowed = 0;
		break;

	case REQ_OP_ZONE_REPORT:

		if (!result)
			sd_zbc_report_zones_complete(cmd, good_bytes);
		break;

	}
}

/**
 * sd_zbc_read_zoned_characteristics - Read zoned block device characteristics
 * @sdkp: Target disk
 * @buf: Buffer where to store the VPD page data
 *
 * Read VPD page B6.
 */
static int sd_zbc_read_zoned_characteristics(struct scsi_disk *sdkp,
					     unsigned char *buf)
{

	if (scsi_get_vpd_page(sdkp->device, 0xb6, buf, 64)) {
		sd_printk(KERN_NOTICE, sdkp,
			  "Unconstrained-read check failed\n");
		return -ENODEV;
	}

	if (sdkp->device->type != TYPE_ZBC) {
		/* Host-aware */
		sdkp->urswrz = 1;
		sdkp->zones_optimal_open = get_unaligned_be32(&buf[8]);
		sdkp->zones_optimal_nonseq = get_unaligned_be32(&buf[12]);
		sdkp->zones_max_open = 0;
	} else {
		/* Host-managed */
		sdkp->urswrz = buf[4] & 1;
		sdkp->zones_optimal_open = 0;
		sdkp->zones_optimal_nonseq = 0;
		sdkp->zones_max_open = get_unaligned_be32(&buf[16]);
	}

	return 0;
}

/**
 * sd_zbc_check_capacity - Check reported capacity.
 * @sdkp: Target disk
 * @buf: Buffer to use for commands
 *
 * ZBC drive may report only the capacity of the first conventional zones at
 * LBA 0. This is indicated by the RC_BASIS field of the read capacity reply.
 * Check this here. If the disk reported only its conventional zones capacity,
 * get the total capacity by doing a report zones.
 */
static int sd_zbc_check_capacity(struct scsi_disk *sdkp, unsigned char *buf)
{
	sector_t lba;
	int ret;

	if (sdkp->rc_basis != 0)
		return 0;

	/* Do a report zone to get the maximum LBA to check capacity */
	ret = sd_zbc_report_zones(sdkp, buf, SD_BUF_SIZE, 0);
	if (ret)
		return ret;

	/* The max_lba field is the capacity of this device */
	lba = get_unaligned_be64(&buf[8]);
	if (lba + 1 == sdkp->capacity)
		return 0;

	if (sdkp->first_scan)
		sd_printk(KERN_WARNING, sdkp,
			  "Changing capacity from %llu to max LBA+1 %llu\n",
			  (unsigned long long)sdkp->capacity,
			  (unsigned long long)lba + 1);
	sdkp->capacity = lba + 1;

	return 0;
}

#define SD_ZBC_BUF_SIZE 131072U

/**
 * sd_zbc_check_zone_size - Check the device zone sizes
 * @sdkp: Target disk
 *
 * Check that all zones of the device are equal. The last zone can however
 * be smaller. The zone size must also be a power of two number of LBAs.
 *
 * Returns the zone size in bytes upon success or an error code upon failure.
 */
static s64 sd_zbc_check_zone_size(struct scsi_disk *sdkp)
{
	u64 zone_blocks = 0;
	sector_t block = 0;
	unsigned char *buf;
	unsigned char *rec;
	unsigned int buf_len;
	unsigned int list_length;
	int ret;
	u8 same;

	/* Get a buffer */
	buf = kmalloc(SD_ZBC_BUF_SIZE, GFP_KERNEL);
	if (!buf)
		return -ENOMEM;

	/* Do a report zone to get the same field */
	ret = sd_zbc_report_zones(sdkp, buf, SD_ZBC_BUF_SIZE, 0);
	if (ret)
		goto out_free;

	same = buf[4] & 0x0f;
	if (same > 0) {
		rec = &buf[64];
		zone_blocks = get_unaligned_be64(&rec[8]);
		goto out;
	}

	/*
	 * Check the size of all zones: all zones must be of
	 * equal size, except the last zone which can be smaller
	 * than other zones.
	 */
	do {

		/* Parse REPORT ZONES header */
		list_length = get_unaligned_be32(&buf[0]) + 64;
		rec = buf + 64;
		buf_len = min(list_length, SD_ZBC_BUF_SIZE);

		/* Parse zone descriptors */
		while (rec < buf + buf_len) {
			u64 this_zone_blocks = get_unaligned_be64(&rec[8]);

			if (zone_blocks == 0) {
				zone_blocks = this_zone_blocks;
			} else if (this_zone_blocks != zone_blocks &&
				   (block + this_zone_blocks < sdkp->capacity
				    || this_zone_blocks > zone_blocks)) {
				this_zone_blocks = 0;
				goto out;
			}
			block += this_zone_blocks;
			rec += 64;
		}

		if (block < sdkp->capacity) {
			ret = sd_zbc_report_zones(sdkp, buf,
						  SD_ZBC_BUF_SIZE, block);
			if (ret)
				goto out_free;
		}

	} while (block < sdkp->capacity);

out:
	if (!zone_blocks) {
		if (sdkp->first_scan)
			sd_printk(KERN_NOTICE, sdkp,
				  "Devices with non constant zone "
				  "size are not supported\n");
		ret = -ENODEV;
	} else if (!is_power_of_2(zone_blocks)) {
		if (sdkp->first_scan)
			sd_printk(KERN_NOTICE, sdkp,
				  "Devices with non power of 2 zone "
				  "size are not supported\n");
		ret = -ENODEV;
	} else if (logical_to_sectors(sdkp->device, zone_blocks) > UINT_MAX) {
		if (sdkp->first_scan)
			sd_printk(KERN_NOTICE, sdkp,
				  "Zone size too large\n");
		ret = -ENODEV;
	} else {
		ret = zone_blocks;
	}

out_free:
	kfree(buf);

	return ret;
}

/**
 * sd_zbc_alloc_zone_bitmap - Allocate a zone bitmap (one bit per zone).
 * @nr_zones: Number of zones to allocate space for.
 * @numa_node: NUMA node to allocate the memory from.
 */
static inline unsigned long *
sd_zbc_alloc_zone_bitmap(u32 nr_zones, int numa_node)
{
	return kzalloc_node(BITS_TO_LONGS(nr_zones) * sizeof(unsigned long),
			    GFP_KERNEL, numa_node);
}

/**
 * sd_zbc_get_seq_zones - Parse report zones reply to identify sequential zones
 * @sdkp: disk used
 * @buf: report reply buffer
 * @buflen: length of @buf
<<<<<<< HEAD
=======
 * @zone_shift: logarithm base 2 of the number of blocks in a zone
>>>>>>> 4b64487f
 * @seq_zones_bitmap: bitmap of sequential zones to set
 *
 * Parse reported zone descriptors in @buf to identify sequential zones and
 * set the reported zone bit in @seq_zones_bitmap accordingly.
 * Since read-only and offline zones cannot be written, do not
 * mark them as sequential in the bitmap.
 * Return the LBA after the last zone reported.
 */
static sector_t sd_zbc_get_seq_zones(struct scsi_disk *sdkp, unsigned char *buf,
				     unsigned int buflen, u32 zone_shift,
				     unsigned long *seq_zones_bitmap)
{
	sector_t lba, next_lba = sdkp->capacity;
	unsigned int buf_len, list_length;
	unsigned char *rec;
	u8 type, cond;

	list_length = get_unaligned_be32(&buf[0]) + 64;
	buf_len = min(list_length, buflen);
	rec = buf + 64;

	while (rec < buf + buf_len) {
		type = rec[0] & 0x0f;
		cond = (rec[1] >> 4) & 0xf;
		lba = get_unaligned_be64(&rec[16]);
		if (type != ZBC_ZONE_TYPE_CONV &&
		    cond != ZBC_ZONE_COND_READONLY &&
		    cond != ZBC_ZONE_COND_OFFLINE)
			set_bit(lba >> zone_shift, seq_zones_bitmap);
		next_lba = lba + get_unaligned_be64(&rec[8]);
		rec += 64;
	}

	return next_lba;
}

/**
 * sd_zbc_setup_seq_zones_bitmap - Initialize a seq zone bitmap.
 * @sdkp: target disk
 * @zone_shift: logarithm base 2 of the number of blocks in a zone
 * @nr_zones: number of zones to set up a seq zone bitmap for
 *
 * Allocate a zone bitmap and initialize it by identifying sequential zones.
 */
static unsigned long *
sd_zbc_setup_seq_zones_bitmap(struct scsi_disk *sdkp, u32 zone_shift,
			      u32 nr_zones)
{
	struct request_queue *q = sdkp->disk->queue;
	unsigned long *seq_zones_bitmap;
	sector_t lba = 0;
	unsigned char *buf;
	int ret = -ENOMEM;

	seq_zones_bitmap = sd_zbc_alloc_zone_bitmap(nr_zones, q->node);
	if (!seq_zones_bitmap)
		return ERR_PTR(-ENOMEM);

	buf = kmalloc(SD_ZBC_BUF_SIZE, GFP_KERNEL);
	if (!buf)
		goto out;

	while (lba < sdkp->capacity) {
		ret = sd_zbc_report_zones(sdkp, buf, SD_ZBC_BUF_SIZE, lba);
		if (ret)
			goto out;
		lba = sd_zbc_get_seq_zones(sdkp, buf, SD_ZBC_BUF_SIZE,
					   zone_shift, seq_zones_bitmap);
	}

	if (lba != sdkp->capacity) {
		/* Something went wrong */
		ret = -EIO;
	}

out:
	kfree(buf);
	if (ret) {
		kfree(seq_zones_bitmap);
		return ERR_PTR(ret);
	}
	return seq_zones_bitmap;
}

static void sd_zbc_cleanup(struct scsi_disk *sdkp)
{
	struct request_queue *q = sdkp->disk->queue;

	kfree(q->seq_zones_bitmap);
	q->seq_zones_bitmap = NULL;

	kfree(q->seq_zones_wlock);
	q->seq_zones_wlock = NULL;

	q->nr_zones = 0;
}

static int sd_zbc_setup(struct scsi_disk *sdkp, u32 zone_blocks)
{
	struct request_queue *q = sdkp->disk->queue;
	u32 zone_shift = ilog2(zone_blocks);
	u32 nr_zones;
	int ret;

	/* chunk_sectors indicates the zone size */
	blk_queue_chunk_sectors(q,
			logical_to_sectors(sdkp->device, zone_blocks));
	nr_zones = round_up(sdkp->capacity, zone_blocks) >> zone_shift;

	/*
	 * Initialize the device request queue information if the number
	 * of zones changed.
	 */
	if (nr_zones != sdkp->nr_zones || nr_zones != q->nr_zones) {
		unsigned long *seq_zones_wlock = NULL, *seq_zones_bitmap = NULL;
		size_t zone_bitmap_size;

		if (nr_zones) {
			seq_zones_wlock = sd_zbc_alloc_zone_bitmap(nr_zones,
								   q->node);
			if (!seq_zones_wlock) {
				ret = -ENOMEM;
				goto err;
			}

			seq_zones_bitmap = sd_zbc_setup_seq_zones_bitmap(sdkp,
							zone_shift, nr_zones);
			if (IS_ERR(seq_zones_bitmap)) {
				ret = PTR_ERR(seq_zones_bitmap);
				kfree(seq_zones_wlock);
				goto err;
			}
		}
		zone_bitmap_size = BITS_TO_LONGS(nr_zones) *
			sizeof(unsigned long);
		blk_mq_freeze_queue(q);
		if (q->nr_zones != nr_zones) {
			/* READ16/WRITE16 is mandatory for ZBC disks */
			sdkp->device->use_16_for_rw = 1;
			sdkp->device->use_10_for_rw = 0;

			sdkp->zone_blocks = zone_blocks;
			sdkp->zone_shift = zone_shift;
			sdkp->nr_zones = nr_zones;
			q->nr_zones = nr_zones;
			swap(q->seq_zones_wlock, seq_zones_wlock);
			swap(q->seq_zones_bitmap, seq_zones_bitmap);
		} else if (memcmp(q->seq_zones_bitmap, seq_zones_bitmap,
				  zone_bitmap_size) != 0) {
			memcpy(q->seq_zones_bitmap, seq_zones_bitmap,
			       zone_bitmap_size);
		}
		blk_mq_unfreeze_queue(q);
		kfree(seq_zones_wlock);
		kfree(seq_zones_bitmap);
	}

	return 0;

err:
	sd_zbc_cleanup(sdkp);
	return ret;
}

int sd_zbc_read_zones(struct scsi_disk *sdkp, unsigned char *buf)
{
	int64_t zone_blocks;
	int ret;

	if (!sd_is_zoned(sdkp))
		/*
		 * Device managed or normal SCSI disk,
		 * no special handling required
		 */
		return 0;

	/* Get zoned block device characteristics */
	ret = sd_zbc_read_zoned_characteristics(sdkp, buf);
	if (ret)
		goto err;

	/*
	 * Check for unconstrained reads: host-managed devices with
	 * constrained reads (drives failing read after write pointer)
	 * are not supported.
	 */
	if (!sdkp->urswrz) {
		if (sdkp->first_scan)
			sd_printk(KERN_NOTICE, sdkp,
			  "constrained reads devices are not supported\n");
		ret = -ENODEV;
		goto err;
	}

	/* Check capacity */
	ret = sd_zbc_check_capacity(sdkp, buf);
	if (ret)
		goto err;

	/*
	 * Check zone size: only devices with a constant zone size (except
	 * an eventual last runt zone) that is a power of 2 are supported.
	 */
	zone_blocks = sd_zbc_check_zone_size(sdkp);
	ret = -EFBIG;
	if (zone_blocks != (u32)zone_blocks)
		goto err;
	ret = zone_blocks;
	if (ret < 0)
		goto err;

	/* The drive satisfies the kernel restrictions: set it up */
	ret = sd_zbc_setup(sdkp, zone_blocks);
	if (ret)
		goto err;

	return 0;

err:
	sdkp->capacity = 0;
	sd_zbc_cleanup(sdkp);

	return ret;
}

void sd_zbc_remove(struct scsi_disk *sdkp)
{
	sd_zbc_cleanup(sdkp);
}

void sd_zbc_print_zones(struct scsi_disk *sdkp)
{
	if (!sd_is_zoned(sdkp) || !sdkp->capacity)
		return;

	if (sdkp->capacity & (sdkp->zone_blocks - 1))
		sd_printk(KERN_NOTICE, sdkp,
			  "%u zones of %u logical blocks + 1 runt zone\n",
			  sdkp->nr_zones - 1,
			  sdkp->zone_blocks);
	else
		sd_printk(KERN_NOTICE, sdkp,
			  "%u zones of %u logical blocks\n",
			  sdkp->nr_zones,
			  sdkp->zone_blocks);
}<|MERGE_RESOLUTION|>--- conflicted
+++ resolved
@@ -513,10 +513,7 @@
  * @sdkp: disk used
  * @buf: report reply buffer
  * @buflen: length of @buf
-<<<<<<< HEAD
-=======
  * @zone_shift: logarithm base 2 of the number of blocks in a zone
->>>>>>> 4b64487f
  * @seq_zones_bitmap: bitmap of sequential zones to set
  *
  * Parse reported zone descriptors in @buf to identify sequential zones and

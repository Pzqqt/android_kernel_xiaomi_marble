--- conflicted
+++ resolved
@@ -18,10 +18,7 @@
 	help
 		Say Y here if the touchscreen is connected via SPI bus.
 
-<<<<<<< HEAD
-=======
 config TOUCHSCREEN_GOODIX_BRL_9916_DEBUG
 	bool "Debug"
 
->>>>>>> 300240d8
 endif
--- conflicted
+++ resolved
@@ -1,31 +1,20 @@
-obj-$(CONFIG_TOUCHSCREEN_GOODIX_BRL_9916) += goodix_core.o
-
-goodix_core-y := \
-	goodix_ts_core.o \
-	goodix_brl_hw.o \
-	goodix_cfg_bin.o \
-	goodix_ts_utils.o \
-	goodix_brl_fwupdate.o \
-	goodix_ts_gesture.o \
-<<<<<<< HEAD
-	goodix_ts_inspect.o \
-	goodix_ts_tools.o \
-=======
->>>>>>> 300240d8
-	goodix_ts_utils.o
-
-ifdef CONFIG_TOUCHSCREEN_GOODIX_BRL_9916_SPI
-goodix_core-y += goodix_brl_spi.o
-else
-goodix_core-y += goodix_brl_i2c.o
-<<<<<<< HEAD
-endif
-
-=======
-endif
-
-goodix_core-$(CONFIG_TOUCHSCREEN_GOODIX_BRL_9916_DEBUG) += \
-	goodix_ts_inspect.o \
-	goodix_ts_tools.o \
-
->>>>>>> 300240d8
+obj-$(CONFIG_TOUCHSCREEN_GOODIX_BRL_9916) += goodix_core.o
+
+goodix_core-y := \
+	goodix_ts_core.o \
+	goodix_brl_hw.o \
+	goodix_cfg_bin.o \
+	goodix_ts_utils.o \
+	goodix_brl_fwupdate.o \
+	goodix_ts_gesture.o \
+	goodix_ts_utils.o
+
+ifdef CONFIG_TOUCHSCREEN_GOODIX_BRL_9916_SPI
+goodix_core-y += goodix_brl_spi.o
+else
+goodix_core-y += goodix_brl_i2c.o
+endif
+
+goodix_core-$(CONFIG_TOUCHSCREEN_GOODIX_BRL_9916_DEBUG) += \
+	goodix_ts_inspect.o \
+	goodix_ts_tools.o \
/*
 * Atmel MultiMedia Card Interface driver
 *
 * Copyright (C) 2004-2008 Atmel Corporation
 *
 * This program is free software; you can redistribute it and/or modify
 * it under the terms of the GNU General Public License version 2 as
 * published by the Free Software Foundation.
 */
#include <linux/blkdev.h>
#include <linux/clk.h>
#include <linux/debugfs.h>
#include <linux/device.h>
#include <linux/dmaengine.h>
#include <linux/dma-mapping.h>
#include <linux/err.h>
#include <linux/gpio.h>
#include <linux/init.h>
#include <linux/interrupt.h>
#include <linux/ioport.h>
#include <linux/module.h>
#include <linux/platform_device.h>
#include <linux/scatterlist.h>
#include <linux/seq_file.h>
#include <linux/slab.h>
#include <linux/stat.h>
#include <linux/types.h>

#include <linux/mmc/host.h>
#include <linux/mmc/sdio.h>

#include <mach/atmel-mci.h>
#include <linux/atmel-mci.h>
#include <linux/atmel_pdc.h>

#include <asm/io.h>
#include <asm/unaligned.h>

#include <mach/cpu.h>
#include <mach/board.h>

#include "atmel-mci-regs.h"

#define ATMCI_DATA_ERROR_FLAGS	(ATMCI_DCRCE | ATMCI_DTOE | ATMCI_OVRE | ATMCI_UNRE)
#define ATMCI_DMA_THRESHOLD	16

enum {
	EVENT_CMD_COMPLETE = 0,
	EVENT_XFER_COMPLETE,
	EVENT_DATA_COMPLETE,
	EVENT_DATA_ERROR,
};

enum atmel_mci_state {
	STATE_IDLE = 0,
	STATE_SENDING_CMD,
	STATE_SENDING_DATA,
	STATE_DATA_BUSY,
	STATE_SENDING_STOP,
	STATE_DATA_ERROR,
};

enum atmci_xfer_dir {
	XFER_RECEIVE = 0,
	XFER_TRANSMIT,
};

enum atmci_pdc_buf {
	PDC_FIRST_BUF = 0,
	PDC_SECOND_BUF,
};

struct atmel_mci_caps {
	bool    has_dma;
	bool    has_pdc;
	bool    has_cfg_reg;
	bool    has_cstor_reg;
	bool    has_highspeed;
	bool    has_rwproof;
};

struct atmel_mci_dma {
	struct dma_chan			*chan;
	struct dma_async_tx_descriptor	*data_desc;
};

/**
 * struct atmel_mci - MMC controller state shared between all slots
 * @lock: Spinlock protecting the queue and associated data.
 * @regs: Pointer to MMIO registers.
 * @sg: Scatterlist entry currently being processed by PIO or PDC code.
 * @pio_offset: Offset into the current scatterlist entry.
 * @cur_slot: The slot which is currently using the controller.
 * @mrq: The request currently being processed on @cur_slot,
 *	or NULL if the controller is idle.
 * @cmd: The command currently being sent to the card, or NULL.
 * @data: The data currently being transferred, or NULL if no data
 *	transfer is in progress.
 * @data_size: just data->blocks * data->blksz.
 * @dma: DMA client state.
 * @data_chan: DMA channel being used for the current data transfer.
 * @cmd_status: Snapshot of SR taken upon completion of the current
 *	command. Only valid when EVENT_CMD_COMPLETE is pending.
 * @data_status: Snapshot of SR taken upon completion of the current
 *	data transfer. Only valid when EVENT_DATA_COMPLETE or
 *	EVENT_DATA_ERROR is pending.
 * @stop_cmdr: Value to be loaded into CMDR when the stop command is
 *	to be sent.
 * @tasklet: Tasklet running the request state machine.
 * @pending_events: Bitmask of events flagged by the interrupt handler
 *	to be processed by the tasklet.
 * @completed_events: Bitmask of events which the state machine has
 *	processed.
 * @state: Tasklet state.
 * @queue: List of slots waiting for access to the controller.
 * @need_clock_update: Update the clock rate before the next request.
 * @need_reset: Reset controller before next request.
 * @mode_reg: Value of the MR register.
 * @cfg_reg: Value of the CFG register.
 * @bus_hz: The rate of @mck in Hz. This forms the basis for MMC bus
 *	rate and timeout calculations.
 * @mapbase: Physical address of the MMIO registers.
 * @mck: The peripheral bus clock hooked up to the MMC controller.
 * @pdev: Platform device associated with the MMC controller.
 * @slot: Slots sharing this MMC controller.
 * @caps: MCI capabilities depending on MCI version.
 * @prepare_data: function to setup MCI before data transfer which
 * depends on MCI capabilities.
 * @submit_data: function to start data transfer which depends on MCI
 * capabilities.
 * @stop_transfer: function to stop data transfer which depends on MCI
 * capabilities.
 *
 * Locking
 * =======
 *
 * @lock is a softirq-safe spinlock protecting @queue as well as
 * @cur_slot, @mrq and @state. These must always be updated
 * at the same time while holding @lock.
 *
 * @lock also protects mode_reg and need_clock_update since these are
 * used to synchronize mode register updates with the queue
 * processing.
 *
 * The @mrq field of struct atmel_mci_slot is also protected by @lock,
 * and must always be written at the same time as the slot is added to
 * @queue.
 *
 * @pending_events and @completed_events are accessed using atomic bit
 * operations, so they don't need any locking.
 *
 * None of the fields touched by the interrupt handler need any
 * locking. However, ordering is important: Before EVENT_DATA_ERROR or
 * EVENT_DATA_COMPLETE is set in @pending_events, all data-related
 * interrupts must be disabled and @data_status updated with a
 * snapshot of SR. Similarly, before EVENT_CMD_COMPLETE is set, the
 * CMDRDY interrupt must be disabled and @cmd_status updated with a
 * snapshot of SR, and before EVENT_XFER_COMPLETE can be set, the
 * bytes_xfered field of @data must be written. This is ensured by
 * using barriers.
 */
struct atmel_mci {
	spinlock_t		lock;
	void __iomem		*regs;

	struct scatterlist	*sg;
	unsigned int		pio_offset;

	struct atmel_mci_slot	*cur_slot;
	struct mmc_request	*mrq;
	struct mmc_command	*cmd;
	struct mmc_data		*data;
	unsigned int		data_size;

	struct atmel_mci_dma	dma;
	struct dma_chan		*data_chan;
	struct dma_slave_config	dma_conf;

	u32			cmd_status;
	u32			data_status;
	u32			stop_cmdr;

	struct tasklet_struct	tasklet;
	unsigned long		pending_events;
	unsigned long		completed_events;
	enum atmel_mci_state	state;
	struct list_head	queue;

	bool			need_clock_update;
	bool			need_reset;
	u32			mode_reg;
	u32			cfg_reg;
	unsigned long		bus_hz;
	unsigned long		mapbase;
	struct clk		*mck;
	struct platform_device	*pdev;

	struct atmel_mci_slot	*slot[ATMCI_MAX_NR_SLOTS];

	struct atmel_mci_caps   caps;

	u32 (*prepare_data)(struct atmel_mci *host, struct mmc_data *data);
	void (*submit_data)(struct atmel_mci *host, struct mmc_data *data);
	void (*stop_transfer)(struct atmel_mci *host);
};

/**
 * struct atmel_mci_slot - MMC slot state
 * @mmc: The mmc_host representing this slot.
 * @host: The MMC controller this slot is using.
 * @sdc_reg: Value of SDCR to be written before using this slot.
 * @sdio_irq: SDIO irq mask for this slot.
 * @mrq: mmc_request currently being processed or waiting to be
 *	processed, or NULL when the slot is idle.
 * @queue_node: List node for placing this node in the @queue list of
 *	&struct atmel_mci.
 * @clock: Clock rate configured by set_ios(). Protected by host->lock.
 * @flags: Random state bits associated with the slot.
 * @detect_pin: GPIO pin used for card detection, or negative if not
 *	available.
 * @wp_pin: GPIO pin used for card write protect sending, or negative
 *	if not available.
 * @detect_is_active_high: The state of the detect pin when it is active.
 * @detect_timer: Timer used for debouncing @detect_pin interrupts.
 */
struct atmel_mci_slot {
	struct mmc_host		*mmc;
	struct atmel_mci	*host;

	u32			sdc_reg;
	u32			sdio_irq;

	struct mmc_request	*mrq;
	struct list_head	queue_node;

	unsigned int		clock;
	unsigned long		flags;
#define ATMCI_CARD_PRESENT	0
#define ATMCI_CARD_NEED_INIT	1
#define ATMCI_SHUTDOWN		2
#define ATMCI_SUSPENDED		3

	int			detect_pin;
	int			wp_pin;
	bool			detect_is_active_high;

	struct timer_list	detect_timer;
};

#define atmci_test_and_clear_pending(host, event)		\
	test_and_clear_bit(event, &host->pending_events)
#define atmci_set_completed(host, event)			\
	set_bit(event, &host->completed_events)
#define atmci_set_pending(host, event)				\
	set_bit(event, &host->pending_events)

/*
 * The debugfs stuff below is mostly optimized away when
 * CONFIG_DEBUG_FS is not set.
 */
static int atmci_req_show(struct seq_file *s, void *v)
{
	struct atmel_mci_slot	*slot = s->private;
	struct mmc_request	*mrq;
	struct mmc_command	*cmd;
	struct mmc_command	*stop;
	struct mmc_data		*data;

	/* Make sure we get a consistent snapshot */
	spin_lock_bh(&slot->host->lock);
	mrq = slot->mrq;

	if (mrq) {
		cmd = mrq->cmd;
		data = mrq->data;
		stop = mrq->stop;

		if (cmd)
			seq_printf(s,
				"CMD%u(0x%x) flg %x rsp %x %x %x %x err %d\n",
				cmd->opcode, cmd->arg, cmd->flags,
				cmd->resp[0], cmd->resp[1], cmd->resp[2],
				cmd->resp[3], cmd->error);
		if (data)
			seq_printf(s, "DATA %u / %u * %u flg %x err %d\n",
				data->bytes_xfered, data->blocks,
				data->blksz, data->flags, data->error);
		if (stop)
			seq_printf(s,
				"CMD%u(0x%x) flg %x rsp %x %x %x %x err %d\n",
				stop->opcode, stop->arg, stop->flags,
				stop->resp[0], stop->resp[1], stop->resp[2],
				stop->resp[3], stop->error);
	}

	spin_unlock_bh(&slot->host->lock);

	return 0;
}

static int atmci_req_open(struct inode *inode, struct file *file)
{
	return single_open(file, atmci_req_show, inode->i_private);
}

static const struct file_operations atmci_req_fops = {
	.owner		= THIS_MODULE,
	.open		= atmci_req_open,
	.read		= seq_read,
	.llseek		= seq_lseek,
	.release	= single_release,
};

static void atmci_show_status_reg(struct seq_file *s,
		const char *regname, u32 value)
{
	static const char	*sr_bit[] = {
		[0]	= "CMDRDY",
		[1]	= "RXRDY",
		[2]	= "TXRDY",
		[3]	= "BLKE",
		[4]	= "DTIP",
		[5]	= "NOTBUSY",
		[6]	= "ENDRX",
		[7]	= "ENDTX",
		[8]	= "SDIOIRQA",
		[9]	= "SDIOIRQB",
		[12]	= "SDIOWAIT",
		[14]	= "RXBUFF",
		[15]	= "TXBUFE",
		[16]	= "RINDE",
		[17]	= "RDIRE",
		[18]	= "RCRCE",
		[19]	= "RENDE",
		[20]	= "RTOE",
		[21]	= "DCRCE",
		[22]	= "DTOE",
		[23]	= "CSTOE",
		[24]	= "BLKOVRE",
		[25]	= "DMADONE",
		[26]	= "FIFOEMPTY",
		[27]	= "XFRDONE",
		[30]	= "OVRE",
		[31]	= "UNRE",
	};
	unsigned int		i;

	seq_printf(s, "%s:\t0x%08x", regname, value);
	for (i = 0; i < ARRAY_SIZE(sr_bit); i++) {
		if (value & (1 << i)) {
			if (sr_bit[i])
				seq_printf(s, " %s", sr_bit[i]);
			else
				seq_puts(s, " UNKNOWN");
		}
	}
	seq_putc(s, '\n');
}

static int atmci_regs_show(struct seq_file *s, void *v)
{
	struct atmel_mci	*host = s->private;
	u32			*buf;

	buf = kmalloc(ATMCI_REGS_SIZE, GFP_KERNEL);
	if (!buf)
		return -ENOMEM;

	/*
	 * Grab a more or less consistent snapshot. Note that we're
	 * not disabling interrupts, so IMR and SR may not be
	 * consistent.
	 */
	spin_lock_bh(&host->lock);
	clk_enable(host->mck);
	memcpy_fromio(buf, host->regs, ATMCI_REGS_SIZE);
	clk_disable(host->mck);
	spin_unlock_bh(&host->lock);

	seq_printf(s, "MR:\t0x%08x%s%s CLKDIV=%u\n",
			buf[ATMCI_MR / 4],
			buf[ATMCI_MR / 4] & ATMCI_MR_RDPROOF ? " RDPROOF" : "",
			buf[ATMCI_MR / 4] & ATMCI_MR_WRPROOF ? " WRPROOF" : "",
			buf[ATMCI_MR / 4] & 0xff);
	seq_printf(s, "DTOR:\t0x%08x\n", buf[ATMCI_DTOR / 4]);
	seq_printf(s, "SDCR:\t0x%08x\n", buf[ATMCI_SDCR / 4]);
	seq_printf(s, "ARGR:\t0x%08x\n", buf[ATMCI_ARGR / 4]);
	seq_printf(s, "BLKR:\t0x%08x BCNT=%u BLKLEN=%u\n",
			buf[ATMCI_BLKR / 4],
			buf[ATMCI_BLKR / 4] & 0xffff,
			(buf[ATMCI_BLKR / 4] >> 16) & 0xffff);
	if (host->caps.has_cstor_reg)
		seq_printf(s, "CSTOR:\t0x%08x\n", buf[ATMCI_CSTOR / 4]);

	/* Don't read RSPR and RDR; it will consume the data there */

	atmci_show_status_reg(s, "SR", buf[ATMCI_SR / 4]);
	atmci_show_status_reg(s, "IMR", buf[ATMCI_IMR / 4]);

	if (host->caps.has_dma) {
		u32 val;

		val = buf[ATMCI_DMA / 4];
		seq_printf(s, "DMA:\t0x%08x OFFSET=%u CHKSIZE=%u%s\n",
				val, val & 3,
				((val >> 4) & 3) ?
					1 << (((val >> 4) & 3) + 1) : 1,
				val & ATMCI_DMAEN ? " DMAEN" : "");
	}
	if (host->caps.has_cfg_reg) {
		u32 val;

		val = buf[ATMCI_CFG / 4];
		seq_printf(s, "CFG:\t0x%08x%s%s%s%s\n",
				val,
				val & ATMCI_CFG_FIFOMODE_1DATA ? " FIFOMODE_ONE_DATA" : "",
				val & ATMCI_CFG_FERRCTRL_COR ? " FERRCTRL_CLEAR_ON_READ" : "",
				val & ATMCI_CFG_HSMODE ? " HSMODE" : "",
				val & ATMCI_CFG_LSYNC ? " LSYNC" : "");
	}

	kfree(buf);

	return 0;
}

static int atmci_regs_open(struct inode *inode, struct file *file)
{
	return single_open(file, atmci_regs_show, inode->i_private);
}

static const struct file_operations atmci_regs_fops = {
	.owner		= THIS_MODULE,
	.open		= atmci_regs_open,
	.read		= seq_read,
	.llseek		= seq_lseek,
	.release	= single_release,
};

static void atmci_init_debugfs(struct atmel_mci_slot *slot)
{
	struct mmc_host		*mmc = slot->mmc;
	struct atmel_mci	*host = slot->host;
	struct dentry		*root;
	struct dentry		*node;

	root = mmc->debugfs_root;
	if (!root)
		return;

	node = debugfs_create_file("regs", S_IRUSR, root, host,
			&atmci_regs_fops);
	if (IS_ERR(node))
		return;
	if (!node)
		goto err;

	node = debugfs_create_file("req", S_IRUSR, root, slot, &atmci_req_fops);
	if (!node)
		goto err;

	node = debugfs_create_u32("state", S_IRUSR, root, (u32 *)&host->state);
	if (!node)
		goto err;

	node = debugfs_create_x32("pending_events", S_IRUSR, root,
				     (u32 *)&host->pending_events);
	if (!node)
		goto err;

	node = debugfs_create_x32("completed_events", S_IRUSR, root,
				     (u32 *)&host->completed_events);
	if (!node)
		goto err;

	return;

err:
	dev_err(&mmc->class_dev, "failed to initialize debugfs for slot\n");
}

static inline unsigned int atmci_ns_to_clocks(struct atmel_mci *host,
					unsigned int ns)
{
	return (ns * (host->bus_hz / 1000000) + 999) / 1000;
}

static void atmci_set_timeout(struct atmel_mci *host,
		struct atmel_mci_slot *slot, struct mmc_data *data)
{
	static unsigned	dtomul_to_shift[] = {
		0, 4, 7, 8, 10, 12, 16, 20
	};
	unsigned	timeout;
	unsigned	dtocyc;
	unsigned	dtomul;

	timeout = atmci_ns_to_clocks(host, data->timeout_ns)
		+ data->timeout_clks;

	for (dtomul = 0; dtomul < 8; dtomul++) {
		unsigned shift = dtomul_to_shift[dtomul];
		dtocyc = (timeout + (1 << shift) - 1) >> shift;
		if (dtocyc < 15)
			break;
	}

	if (dtomul >= 8) {
		dtomul = 7;
		dtocyc = 15;
	}

	dev_vdbg(&slot->mmc->class_dev, "setting timeout to %u cycles\n",
			dtocyc << dtomul_to_shift[dtomul]);
	atmci_writel(host, ATMCI_DTOR, (ATMCI_DTOMUL(dtomul) | ATMCI_DTOCYC(dtocyc)));
}

/*
 * Return mask with command flags to be enabled for this command.
 */
static u32 atmci_prepare_command(struct mmc_host *mmc,
				 struct mmc_command *cmd)
{
	struct mmc_data	*data;
	u32		cmdr;

	cmd->error = -EINPROGRESS;

	cmdr = ATMCI_CMDR_CMDNB(cmd->opcode);

	if (cmd->flags & MMC_RSP_PRESENT) {
		if (cmd->flags & MMC_RSP_136)
			cmdr |= ATMCI_CMDR_RSPTYP_136BIT;
		else
			cmdr |= ATMCI_CMDR_RSPTYP_48BIT;
	}

	/*
	 * This should really be MAXLAT_5 for CMD2 and ACMD41, but
	 * it's too difficult to determine whether this is an ACMD or
	 * not. Better make it 64.
	 */
	cmdr |= ATMCI_CMDR_MAXLAT_64CYC;

	if (mmc->ios.bus_mode == MMC_BUSMODE_OPENDRAIN)
		cmdr |= ATMCI_CMDR_OPDCMD;

	data = cmd->data;
	if (data) {
		cmdr |= ATMCI_CMDR_START_XFER;

		if (cmd->opcode == SD_IO_RW_EXTENDED) {
			cmdr |= ATMCI_CMDR_SDIO_BLOCK;
		} else {
			if (data->flags & MMC_DATA_STREAM)
				cmdr |= ATMCI_CMDR_STREAM;
			else if (data->blocks > 1)
				cmdr |= ATMCI_CMDR_MULTI_BLOCK;
			else
				cmdr |= ATMCI_CMDR_BLOCK;
		}

		if (data->flags & MMC_DATA_READ)
			cmdr |= ATMCI_CMDR_TRDIR_READ;
	}

	return cmdr;
}

static void atmci_send_command(struct atmel_mci *host,
		struct mmc_command *cmd, u32 cmd_flags)
{
	WARN_ON(host->cmd);
	host->cmd = cmd;

	dev_vdbg(&host->pdev->dev,
			"start command: ARGR=0x%08x CMDR=0x%08x\n",
			cmd->arg, cmd_flags);

	atmci_writel(host, ATMCI_ARGR, cmd->arg);
	atmci_writel(host, ATMCI_CMDR, cmd_flags);
}

static void atmci_send_stop_cmd(struct atmel_mci *host, struct mmc_data *data)
{
	atmci_send_command(host, data->stop, host->stop_cmdr);
	atmci_writel(host, ATMCI_IER, ATMCI_CMDRDY);
}

/*
 * Configure given PDC buffer taking care of alignement issues.
 * Update host->data_size and host->sg.
 */
static void atmci_pdc_set_single_buf(struct atmel_mci *host,
	enum atmci_xfer_dir dir, enum atmci_pdc_buf buf_nb)
{
	u32 pointer_reg, counter_reg;

	if (dir == XFER_RECEIVE) {
		pointer_reg = ATMEL_PDC_RPR;
		counter_reg = ATMEL_PDC_RCR;
	} else {
		pointer_reg = ATMEL_PDC_TPR;
		counter_reg = ATMEL_PDC_TCR;
	}

	if (buf_nb == PDC_SECOND_BUF) {
		pointer_reg += ATMEL_PDC_SCND_BUF_OFF;
		counter_reg += ATMEL_PDC_SCND_BUF_OFF;
	}

	atmci_writel(host, pointer_reg, sg_dma_address(host->sg));
	if (host->data_size <= sg_dma_len(host->sg)) {
		if (host->data_size & 0x3) {
			/* If size is different from modulo 4, transfer bytes */
			atmci_writel(host, counter_reg, host->data_size);
			atmci_writel(host, ATMCI_MR, host->mode_reg | ATMCI_MR_PDCFBYTE);
		} else {
			/* Else transfer 32-bits words */
			atmci_writel(host, counter_reg, host->data_size / 4);
		}
		host->data_size = 0;
	} else {
		/* We assume the size of a page is 32-bits aligned */
		atmci_writel(host, counter_reg, sg_dma_len(host->sg) / 4);
		host->data_size -= sg_dma_len(host->sg);
		if (host->data_size)
			host->sg = sg_next(host->sg);
	}
}

/*
 * Configure PDC buffer according to the data size ie configuring one or two
 * buffers. Don't use this function if you want to configure only the second
 * buffer. In this case, use atmci_pdc_set_single_buf.
 */
static void atmci_pdc_set_both_buf(struct atmel_mci *host, int dir)
{
	atmci_pdc_set_single_buf(host, dir, PDC_FIRST_BUF);
	if (host->data_size)
		atmci_pdc_set_single_buf(host, dir, PDC_SECOND_BUF);
}

/*
 * Unmap sg lists, called when transfer is finished.
 */
static void atmci_pdc_cleanup(struct atmel_mci *host)
{
	struct mmc_data         *data = host->data;

	if (data)
		dma_unmap_sg(&host->pdev->dev,
				data->sg, data->sg_len,
				((data->flags & MMC_DATA_WRITE)
				 ? DMA_TO_DEVICE : DMA_FROM_DEVICE));
}

/*
 * Disable PDC transfers. Update pending flags to EVENT_XFER_COMPLETE after
 * having received ATMCI_TXBUFE or ATMCI_RXBUFF interrupt. Enable ATMCI_NOTBUSY
 * interrupt needed for both transfer directions.
 */
static void atmci_pdc_complete(struct atmel_mci *host)
{
	atmci_writel(host, ATMEL_PDC_PTCR, ATMEL_PDC_RXTDIS | ATMEL_PDC_TXTDIS);
	atmci_pdc_cleanup(host);

	/*
	 * If the card was removed, data will be NULL. No point trying
	 * to send the stop command or waiting for NBUSY in this case.
	 */
	if (host->data) {
		atmci_set_pending(host, EVENT_XFER_COMPLETE);
		tasklet_schedule(&host->tasklet);
		atmci_writel(host, ATMCI_IER, ATMCI_NOTBUSY);
	}
}

static void atmci_dma_cleanup(struct atmel_mci *host)
{
	struct mmc_data                 *data = host->data;

	if (data)
		dma_unmap_sg(host->dma.chan->device->dev,
				data->sg, data->sg_len,
				((data->flags & MMC_DATA_WRITE)
				 ? DMA_TO_DEVICE : DMA_FROM_DEVICE));
}

/*
 * This function is called by the DMA driver from tasklet context.
 */
static void atmci_dma_complete(void *arg)
{
	struct atmel_mci	*host = arg;
	struct mmc_data		*data = host->data;

	dev_vdbg(&host->pdev->dev, "DMA complete\n");

	if (host->caps.has_dma)
		/* Disable DMA hardware handshaking on MCI */
		atmci_writel(host, ATMCI_DMA, atmci_readl(host, ATMCI_DMA) & ~ATMCI_DMAEN);

	atmci_dma_cleanup(host);

	/*
	 * If the card was removed, data will be NULL. No point trying
	 * to send the stop command or waiting for NBUSY in this case.
	 */
	if (data) {
		atmci_set_pending(host, EVENT_XFER_COMPLETE);
		tasklet_schedule(&host->tasklet);

		/*
		 * Regardless of what the documentation says, we have
		 * to wait for NOTBUSY even after block read
		 * operations.
		 *
		 * When the DMA transfer is complete, the controller
		 * may still be reading the CRC from the card, i.e.
		 * the data transfer is still in progress and we
		 * haven't seen all the potential error bits yet.
		 *
		 * The interrupt handler will schedule a different
		 * tasklet to finish things up when the data transfer
		 * is completely done.
		 *
		 * We may not complete the mmc request here anyway
		 * because the mmc layer may call back and cause us to
		 * violate the "don't submit new operations from the
		 * completion callback" rule of the dma engine
		 * framework.
		 */
		atmci_writel(host, ATMCI_IER, ATMCI_NOTBUSY);
	}
}

/*
 * Returns a mask of interrupt flags to be enabled after the whole
 * request has been prepared.
 */
static u32 atmci_prepare_data(struct atmel_mci *host, struct mmc_data *data)
{
	u32 iflags;

	data->error = -EINPROGRESS;

	host->sg = data->sg;
	host->data = data;
	host->data_chan = NULL;

	iflags = ATMCI_DATA_ERROR_FLAGS;

	/*
	 * Errata: MMC data write operation with less than 12
	 * bytes is impossible.
	 *
	 * Errata: MCI Transmit Data Register (TDR) FIFO
	 * corruption when length is not multiple of 4.
	 */
	if (data->blocks * data->blksz < 12
			|| (data->blocks * data->blksz) & 3)
		host->need_reset = true;

	host->pio_offset = 0;
	if (data->flags & MMC_DATA_READ)
		iflags |= ATMCI_RXRDY;
	else
		iflags |= ATMCI_TXRDY;

	return iflags;
}

/*
 * Set interrupt flags and set block length into the MCI mode register even
 * if this value is also accessible in the MCI block register. It seems to be
 * necessary before the High Speed MCI version. It also map sg and configure
 * PDC registers.
 */
static u32
atmci_prepare_data_pdc(struct atmel_mci *host, struct mmc_data *data)
{
	u32 iflags, tmp;
	unsigned int sg_len;
	enum dma_data_direction dir;

	data->error = -EINPROGRESS;

	host->data = data;
	host->sg = data->sg;
	iflags = ATMCI_DATA_ERROR_FLAGS;

	/* Enable pdc mode */
	atmci_writel(host, ATMCI_MR, host->mode_reg | ATMCI_MR_PDCMODE);

	if (data->flags & MMC_DATA_READ) {
		dir = DMA_FROM_DEVICE;
		iflags |= ATMCI_ENDRX | ATMCI_RXBUFF;
	} else {
		dir = DMA_TO_DEVICE;
		iflags |= ATMCI_ENDTX | ATMCI_TXBUFE;
	}

	/* Set BLKLEN */
	tmp = atmci_readl(host, ATMCI_MR);
	tmp &= 0x0000ffff;
	tmp |= ATMCI_BLKLEN(data->blksz);
	atmci_writel(host, ATMCI_MR, tmp);

	/* Configure PDC */
	host->data_size = data->blocks * data->blksz;
	sg_len = dma_map_sg(&host->pdev->dev, data->sg, data->sg_len, dir);
	if (host->data_size)
		atmci_pdc_set_both_buf(host,
			((dir == DMA_FROM_DEVICE) ? XFER_RECEIVE : XFER_TRANSMIT));

	return iflags;
}

static u32
atmci_prepare_data_dma(struct atmel_mci *host, struct mmc_data *data)
{
	struct dma_chan			*chan;
	struct dma_async_tx_descriptor	*desc;
	struct scatterlist		*sg;
	unsigned int			i;
	enum dma_data_direction		direction;
	enum dma_transfer_direction	slave_dirn;
	unsigned int			sglen;
	u32 iflags;

	data->error = -EINPROGRESS;

	WARN_ON(host->data);
	host->sg = NULL;
	host->data = data;

	iflags = ATMCI_DATA_ERROR_FLAGS;

	/*
	 * We don't do DMA on "complex" transfers, i.e. with
	 * non-word-aligned buffers or lengths. Also, we don't bother
	 * with all the DMA setup overhead for short transfers.
	 */
	if (data->blocks * data->blksz < ATMCI_DMA_THRESHOLD)
		return atmci_prepare_data(host, data);
	if (data->blksz & 3)
		return atmci_prepare_data(host, data);

	for_each_sg(data->sg, sg, data->sg_len, i) {
		if (sg->offset & 3 || sg->length & 3)
			return atmci_prepare_data(host, data);
	}

	/* If we don't have a channel, we can't do DMA */
	chan = host->dma.chan;
	if (chan)
		host->data_chan = chan;

	if (!chan)
		return -ENODEV;

	if (host->caps.has_dma)
		atmci_writel(host, ATMCI_DMA, ATMCI_DMA_CHKSIZE(3) | ATMCI_DMAEN);

	if (data->flags & MMC_DATA_READ) {
		direction = DMA_FROM_DEVICE;
		host->dma_conf.direction = slave_dirn = DMA_DEV_TO_MEM;
	} else {
		direction = DMA_TO_DEVICE;
		host->dma_conf.direction = slave_dirn = DMA_MEM_TO_DEV;
	}

	sglen = dma_map_sg(chan->device->dev, data->sg,
			data->sg_len, direction);

	dmaengine_slave_config(chan, &host->dma_conf);
	desc = dmaengine_prep_slave_sg(chan,
			data->sg, sglen, slave_dirn,
			DMA_PREP_INTERRUPT | DMA_CTRL_ACK);
	if (!desc)
		goto unmap_exit;

	host->dma.data_desc = desc;
	desc->callback = atmci_dma_complete;
	desc->callback_param = host;

	return iflags;
unmap_exit:
	dma_unmap_sg(chan->device->dev, data->sg, data->sg_len, direction);
	return -ENOMEM;
}

static void
atmci_submit_data(struct atmel_mci *host, struct mmc_data *data)
{
	return;
}

/*
 * Start PDC according to transfer direction.
 */
static void
atmci_submit_data_pdc(struct atmel_mci *host, struct mmc_data *data)
{
	if (data->flags & MMC_DATA_READ)
		atmci_writel(host, ATMEL_PDC_PTCR, ATMEL_PDC_RXTEN);
	else
		atmci_writel(host, ATMEL_PDC_PTCR, ATMEL_PDC_TXTEN);
}

static void
atmci_submit_data_dma(struct atmel_mci *host, struct mmc_data *data)
{
	struct dma_chan			*chan = host->data_chan;
	struct dma_async_tx_descriptor	*desc = host->dma.data_desc;

	if (chan) {
		dmaengine_submit(desc);
		dma_async_issue_pending(chan);
	}
}

static void atmci_stop_transfer(struct atmel_mci *host)
{
	atmci_set_pending(host, EVENT_XFER_COMPLETE);
	atmci_writel(host, ATMCI_IER, ATMCI_NOTBUSY);
}

/*
 * Stop data transfer because error(s) occured.
 */
static void atmci_stop_transfer_pdc(struct atmel_mci *host)
{
	atmci_set_pending(host, EVENT_XFER_COMPLETE);
	atmci_writel(host, ATMCI_IER, ATMCI_NOTBUSY);
}

static void atmci_stop_transfer_dma(struct atmel_mci *host)
{
	struct dma_chan *chan = host->data_chan;

	if (chan) {
		dmaengine_terminate_all(chan);
		atmci_dma_cleanup(host);
	} else {
		/* Data transfer was stopped by the interrupt handler */
		atmci_set_pending(host, EVENT_XFER_COMPLETE);
		atmci_writel(host, ATMCI_IER, ATMCI_NOTBUSY);
	}
}

/*
 * Start a request: prepare data if needed, prepare the command and activate
 * interrupts.
 */
static void atmci_start_request(struct atmel_mci *host,
		struct atmel_mci_slot *slot)
{
	struct mmc_request	*mrq;
	struct mmc_command	*cmd;
	struct mmc_data		*data;
	u32			iflags;
	u32			cmdflags;

	mrq = slot->mrq;
	host->cur_slot = slot;
	host->mrq = mrq;

	host->pending_events = 0;
	host->completed_events = 0;
	host->data_status = 0;

	if (host->need_reset) {
		iflags = atmci_readl(host, ATMCI_IMR);
		iflags &= (ATMCI_SDIOIRQA | ATMCI_SDIOIRQB);
		atmci_writel(host, ATMCI_CR, ATMCI_CR_SWRST);
		atmci_writel(host, ATMCI_CR, ATMCI_CR_MCIEN);
		atmci_writel(host, ATMCI_MR, host->mode_reg);
		if (host->caps.has_cfg_reg)
			atmci_writel(host, ATMCI_CFG, host->cfg_reg);
		atmci_writel(host, ATMCI_IER, iflags);
		host->need_reset = false;
	}
	atmci_writel(host, ATMCI_SDCR, slot->sdc_reg);

	iflags = atmci_readl(host, ATMCI_IMR);
	if (iflags & ~(ATMCI_SDIOIRQA | ATMCI_SDIOIRQB))
		dev_warn(&slot->mmc->class_dev, "WARNING: IMR=0x%08x\n",
				iflags);

	if (unlikely(test_and_clear_bit(ATMCI_CARD_NEED_INIT, &slot->flags))) {
		/* Send init sequence (74 clock cycles) */
		atmci_writel(host, ATMCI_CMDR, ATMCI_CMDR_SPCMD_INIT);
		while (!(atmci_readl(host, ATMCI_SR) & ATMCI_CMDRDY))
			cpu_relax();
	}
	iflags = 0;
	data = mrq->data;
	if (data) {
		atmci_set_timeout(host, slot, data);

		/* Must set block count/size before sending command */
		atmci_writel(host, ATMCI_BLKR, ATMCI_BCNT(data->blocks)
				| ATMCI_BLKLEN(data->blksz));
		dev_vdbg(&slot->mmc->class_dev, "BLKR=0x%08x\n",
			ATMCI_BCNT(data->blocks) | ATMCI_BLKLEN(data->blksz));

		iflags |= host->prepare_data(host, data);
	}

	iflags |= ATMCI_CMDRDY;
	cmd = mrq->cmd;
	cmdflags = atmci_prepare_command(slot->mmc, cmd);
	atmci_send_command(host, cmd, cmdflags);

	if (data)
		host->submit_data(host, data);

	if (mrq->stop) {
		host->stop_cmdr = atmci_prepare_command(slot->mmc, mrq->stop);
		host->stop_cmdr |= ATMCI_CMDR_STOP_XFER;
		if (!(data->flags & MMC_DATA_WRITE))
			host->stop_cmdr |= ATMCI_CMDR_TRDIR_READ;
		if (data->flags & MMC_DATA_STREAM)
			host->stop_cmdr |= ATMCI_CMDR_STREAM;
		else
			host->stop_cmdr |= ATMCI_CMDR_MULTI_BLOCK;
	}

	/*
	 * We could have enabled interrupts earlier, but I suspect
	 * that would open up a nice can of interesting race
	 * conditions (e.g. command and data complete, but stop not
	 * prepared yet.)
	 */
	atmci_writel(host, ATMCI_IER, iflags);
}

static void atmci_queue_request(struct atmel_mci *host,
		struct atmel_mci_slot *slot, struct mmc_request *mrq)
{
	dev_vdbg(&slot->mmc->class_dev, "queue request: state=%d\n",
			host->state);

	spin_lock_bh(&host->lock);
	slot->mrq = mrq;
	if (host->state == STATE_IDLE) {
		host->state = STATE_SENDING_CMD;
		atmci_start_request(host, slot);
	} else {
		list_add_tail(&slot->queue_node, &host->queue);
	}
	spin_unlock_bh(&host->lock);
}

static void atmci_request(struct mmc_host *mmc, struct mmc_request *mrq)
{
	struct atmel_mci_slot	*slot = mmc_priv(mmc);
	struct atmel_mci	*host = slot->host;
	struct mmc_data		*data;

	WARN_ON(slot->mrq);

	/*
	 * We may "know" the card is gone even though there's still an
	 * electrical connection. If so, we really need to communicate
	 * this to the MMC core since there won't be any more
	 * interrupts as the card is completely removed. Otherwise,
	 * the MMC core might believe the card is still there even
	 * though the card was just removed very slowly.
	 */
	if (!test_bit(ATMCI_CARD_PRESENT, &slot->flags)) {
		mrq->cmd->error = -ENOMEDIUM;
		mmc_request_done(mmc, mrq);
		return;
	}

	/* We don't support multiple blocks of weird lengths. */
	data = mrq->data;
	if (data && data->blocks > 1 && data->blksz & 3) {
		mrq->cmd->error = -EINVAL;
		mmc_request_done(mmc, mrq);
	}

	atmci_queue_request(host, slot, mrq);
}

static void atmci_set_ios(struct mmc_host *mmc, struct mmc_ios *ios)
{
	struct atmel_mci_slot	*slot = mmc_priv(mmc);
	struct atmel_mci	*host = slot->host;
	unsigned int		i;

	slot->sdc_reg &= ~ATMCI_SDCBUS_MASK;
	switch (ios->bus_width) {
	case MMC_BUS_WIDTH_1:
		slot->sdc_reg |= ATMCI_SDCBUS_1BIT;
		break;
	case MMC_BUS_WIDTH_4:
		slot->sdc_reg |= ATMCI_SDCBUS_4BIT;
		break;
	}

	if (ios->clock) {
		unsigned int clock_min = ~0U;
		u32 clkdiv;

		spin_lock_bh(&host->lock);
		if (!host->mode_reg) {
			clk_enable(host->mck);
			atmci_writel(host, ATMCI_CR, ATMCI_CR_SWRST);
			atmci_writel(host, ATMCI_CR, ATMCI_CR_MCIEN);
			if (host->caps.has_cfg_reg)
				atmci_writel(host, ATMCI_CFG, host->cfg_reg);
		}

		/*
		 * Use mirror of ios->clock to prevent race with mmc
		 * core ios update when finding the minimum.
		 */
		slot->clock = ios->clock;
		for (i = 0; i < ATMCI_MAX_NR_SLOTS; i++) {
			if (host->slot[i] && host->slot[i]->clock
					&& host->slot[i]->clock < clock_min)
				clock_min = host->slot[i]->clock;
		}

		/* Calculate clock divider */
		clkdiv = DIV_ROUND_UP(host->bus_hz, 2 * clock_min) - 1;
		if (clkdiv > 255) {
			dev_warn(&mmc->class_dev,
				"clock %u too slow; using %lu\n",
				clock_min, host->bus_hz / (2 * 256));
			clkdiv = 255;
		}

		host->mode_reg = ATMCI_MR_CLKDIV(clkdiv);

		/*
		 * WRPROOF and RDPROOF prevent overruns/underruns by
		 * stopping the clock when the FIFO is full/empty.
		 * This state is not expected to last for long.
		 */
		if (host->caps.has_rwproof)
			host->mode_reg |= (ATMCI_MR_WRPROOF | ATMCI_MR_RDPROOF);

		if (host->caps.has_cfg_reg) {
			/* setup High Speed mode in relation with card capacity */
			if (ios->timing == MMC_TIMING_SD_HS)
				host->cfg_reg |= ATMCI_CFG_HSMODE;
			else
				host->cfg_reg &= ~ATMCI_CFG_HSMODE;
		}

		if (list_empty(&host->queue)) {
			atmci_writel(host, ATMCI_MR, host->mode_reg);
			if (host->caps.has_cfg_reg)
				atmci_writel(host, ATMCI_CFG, host->cfg_reg);
		} else {
			host->need_clock_update = true;
		}

		spin_unlock_bh(&host->lock);
	} else {
		bool any_slot_active = false;

		spin_lock_bh(&host->lock);
		slot->clock = 0;
		for (i = 0; i < ATMCI_MAX_NR_SLOTS; i++) {
			if (host->slot[i] && host->slot[i]->clock) {
				any_slot_active = true;
				break;
			}
		}
		if (!any_slot_active) {
			atmci_writel(host, ATMCI_CR, ATMCI_CR_MCIDIS);
			if (host->mode_reg) {
				atmci_readl(host, ATMCI_MR);
				clk_disable(host->mck);
			}
			host->mode_reg = 0;
		}
		spin_unlock_bh(&host->lock);
	}

	switch (ios->power_mode) {
	case MMC_POWER_UP:
		set_bit(ATMCI_CARD_NEED_INIT, &slot->flags);
		break;
	default:
		/*
		 * TODO: None of the currently available AVR32-based
		 * boards allow MMC power to be turned off. Implement
		 * power control when this can be tested properly.
		 *
		 * We also need to hook this into the clock management
		 * somehow so that newly inserted cards aren't
		 * subjected to a fast clock before we have a chance
		 * to figure out what the maximum rate is. Currently,
		 * there's no way to avoid this, and there never will
		 * be for boards that don't support power control.
		 */
		break;
	}
}

static int atmci_get_ro(struct mmc_host *mmc)
{
	int			read_only = -ENOSYS;
	struct atmel_mci_slot	*slot = mmc_priv(mmc);

	if (gpio_is_valid(slot->wp_pin)) {
		read_only = gpio_get_value(slot->wp_pin);
		dev_dbg(&mmc->class_dev, "card is %s\n",
				read_only ? "read-only" : "read-write");
	}

	return read_only;
}

static int atmci_get_cd(struct mmc_host *mmc)
{
	int			present = -ENOSYS;
	struct atmel_mci_slot	*slot = mmc_priv(mmc);

	if (gpio_is_valid(slot->detect_pin)) {
		present = !(gpio_get_value(slot->detect_pin) ^
			    slot->detect_is_active_high);
		dev_dbg(&mmc->class_dev, "card is %spresent\n",
				present ? "" : "not ");
	}

	return present;
}

static void atmci_enable_sdio_irq(struct mmc_host *mmc, int enable)
{
	struct atmel_mci_slot	*slot = mmc_priv(mmc);
	struct atmel_mci	*host = slot->host;

	if (enable)
		atmci_writel(host, ATMCI_IER, slot->sdio_irq);
	else
		atmci_writel(host, ATMCI_IDR, slot->sdio_irq);
}

static const struct mmc_host_ops atmci_ops = {
	.request	= atmci_request,
	.set_ios	= atmci_set_ios,
	.get_ro		= atmci_get_ro,
	.get_cd		= atmci_get_cd,
	.enable_sdio_irq = atmci_enable_sdio_irq,
};

/* Called with host->lock held */
static void atmci_request_end(struct atmel_mci *host, struct mmc_request *mrq)
	__releases(&host->lock)
	__acquires(&host->lock)
{
	struct atmel_mci_slot	*slot = NULL;
	struct mmc_host		*prev_mmc = host->cur_slot->mmc;

	WARN_ON(host->cmd || host->data);

	/*
	 * Update the MMC clock rate if necessary. This may be
	 * necessary if set_ios() is called when a different slot is
	 * busy transferring data.
	 */
	if (host->need_clock_update) {
		atmci_writel(host, ATMCI_MR, host->mode_reg);
		if (host->caps.has_cfg_reg)
			atmci_writel(host, ATMCI_CFG, host->cfg_reg);
	}

	host->cur_slot->mrq = NULL;
	host->mrq = NULL;
	if (!list_empty(&host->queue)) {
		slot = list_entry(host->queue.next,
				struct atmel_mci_slot, queue_node);
		list_del(&slot->queue_node);
		dev_vdbg(&host->pdev->dev, "list not empty: %s is next\n",
				mmc_hostname(slot->mmc));
		host->state = STATE_SENDING_CMD;
		atmci_start_request(host, slot);
	} else {
		dev_vdbg(&host->pdev->dev, "list empty\n");
		host->state = STATE_IDLE;
	}

	spin_unlock(&host->lock);
	mmc_request_done(prev_mmc, mrq);
	spin_lock(&host->lock);
}

static void atmci_command_complete(struct atmel_mci *host,
			struct mmc_command *cmd)
{
	u32		status = host->cmd_status;

	/* Read the response from the card (up to 16 bytes) */
	cmd->resp[0] = atmci_readl(host, ATMCI_RSPR);
	cmd->resp[1] = atmci_readl(host, ATMCI_RSPR);
	cmd->resp[2] = atmci_readl(host, ATMCI_RSPR);
	cmd->resp[3] = atmci_readl(host, ATMCI_RSPR);

	if (status & ATMCI_RTOE)
		cmd->error = -ETIMEDOUT;
	else if ((cmd->flags & MMC_RSP_CRC) && (status & ATMCI_RCRCE))
		cmd->error = -EILSEQ;
	else if (status & (ATMCI_RINDE | ATMCI_RDIRE | ATMCI_RENDE))
		cmd->error = -EIO;
	else
		cmd->error = 0;

	if (cmd->error) {
		dev_dbg(&host->pdev->dev,
			"command error: status=0x%08x\n", status);

		if (cmd->data) {
			host->stop_transfer(host);
			host->data = NULL;
			atmci_writel(host, ATMCI_IDR, ATMCI_NOTBUSY
					| ATMCI_TXRDY | ATMCI_RXRDY
					| ATMCI_DATA_ERROR_FLAGS);
		}
	}
}

static void atmci_detect_change(unsigned long data)
{
	struct atmel_mci_slot	*slot = (struct atmel_mci_slot *)data;
	bool			present;
	bool			present_old;

	/*
	 * atmci_cleanup_slot() sets the ATMCI_SHUTDOWN flag before
	 * freeing the interrupt. We must not re-enable the interrupt
	 * if it has been freed, and if we're shutting down, it
	 * doesn't really matter whether the card is present or not.
	 */
	smp_rmb();
	if (test_bit(ATMCI_SHUTDOWN, &slot->flags))
		return;

	enable_irq(gpio_to_irq(slot->detect_pin));
	present = !(gpio_get_value(slot->detect_pin) ^
		    slot->detect_is_active_high);
	present_old = test_bit(ATMCI_CARD_PRESENT, &slot->flags);

	dev_vdbg(&slot->mmc->class_dev, "detect change: %d (was %d)\n",
			present, present_old);

	if (present != present_old) {
		struct atmel_mci	*host = slot->host;
		struct mmc_request	*mrq;

		dev_dbg(&slot->mmc->class_dev, "card %s\n",
			present ? "inserted" : "removed");

		spin_lock(&host->lock);

		if (!present)
			clear_bit(ATMCI_CARD_PRESENT, &slot->flags);
		else
			set_bit(ATMCI_CARD_PRESENT, &slot->flags);

		/* Clean up queue if present */
		mrq = slot->mrq;
		if (mrq) {
			if (mrq == host->mrq) {
				/*
				 * Reset controller to terminate any ongoing
				 * commands or data transfers.
				 */
				atmci_writel(host, ATMCI_CR, ATMCI_CR_SWRST);
				atmci_writel(host, ATMCI_CR, ATMCI_CR_MCIEN);
				atmci_writel(host, ATMCI_MR, host->mode_reg);
				if (host->caps.has_cfg_reg)
					atmci_writel(host, ATMCI_CFG, host->cfg_reg);

				host->data = NULL;
				host->cmd = NULL;

				switch (host->state) {
				case STATE_IDLE:
					break;
				case STATE_SENDING_CMD:
					mrq->cmd->error = -ENOMEDIUM;
					if (!mrq->data)
						break;
					/* fall through */
				case STATE_SENDING_DATA:
					mrq->data->error = -ENOMEDIUM;
					host->stop_transfer(host);
					break;
				case STATE_DATA_BUSY:
				case STATE_DATA_ERROR:
					if (mrq->data->error == -EINPROGRESS)
						mrq->data->error = -ENOMEDIUM;
					if (!mrq->stop)
						break;
					/* fall through */
				case STATE_SENDING_STOP:
					mrq->stop->error = -ENOMEDIUM;
					break;
				}

				atmci_request_end(host, mrq);
			} else {
				list_del(&slot->queue_node);
				mrq->cmd->error = -ENOMEDIUM;
				if (mrq->data)
					mrq->data->error = -ENOMEDIUM;
				if (mrq->stop)
					mrq->stop->error = -ENOMEDIUM;

				spin_unlock(&host->lock);
				mmc_request_done(slot->mmc, mrq);
				spin_lock(&host->lock);
			}
		}
		spin_unlock(&host->lock);

		mmc_detect_change(slot->mmc, 0);
	}
}

static void atmci_tasklet_func(unsigned long priv)
{
	struct atmel_mci	*host = (struct atmel_mci *)priv;
	struct mmc_request	*mrq = host->mrq;
	struct mmc_data		*data = host->data;
	struct mmc_command	*cmd = host->cmd;
	enum atmel_mci_state	state = host->state;
	enum atmel_mci_state	prev_state;
	u32			status;

	spin_lock(&host->lock);

	state = host->state;

	dev_vdbg(&host->pdev->dev,
		"tasklet: state %u pending/completed/mask %lx/%lx/%x\n",
		state, host->pending_events, host->completed_events,
		atmci_readl(host, ATMCI_IMR));

	do {
		prev_state = state;

		switch (state) {
		case STATE_IDLE:
			break;

		case STATE_SENDING_CMD:
			if (!atmci_test_and_clear_pending(host,
						EVENT_CMD_COMPLETE))
				break;

			host->cmd = NULL;
			atmci_set_completed(host, EVENT_CMD_COMPLETE);
			atmci_command_complete(host, mrq->cmd);
			if (!mrq->data || cmd->error) {
				atmci_request_end(host, host->mrq);
				goto unlock;
			}

			prev_state = state = STATE_SENDING_DATA;
			/* fall through */

		case STATE_SENDING_DATA:
			if (atmci_test_and_clear_pending(host,
						EVENT_DATA_ERROR)) {
				host->stop_transfer(host);
				if (data->stop)
					atmci_send_stop_cmd(host, data);
				state = STATE_DATA_ERROR;
				break;
			}

			if (!atmci_test_and_clear_pending(host,
						EVENT_XFER_COMPLETE))
				break;

			atmci_set_completed(host, EVENT_XFER_COMPLETE);
			prev_state = state = STATE_DATA_BUSY;
			/* fall through */

		case STATE_DATA_BUSY:
			if (!atmci_test_and_clear_pending(host,
						EVENT_DATA_COMPLETE))
				break;

			host->data = NULL;
			atmci_set_completed(host, EVENT_DATA_COMPLETE);
			status = host->data_status;
			if (unlikely(status & ATMCI_DATA_ERROR_FLAGS)) {
				if (status & ATMCI_DTOE) {
					dev_dbg(&host->pdev->dev,
							"data timeout error\n");
					data->error = -ETIMEDOUT;
				} else if (status & ATMCI_DCRCE) {
					dev_dbg(&host->pdev->dev,
							"data CRC error\n");
					data->error = -EILSEQ;
				} else {
					dev_dbg(&host->pdev->dev,
						"data FIFO error (status=%08x)\n",
						status);
					data->error = -EIO;
				}
			} else {
				data->bytes_xfered = data->blocks * data->blksz;
				data->error = 0;
				atmci_writel(host, ATMCI_IDR, ATMCI_DATA_ERROR_FLAGS);
			}

			if (!data->stop) {
				atmci_request_end(host, host->mrq);
				goto unlock;
			}

			prev_state = state = STATE_SENDING_STOP;
			if (!data->error)
				atmci_send_stop_cmd(host, data);
			/* fall through */

		case STATE_SENDING_STOP:
			if (!atmci_test_and_clear_pending(host,
						EVENT_CMD_COMPLETE))
				break;

			host->cmd = NULL;
			atmci_command_complete(host, mrq->stop);
			atmci_request_end(host, host->mrq);
			goto unlock;

		case STATE_DATA_ERROR:
			if (!atmci_test_and_clear_pending(host,
						EVENT_XFER_COMPLETE))
				break;

			state = STATE_DATA_BUSY;
			break;
		}
	} while (state != prev_state);

	host->state = state;

unlock:
	spin_unlock(&host->lock);
}

static void atmci_read_data_pio(struct atmel_mci *host)
{
	struct scatterlist	*sg = host->sg;
	void			*buf = sg_virt(sg);
	unsigned int		offset = host->pio_offset;
	struct mmc_data		*data = host->data;
	u32			value;
	u32			status;
	unsigned int		nbytes = 0;

	do {
		value = atmci_readl(host, ATMCI_RDR);
		if (likely(offset + 4 <= sg->length)) {
			put_unaligned(value, (u32 *)(buf + offset));

			offset += 4;
			nbytes += 4;

			if (offset == sg->length) {
				flush_dcache_page(sg_page(sg));
				host->sg = sg = sg_next(sg);
				if (!sg)
					goto done;

				offset = 0;
				buf = sg_virt(sg);
			}
		} else {
			unsigned int remaining = sg->length - offset;
			memcpy(buf + offset, &value, remaining);
			nbytes += remaining;

			flush_dcache_page(sg_page(sg));
			host->sg = sg = sg_next(sg);
			if (!sg)
				goto done;

			offset = 4 - remaining;
			buf = sg_virt(sg);
			memcpy(buf, (u8 *)&value + remaining, offset);
			nbytes += offset;
		}

		status = atmci_readl(host, ATMCI_SR);
		if (status & ATMCI_DATA_ERROR_FLAGS) {
			atmci_writel(host, ATMCI_IDR, (ATMCI_NOTBUSY | ATMCI_RXRDY
						| ATMCI_DATA_ERROR_FLAGS));
			host->data_status = status;
			data->bytes_xfered += nbytes;
			smp_wmb();
			atmci_set_pending(host, EVENT_DATA_ERROR);
			tasklet_schedule(&host->tasklet);
			return;
		}
	} while (status & ATMCI_RXRDY);

	host->pio_offset = offset;
	data->bytes_xfered += nbytes;

	return;

done:
	atmci_writel(host, ATMCI_IDR, ATMCI_RXRDY);
	atmci_writel(host, ATMCI_IER, ATMCI_NOTBUSY);
	data->bytes_xfered += nbytes;
	smp_wmb();
	atmci_set_pending(host, EVENT_XFER_COMPLETE);
}

static void atmci_write_data_pio(struct atmel_mci *host)
{
	struct scatterlist	*sg = host->sg;
	void			*buf = sg_virt(sg);
	unsigned int		offset = host->pio_offset;
	struct mmc_data		*data = host->data;
	u32			value;
	u32			status;
	unsigned int		nbytes = 0;

	do {
		if (likely(offset + 4 <= sg->length)) {
			value = get_unaligned((u32 *)(buf + offset));
			atmci_writel(host, ATMCI_TDR, value);

			offset += 4;
			nbytes += 4;
			if (offset == sg->length) {
				host->sg = sg = sg_next(sg);
				if (!sg)
					goto done;

				offset = 0;
				buf = sg_virt(sg);
			}
		} else {
			unsigned int remaining = sg->length - offset;

			value = 0;
			memcpy(&value, buf + offset, remaining);
			nbytes += remaining;

			host->sg = sg = sg_next(sg);
			if (!sg) {
				atmci_writel(host, ATMCI_TDR, value);
				goto done;
			}

			offset = 4 - remaining;
			buf = sg_virt(sg);
			memcpy((u8 *)&value + remaining, buf, offset);
			atmci_writel(host, ATMCI_TDR, value);
			nbytes += offset;
		}

		status = atmci_readl(host, ATMCI_SR);
		if (status & ATMCI_DATA_ERROR_FLAGS) {
			atmci_writel(host, ATMCI_IDR, (ATMCI_NOTBUSY | ATMCI_TXRDY
						| ATMCI_DATA_ERROR_FLAGS));
			host->data_status = status;
			data->bytes_xfered += nbytes;
			smp_wmb();
			atmci_set_pending(host, EVENT_DATA_ERROR);
			tasklet_schedule(&host->tasklet);
			return;
		}
	} while (status & ATMCI_TXRDY);

	host->pio_offset = offset;
	data->bytes_xfered += nbytes;

	return;

done:
	atmci_writel(host, ATMCI_IDR, ATMCI_TXRDY);
	atmci_writel(host, ATMCI_IER, ATMCI_NOTBUSY);
	data->bytes_xfered += nbytes;
	smp_wmb();
	atmci_set_pending(host, EVENT_XFER_COMPLETE);
}

static void atmci_cmd_interrupt(struct atmel_mci *host, u32 status)
{
	atmci_writel(host, ATMCI_IDR, ATMCI_CMDRDY);

	host->cmd_status = status;
	smp_wmb();
	atmci_set_pending(host, EVENT_CMD_COMPLETE);
	tasklet_schedule(&host->tasklet);
}

static void atmci_sdio_interrupt(struct atmel_mci *host, u32 status)
{
	int	i;

	for (i = 0; i < ATMCI_MAX_NR_SLOTS; i++) {
		struct atmel_mci_slot *slot = host->slot[i];
		if (slot && (status & slot->sdio_irq)) {
			mmc_signal_sdio_irq(slot->mmc);
		}
	}
}


static irqreturn_t atmci_interrupt(int irq, void *dev_id)
{
	struct atmel_mci	*host = dev_id;
	u32			status, mask, pending;
	unsigned int		pass_count = 0;

	do {
		status = atmci_readl(host, ATMCI_SR);
		mask = atmci_readl(host, ATMCI_IMR);
		pending = status & mask;
		if (!pending)
			break;

		if (pending & ATMCI_DATA_ERROR_FLAGS) {
			atmci_writel(host, ATMCI_IDR, ATMCI_DATA_ERROR_FLAGS
					| ATMCI_RXRDY | ATMCI_TXRDY);
			pending &= atmci_readl(host, ATMCI_IMR);

			host->data_status = status;
			smp_wmb();
			atmci_set_pending(host, EVENT_DATA_ERROR);
			tasklet_schedule(&host->tasklet);
		}

		if (pending & ATMCI_TXBUFE) {
			atmci_writel(host, ATMCI_IDR, ATMCI_TXBUFE);
			atmci_writel(host, ATMCI_IDR, ATMCI_ENDTX);
			/*
			 * We can receive this interruption before having configured
			 * the second pdc buffer, so we need to reconfigure first and
			 * second buffers again
			 */
			if (host->data_size) {
				atmci_pdc_set_both_buf(host, XFER_TRANSMIT);
				atmci_writel(host, ATMCI_IER, ATMCI_ENDTX);
				atmci_writel(host, ATMCI_IER, ATMCI_TXBUFE);
			} else {
				atmci_pdc_complete(host);
			}
		} else if (pending & ATMCI_ENDTX) {
			atmci_writel(host, ATMCI_IDR, ATMCI_ENDTX);

			if (host->data_size) {
				atmci_pdc_set_single_buf(host,
						XFER_TRANSMIT, PDC_SECOND_BUF);
				atmci_writel(host, ATMCI_IER, ATMCI_ENDTX);
			}
		}

		if (pending & ATMCI_RXBUFF) {
			atmci_writel(host, ATMCI_IDR, ATMCI_RXBUFF);
			atmci_writel(host, ATMCI_IDR, ATMCI_ENDRX);
			/*
			 * We can receive this interruption before having configured
			 * the second pdc buffer, so we need to reconfigure first and
			 * second buffers again
			 */
			if (host->data_size) {
				atmci_pdc_set_both_buf(host, XFER_RECEIVE);
				atmci_writel(host, ATMCI_IER, ATMCI_ENDRX);
				atmci_writel(host, ATMCI_IER, ATMCI_RXBUFF);
			} else {
				atmci_pdc_complete(host);
			}
		} else if (pending & ATMCI_ENDRX) {
			atmci_writel(host, ATMCI_IDR, ATMCI_ENDRX);

			if (host->data_size) {
				atmci_pdc_set_single_buf(host,
						XFER_RECEIVE, PDC_SECOND_BUF);
				atmci_writel(host, ATMCI_IER, ATMCI_ENDRX);
			}
		}


		if (pending & ATMCI_NOTBUSY) {
			atmci_writel(host, ATMCI_IDR,
					ATMCI_DATA_ERROR_FLAGS | ATMCI_NOTBUSY);
			if (!host->data_status)
				host->data_status = status;
			smp_wmb();
			atmci_set_pending(host, EVENT_DATA_COMPLETE);
			tasklet_schedule(&host->tasklet);
		}
		if (pending & ATMCI_RXRDY)
			atmci_read_data_pio(host);
		if (pending & ATMCI_TXRDY)
			atmci_write_data_pio(host);

		if (pending & ATMCI_CMDRDY)
			atmci_cmd_interrupt(host, status);

		if (pending & (ATMCI_SDIOIRQA | ATMCI_SDIOIRQB))
			atmci_sdio_interrupt(host, status);

	} while (pass_count++ < 5);

	return pass_count ? IRQ_HANDLED : IRQ_NONE;
}

static irqreturn_t atmci_detect_interrupt(int irq, void *dev_id)
{
	struct atmel_mci_slot	*slot = dev_id;

	/*
	 * Disable interrupts until the pin has stabilized and check
	 * the state then. Use mod_timer() since we may be in the
	 * middle of the timer routine when this interrupt triggers.
	 */
	disable_irq_nosync(irq);
	mod_timer(&slot->detect_timer, jiffies + msecs_to_jiffies(20));

	return IRQ_HANDLED;
}

static int __init atmci_init_slot(struct atmel_mci *host,
		struct mci_slot_pdata *slot_data, unsigned int id,
		u32 sdc_reg, u32 sdio_irq)
{
	struct mmc_host			*mmc;
	struct atmel_mci_slot		*slot;

	mmc = mmc_alloc_host(sizeof(struct atmel_mci_slot), &host->pdev->dev);
	if (!mmc)
		return -ENOMEM;

	slot = mmc_priv(mmc);
	slot->mmc = mmc;
	slot->host = host;
	slot->detect_pin = slot_data->detect_pin;
	slot->wp_pin = slot_data->wp_pin;
	slot->detect_is_active_high = slot_data->detect_is_active_high;
	slot->sdc_reg = sdc_reg;
	slot->sdio_irq = sdio_irq;

	mmc->ops = &atmci_ops;
	mmc->f_min = DIV_ROUND_UP(host->bus_hz, 512);
	mmc->f_max = host->bus_hz / 2;
	mmc->ocr_avail	= MMC_VDD_32_33 | MMC_VDD_33_34;
	if (sdio_irq)
		mmc->caps |= MMC_CAP_SDIO_IRQ;
	if (host->caps.has_highspeed)
		mmc->caps |= MMC_CAP_SD_HIGHSPEED;
	if (slot_data->bus_width >= 4)
		mmc->caps |= MMC_CAP_4_BIT_DATA;

	mmc->max_segs = 64;
	mmc->max_req_size = 32768 * 512;
	mmc->max_blk_size = 32768;
	mmc->max_blk_count = 512;

	/* Assume card is present initially */
	set_bit(ATMCI_CARD_PRESENT, &slot->flags);
	if (gpio_is_valid(slot->detect_pin)) {
		if (gpio_request(slot->detect_pin, "mmc_detect")) {
			dev_dbg(&mmc->class_dev, "no detect pin available\n");
			slot->detect_pin = -EBUSY;
		} else if (gpio_get_value(slot->detect_pin) ^
				slot->detect_is_active_high) {
			clear_bit(ATMCI_CARD_PRESENT, &slot->flags);
		}
	}

	if (!gpio_is_valid(slot->detect_pin))
		mmc->caps |= MMC_CAP_NEEDS_POLL;

	if (gpio_is_valid(slot->wp_pin)) {
		if (gpio_request(slot->wp_pin, "mmc_wp")) {
			dev_dbg(&mmc->class_dev, "no WP pin available\n");
			slot->wp_pin = -EBUSY;
		}
	}

	host->slot[id] = slot;
	mmc_add_host(mmc);

	if (gpio_is_valid(slot->detect_pin)) {
		int ret;

		setup_timer(&slot->detect_timer, atmci_detect_change,
				(unsigned long)slot);

		ret = request_irq(gpio_to_irq(slot->detect_pin),
				atmci_detect_interrupt,
				IRQF_TRIGGER_FALLING | IRQF_TRIGGER_RISING,
				"mmc-detect", slot);
		if (ret) {
			dev_dbg(&mmc->class_dev,
				"could not request IRQ %d for detect pin\n",
				gpio_to_irq(slot->detect_pin));
			gpio_free(slot->detect_pin);
			slot->detect_pin = -EBUSY;
		}
	}

	atmci_init_debugfs(slot);

	return 0;
}

static void __exit atmci_cleanup_slot(struct atmel_mci_slot *slot,
		unsigned int id)
{
	/* Debugfs stuff is cleaned up by mmc core */

	set_bit(ATMCI_SHUTDOWN, &slot->flags);
	smp_wmb();

	mmc_remove_host(slot->mmc);

	if (gpio_is_valid(slot->detect_pin)) {
		int pin = slot->detect_pin;

		free_irq(gpio_to_irq(pin), slot);
		del_timer_sync(&slot->detect_timer);
		gpio_free(pin);
	}
	if (gpio_is_valid(slot->wp_pin))
		gpio_free(slot->wp_pin);

	slot->host->slot[id] = NULL;
	mmc_free_host(slot->mmc);
}

static bool atmci_filter(struct dma_chan *chan, void *slave)
{
	struct mci_dma_data	*sl = slave;

	if (sl && find_slave_dev(sl) == chan->device->dev) {
		chan->private = slave_data_ptr(sl);
		return true;
	} else {
		return false;
	}
}

static bool atmci_configure_dma(struct atmel_mci *host)
{
	struct mci_platform_data	*pdata;

	if (host == NULL)
		return false;

	pdata = host->pdev->dev.platform_data;

	if (pdata && find_slave_dev(pdata->dma_slave)) {
		dma_cap_mask_t mask;

		/* Try to grab a DMA channel */
		dma_cap_zero(mask);
		dma_cap_set(DMA_SLAVE, mask);
		host->dma.chan =
			dma_request_channel(mask, atmci_filter, pdata->dma_slave);
	}
	if (!host->dma.chan) {
<<<<<<< HEAD
		dev_warn(&host->pdev->dev, "no DMA channel available\n");
		return false;
=======
		dev_notice(&host->pdev->dev, "DMA not available, using PIO\n");
>>>>>>> 5b2e02e4
	} else {
		dev_info(&host->pdev->dev,
					"using %s for DMA transfers\n",
					dma_chan_name(host->dma.chan));
<<<<<<< HEAD
		return true;
=======

		host->dma_conf.src_addr = host->mapbase + ATMCI_RDR;
		host->dma_conf.src_addr_width = DMA_SLAVE_BUSWIDTH_4_BYTES;
		host->dma_conf.src_maxburst = 1;
		host->dma_conf.dst_addr = host->mapbase + ATMCI_TDR;
		host->dma_conf.dst_addr_width = DMA_SLAVE_BUSWIDTH_4_BYTES;
		host->dma_conf.dst_maxburst = 1;
		host->dma_conf.device_fc = false;
>>>>>>> 5b2e02e4
	}
}

static inline unsigned int atmci_get_version(struct atmel_mci *host)
{
	return atmci_readl(host, ATMCI_VERSION) & 0x00000fff;
}

/*
 * HSMCI (High Speed MCI) module is not fully compatible with MCI module.
 * HSMCI provides DMA support and a new config register but no more supports
 * PDC.
 */
static void __init atmci_get_cap(struct atmel_mci *host)
{
	unsigned int version;

	version = atmci_get_version(host);
	dev_info(&host->pdev->dev,
			"version: 0x%x\n", version);

	host->caps.has_dma = 0;
	host->caps.has_pdc = 0;
	host->caps.has_cfg_reg = 0;
	host->caps.has_cstor_reg = 0;
	host->caps.has_highspeed = 0;
	host->caps.has_rwproof = 0;

	/* keep only major version number */
	switch (version & 0xf00) {
	case 0x100:
	case 0x200:
		host->caps.has_pdc = 1;
		host->caps.has_rwproof = 1;
		break;
	case 0x300:
	case 0x400:
	case 0x500:
#ifdef CONFIG_AT_HDMAC
		host->caps.has_dma = 1;
#else
		host->caps.has_dma = 0;
		dev_info(&host->pdev->dev,
			"has dma capability but dma engine is not selected, then use pio\n");
#endif
		host->caps.has_cfg_reg = 1;
		host->caps.has_cstor_reg = 1;
		host->caps.has_highspeed = 1;
		host->caps.has_rwproof = 1;
		break;
	default:
		dev_warn(&host->pdev->dev,
				"Unmanaged mci version, set minimum capabilities\n");
		break;
	}
}

static int __init atmci_probe(struct platform_device *pdev)
{
	struct mci_platform_data	*pdata;
	struct atmel_mci		*host;
	struct resource			*regs;
	unsigned int			nr_slots;
	int				irq;
	int				ret;

	regs = platform_get_resource(pdev, IORESOURCE_MEM, 0);
	if (!regs)
		return -ENXIO;
	pdata = pdev->dev.platform_data;
	if (!pdata)
		return -ENXIO;
	irq = platform_get_irq(pdev, 0);
	if (irq < 0)
		return irq;

	host = kzalloc(sizeof(struct atmel_mci), GFP_KERNEL);
	if (!host)
		return -ENOMEM;

	host->pdev = pdev;
	spin_lock_init(&host->lock);
	INIT_LIST_HEAD(&host->queue);

	host->mck = clk_get(&pdev->dev, "mci_clk");
	if (IS_ERR(host->mck)) {
		ret = PTR_ERR(host->mck);
		goto err_clk_get;
	}

	ret = -ENOMEM;
	host->regs = ioremap(regs->start, resource_size(regs));
	if (!host->regs)
		goto err_ioremap;

	clk_enable(host->mck);
	atmci_writel(host, ATMCI_CR, ATMCI_CR_SWRST);
	host->bus_hz = clk_get_rate(host->mck);
	clk_disable(host->mck);

	host->mapbase = regs->start;

	tasklet_init(&host->tasklet, atmci_tasklet_func, (unsigned long)host);

	ret = request_irq(irq, atmci_interrupt, 0, dev_name(&pdev->dev), host);
	if (ret)
		goto err_request_irq;

	/* Get MCI capabilities and set operations according to it */
	atmci_get_cap(host);
	if (host->caps.has_dma && atmci_configure_dma(host)) {
		host->prepare_data = &atmci_prepare_data_dma;
		host->submit_data = &atmci_submit_data_dma;
		host->stop_transfer = &atmci_stop_transfer_dma;
	} else if (host->caps.has_pdc) {
		dev_info(&pdev->dev, "using PDC\n");
		host->prepare_data = &atmci_prepare_data_pdc;
		host->submit_data = &atmci_submit_data_pdc;
		host->stop_transfer = &atmci_stop_transfer_pdc;
	} else {
		dev_info(&pdev->dev, "using PIO\n");
		host->prepare_data = &atmci_prepare_data;
		host->submit_data = &atmci_submit_data;
		host->stop_transfer = &atmci_stop_transfer;
	}

	platform_set_drvdata(pdev, host);

	/* We need at least one slot to succeed */
	nr_slots = 0;
	ret = -ENODEV;
	if (pdata->slot[0].bus_width) {
		ret = atmci_init_slot(host, &pdata->slot[0],
				0, ATMCI_SDCSEL_SLOT_A, ATMCI_SDIOIRQA);
		if (!ret)
			nr_slots++;
	}
	if (pdata->slot[1].bus_width) {
		ret = atmci_init_slot(host, &pdata->slot[1],
				1, ATMCI_SDCSEL_SLOT_B, ATMCI_SDIOIRQB);
		if (!ret)
			nr_slots++;
	}

	if (!nr_slots) {
		dev_err(&pdev->dev, "init failed: no slot defined\n");
		goto err_init_slot;
	}

	dev_info(&pdev->dev,
			"Atmel MCI controller at 0x%08lx irq %d, %u slots\n",
			host->mapbase, irq, nr_slots);

	return 0;

err_init_slot:
	if (host->dma.chan)
		dma_release_channel(host->dma.chan);
	free_irq(irq, host);
err_request_irq:
	iounmap(host->regs);
err_ioremap:
	clk_put(host->mck);
err_clk_get:
	kfree(host);
	return ret;
}

static int __exit atmci_remove(struct platform_device *pdev)
{
	struct atmel_mci	*host = platform_get_drvdata(pdev);
	unsigned int		i;

	platform_set_drvdata(pdev, NULL);

	for (i = 0; i < ATMCI_MAX_NR_SLOTS; i++) {
		if (host->slot[i])
			atmci_cleanup_slot(host->slot[i], i);
	}

	clk_enable(host->mck);
	atmci_writel(host, ATMCI_IDR, ~0UL);
	atmci_writel(host, ATMCI_CR, ATMCI_CR_MCIDIS);
	atmci_readl(host, ATMCI_SR);
	clk_disable(host->mck);

#ifdef CONFIG_MMC_ATMELMCI_DMA
	if (host->dma.chan)
		dma_release_channel(host->dma.chan);
#endif

	free_irq(platform_get_irq(pdev, 0), host);
	iounmap(host->regs);

	clk_put(host->mck);
	kfree(host);

	return 0;
}

#ifdef CONFIG_PM
static int atmci_suspend(struct device *dev)
{
	struct atmel_mci *host = dev_get_drvdata(dev);
	int i;

	 for (i = 0; i < ATMCI_MAX_NR_SLOTS; i++) {
		struct atmel_mci_slot *slot = host->slot[i];
		int ret;

		if (!slot)
			continue;
		ret = mmc_suspend_host(slot->mmc);
		if (ret < 0) {
			while (--i >= 0) {
				slot = host->slot[i];
				if (slot
				&& test_bit(ATMCI_SUSPENDED, &slot->flags)) {
					mmc_resume_host(host->slot[i]->mmc);
					clear_bit(ATMCI_SUSPENDED, &slot->flags);
				}
			}
			return ret;
		} else {
			set_bit(ATMCI_SUSPENDED, &slot->flags);
		}
	}

	return 0;
}

static int atmci_resume(struct device *dev)
{
	struct atmel_mci *host = dev_get_drvdata(dev);
	int i;
	int ret = 0;

	for (i = 0; i < ATMCI_MAX_NR_SLOTS; i++) {
		struct atmel_mci_slot *slot = host->slot[i];
		int err;

		slot = host->slot[i];
		if (!slot)
			continue;
		if (!test_bit(ATMCI_SUSPENDED, &slot->flags))
			continue;
		err = mmc_resume_host(slot->mmc);
		if (err < 0)
			ret = err;
		else
			clear_bit(ATMCI_SUSPENDED, &slot->flags);
	}

	return ret;
}
static SIMPLE_DEV_PM_OPS(atmci_pm, atmci_suspend, atmci_resume);
#define ATMCI_PM_OPS	(&atmci_pm)
#else
#define ATMCI_PM_OPS	NULL
#endif

static struct platform_driver atmci_driver = {
	.remove		= __exit_p(atmci_remove),
	.driver		= {
		.name		= "atmel_mci",
		.pm		= ATMCI_PM_OPS,
	},
};

static int __init atmci_init(void)
{
	return platform_driver_probe(&atmci_driver, atmci_probe);
}

static void __exit atmci_exit(void)
{
	platform_driver_unregister(&atmci_driver);
}

late_initcall(atmci_init); /* try to load after dma driver when built-in */
module_exit(atmci_exit);

MODULE_DESCRIPTION("Atmel Multimedia Card Interface driver");
MODULE_AUTHOR("Haavard Skinnemoen (Atmel)");
MODULE_LICENSE("GPL v2");<|MERGE_RESOLUTION|>--- conflicted
+++ resolved
@@ -1970,19 +1970,12 @@
 			dma_request_channel(mask, atmci_filter, pdata->dma_slave);
 	}
 	if (!host->dma.chan) {
-<<<<<<< HEAD
 		dev_warn(&host->pdev->dev, "no DMA channel available\n");
 		return false;
-=======
-		dev_notice(&host->pdev->dev, "DMA not available, using PIO\n");
->>>>>>> 5b2e02e4
 	} else {
 		dev_info(&host->pdev->dev,
 					"using %s for DMA transfers\n",
 					dma_chan_name(host->dma.chan));
-<<<<<<< HEAD
-		return true;
-=======
 
 		host->dma_conf.src_addr = host->mapbase + ATMCI_RDR;
 		host->dma_conf.src_addr_width = DMA_SLAVE_BUSWIDTH_4_BYTES;
@@ -1991,7 +1984,7 @@
 		host->dma_conf.dst_addr_width = DMA_SLAVE_BUSWIDTH_4_BYTES;
 		host->dma_conf.dst_maxburst = 1;
 		host->dma_conf.device_fc = false;
->>>>>>> 5b2e02e4
+		return true;
 	}
 }
 

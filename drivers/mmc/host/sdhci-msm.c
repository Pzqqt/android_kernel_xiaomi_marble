// SPDX-License-Identifier: GPL-2.0-only
/*
 * drivers/mmc/host/sdhci-msm.c - Qualcomm SDHCI Platform driver
 *
 * Copyright (c) 2013-2014,2020-2021 The Linux Foundation. All rights reserved.
 * Copyright (c) 2022 Qualcomm Innovation Center, Inc. All rights reserved.
 */

#include <linux/module.h>
#include <linux/of_device.h>
#include <linux/delay.h>
#include <linux/mmc/mmc.h>
#include <linux/pm_runtime.h>
#include <linux/pm_opp.h>
#include <linux/slab.h>
#include <linux/interconnect.h>
#include <linux/iopoll.h>
#include <linux/qcom_scm.h>
#include <linux/regulator/consumer.h>
#include <linux/interconnect.h>
#include <linux/pinctrl/consumer.h>
#include <linux/pm_qos.h>
#include <linux/cpu.h>
#include <linux/cpumask.h>
#include <linux/interrupt.h>
#include <linux/of.h>
#include <linux/reset.h>
#include <linux/ipc_logging.h>
#include <linux/clk/qcom.h>
#include "sdhci-pltfm.h"
#include "cqhci.h"
#include "../core/core.h"
#include <linux/crypto-qti-common.h>
#include <linux/qtee_shmbridge.h>

#if IS_ENABLED(CONFIG_MMC_SDHCI_MSM_SCALING)
#include "sdhci-msm-scaling.h"
#endif
#include "sdhci-msm.h"

#define CORE_MCI_VERSION		0x50
#define CORE_VERSION_MAJOR_SHIFT	28
#define CORE_VERSION_MAJOR_MASK		(0xf << CORE_VERSION_MAJOR_SHIFT)
#define CORE_VERSION_MINOR_MASK		0xff
#define CORE_VERSION_TARGET_MASK        0x000000FF
#define SDHCI_MSM_VER_420               0x49

#define CORE_MCI_GENERICS		0x70
#define SWITCHABLE_SIGNALING_VOLTAGE	BIT(29)

#define HC_MODE_EN		0x1
#define CORE_POWER		0x0
#define CORE_SW_RST		BIT(7)
#define FF_CLK_SW_RST_DIS	BIT(13)

#define CORE_PWRCTL_BUS_OFF	BIT(0)
#define CORE_PWRCTL_BUS_ON	BIT(1)
#define CORE_PWRCTL_IO_LOW	BIT(2)
#define CORE_PWRCTL_IO_HIGH	BIT(3)
#define CORE_PWRCTL_BUS_SUCCESS BIT(0)
#define CORE_PWRCTL_BUS_FAIL    BIT(1)
#define CORE_PWRCTL_IO_SUCCESS	BIT(2)
#define CORE_PWRCTL_IO_FAIL     BIT(3)
#define REQ_BUS_OFF		BIT(0)
#define REQ_BUS_ON		BIT(1)
#define REQ_IO_LOW		BIT(2)
#define REQ_IO_HIGH		BIT(3)
#define INT_MASK		0xf
#define MAX_PHASES		16
#define CORE_DLL_LOCK		BIT(7)
#define CORE_DDR_DLL_LOCK	BIT(11)
#define CORE_DLL_EN		BIT(16)
#define CORE_CDR_EN		BIT(17)
#define CORE_CK_OUT_EN		BIT(18)
#define CORE_CDR_EXT_EN		BIT(19)
#define CORE_DLL_PDN		BIT(29)
#define CORE_DLL_RST		BIT(30)
#define CORE_CMD_DAT_TRACK_SEL	BIT(0)

#define CORE_DDR_CAL_EN		BIT(0)
#define CORE_FLL_CYCLE_CNT	BIT(18)
#define CORE_LOW_FREQ_MODE	BIT(19)
#define CORE_DLL_CLOCK_DISABLE	BIT(21)

#define DLL_USR_CTL_POR_VAL	0x10800
#define ENABLE_DLL_LOCK_STATUS	BIT(26)
#define FINE_TUNE_MODE_EN	BIT(27)
#define BIAS_OK_SIGNAL		BIT(29)

#define DLL_CONFIG_3_LOW_FREQ_VAL	0x08
#define DLL_CONFIG_3_HIGH_FREQ_VAL	0x10

#define CORE_VENDOR_SPEC_POR_VAL 0xa9c
#define CORE_CLK_PWRSAVE	BIT(1)
#define CORE_VNDR_SPEC_ADMA_ERR_SIZE_EN	BIT(7)
#define CORE_HC_MCLK_SEL_DFLT	(2 << 8)
#define CORE_HC_MCLK_SEL_HS400	(3 << 8)
#define CORE_HC_MCLK_SEL_MASK	(3 << 8)
#define CORE_IO_PAD_PWR_SWITCH_EN	BIT(15)
#define CORE_IO_PAD_PWR_SWITCH	BIT(16)
#define CORE_HC_SELECT_IN_EN	BIT(18)
#define CORE_HC_SELECT_IN_HS400	(6 << 19)
#define CORE_HC_SELECT_IN_MASK	(7 << 19)
#define CORE_HC_SELECT_IN_SDR50	(4 << 19)

#define CORE_8_BIT_SUPPORT	BIT(18)
#define CORE_3_0V_SUPPORT	BIT(25)
#define CORE_1_8V_SUPPORT	BIT(26)
#define CORE_VOLT_SUPPORT	(CORE_3_0V_SUPPORT | CORE_1_8V_SUPPORT)

#define CORE_SYS_BUS_SUPPORT_64_BIT     BIT(28)

#define CORE_CSR_CDC_CTLR_CFG0		0x130
#define CORE_SW_TRIG_FULL_CALIB		BIT(16)
#define CORE_HW_AUTOCAL_ENA		BIT(17)

#define CORE_CSR_CDC_CTLR_CFG1		0x134
#define CORE_CSR_CDC_CAL_TIMER_CFG0	0x138
#define CORE_TIMER_ENA			BIT(16)

#define CORE_CSR_CDC_CAL_TIMER_CFG1	0x13C
#define CORE_CSR_CDC_REFCOUNT_CFG	0x140
#define CORE_CSR_CDC_COARSE_CAL_CFG	0x144
#define CORE_CDC_OFFSET_CFG		0x14C
#define CORE_CSR_CDC_DELAY_CFG		0x150
#define CORE_CDC_SLAVE_DDA_CFG		0x160
#define CORE_CSR_CDC_STATUS0		0x164
#define CORE_CALIBRATION_DONE		BIT(0)

#define CORE_CDC_ERROR_CODE_MASK	0x7000000

#define CQ_CMD_DBG_RAM                  0x110
#define CQ_CMD_DBG_RAM_WA               0x150
#define CQ_CMD_DBG_RAM_OL               0x154

#define CORE_CSR_CDC_GEN_CFG		0x178
#define CORE_CDC_SWITCH_BYPASS_OFF	BIT(0)
#define CORE_CDC_SWITCH_RC_EN		BIT(1)

#define CORE_CDC_T4_DLY_SEL		BIT(0)
#define CORE_CMDIN_RCLK_EN		BIT(1)
#define CORE_START_CDC_TRAFFIC		BIT(6)

#define CORE_PWRSAVE_DLL	BIT(3)
#define CORE_FIFO_ALT_EN	BIT(10)
#define DDR_CONFIG_POR_VAL		0x80040873
#define DLL_USR_CTL_POR_VAL		0x10800
#define ENABLE_DLL_LOCK_STATUS		BIT(26)
#define FINE_TUNE_MODE_EN		BIT(27)
#define BIAS_OK_SIGNAL			BIT(29)
#define DLL_CONFIG_3_POR_VAL		0x10


#define INVALID_TUNING_PHASE	-1
#define SDHCI_MSM_MIN_CLOCK	400000
#define CORE_FREQ_100MHZ	(100 * 1000 * 1000)
#define TCXO_FREQ		19200000

#define ROUND(x, y)		((x) / (y) + \
				((x) % (y) * 10 / (y) >= 5 ? 1 : 0))

#define CDR_SELEXT_SHIFT	20
#define CDR_SELEXT_MASK		(0xf << CDR_SELEXT_SHIFT)
#define CMUX_SHIFT_PHASE_SHIFT	24
#define CMUX_SHIFT_PHASE_MASK	(7 << CMUX_SHIFT_PHASE_SHIFT)

#define MSM_MMC_AUTOSUSPEND_DELAY_MS	200
#define MSM_CLK_GATING_DELAY_MS		100 /* msec */

/* Timeout value to avoid infinite waiting for pwr_irq */
#define MSM_PWR_IRQ_TIMEOUT_MS 5000

/* Max load for eMMC Vdd-io supply */
#define MMC_VQMMC_MAX_LOAD_UA	325000

/*
 * Due to level shifter insertion, HS mode frequency is reduced to 37.5MHz
 * but clk's driver supply 37MHz only and uses ceil ops. So vote for
 * 37MHz to avoid picking next ceil value.
 */
#define LEVEL_SHIFTER_HIGH_SPEED_FREQ	37000000

/* Max number of log pages */
#define SDHCI_MSM_MAX_LOG_SZ	10
#define sdhci_msm_log_str(host, fmt, ...)	\
	do {	\
		if (host->sdhci_msm_ipc_log_ctx && host->dbg_en)	\
			ipc_log_string(host->sdhci_msm_ipc_log_ctx,	\
					"%s: " fmt, __func__, ##__VA_ARGS__);\
	} while (0)

#define VS_CAPABILITIES_SDR_50_SUPPORT BIT(0)
#define VS_CAPABILITIES_SDR_104_SUPPORT BIT(1)
#define VS_CAPABILITIES_DDR_50_SUPPORT BIT(2)

#define msm_host_readl(msm_host, host, offset) \
	msm_host->var_ops->msm_readl_relaxed(host, offset)

#define msm_host_writel(msm_host, val, host, offset) \
	msm_host->var_ops->msm_writel_relaxed(val, host, offset)

/* CQHCI vendor specific registers */
#define CQHCI_VENDOR_CFG1	0xA00
#define CQHCI_VENDOR_DIS_RST_ON_CQ_EN	(0x3 << 13)

#define SDHCI_CMD_FLAGS_MASK	0xff

static const struct sdhci_msm_offset sdhci_msm_v5_offset = {
	.core_mci_data_cnt = 0x35c,
	.core_mci_status = 0x324,
	.core_mci_fifo_cnt = 0x308,
	.core_mci_version = 0x318,
	.core_generics = 0x320,
	.core_testbus_config = 0x32c,
	.core_testbus_sel2_bit = 3,
	.core_testbus_ena = (1 << 31),
	.core_testbus_sel2 = (1 << 3),
	.core_pwrctl_status = 0x240,
	.core_pwrctl_mask = 0x244,
	.core_pwrctl_clear = 0x248,
	.core_pwrctl_ctl = 0x24c,
	.core_sdcc_debug_reg = 0x358,
	.core_dll_config = 0x200,
	.core_dll_status = 0x208,
	.core_vendor_spec = 0x20c,
	.core_vendor_spec_adma_err_addr0 = 0x214,
	.core_vendor_spec_adma_err_addr1 = 0x218,
	.core_vendor_spec_func2 = 0x210,
	.core_vendor_spec_capabilities0 = 0x21c,
	.core_vendor_spec_capabilities1 = 0x220,
	.core_ddr_200_cfg = 0x224,
	.core_vendor_spec3 = 0x250,
	.core_dll_config_2 = 0x254,
	.core_dll_config_3 = 0x258,
	.core_ddr_config = 0x25c,
	.core_dll_usr_ctl = 0x388,
};

static const struct sdhci_msm_offset sdhci_msm_mci_offset = {
	.core_hc_mode = 0x78,
	.core_mci_data_cnt = 0x30,
	.core_mci_status = 0x34,
	.core_mci_fifo_cnt = 0x44,
	.core_mci_version = 0x050,
	.core_generics = 0x70,
	.core_testbus_config = 0x0cc,
	.core_testbus_sel2_bit = 4,
	.core_testbus_ena = (1 << 3),
	.core_testbus_sel2 = (1 << 4),
	.core_pwrctl_status = 0xdc,
	.core_pwrctl_mask = 0xe0,
	.core_pwrctl_clear = 0xe4,
	.core_pwrctl_ctl = 0xe8,
	.core_sdcc_debug_reg = 0x124,
	.core_dll_config = 0x100,
	.core_dll_status = 0x108,
	.core_vendor_spec = 0x10c,
	.core_vendor_spec_adma_err_addr0 = 0x114,
	.core_vendor_spec_adma_err_addr1 = 0x118,
	.core_vendor_spec_func2 = 0x110,
	.core_vendor_spec_capabilities0 = 0x11c,
	.core_ddr_200_cfg = 0x184,
	.core_vendor_spec3 = 0x1b0,
	.core_dll_config_2 = 0x1b4,
	.core_dll_config_3 = 0x1b8,
	.core_ddr_config_old = 0x1b8,
	.core_ddr_config = 0x1bc,
};

/*
 * From V5, register spaces have changed. Wrap this info in a structure
 * and choose the data_structure based on version info mentioned in DT.
 */
struct sdhci_msm_variant_info {
	bool mci_removed;
	bool restore_dll_config;
	const struct sdhci_msm_variant_ops *var_ops;
	const struct sdhci_msm_offset *offset;
};

struct msm_bus_vectors {
	u64 ab;
	u64 ib;
};

struct msm_bus_path {
	unsigned int num_paths;
	struct msm_bus_vectors *vec;
};

enum vdd_io_level {
	/* set vdd_io_data->low_vol_level */
	VDD_IO_LOW,
	/* set vdd_io_data->high_vol_level */
	VDD_IO_HIGH,
	/*
	 * set whatever there in voltage_level (third argument) of
	 * sdhci_msm_set_vdd_io_vol() function.
	 */
	VDD_IO_SET_LEVEL,
};

enum dll_init_context {
	DLL_INIT_NORMAL = 0,
	DLL_INIT_FROM_CX_COLLAPSE_EXIT,
};

static struct sdhci_msm_host *sdhci_slot[2];

static int sdhci_msm_update_qos_constraints(struct qos_cpu_group *qcg,
					enum constraint type);
static void sdhci_msm_bus_voting(struct sdhci_host *host, bool enable);

static int sdhci_msm_dt_get_array(struct device *dev, const char *prop_name,
				u32 **bw_vecs, int *len, u32 size);

static unsigned int sdhci_msm_get_sup_clk_rate(struct sdhci_host *host,
				u32 req_clk);
static void sdhci_msm_dump_pwr_ctrl_regs(struct sdhci_host *host);

static const struct sdhci_msm_offset *sdhci_priv_msm_offset(struct sdhci_host *host)
{
	struct sdhci_pltfm_host *pltfm_host = sdhci_priv(host);
	struct sdhci_msm_host *msm_host = sdhci_pltfm_priv(pltfm_host);

	return msm_host->offset;
}

/*
 * APIs to read/write to vendor specific registers which were there in the
 * core_mem region before MCI was removed.
 */
static u32 sdhci_msm_mci_variant_readl_relaxed(struct sdhci_host *host,
		u32 offset)
{
	struct sdhci_pltfm_host *pltfm_host = sdhci_priv(host);
	struct sdhci_msm_host *msm_host = sdhci_pltfm_priv(pltfm_host);

	return readl_relaxed(msm_host->core_mem + offset);
}

static u32 sdhci_msm_v5_variant_readl_relaxed(struct sdhci_host *host,
		u32 offset)
{
	return readl_relaxed(host->ioaddr + offset);
}

static void sdhci_msm_mci_variant_writel_relaxed(u32 val,
		struct sdhci_host *host, u32 offset)
{
	struct sdhci_pltfm_host *pltfm_host = sdhci_priv(host);
	struct sdhci_msm_host *msm_host = sdhci_pltfm_priv(pltfm_host);

	writel_relaxed(val, msm_host->core_mem + offset);
}

static void sdhci_msm_v5_variant_writel_relaxed(u32 val,
		struct sdhci_host *host, u32 offset)
{
	writel_relaxed(val, host->ioaddr + offset);
}

static unsigned int msm_get_clock_rate_for_bus_mode(struct sdhci_host *host,
						    unsigned int clock)
{
	struct mmc_ios ios = host->mmc->ios;
	/*
	 * The SDHC requires internal clock frequency to be double the
	 * actual clock that will be set for DDR mode. The controller
	 * uses the faster clock(100/400MHz) for some of its parts and
	 * send the actual required clock (50/200MHz) to the card.
	 */
	if (ios.timing == MMC_TIMING_UHS_DDR50 ||
	    ios.timing == MMC_TIMING_MMC_DDR52 ||
	    ios.timing == MMC_TIMING_MMC_HS400 ||
	    host->flags & SDHCI_HS400_TUNING)
		clock *= 2;
	return clock;
}

static void msm_set_clock_rate_for_bus_mode(struct sdhci_host *host,
					    unsigned int clock)
{
	struct sdhci_pltfm_host *pltfm_host = sdhci_priv(host);
	struct sdhci_msm_host *msm_host = sdhci_pltfm_priv(pltfm_host);
	struct mmc_ios curr_ios = host->mmc->ios;
	struct clk *core_clk = msm_host->bulk_clks[0].clk;
	int rc;

	clock = msm_get_clock_rate_for_bus_mode(host, clock);

	if (curr_ios.timing == MMC_TIMING_SD_HS &&
			msm_host->uses_level_shifter)
		clock = LEVEL_SHIFTER_HIGH_SPEED_FREQ;

	rc = dev_pm_opp_set_rate(mmc_dev(host->mmc), clock);
	if (rc) {
		pr_err("%s: Failed to set clock at rate %u at timing %d\n",
		       mmc_hostname(host->mmc), clock,
		       curr_ios.timing);
		return;
	}
	msm_host->clk_rate = clock;
	pr_debug("%s: Setting clock at rate %lu at timing %d\n",
		 mmc_hostname(host->mmc), clk_get_rate(core_clk),
		 curr_ios.timing);
	sdhci_msm_log_str(msm_host, "Setting clock at rate %lu at timing %d\n",
			clk_get_rate(core_clk), curr_ios.timing);
}

/* Platform specific tuning */
static inline int msm_dll_poll_ck_out_en(struct sdhci_host *host, u8 poll)
{
	u32 wait_cnt = 50;
	u8 ck_out_en;
	struct mmc_host *mmc = host->mmc;
	const struct sdhci_msm_offset *msm_offset =
					sdhci_priv_msm_offset(host);

	/* Poll for CK_OUT_EN bit.  max. poll time = 50us */
	ck_out_en = !!(readl_relaxed(host->ioaddr +
			msm_offset->core_dll_config) & CORE_CK_OUT_EN);

	while (ck_out_en != poll) {
		if (--wait_cnt == 0) {
			dev_err(mmc_dev(mmc), "%s: CK_OUT_EN bit is not %d\n",
			       mmc_hostname(mmc), poll);
			return -ETIMEDOUT;
		}
		udelay(1);

		ck_out_en = !!(readl_relaxed(host->ioaddr +
			msm_offset->core_dll_config) & CORE_CK_OUT_EN);
	}

	return 0;
}

static int msm_config_cm_dll_phase(struct sdhci_host *host, u8 phase)
{
	int rc;
	static const u8 grey_coded_phase_table[] = {
		0x0, 0x1, 0x3, 0x2, 0x6, 0x7, 0x5, 0x4,
		0xc, 0xd, 0xf, 0xe, 0xa, 0xb, 0x9, 0x8
	};
	unsigned long flags;
	u32 config;
	struct mmc_host *mmc = host->mmc;
	const struct sdhci_msm_offset *msm_offset =
					sdhci_priv_msm_offset(host);

	if (phase > 0xf)
		return -EINVAL;

	spin_lock_irqsave(&host->lock, flags);

	config = readl_relaxed(host->ioaddr + msm_offset->core_dll_config);
	config &= ~(CORE_CDR_EN | CORE_CK_OUT_EN);
	config |= (CORE_CDR_EXT_EN | CORE_DLL_EN);
	writel_relaxed(config, host->ioaddr + msm_offset->core_dll_config);

	/* Wait until CK_OUT_EN bit of DLL_CONFIG register becomes '0' */
	rc = msm_dll_poll_ck_out_en(host, 0);
	if (rc)
		goto err_out;

	/*
	 * Write the selected DLL clock output phase (0 ... 15)
	 * to CDR_SELEXT bit field of DLL_CONFIG register.
	 */
	config = readl_relaxed(host->ioaddr + msm_offset->core_dll_config);
	config &= ~CDR_SELEXT_MASK;
	config |= grey_coded_phase_table[phase] << CDR_SELEXT_SHIFT;
	writel_relaxed(config, host->ioaddr + msm_offset->core_dll_config);

	config = readl_relaxed(host->ioaddr + msm_offset->core_dll_config);
	config |= CORE_CK_OUT_EN;
	writel_relaxed(config, host->ioaddr + msm_offset->core_dll_config);

	/* Wait until CK_OUT_EN bit of DLL_CONFIG register becomes '1' */
	rc = msm_dll_poll_ck_out_en(host, 1);
	if (rc)
		goto err_out;

	config = readl_relaxed(host->ioaddr + msm_offset->core_dll_config);
	config |= CORE_CDR_EN;
	config &= ~CORE_CDR_EXT_EN;
	writel_relaxed(config, host->ioaddr + msm_offset->core_dll_config);
	goto out;

err_out:
	dev_err(mmc_dev(mmc), "%s: Failed to set DLL phase: %d\n",
	       mmc_hostname(mmc), phase);
out:
	spin_unlock_irqrestore(&host->lock, flags);
	return rc;
}

/*
 * Find out the greatest range of consecuitive selected
 * DLL clock output phases that can be used as sampling
 * setting for SD3.0 UHS-I card read operation (in SDR104
 * timing mode) or for eMMC4.5 card read operation (in
 * HS400/HS200 timing mode).
 * Select the 3/4 of the range and configure the DLL with the
 * selected DLL clock output phase.
 */

static int msm_find_most_appropriate_phase(struct sdhci_host *host,
					   u8 *phase_table, u8 total_phases)
{
	int ret;
	u8 ranges[MAX_PHASES][MAX_PHASES] = { {0}, {0} };
	u8 phases_per_row[MAX_PHASES] = { 0 };
	int row_index = 0, col_index = 0, selected_row_index = 0, curr_max = 0;
	int i, cnt, phase_0_raw_index = 0, phase_15_raw_index = 0;
	bool phase_0_found = false, phase_15_found = false;
	struct mmc_host *mmc = host->mmc;

	if (!total_phases || (total_phases > MAX_PHASES)) {
		dev_err(mmc_dev(mmc), "%s: Invalid argument: total_phases=%d\n",
		       mmc_hostname(mmc), total_phases);
		return -EINVAL;
	}

	for (cnt = 0; cnt < total_phases; cnt++) {
		ranges[row_index][col_index] = phase_table[cnt];
		phases_per_row[row_index] += 1;
		col_index++;

		if ((cnt + 1) == total_phases) {
			continue;
		/* check if next phase in phase_table is consecutive or not */
		} else if ((phase_table[cnt] + 1) != phase_table[cnt + 1]) {
			row_index++;
			col_index = 0;
		}
	}

	if (row_index >= MAX_PHASES)
		return -EINVAL;

	/* Check if phase-0 is present in first valid window? */
	if (!ranges[0][0]) {
		phase_0_found = true;
		phase_0_raw_index = 0;
		/* Check if cycle exist between 2 valid windows */
		for (cnt = 1; cnt <= row_index; cnt++) {
			if (phases_per_row[cnt]) {
				for (i = 0; i < phases_per_row[cnt]; i++) {
					if (ranges[cnt][i] == 15) {
						phase_15_found = true;
						phase_15_raw_index = cnt;
						break;
					}
				}
			}
		}
	}

	/* If 2 valid windows form cycle then merge them as single window */
	if (phase_0_found && phase_15_found) {
		/* number of phases in raw where phase 0 is present */
		u8 phases_0 = phases_per_row[phase_0_raw_index];
		/* number of phases in raw where phase 15 is present */
		u8 phases_15 = phases_per_row[phase_15_raw_index];

		if (phases_0 + phases_15 >= MAX_PHASES)
			/*
			 * If there are more than 1 phase windows then total
			 * number of phases in both the windows should not be
			 * more than or equal to MAX_PHASES.
			 */
			return -EINVAL;

		/* Merge 2 cyclic windows */
		i = phases_15;
		for (cnt = 0; cnt < phases_0; cnt++) {
			ranges[phase_15_raw_index][i] =
			    ranges[phase_0_raw_index][cnt];
			if (++i >= MAX_PHASES)
				break;
		}

		phases_per_row[phase_0_raw_index] = 0;
		phases_per_row[phase_15_raw_index] = phases_15 + phases_0;
	}

	for (cnt = 0; cnt <= row_index; cnt++) {
		if (phases_per_row[cnt] > curr_max) {
			curr_max = phases_per_row[cnt];
			selected_row_index = cnt;
		}
	}

	i = (curr_max * 3) / 4;
	if (i)
		i--;

	ret = ranges[selected_row_index][i];

	if (ret >= MAX_PHASES) {
		ret = -EINVAL;
		dev_err(mmc_dev(mmc), "%s: Invalid phase selected=%d\n",
		       mmc_hostname(mmc), ret);
	}

	return ret;
}

static inline void msm_cm_dll_set_freq(struct sdhci_host *host)
{
	u32 mclk_freq = 0, config;
	const struct sdhci_msm_offset *msm_offset =
					sdhci_priv_msm_offset(host);

	/* Program the MCLK value to MCLK_FREQ bit field */
	if (host->clock <= 112000000)
		mclk_freq = 0;
	else if (host->clock <= 125000000)
		mclk_freq = 1;
	else if (host->clock <= 137000000)
		mclk_freq = 2;
	else if (host->clock <= 150000000)
		mclk_freq = 3;
	else if (host->clock <= 162000000)
		mclk_freq = 4;
	else if (host->clock <= 175000000)
		mclk_freq = 5;
	else if (host->clock <= 187000000)
		mclk_freq = 6;
	else if (host->clock <= 208000000)
		mclk_freq = 7;

	config = readl_relaxed(host->ioaddr + msm_offset->core_dll_config);
	config &= ~CMUX_SHIFT_PHASE_MASK;
	config |= mclk_freq << CMUX_SHIFT_PHASE_SHIFT;
	writel_relaxed(config, host->ioaddr + msm_offset->core_dll_config);
}

/* Initialize the DLL (Programmable Delay Line) */
static int msm_init_cm_dll(struct sdhci_host *host,
				enum dll_init_context init_context)
{
	struct mmc_host *mmc = host->mmc;
	struct sdhci_pltfm_host *pltfm_host = sdhci_priv(host);
	struct sdhci_msm_host *msm_host = sdhci_pltfm_priv(pltfm_host);
	struct mmc_ios curr_ios = mmc->ios;
	int wait_cnt = 50;
	int rc = 0;
	unsigned long flags, dll_clock = 0;
	u32 ddr_cfg_offset, core_vendor_spec;
	const struct sdhci_msm_offset *msm_offset =
					msm_host->offset;


	dll_clock = sdhci_msm_get_sup_clk_rate(host, host->clock);
	spin_lock_irqsave(&host->lock, flags);

	core_vendor_spec = readl_relaxed(host->ioaddr +
			msm_offset->core_vendor_spec);

	/*
	 * Step 1 - Always disable PWRSAVE during the DLL power
	 * up regardless of its current setting.
	 */

	writel_relaxed((core_vendor_spec & ~CORE_CLK_PWRSAVE),
			host->ioaddr +
			msm_offset->core_vendor_spec);

	if (msm_host->use_14lpp_dll_reset) {
		/* Step 2 - Disable CK_OUT */
		writel_relaxed((readl_relaxed(host->ioaddr +
			msm_offset->core_dll_config)
			& ~CORE_CK_OUT_EN), host->ioaddr +
			msm_offset->core_dll_config);

		/* Step 3 - Disable the DLL clock */
		writel_relaxed((readl_relaxed(host->ioaddr +
			msm_offset->core_dll_config_2)
			| CORE_DLL_CLOCK_DISABLE), host->ioaddr +
			msm_offset->core_dll_config_2);
	}

	/*
	 * Step 4 - Write 1 to DLL_RST bit of DLL_CONFIG register
	 * and Write 1 to DLL_PDN bit of DLL_CONFIG register.
	 */
	writel_relaxed((readl_relaxed(host->ioaddr +
		msm_offset->core_dll_config) | CORE_DLL_RST),
		host->ioaddr + msm_offset->core_dll_config);

	writel_relaxed((readl_relaxed(host->ioaddr +
		msm_offset->core_dll_config) | CORE_DLL_PDN),
		host->ioaddr + msm_offset->core_dll_config);

	/*
	 * Step 5 and Step 6 - Configure Tassadar DLL and USER_CTRL
	 * (Only applicable for 7FF projects).
	 */
	if (msm_host->use_7nm_dll) {
		if (msm_host->dll_hsr) {
			writel_relaxed(msm_host->dll_hsr->dll_config_3,
					host->ioaddr +
					msm_offset->core_dll_config_3);
			writel_relaxed(msm_host->dll_hsr->dll_usr_ctl,
					host->ioaddr +
					msm_offset->core_dll_usr_ctl);
		} else {
			writel_relaxed(DLL_CONFIG_3_POR_VAL, host->ioaddr +
				msm_offset->core_dll_config_3);
			writel_relaxed(DLL_USR_CTL_POR_VAL | FINE_TUNE_MODE_EN |
					ENABLE_DLL_LOCK_STATUS | BIAS_OK_SIGNAL,
					host->ioaddr +
					msm_offset->core_dll_usr_ctl);
		}
	}

	/*
	 * Step 8 - Set DDR_CONFIG since step 7 is setting TEST_CTRL
	 * that can be skipped.
	 */
	if (msm_host->updated_ddr_cfg)
		ddr_cfg_offset = msm_offset->core_ddr_config;
	else
		ddr_cfg_offset = msm_offset->core_ddr_config_old;

	if (msm_host->dll_hsr && msm_host->dll_hsr->ddr_config)
		writel_relaxed(msm_host->dll_hsr->ddr_config, host->ioaddr +
			ddr_cfg_offset);
	else
		writel_relaxed(DDR_CONFIG_POR_VAL, host->ioaddr +
			ddr_cfg_offset);

	/* Step 9 - Set DLL_CONFIG_2 */
	if (msm_host->use_14lpp_dll_reset) {
		u32 mclk_freq = 0;
		int cycle_cnt = 0;
		/*
		 * Only configure the mclk_freq in normal DLL init
		 * context. If the DLL init is coming from
		 * CX Collapse Exit context, the host->clock may be zero.
		 * The DLL_CONFIG_2 register has already been restored to
		 * proper value prior to getting here.
		 */
		if (init_context == DLL_INIT_NORMAL) {
			cycle_cnt = readl_relaxed(host->ioaddr +
					msm_offset->core_dll_config_2)
					& CORE_FLL_CYCLE_CNT ? 8 : 4;

			mclk_freq = ROUND(dll_clock * cycle_cnt, TCXO_FREQ);
			if (dll_clock < 100000000)
				pr_err("%s: %s: Non standard clk freq =%u\n",
				mmc_hostname(mmc), __func__, dll_clock);
			writel_relaxed(((readl_relaxed(host->ioaddr +
				msm_offset->core_dll_config_2)
				& ~(0xFF << 10)) | (mclk_freq << 10)),
				host->ioaddr + msm_offset->core_dll_config_2);
		}


		if (msm_host->dll_lock_bist_fail_wa &&
			(curr_ios.timing == MMC_TIMING_UHS_SDR104 ||
				!mmc_card_is_removable(mmc))) {
			writel_relaxed((readl_relaxed(host->ioaddr +
				msm_offset->core_dll_config_2)
				| CORE_LOW_FREQ_MODE), host->ioaddr +
				msm_offset->core_dll_config_2);
		}
		/* wait for 5us before enabling DLL clock */
		udelay(5);
	}

	/*
	 * Step 10 - Update the lower two bytes of DLL_CONFIG only with
	 * HSR values. Since these are the static settings.
	 */
	if (msm_host->dll_hsr) {
		writel_relaxed((readl_relaxed(host->ioaddr +
			msm_offset->core_dll_config) |
			(msm_host->dll_hsr->dll_config & 0xffff)),
			host->ioaddr + msm_offset->core_dll_config);
	}

	/*
	 * Configure DLL user control register to enable DLL status.
	 * This setting is applicable to SDCC v5.1 onwards only.
	 */
	if (msm_host->uses_tassadar_dll) {
		u32 config;
		config = DLL_USR_CTL_POR_VAL | FINE_TUNE_MODE_EN |
			ENABLE_DLL_LOCK_STATUS | BIAS_OK_SIGNAL;
		writel_relaxed(config, host->ioaddr +
				msm_offset->core_dll_usr_ctl);

		config = readl_relaxed(host->ioaddr +
				msm_offset->core_dll_config_3);
		config &= ~0xFF;
		if (msm_host->clk_rate < 150000000)
			config |= DLL_CONFIG_3_LOW_FREQ_VAL;
		else
			config |= DLL_CONFIG_3_HIGH_FREQ_VAL;
		writel_relaxed(config, host->ioaddr +
			msm_offset->core_dll_config_3);
	}

	/* Step 11 - Wait for 52us */
	spin_unlock_irqrestore(&host->lock, flags);
	usleep_range(55, 60);
	spin_lock_irqsave(&host->lock, flags);

	/*
	 * Step12 - Write 0 to DLL_RST bit of DLL_CONFIG register
	 * and Write 0 to DLL_PDN bit of DLL_CONFIG register.
	 */
	writel_relaxed((readl_relaxed(host->ioaddr +
		msm_offset->core_dll_config) & ~CORE_DLL_RST),
		host->ioaddr + msm_offset->core_dll_config);

	writel_relaxed((readl_relaxed(host->ioaddr +
		msm_offset->core_dll_config) & ~CORE_DLL_PDN),
		host->ioaddr + msm_offset->core_dll_config);

	/* Step 13 - Write 1 to DLL_RST bit of DLL_CONFIG register */
	writel_relaxed((readl_relaxed(host->ioaddr +
		msm_offset->core_dll_config) | CORE_DLL_RST),
		host->ioaddr + msm_offset->core_dll_config);

	/* Step 14 - Write 0 to DLL_RST bit of DLL_CONFIG register */
	writel_relaxed((readl_relaxed(host->ioaddr +
		msm_offset->core_dll_config) & ~CORE_DLL_RST),
		host->ioaddr + msm_offset->core_dll_config);

	/* Step 15 - Set CORE_DLL_CLOCK_DISABLE to 0 */
	if (msm_host->use_14lpp_dll_reset) {
		writel_relaxed((readl_relaxed(host->ioaddr +
				msm_offset->core_dll_config_2)
				& ~CORE_DLL_CLOCK_DISABLE), host->ioaddr +
				msm_offset->core_dll_config_2);
	}

	/* Step 16 - Set DLL_EN bit to 1. */
	writel_relaxed((readl_relaxed(host->ioaddr +
			msm_offset->core_dll_config) | CORE_DLL_EN),
			host->ioaddr + msm_offset->core_dll_config);

	/*
	 * Step 17 - Wait for 8000 input clock. Here we calculate the
	 * delay from fixed clock freq 192MHz, which turns out 42us.
	 */
	spin_unlock_irqrestore(&host->lock, flags);
	usleep_range(45, 50);
	spin_lock_irqsave(&host->lock, flags);

	/* Step 18 - Set CK_OUT_EN bit to 1. */
	writel_relaxed((readl_relaxed(host->ioaddr +
			msm_offset->core_dll_config)
			| CORE_CK_OUT_EN), host->ioaddr +
			msm_offset->core_dll_config);

	/*
	 * Step 19 - Wait until DLL_LOCK bit of DLL_STATUS register
	 * becomes '1'.
	 */
	while (!(readl_relaxed(host->ioaddr + msm_offset->core_dll_status) &
		 CORE_DLL_LOCK)) {
		/* max. wait for 50us sec for LOCK bit to be set */
		if (--wait_cnt == 0) {
			dev_err(mmc_dev(mmc), "%s: DLL failed to LOCK\n",
			       mmc_hostname(mmc));
			rc = -ETIMEDOUT;
			goto out;
		}
		/* wait for 1us before polling again */
		udelay(1);
	}

out:
	if (core_vendor_spec & CORE_CLK_PWRSAVE) {
		/* Step 20 - Reenable PWRSAVE as needed */
		writel_relaxed((readl_relaxed(host->ioaddr +
			msm_offset->core_vendor_spec)
			| CORE_CLK_PWRSAVE), host->ioaddr +
			msm_offset->core_vendor_spec);
	}

	spin_unlock_irqrestore(&host->lock, flags);
	return rc;
}

static void msm_hc_select_default(struct sdhci_host *host)
{
	struct sdhci_pltfm_host *pltfm_host = sdhci_priv(host);
	struct sdhci_msm_host *msm_host = sdhci_pltfm_priv(pltfm_host);
	u32 config;
	const struct sdhci_msm_offset *msm_offset =
					msm_host->offset;

	if (!msm_host->use_cdclp533) {
		config = readl_relaxed(host->ioaddr +
				msm_offset->core_vendor_spec3);
		config &= ~CORE_PWRSAVE_DLL;
		writel_relaxed(config, host->ioaddr +
				msm_offset->core_vendor_spec3);
	}

	config = readl_relaxed(host->ioaddr + msm_offset->core_vendor_spec);
	config &= ~CORE_HC_MCLK_SEL_MASK;
	config |= CORE_HC_MCLK_SEL_DFLT;
	writel_relaxed(config, host->ioaddr + msm_offset->core_vendor_spec);

	/*
	 * Disable HC_SELECT_IN to be able to use the UHS mode select
	 * configuration from Host Control2 register for all other
	 * modes.
	 * Write 0 to HC_SELECT_IN and HC_SELECT_IN_EN field
	 * in VENDOR_SPEC_FUNC
	 */
	config = readl_relaxed(host->ioaddr + msm_offset->core_vendor_spec);
	config &= ~CORE_HC_SELECT_IN_EN;
	config &= ~CORE_HC_SELECT_IN_MASK;
	writel_relaxed(config, host->ioaddr + msm_offset->core_vendor_spec);

	/*
	 * Make sure above writes impacting free running MCLK are completed
	 * before changing the clk_rate at GCC.
	 */
	wmb();
}

static void msm_hc_select_hs400(struct sdhci_host *host)
{
	struct sdhci_pltfm_host *pltfm_host = sdhci_priv(host);
	struct sdhci_msm_host *msm_host = sdhci_pltfm_priv(pltfm_host);
	struct mmc_ios ios = host->mmc->ios;
	u32 config, dll_lock;
	int rc;
	const struct sdhci_msm_offset *msm_offset =
					msm_host->offset;

	/* Select the divided clock (free running MCLK/2) */
	config = readl_relaxed(host->ioaddr + msm_offset->core_vendor_spec);
	config &= ~CORE_HC_MCLK_SEL_MASK;
	config |= CORE_HC_MCLK_SEL_HS400;

	writel_relaxed(config, host->ioaddr + msm_offset->core_vendor_spec);
	/*
	 * Select HS400 mode using the HC_SELECT_IN from VENDOR SPEC
	 * register
	 */
	if ((msm_host->tuning_done || ios.enhanced_strobe) &&
	    !msm_host->calibration_done) {
		config = readl_relaxed(host->ioaddr +
				msm_offset->core_vendor_spec);
		config |= CORE_HC_SELECT_IN_HS400;
		config |= CORE_HC_SELECT_IN_EN;
		writel_relaxed(config, host->ioaddr +
				msm_offset->core_vendor_spec);
	}
	if (!msm_host->clk_rate && !msm_host->use_cdclp533) {
		/*
		 * Poll on DLL_LOCK or DDR_DLL_LOCK bits in
		 * core_dll_status to be set. This should get set
		 * within 15 us at 200 MHz.
		 */
		rc = readl_relaxed_poll_timeout(host->ioaddr +
						msm_offset->core_dll_status,
						dll_lock,
						(dll_lock &
						(CORE_DLL_LOCK |
						CORE_DDR_DLL_LOCK)), 10,
						1000);
		if (rc == -ETIMEDOUT)
			pr_err("%s: Unable to get DLL_LOCK/DDR_DLL_LOCK, dll_status: 0x%08x\n",
			       mmc_hostname(host->mmc), dll_lock);
	}
	/*
	 * Make sure above writes impacting free running MCLK are completed
	 * before changing the clk_rate at GCC.
	 */
	wmb();
}

/*
 * sdhci_msm_hc_select_mode :- In general all timing modes are
 * controlled via UHS mode select in Host Control2 register.
 * eMMC specific HS200/HS400 doesn't have their respective modes
 * defined here, hence we use these values.
 *
 * HS200 - SDR104 (Since they both are equivalent in functionality)
 * HS400 - This involves multiple configurations
 *		Initially SDR104 - when tuning is required as HS200
 *		Then when switching to DDR @ 400MHz (HS400) we use
 *		the vendor specific HC_SELECT_IN to control the mode.
 *
 * In addition to controlling the modes we also need to select the
 * correct input clock for DLL depending on the mode.
 *
 * HS400 - divided clock (free running MCLK/2)
 * All other modes - default (free running MCLK)
 */
static void sdhci_msm_hc_select_mode(struct sdhci_host *host)
{
	struct mmc_ios ios = host->mmc->ios;

	if (ios.timing == MMC_TIMING_MMC_HS400 ||
	    host->flags & SDHCI_HS400_TUNING)
		msm_hc_select_hs400(host);
	else
		msm_hc_select_default(host);
}

static int sdhci_msm_cdclp533_calibration(struct sdhci_host *host)
{
	struct sdhci_pltfm_host *pltfm_host = sdhci_priv(host);
	struct sdhci_msm_host *msm_host = sdhci_pltfm_priv(pltfm_host);
	u32 config, calib_done;
	int ret;
	const struct sdhci_msm_offset *msm_offset =
					msm_host->offset;

	pr_debug("%s: %s: Enter\n", mmc_hostname(host->mmc), __func__);

	/*
	 * Retuning in HS400 (DDR mode) will fail, just reset the
	 * tuning block and restore the saved tuning phase.
	 */
	ret = msm_init_cm_dll(host, DLL_INIT_NORMAL);
	if (ret)
		goto out;

	/* Set the selected phase in delay line hw block */
	ret = msm_config_cm_dll_phase(host, msm_host->saved_tuning_phase);
	if (ret)
		goto out;

	config = readl_relaxed(host->ioaddr + msm_offset->core_dll_config);
	config |= CORE_CMD_DAT_TRACK_SEL;
	writel_relaxed(config, host->ioaddr + msm_offset->core_dll_config);

	config = readl_relaxed(host->ioaddr + msm_offset->core_ddr_200_cfg);
	config &= ~CORE_CDC_T4_DLY_SEL;
	writel_relaxed(config, host->ioaddr + msm_offset->core_ddr_200_cfg);

	config = readl_relaxed(host->ioaddr + CORE_CSR_CDC_GEN_CFG);
	config &= ~CORE_CDC_SWITCH_BYPASS_OFF;
	writel_relaxed(config, host->ioaddr + CORE_CSR_CDC_GEN_CFG);

	config = readl_relaxed(host->ioaddr + CORE_CSR_CDC_GEN_CFG);
	config |= CORE_CDC_SWITCH_RC_EN;
	writel_relaxed(config, host->ioaddr + CORE_CSR_CDC_GEN_CFG);

	config = readl_relaxed(host->ioaddr + msm_offset->core_ddr_200_cfg);
	config &= ~CORE_START_CDC_TRAFFIC;
	writel_relaxed(config, host->ioaddr + msm_offset->core_ddr_200_cfg);

	/* Perform CDC Register Initialization Sequence */

	writel_relaxed(0x11800EC, host->ioaddr + CORE_CSR_CDC_CTLR_CFG0);
	writel_relaxed(0x3011111, host->ioaddr + CORE_CSR_CDC_CTLR_CFG1);
	writel_relaxed(0x1201000, host->ioaddr + CORE_CSR_CDC_CAL_TIMER_CFG0);
	writel_relaxed(0x4, host->ioaddr + CORE_CSR_CDC_CAL_TIMER_CFG1);
	writel_relaxed(0xCB732020, host->ioaddr + CORE_CSR_CDC_REFCOUNT_CFG);
	writel_relaxed(0xB19, host->ioaddr + CORE_CSR_CDC_COARSE_CAL_CFG);
	writel_relaxed(0x4E2, host->ioaddr + CORE_CSR_CDC_DELAY_CFG);
	writel_relaxed(0x0, host->ioaddr + CORE_CDC_OFFSET_CFG);
	writel_relaxed(0x16334, host->ioaddr + CORE_CDC_SLAVE_DDA_CFG);

	/* CDC HW Calibration */

	config = readl_relaxed(host->ioaddr + CORE_CSR_CDC_CTLR_CFG0);
	config |= CORE_SW_TRIG_FULL_CALIB;
	writel_relaxed(config, host->ioaddr + CORE_CSR_CDC_CTLR_CFG0);

	config = readl_relaxed(host->ioaddr + CORE_CSR_CDC_CTLR_CFG0);
	config &= ~CORE_SW_TRIG_FULL_CALIB;
	writel_relaxed(config, host->ioaddr + CORE_CSR_CDC_CTLR_CFG0);

	config = readl_relaxed(host->ioaddr + CORE_CSR_CDC_CTLR_CFG0);
	config |= CORE_HW_AUTOCAL_ENA;
	writel_relaxed(config, host->ioaddr + CORE_CSR_CDC_CTLR_CFG0);

	config = readl_relaxed(host->ioaddr + CORE_CSR_CDC_CAL_TIMER_CFG0);
	config |= CORE_TIMER_ENA;
	writel_relaxed(config, host->ioaddr + CORE_CSR_CDC_CAL_TIMER_CFG0);

	ret = readl_relaxed_poll_timeout(host->ioaddr + CORE_CSR_CDC_STATUS0,
					 calib_done,
					 (calib_done & CORE_CALIBRATION_DONE),
					 1, 50);

	if (ret == -ETIMEDOUT) {
		pr_err("%s: %s: CDC calibration was not completed\n",
		       mmc_hostname(host->mmc), __func__);
		goto out;
	}

	ret = readl_relaxed(host->ioaddr + CORE_CSR_CDC_STATUS0)
			& CORE_CDC_ERROR_CODE_MASK;
	if (ret) {
		pr_err("%s: %s: CDC error code %d\n",
		       mmc_hostname(host->mmc), __func__, ret);
		ret = -EINVAL;
		goto out;
	}

	config = readl_relaxed(host->ioaddr + msm_offset->core_ddr_200_cfg);
	config |= CORE_START_CDC_TRAFFIC;
	writel_relaxed(config, host->ioaddr + msm_offset->core_ddr_200_cfg);
out:
	pr_debug("%s: %s: Exit, ret %d\n", mmc_hostname(host->mmc),
		 __func__, ret);
	return ret;
}

static int sdhci_msm_cm_dll_sdc4_calibration(struct sdhci_host *host)
{
	struct mmc_host *mmc = host->mmc;
	u32 dll_status, config, ddr_cfg_offset;
	int ret;
	struct sdhci_pltfm_host *pltfm_host = sdhci_priv(host);
	struct sdhci_msm_host *msm_host = sdhci_pltfm_priv(pltfm_host);
	const struct sdhci_msm_offset *msm_offset =
					sdhci_priv_msm_offset(host);

	pr_debug("%s: %s: Enter\n", mmc_hostname(host->mmc), __func__);

	/*
	 * Currently the core_ddr_config register defaults to desired
	 * configuration on reset. Currently reprogramming the power on
	 * reset (POR) value in case it might have been modified by
	 * bootloaders. In the future, if this changes, then the desired
	 * values will need to be programmed appropriately.
	 */
	if (msm_host->updated_ddr_cfg)
		ddr_cfg_offset = msm_offset->core_ddr_config;
	else
		ddr_cfg_offset = msm_offset->core_ddr_config_old;
	writel_relaxed(msm_host->ddr_config, host->ioaddr + ddr_cfg_offset);

	if (mmc->ios.enhanced_strobe) {
		config = readl_relaxed(host->ioaddr +
				msm_offset->core_ddr_200_cfg);
		config |= CORE_CMDIN_RCLK_EN;
		writel_relaxed(config, host->ioaddr +
				msm_offset->core_ddr_200_cfg);
	}

	config = readl_relaxed(host->ioaddr + msm_offset->core_dll_config_2);
	config |= CORE_DDR_CAL_EN;
	writel_relaxed(config, host->ioaddr + msm_offset->core_dll_config_2);

	ret = readl_relaxed_poll_timeout(host->ioaddr +
					msm_offset->core_dll_status,
					dll_status,
					(dll_status & CORE_DDR_DLL_LOCK),
					10, 1000);

	if (ret == -ETIMEDOUT) {
		pr_err("%s: %s: CM_DLL_SDC4 calibration was not completed\n",
		       mmc_hostname(host->mmc), __func__);
		goto out;
	}

	/*
	 * Set CORE_PWRSAVE_DLL bit in CORE_VENDOR_SPEC3.
	 * When MCLK is gated OFF, it is not gated for less than 0.5us
	 * and MCLK must be switched on for at-least 1us before DATA
	 * starts coming. Controllers with 14lpp and later tech DLL cannot
	 * guarantee above requirement. So PWRSAVE_DLL should not be
	 * turned on for host controllers using this DLL.
	 */
	if (!msm_host->use_14lpp_dll_reset) {
		config = readl_relaxed(host->ioaddr +
				msm_offset->core_vendor_spec3);
		config |= CORE_PWRSAVE_DLL;
		writel_relaxed(config, host->ioaddr +
				msm_offset->core_vendor_spec3);
	}

	/*
	 * Drain writebuffer to ensure above DLL calibration
	 * and PWRSAVE DLL is enabled.
	 */
	wmb();
out:
	pr_debug("%s: %s: Exit, ret %d\n", mmc_hostname(host->mmc),
		 __func__, ret);
	return ret;
}

static int sdhci_msm_hs400_dll_calibration(struct sdhci_host *host)
{
	struct sdhci_pltfm_host *pltfm_host = sdhci_priv(host);
	struct sdhci_msm_host *msm_host = sdhci_pltfm_priv(pltfm_host);
	int ret;
	struct mmc_host *mmc = host->mmc;
	u32 config;
	const struct sdhci_msm_offset *msm_offset =
					msm_host->offset;

	pr_debug("%s: %s: Enter\n", mmc_hostname(host->mmc), __func__);

	/*
	 * Retuning in HS400 (DDR mode) will fail, just reset the
	 * tuning block and restore the saved tuning phase.
	 */
	ret = msm_init_cm_dll(host, DLL_INIT_NORMAL);
	if (ret)
		goto out;

	if (!mmc->ios.enhanced_strobe) {
		/* set the selected phase in delay line hw block */
		ret = msm_config_cm_dll_phase(host,
				      msm_host->saved_tuning_phase);
		if (ret)
			goto out;
		config = readl_relaxed(host->ioaddr +
				msm_offset->core_dll_config);
		config |= CORE_CMD_DAT_TRACK_SEL;
		writel_relaxed(config, host->ioaddr +
				msm_offset->core_dll_config);
	}

	if (msm_host->use_cdclp533)
		ret = sdhci_msm_cdclp533_calibration(host);
	else
		ret = sdhci_msm_cm_dll_sdc4_calibration(host);
out:
	pr_debug("%s: %s: Exit, ret %d\n", mmc_hostname(host->mmc),
		 __func__, ret);
	return ret;
}

static bool sdhci_msm_is_tuning_needed(struct sdhci_host *host)
{
	struct mmc_ios *ios = &host->mmc->ios;

	if (ios->timing == MMC_TIMING_UHS_SDR50 &&
			host->flags & SDHCI_SDR50_NEEDS_TUNING)
		return true;

	/*
	 * Tuning is required for SDR104, HS200 and HS400 cards and
	 * if clock frequency is greater than 100MHz in these modes.
	 */
	if (host->clock <= CORE_FREQ_100MHZ ||
	    !(ios->timing == MMC_TIMING_MMC_HS400 ||
	    ios->timing == MMC_TIMING_MMC_HS200 ||
	    ios->timing == MMC_TIMING_UHS_SDR104) ||
	    ios->enhanced_strobe)
		return false;

	return true;
}

static int sdhci_msm_restore_sdr_dll_config(struct sdhci_host *host)
{
	struct sdhci_pltfm_host *pltfm_host = sdhci_priv(host);
	struct sdhci_msm_host *msm_host = sdhci_pltfm_priv(pltfm_host);
	int ret;

	/*
	 * SDR DLL comes into picture only for timing modes which needs
	 * tuning.
	 */
	if (!sdhci_msm_is_tuning_needed(host))
		return 0;

	/* Reset the tuning block */
	ret = msm_init_cm_dll(host, DLL_INIT_NORMAL);
	if (ret)
		return ret;

	/* Restore the tuning block */
	ret = msm_config_cm_dll_phase(host, msm_host->saved_tuning_phase);

	return ret;
}

static void sdhci_msm_set_cdr(struct sdhci_host *host, bool enable)
{
	const struct sdhci_msm_offset *msm_offset = sdhci_priv_msm_offset(host);
	u32 config, oldconfig = readl_relaxed(host->ioaddr +
					      msm_offset->core_dll_config);

	config = oldconfig;
	if (enable) {
		config |= CORE_CDR_EN;
		config &= ~CORE_CDR_EXT_EN;
	} else {
		config &= ~CORE_CDR_EN;
		config |= CORE_CDR_EXT_EN;
	}

	if (config != oldconfig) {
		writel_relaxed(config, host->ioaddr +
			       msm_offset->core_dll_config);
	}
}

static int sdhci_msm_execute_tuning(struct mmc_host *mmc, u32 opcode)
{
	struct sdhci_host *host = mmc_priv(mmc);
	int tuning_seq_cnt = 10;
	u8 phase, tuned_phases[16], tuned_phase_cnt = 0;
	int rc;
	u32 config;
	struct mmc_ios ios = host->mmc->ios;
	struct sdhci_pltfm_host *pltfm_host = sdhci_priv(host);
	struct sdhci_msm_host *msm_host = sdhci_pltfm_priv(pltfm_host);
	const struct sdhci_msm_offset *msm_offset = msm_host->offset;

	if (!sdhci_msm_is_tuning_needed(host)) {
		msm_host->use_cdr = false;
		sdhci_msm_set_cdr(host, false);
		return 0;
	}

	/* Clock-Data-Recovery used to dynamically adjust RX sampling point */
	msm_host->use_cdr = true;

	/*
	 * Clear tuning_done flag before tuning to ensure proper
	 * HS400 settings.
	 */
	msm_host->tuning_done = 0;

	if (ios.timing == MMC_TIMING_UHS_SDR50 &&
			host->flags & SDHCI_SDR50_NEEDS_TUNING) {
		config = readl_relaxed(host->ioaddr + msm_offset->core_vendor_spec);
		config |= CORE_HC_SELECT_IN_EN;
		config |= CORE_HC_SELECT_IN_SDR50;
		writel_relaxed(config, host->ioaddr + msm_offset->core_vendor_spec);
	}

	/*
	 * For HS400 tuning in HS200 timing requires:
	 * - select MCLK/2 in VENDOR_SPEC
	 * - program MCLK to 400MHz (or nearest supported) in GCC
	 */
	if (host->flags & SDHCI_HS400_TUNING) {
		sdhci_msm_hc_select_mode(host);
		msm_set_clock_rate_for_bus_mode(host, ios.clock);
		host->flags &= ~SDHCI_HS400_TUNING;
	}

retry:
	/* First of all reset the tuning block */
	rc = msm_init_cm_dll(host, DLL_INIT_NORMAL);
	if (rc)
		return rc;

	phase = 0;
	do {
		/* Set the phase in delay line hw block */
		rc = msm_config_cm_dll_phase(host, phase);
		if (rc)
			return rc;

		rc = mmc_send_tuning(mmc, opcode, NULL);
		if (!rc) {
			/* Tuning is successful at this tuning point */
			tuned_phases[tuned_phase_cnt++] = phase;
			dev_dbg(mmc_dev(mmc), "%s: Found good phase = %d\n",
				 mmc_hostname(mmc), phase);
		}
	} while (++phase < ARRAY_SIZE(tuned_phases));

	if (tuned_phase_cnt) {
		if (tuned_phase_cnt == ARRAY_SIZE(tuned_phases)) {
			/*
			 * All phases valid is _almost_ as bad as no phases
			 * valid.  Probably all phases are not really reliable
			 * but we didn't detect where the unreliable place is.
			 * That means we'll essentially be guessing and hoping
			 * we get a good phase.  Better to try a few times.
			 */
			dev_dbg(mmc_dev(mmc), "%s: All phases valid; try again\n",
				mmc_hostname(mmc));
			if (--tuning_seq_cnt) {
				tuned_phase_cnt = 0;
				goto retry;
			}
		}

		rc = msm_find_most_appropriate_phase(host, tuned_phases,
						     tuned_phase_cnt);
		if (rc < 0)
			return rc;
		else
			phase = rc;

		/*
		 * Finally set the selected phase in delay
		 * line hw block.
		 */
		rc = msm_config_cm_dll_phase(host, phase);
		if (rc)
			return rc;
		msm_host->saved_tuning_phase = phase;
		dev_dbg(mmc_dev(mmc), "%s: Setting the tuning phase to %d\n",
			 mmc_hostname(mmc), phase);
		sdhci_msm_log_str(msm_host, "Setting the tuning phase to %d\n",
				phase);
	} else {
		if (--tuning_seq_cnt)
			goto retry;
		/* Tuning failed */
		dev_dbg(mmc_dev(mmc), "%s: No tuning point found\n",
		       mmc_hostname(mmc));
		sdhci_msm_log_str(msm_host, "No tuning point found\n");
		rc = -EIO;
	}

	if (!rc)
		msm_host->tuning_done = true;
	return rc;
}

/*
 * sdhci_msm_hs400 - Calibrate the DLL for HS400 bus speed mode operation.
 * This needs to be done for both tuning and enhanced_strobe mode.
 * DLL operation is only needed for clock > 100MHz. For clock <= 100MHz
 * fixed feedback clock is used.
 */
static void sdhci_msm_hs400(struct sdhci_host *host, struct mmc_ios *ios)
{
	struct sdhci_pltfm_host *pltfm_host = sdhci_priv(host);
	struct sdhci_msm_host *msm_host = sdhci_pltfm_priv(pltfm_host);
	int ret;

	if (host->clock > CORE_FREQ_100MHZ &&
	    (msm_host->tuning_done || ios->enhanced_strobe) &&
	    !msm_host->calibration_done) {
		ret = sdhci_msm_hs400_dll_calibration(host);
		if (!ret)
			msm_host->calibration_done = true;
		else
			pr_err("%s: Failed to calibrate DLL for hs400 mode (%d)\n",
			       mmc_hostname(host->mmc), ret);
	}
}

static void sdhci_msm_set_uhs_signaling(struct sdhci_host *host,
					unsigned int uhs)
{
	struct mmc_host *mmc = host->mmc;
	struct sdhci_pltfm_host *pltfm_host = sdhci_priv(host);
	struct sdhci_msm_host *msm_host = sdhci_pltfm_priv(pltfm_host);
	u16 ctrl_2;
	u32 config;
	const struct sdhci_msm_offset *msm_offset =
					msm_host->offset;

	ctrl_2 = sdhci_readw(host, SDHCI_HOST_CONTROL2);
	/* Select Bus Speed Mode for host */
	ctrl_2 &= ~SDHCI_CTRL_UHS_MASK;
	switch (uhs) {
	case MMC_TIMING_UHS_SDR12:
		ctrl_2 |= SDHCI_CTRL_UHS_SDR12;
		break;
	case MMC_TIMING_UHS_SDR25:
		ctrl_2 |= SDHCI_CTRL_UHS_SDR25;
		break;
	case MMC_TIMING_UHS_SDR50:
		ctrl_2 |= SDHCI_CTRL_UHS_SDR50;
		break;
	case MMC_TIMING_MMC_HS400:
	case MMC_TIMING_MMC_HS200:
	case MMC_TIMING_UHS_SDR104:
		ctrl_2 |= SDHCI_CTRL_UHS_SDR104;
		break;
	case MMC_TIMING_UHS_DDR50:
	case MMC_TIMING_MMC_DDR52:
		ctrl_2 |= SDHCI_CTRL_UHS_DDR50;
		break;
	}

	/*
	 * When clock frequency is less than 100MHz, the feedback clock must be
	 * provided and DLL must not be used so that tuning can be skipped. To
	 * provide feedback clock, the mode selection can be any value less
	 * than 3'b011 in bits [2:0] of HOST CONTROL2 register.
	 */
	if (host->clock <= CORE_FREQ_100MHZ) {
		if (uhs == MMC_TIMING_MMC_HS400 ||
		    uhs == MMC_TIMING_MMC_HS200 ||
		    uhs == MMC_TIMING_UHS_SDR104)
			ctrl_2 &= ~SDHCI_CTRL_UHS_MASK;
		/*
		 * DLL is not required for clock <= 100MHz
		 * Thus, make sure DLL it is disabled when not required
		 */
		config = readl_relaxed(host->ioaddr +
				msm_offset->core_dll_config);
		config |= CORE_DLL_RST;
		writel_relaxed(config, host->ioaddr +
				msm_offset->core_dll_config);

		config = readl_relaxed(host->ioaddr +
				msm_offset->core_dll_config);
		config |= CORE_DLL_PDN;
		writel_relaxed(config, host->ioaddr +
				msm_offset->core_dll_config);

		/*
		 * The DLL needs to be restored and CDCLP533 recalibrated
		 * when the clock frequency is set back to 400MHz.
		 */
		msm_host->calibration_done = false;
	}

	dev_dbg(mmc_dev(mmc), "%s: clock=%u uhs=%u ctrl_2=0x%x\n",
		mmc_hostname(host->mmc), host->clock, uhs, ctrl_2);
	sdhci_writew(host, ctrl_2, SDHCI_HOST_CONTROL2);

	if (mmc->ios.timing == MMC_TIMING_MMC_HS400)
		sdhci_msm_hs400(host, &mmc->ios);
}

/*
 * Ensure larger discard size by always setting max_busy_timeout to zero.
 * This will always return max_busy_timeout as zero to the sdhci layer.
 */

static unsigned int sdhci_msm_get_max_timeout_count(struct sdhci_host *host)
{
	return 0;
}

#define MAX_PROP_SIZE 32
static int sdhci_msm_dt_parse_vreg_info(struct device *dev,
		struct sdhci_msm_reg_data **vreg_data, const char *vreg_name)
{
	int len, ret = 0;
	const __be32 *prop;
	char prop_name[MAX_PROP_SIZE];
	struct sdhci_msm_reg_data *vreg;
	struct device_node *np = dev->of_node;
	struct sdhci_host *host = dev_get_drvdata(dev);
	struct sdhci_pltfm_host *pltfm_host = sdhci_priv(host);
	struct sdhci_msm_host *msm_host = sdhci_pltfm_priv(pltfm_host);

	snprintf(prop_name, MAX_PROP_SIZE, "%s-supply", vreg_name);
	if (!of_parse_phandle(np, prop_name, 0)) {
		dev_info(dev, "No vreg data found for %s\n", vreg_name);
		return ret;
	}

	vreg = devm_kzalloc(dev, sizeof(*vreg), GFP_KERNEL);
	if (!vreg) {
		ret = -ENOMEM;
		return ret;
	}

	vreg->msm_host = msm_host;
	vreg->name = vreg_name;

	snprintf(prop_name, MAX_PROP_SIZE,
			"qcom,%s-always-on", vreg_name);
	if (of_get_property(np, prop_name, NULL))
		vreg->is_always_on = true;

	snprintf(prop_name, MAX_PROP_SIZE,
			"qcom,%s-lpm-sup", vreg_name);
	if (of_get_property(np, prop_name, NULL))
		vreg->lpm_sup = true;

	snprintf(prop_name, MAX_PROP_SIZE,
			"qcom,%s-voltage-level", vreg_name);
	prop = of_get_property(np, prop_name, &len);
	if (!prop || (len != (2 * sizeof(__be32)))) {
		vreg->is_voltage_supplied = false;
		dev_warn(dev, "%s %s property\n",
			prop ? "invalid format" : "no", prop_name);
	} else {
		vreg->is_voltage_supplied = true;
		vreg->low_vol_level = be32_to_cpup(&prop[0]);
		vreg->high_vol_level = be32_to_cpup(&prop[1]);
	}

	snprintf(prop_name, MAX_PROP_SIZE,
			"qcom,%s-current-level", vreg_name);
	prop = of_get_property(np, prop_name, &len);
	if (!prop || (len != (2 * sizeof(__be32)))) {
		dev_warn(dev, "%s %s property\n",
			prop ? "invalid format" : "no", prop_name);
	} else {
		vreg->lpm_uA = be32_to_cpup(&prop[0]);
		vreg->hpm_uA = be32_to_cpup(&prop[1]);
	}

	*vreg_data = vreg;
	dev_dbg(dev, "%s: %s %s vol=[%d %d]uV, curr=[%d %d]uA\n",
		vreg->name, vreg->is_always_on ? "always_on," : "",
		vreg->lpm_sup ? "lpm_sup," : "", vreg->low_vol_level,
		vreg->high_vol_level, vreg->lpm_uA, vreg->hpm_uA);

	return ret;
}

static int sdhci_msm_set_pincfg(struct sdhci_msm_host *msm_host, bool level)
{
	struct platform_device *pdev = msm_host->pdev;
	int ret;

	if (level)
		ret = pinctrl_pm_select_default_state(&pdev->dev);
	else
		ret = pinctrl_pm_select_sleep_state(&pdev->dev);

	return ret;
}

static int sdhci_msm_dt_parse_hsr_info(struct device *dev,
		struct sdhci_msm_host *msm_host)

{
	u32 *dll_hsr_table = NULL;
	int dll_hsr_table_len, dll_hsr_reg_count;
	int ret = 0;

	if (sdhci_msm_dt_get_array(dev, "qcom,dll-hsr-list",
			&dll_hsr_table, &dll_hsr_table_len, 0))
		goto skip_hsr;

	dll_hsr_reg_count = sizeof(struct sdhci_msm_dll_hsr) / sizeof(u32);
	if (dll_hsr_table_len != dll_hsr_reg_count) {
		dev_err(dev, "Number of HSR entries are not matching\n");
		ret = -EINVAL;
	} else {
		msm_host->dll_hsr = (struct sdhci_msm_dll_hsr *)dll_hsr_table;
	}

skip_hsr:
	if (!msm_host->dll_hsr)
		dev_info(dev, "Failed to get dll hsr settings from dt\n");
	return ret;
}

static int sdhci_msm_parse_reset_data(struct device *dev,
			struct sdhci_msm_host *msm_host)
{
	int ret = 0;

	msm_host->core_reset = devm_reset_control_get(dev,
					"core_reset");
	if (IS_ERR(msm_host->core_reset)) {
		ret = PTR_ERR(msm_host->core_reset);
		dev_err(dev, "core_reset unavailable,err = %d\n",
				ret);
		msm_host->core_reset = NULL;
	}

	return ret;
}

/* Parse platform data */
static bool sdhci_msm_populate_pdata(struct device *dev,
						struct sdhci_msm_host *msm_host)
{
	struct device_node *np = dev->of_node;
	int ice_clk_table_len;
	u32 *ice_clk_table = NULL;

	msm_host->vreg_data = devm_kzalloc(dev, sizeof(struct
						    sdhci_msm_vreg_data),
					GFP_KERNEL);
	if (!msm_host->vreg_data) {
		dev_err(dev, "failed to allocate memory for vreg data\n");
		goto out;
	}

	if (sdhci_msm_dt_parse_vreg_info(dev, &msm_host->vreg_data->vdd_data,
					 "vdd")) {
		dev_err(dev, "failed parsing vdd data\n");
		goto out;
	}
	if (sdhci_msm_dt_parse_vreg_info(dev,
					 &msm_host->vreg_data->vdd_io_data,
					 "vdd-io")) {
		dev_err(dev, "failed parsing vdd-io data\n");
		goto out;
	}

	if (of_get_property(np, "qcom,core_3_0v_support", NULL))
		msm_host->core_3_0v_support = true;

	msm_host->regs_restore.is_supported =
		of_property_read_bool(np, "qcom,restore-after-cx-collapse");

	msm_host->uses_level_shifter =
		of_property_read_bool(np, "qcom,uses_level_shifter");

	msm_host->dll_lock_bist_fail_wa =
		of_property_read_bool(np, "qcom,dll_lock_bist_fail_wa");

	msm_host->crash_on_err =
		of_property_read_bool(np, "qcom,enable_crash_on_err");

	if (sdhci_msm_dt_parse_hsr_info(dev, msm_host))
		goto out;

	if (!sdhci_msm_dt_get_array(dev, "qcom,ice-clk-rates",
			&ice_clk_table, &ice_clk_table_len, 0)) {
		if (ice_clk_table && ice_clk_table_len) {
			if (ice_clk_table_len != 2) {
				dev_err(dev, "Need max and min frequencies\n");
				goto out;
			}
			msm_host->sup_ice_clk_table = ice_clk_table;
			msm_host->sup_ice_clk_cnt = ice_clk_table_len;
			msm_host->ice_clk_max = msm_host->sup_ice_clk_table[0];
			msm_host->ice_clk_min = msm_host->sup_ice_clk_table[1];
			dev_dbg(dev, "ICE clock rates (Hz): max: %u min: %u\n",
				msm_host->ice_clk_max, msm_host->ice_clk_min);
		}
	}

	sdhci_msm_parse_reset_data(dev, msm_host);

#if IS_ENABLED(CONFIG_MMC_SDHCI_MSM_SCALING)
	sdhci_msm_scale_parse_dt(dev, msm_host);
#endif

	return false;
out:
	return true;
}

static int sdhci_msm_set_vmmc(struct mmc_host *mmc)
{
	if (IS_ERR(mmc->supply.vmmc))
		return 0;

	return mmc_regulator_set_ocr(mmc, mmc->supply.vmmc, mmc->ios.vdd);
}

static int msm_toggle_vqmmc(struct sdhci_msm_host *msm_host,
			      struct mmc_host *mmc, bool level)
{
	int ret;
	struct mmc_ios ios;

	if (msm_host->vqmmc_enabled == level)
		return 0;

	if (level) {
		/* Set the IO voltage regulator to default voltage level */
		if (msm_host->caps_0 & CORE_3_0V_SUPPORT)
			ios.signal_voltage = MMC_SIGNAL_VOLTAGE_330;
		else if (msm_host->caps_0 & CORE_1_8V_SUPPORT)
			ios.signal_voltage = MMC_SIGNAL_VOLTAGE_180;

		if (msm_host->caps_0 & CORE_VOLT_SUPPORT) {
			ret = mmc_regulator_set_vqmmc(mmc, &ios);
			if (ret < 0) {
				dev_err(mmc_dev(mmc), "%s: vqmmc set volgate failed: %d\n",
					mmc_hostname(mmc), ret);
				goto out;
			}
		}
		ret = regulator_enable(mmc->supply.vqmmc);
	} else {
		ret = regulator_disable(mmc->supply.vqmmc);
	}

	if (ret)
		dev_err(mmc_dev(mmc), "%s: vqmm %sable failed: %d\n",
			mmc_hostname(mmc), level ? "en":"dis", ret);
	else
		msm_host->vqmmc_enabled = level;
out:
	return ret;
}

static int msm_config_vqmmc_mode(struct sdhci_msm_host *msm_host,
			      struct mmc_host *mmc, bool hpm)
{
	int load, ret;

	load = hpm ? MMC_VQMMC_MAX_LOAD_UA : 0;
	ret = regulator_set_load(mmc->supply.vqmmc, load);
	if (ret)
		dev_err(mmc_dev(mmc), "%s: vqmmc set load failed: %d\n",
			mmc_hostname(mmc), ret);
	return ret;
}

static int sdhci_msm_set_vqmmc(struct sdhci_msm_host *msm_host,
			      struct mmc_host *mmc, bool level)
{
	int ret;
	bool always_on;

	if (IS_ERR(mmc->supply.vqmmc) ||
			(mmc->ios.power_mode == MMC_POWER_UNDEFINED))
		return 0;
	/*
	 * For eMMC don't turn off Vqmmc, Instead just configure it in LPM
	 * and HPM modes by setting the corresponding load.
	 *
	 * Till eMMC is initialized (i.e. always_on == 0), just turn on/off
	 * Vqmmc. Vqmmc gets turned off only if init fails and mmc_power_off
	 * gets invoked. Once eMMC is initialized (i.e. always_on == 1),
	 * Vqmmc should remain ON, So just set the load instead of turning it
	 * off/on.
	 */
	always_on = !mmc_card_is_removable(mmc) &&
			mmc->card && mmc_card_mmc(mmc->card);

	if (always_on)
		ret = msm_config_vqmmc_mode(msm_host, mmc, level);
	else
		ret = msm_toggle_vqmmc(msm_host, mmc, level);

	return ret;
}

static inline void sdhci_msm_init_pwr_irq_wait(struct sdhci_msm_host *msm_host)
{
	init_waitqueue_head(&msm_host->pwr_irq_wait);
}

static inline void sdhci_msm_complete_pwr_irq_wait(
		struct sdhci_msm_host *msm_host)
{
	wake_up(&msm_host->pwr_irq_wait);
}

/*
 * sdhci_msm_check_power_status API should be called when registers writes
 * which can toggle sdhci IO bus ON/OFF or change IO lines HIGH/LOW happens.
 * To what state the register writes will change the IO lines should be passed
 * as the argument req_type. This API will check whether the IO line's state
 * is already the expected state and will wait for power irq only if
 * power irq is expected to be triggered based on the current IO line state
 * and expected IO line state.
 */
static void sdhci_msm_check_power_status(struct sdhci_host *host, u32 req_type)
{
	struct sdhci_pltfm_host *pltfm_host = sdhci_priv(host);
	struct sdhci_msm_host *msm_host = sdhci_pltfm_priv(pltfm_host);
	bool done = false;
	u32 val = SWITCHABLE_SIGNALING_VOLTAGE;
	const struct sdhci_msm_offset *msm_offset =
					msm_host->offset;
	struct mmc_host *mmc = host->mmc;

	pr_debug("%s: %s: request %d curr_pwr_state %x curr_io_level %x\n",
			mmc_hostname(host->mmc), __func__, req_type,
			msm_host->curr_pwr_state, msm_host->curr_io_level);

	sdhci_msm_log_str(msm_host, "request %d curr_pwr_state %x curr_io_level %x\n",
				req_type, msm_host->curr_pwr_state,
				msm_host->curr_io_level);
	/*
	 * The power interrupt will not be generated for signal voltage
	 * switches if SWITCHABLE_SIGNALING_VOLTAGE in MCI_GENERICS is not set.
	 * Since sdhci-msm-v5, this bit has been removed and SW must consider
	 * it as always set.
	 */
	if (!msm_host->mci_removed)
		val = msm_host_readl(msm_host, host,
				msm_offset->core_generics);
	if ((req_type & REQ_IO_HIGH || req_type & REQ_IO_LOW) &&
	    !(val & SWITCHABLE_SIGNALING_VOLTAGE)) {
		return;
	}

	/*
	 * The IRQ for request type IO High/LOW will be generated when -
	 * there is a state change in 1.8V enable bit (bit 3) of
	 * SDHCI_HOST_CONTROL2 register. The reset state of that bit is 0
	 * which indicates 3.3V IO voltage. So, when MMC core layer tries
	 * to set it to 3.3V before card detection happens, the
	 * IRQ doesn't get triggered as there is no state change in this bit.
	 * The driver already handles this case by changing the IO voltage
	 * level to high as part of controller power up sequence. Hence, check
	 * for host->pwr to handle a case where IO voltage high request is
	 * issued even before controller power up.
	 */
	if ((req_type & REQ_IO_HIGH) && !host->pwr) {
		pr_debug("%s: do not wait for power IRQ that never comes, req_type: %d\n",
				mmc_hostname(host->mmc), req_type);
		return;
	}

	if ((req_type & msm_host->curr_pwr_state) ||
			(req_type & msm_host->curr_io_level))
		done = true;
	/*
	 * This is needed here to handle cases where register writes will
	 * not change the current bus state or io level of the controller.
	 * In this case, no power irq will be triggerred and we should
	 * not wait.
	 */
	if (!done) {
		if (!wait_event_timeout(msm_host->pwr_irq_wait,
				msm_host->pwr_irq_flag,
				msecs_to_jiffies(MSM_PWR_IRQ_TIMEOUT_MS))) {
			dev_warn(&msm_host->pdev->dev,
				 "%s: pwr_irq for req: (%d) timed out\n",
				 mmc_hostname(host->mmc), req_type);
			sdhci_msm_dump_pwr_ctrl_regs(host);
		}

	}

	if (mmc->card && mmc->ops->get_cd && !mmc->ops->get_cd(mmc) &&
			(req_type & REQ_BUS_ON)) {
		host->pwr = 0;
		sdhci_writeb(host, 0, SDHCI_POWER_CONTROL);
	}

	pr_debug("%s: %s: request %d done\n", mmc_hostname(host->mmc),
			__func__, req_type);

	sdhci_msm_log_str(msm_host, "request %d done\n", req_type);
}

static void sdhci_msm_dump_pwr_ctrl_regs(struct sdhci_host *host)
{
	struct sdhci_pltfm_host *pltfm_host = sdhci_priv(host);
	struct sdhci_msm_host *msm_host = sdhci_pltfm_priv(pltfm_host);
	const struct sdhci_msm_offset *msm_offset =
					msm_host->offset;

	pr_err("%s: PWRCTL_STATUS: 0x%08x | PWRCTL_MASK: 0x%08x | PWRCTL_CTL: 0x%08x\n",
		mmc_hostname(host->mmc),
		msm_host_readl(msm_host, host, msm_offset->core_pwrctl_status),
		msm_host_readl(msm_host, host, msm_offset->core_pwrctl_mask),
		msm_host_readl(msm_host, host, msm_offset->core_pwrctl_ctl));
}

static int sdhci_msm_clear_pwrctl_status(struct sdhci_host *host, u32 value)
{
	struct sdhci_pltfm_host *pltfm_host = sdhci_priv(host);
	struct sdhci_msm_host *msm_host = sdhci_pltfm_priv(pltfm_host);
	const struct sdhci_msm_offset *msm_offset = msm_host->offset;
	int ret = 0, retry = 10;

	/*
	 * There is a rare HW scenario where the first clear pulse could be
	 * lost when actual reset and clear/read of status register is
	 * happening at a time. Hence, retry for at least 10 times to make
	 * sure status register is cleared. Otherwise, this will result in
	 * a spurious power IRQ resulting in system instability.
	 */
	do {
		if (retry == 0) {
			pr_err("%s: Timedout clearing (0x%x) pwrctl status register\n",
				mmc_hostname(host->mmc), value);
			sdhci_msm_dump_pwr_ctrl_regs(host);
			WARN_ON(1);
			ret = -EBUSY;
			break;
		}

		/*
		 * Clear the PWRCTL_STATUS interrupt bits by writing to the
		 * corresponding bits in the PWRCTL_CLEAR register.
		 */
		msm_host_writel(msm_host, value, host,
				msm_offset->core_pwrctl_clear);
		/*
		 * SDHC has core_mem and hc_mem device memory and these memory
		 * addresses do not fall within 1KB region. Hence, any update to
		 * core_mem address space would require an mb() to ensure this
		 * gets completed before its next update to registers within
		 * hc_mem.
		 */
		mb();
		retry--;
		udelay(10);
	} while (value & msm_host_readl(msm_host, host,
				msm_offset->core_pwrctl_status));

	return ret;
}

/* Regulator utility functions */
static int sdhci_msm_vreg_init_reg(struct device *dev,
					struct sdhci_msm_reg_data *vreg)
{
	int ret = 0;

	/* check if regulator is already initialized? */
	if (vreg->reg)
		goto out;

	/* Get the regulator handle */
	vreg->reg = devm_regulator_get(dev, vreg->name);
	if (IS_ERR(vreg->reg)) {
		ret = PTR_ERR(vreg->reg);
		pr_err("%s: devm_regulator_get(%s) failed. ret=%d\n",
			__func__, vreg->name, ret);
		goto out;
	}

	if (regulator_count_voltages(vreg->reg) > 0) {
		vreg->set_voltage_sup = true;
		/* sanity check */
		if ((vreg->is_voltage_supplied && !vreg->high_vol_level) ||
				!vreg->hpm_uA) {
			pr_err("%s: %s invalid constraints specified\n",
			       __func__, vreg->name);
			ret = -EINVAL;
		}
	}

out:
	return ret;
}

static int sdhci_msm_vreg_set_optimum_mode(struct sdhci_msm_reg_data
						  *vreg, int uA_load)
{
	int ret = 0;

	sdhci_msm_log_str(vreg->msm_host, "reg=%s uA_load=%d\n",
			vreg->name, uA_load);
	/*
	 * regulators that do not support regulator_set_voltage also
	 * do not support regulator_set_optimum_mode
	 */
	if (vreg->set_voltage_sup) {
		ret = regulator_set_load(vreg->reg, uA_load);
		if (ret < 0)
			pr_err("%s: regulator_set_load(reg=%s,uA_load=%d) failed. ret=%d\n",
			       __func__, vreg->name, uA_load, ret);
		else
			/*
			 * regulator_set_load() can return non zero
			 * value even for success case.
			 */
			ret = 0;
	}
	return ret;
}

static int sdhci_msm_vreg_set_voltage(struct sdhci_msm_reg_data *vreg,
					int min_uV, int max_uV)
{
	int ret = 0;

	sdhci_msm_log_str(vreg->msm_host, "reg=%s min_uV=%d max_uV=%d\n",
			vreg->name, min_uV, max_uV);

	if (vreg->set_voltage_sup && vreg->is_voltage_supplied) {
		ret = regulator_set_voltage(vreg->reg, min_uV, max_uV);
		if (ret) {
			pr_err("%s: regulator_set_voltage(%s)failed. min_uV=%d,max_uV=%d,ret=%d\n",
			       __func__, vreg->name, min_uV, max_uV, ret);
		}
	}

	return ret;
}

static int sdhci_msm_vreg_enable(struct sdhci_msm_reg_data *vreg)
{
	int ret = 0;

	/* Put regulator in HPM (high power mode) */
	ret = sdhci_msm_vreg_set_optimum_mode(vreg, vreg->hpm_uA);
	if (ret < 0)
		return ret;

	if (!vreg->is_enabled) {
		/* Set voltage level */
		ret = sdhci_msm_vreg_set_voltage(vreg, vreg->high_vol_level,
						vreg->high_vol_level);
		if (ret)
			return ret;
	}
	ret = regulator_enable(vreg->reg);
	if (ret) {
		pr_err("%s: regulator_enable(%s) failed. ret=%d\n",
				__func__, vreg->name, ret);
		return ret;
	}
	vreg->is_enabled = true;
	return ret;
}

static int sdhci_msm_vreg_disable(struct sdhci_msm_reg_data *vreg)
{
	int ret = 0;

	/* Never disable regulator marked as always_on */
	if (vreg->is_enabled && !vreg->is_always_on) {
		ret = regulator_disable(vreg->reg);
		if (ret) {
			pr_err("%s: regulator_disable(%s) failed. ret=%d\n",
				__func__, vreg->name, ret);
			goto out;
		}
		vreg->is_enabled = false;

		ret = sdhci_msm_vreg_set_optimum_mode(vreg, 0);
		if (ret < 0)
			goto out;

		/* Set min. voltage level to 0 */
		ret = sdhci_msm_vreg_set_voltage(vreg, 0, vreg->high_vol_level);
		if (ret)
			goto out;
	} else if (vreg->is_enabled && vreg->is_always_on) {
		if (vreg->lpm_sup) {
			/* Put always_on regulator in LPM (low power mode) */
			ret = sdhci_msm_vreg_set_optimum_mode(vreg,
							      vreg->lpm_uA);
			if (ret < 0)
				goto out;
		}
	}
out:
	return ret;
}

static int sdhci_msm_setup_vreg(struct sdhci_msm_host *msm_host,
			bool enable, bool is_init)
{
	int ret = 0, i;
	struct sdhci_msm_vreg_data *curr_slot;
	struct sdhci_msm_reg_data *vreg_table[2];
	struct mmc_host *mmc = msm_host->mmc;

	sdhci_msm_log_str(msm_host, "%s regulators\n",
			enable ? "Enabling" : "Disabling");

	curr_slot = msm_host->vreg_data;
	if (!curr_slot) {
		pr_debug("%s: vreg info unavailable,assuming the slot is powered by always on domain\n",
			 __func__);
		goto out;
	}

	vreg_table[0] = curr_slot->vdd_data;
	vreg_table[1] = curr_slot->vdd_io_data;

	/* When eMMC absent disable regulator marked as always_on */
	if (!enable && vreg_table[1]->is_always_on && !mmc->card)
		vreg_table[1]->is_always_on = false;

	for (i = 0; i < ARRAY_SIZE(vreg_table); i++) {
		if (vreg_table[i]) {
			if (enable)
				ret = sdhci_msm_vreg_enable(vreg_table[i]);
			else
				ret = sdhci_msm_vreg_disable(vreg_table[i]);
			if (ret)
				goto out;
		}
	}
out:
	return ret;
}

/* This init function should be called only once for each SDHC slot */
static int sdhci_msm_vreg_init(struct device *dev,
				struct sdhci_msm_host *msm_host,
				bool is_init)
{
	int ret = 0;
	struct sdhci_msm_vreg_data *curr_slot;
	struct sdhci_msm_reg_data *curr_vdd_reg, *curr_vdd_io_reg;

	curr_slot = msm_host->vreg_data;
	if (!curr_slot)
		goto out;

	curr_vdd_reg = curr_slot->vdd_data;
	curr_vdd_io_reg = curr_slot->vdd_io_data;

	if (!is_init)
		/* Deregister all regulators from regulator framework */
		goto out;

	/*
	 * Get the regulator handle from voltage regulator framework
	 * and then try to set the voltage level for the regulator
	 */
	if (curr_vdd_reg) {
		ret = sdhci_msm_vreg_init_reg(dev, curr_vdd_reg);
		if (ret)
			goto out;
	}
	if (curr_vdd_io_reg)
		ret = sdhci_msm_vreg_init_reg(dev, curr_vdd_io_reg);
out:
	if (ret)
		dev_err(dev, "vreg reset failed (%d)\n", ret);

	return ret;
}

static int sdhci_msm_set_vdd_io_vol(struct sdhci_msm_host *msm_host,
			enum vdd_io_level level,
			unsigned int voltage_level)
{
	int ret = 0;
	int set_level;
	struct sdhci_msm_reg_data *vdd_io_reg;

	if (!msm_host->vreg_data)
		return ret;

	vdd_io_reg = msm_host->vreg_data->vdd_io_data;
	if (vdd_io_reg && vdd_io_reg->is_enabled) {
		switch (level) {
		case VDD_IO_LOW:
			set_level = vdd_io_reg->low_vol_level;
			break;
		case VDD_IO_HIGH:
			set_level = vdd_io_reg->high_vol_level;
			break;
		case VDD_IO_SET_LEVEL:
			set_level = voltage_level;
			break;
		default:
			pr_err("%s: invalid argument level = %d\n",
					__func__, level);
			ret = -EINVAL;
			return ret;
		}
		ret = sdhci_msm_vreg_set_voltage(vdd_io_reg, set_level,
				set_level);
	}
	return ret;
}

static void sdhci_msm_handle_pwr_irq(struct sdhci_host *host, int irq)
{
	struct sdhci_pltfm_host *pltfm_host = sdhci_priv(host);
	struct sdhci_msm_host *msm_host = sdhci_pltfm_priv(pltfm_host);
	struct mmc_host *mmc = host->mmc;
	u32 irq_status, irq_ack = 0;
	int retry = 10, ret = 0;
	u32 pwr_state = 0, io_level = 0;
	u32 config;
	const struct sdhci_msm_offset *msm_offset = msm_host->offset;

	irq_status = msm_host_readl(msm_host, host,
			msm_offset->core_pwrctl_status);
	irq_status &= INT_MASK;

	sdhci_msm_log_str(msm_host, "Received IRQ(%d), irq_status=0x%x\n",
			irq, irq_status);

	msm_host_writel(msm_host, irq_status, host,
			msm_offset->core_pwrctl_clear);

	/*
	 * There is a rare HW scenario where the first clear pulse could be
	 * lost when actual reset and clear/read of status register is
	 * happening at a time. Hence, retry for at least 10 times to make
	 * sure status register is cleared. Otherwise, this will result in
	 * a spurious power IRQ resulting in system instability.
	 */
	while (irq_status & msm_host_readl(msm_host, host,
				msm_offset->core_pwrctl_status)) {
		if (retry == 0) {
			pr_err("%s: Timedout clearing (0x%x) pwrctl status register\n",
					mmc_hostname(host->mmc), irq_status);
			sdhci_msm_dump_pwr_ctrl_regs(host);
			WARN_ON(1);
			break;
		}
		msm_host_writel(msm_host, irq_status, host,
			msm_offset->core_pwrctl_clear);
		retry--;
		udelay(10);
	}

	if (mmc->card && mmc->ops->get_cd && !mmc->ops->get_cd(mmc) &&
		irq_status & CORE_PWRCTL_BUS_ON) {
		irq_ack = CORE_PWRCTL_BUS_FAIL;
		msm_host_writel(msm_host, irq_ack, host,
				msm_offset->core_pwrctl_ctl);
		return;
	}
	/* Handle BUS ON/OFF*/
	if (irq_status & CORE_PWRCTL_BUS_ON) {
		ret = sdhci_msm_setup_vreg(msm_host, true, false);
		if (!ret)
			ret = sdhci_msm_set_vdd_io_vol(msm_host,
					VDD_IO_HIGH, 0);
		if (ret)
			irq_ack |= CORE_PWRCTL_BUS_FAIL;
		else
			irq_ack |= CORE_PWRCTL_BUS_SUCCESS;

		pwr_state = REQ_BUS_ON;
		io_level = REQ_IO_HIGH;
	}
	if (irq_status & CORE_PWRCTL_BUS_OFF) {
		if (!(host->mmc->caps & MMC_CAP_NONREMOVABLE) ||
		    msm_host->pltfm_init_done)
			ret = sdhci_msm_setup_vreg(msm_host,
					false, false);
		if (!ret)
			ret = sdhci_msm_set_vdd_io_vol(msm_host,
					VDD_IO_LOW, 0);
		if (ret)
			irq_ack |= CORE_PWRCTL_BUS_FAIL;
		else
			irq_ack |= CORE_PWRCTL_BUS_SUCCESS;

		pwr_state = REQ_BUS_OFF;
		io_level = REQ_IO_LOW;
	}

	if (pwr_state) {
		ret = sdhci_msm_set_vmmc(mmc);
		if (!ret)
			ret = sdhci_msm_set_vqmmc(msm_host, mmc,
					pwr_state & REQ_BUS_ON);
		if (!ret)
			ret = sdhci_msm_set_pincfg(msm_host,
					pwr_state & REQ_BUS_ON);
		if (!ret)
			irq_ack |= CORE_PWRCTL_BUS_SUCCESS;
		else
			irq_ack |= CORE_PWRCTL_BUS_FAIL;
	}

	/* Handle IO LOW/HIGH */
	if (irq_status & CORE_PWRCTL_IO_LOW) {
		io_level = REQ_IO_LOW;
		/* Switch voltage low */
		ret = sdhci_msm_set_vdd_io_vol(msm_host, VDD_IO_LOW, 0);
		if (ret)
			irq_ack |= CORE_PWRCTL_IO_FAIL;
		else
			irq_ack |= CORE_PWRCTL_IO_SUCCESS;
	}

	if (irq_status & CORE_PWRCTL_IO_HIGH) {
		io_level = REQ_IO_HIGH;
		/* Switch voltage high */
		ret = sdhci_msm_set_vdd_io_vol(msm_host, VDD_IO_HIGH, 0);
		if (ret)
			irq_ack |= CORE_PWRCTL_IO_FAIL;
		else
			irq_ack |= CORE_PWRCTL_IO_SUCCESS;
	}

	if (io_level && !IS_ERR(mmc->supply.vqmmc) && !pwr_state) {
		ret = mmc_regulator_set_vqmmc(mmc, &mmc->ios);
		if (ret < 0) {
			dev_err(mmc_dev(mmc), "%s: IO_level setting failed(%d). signal_voltage: %d, vdd: %d irq_status: 0x%08x\n",
					mmc_hostname(mmc), ret,
					mmc->ios.signal_voltage, mmc->ios.vdd,
					irq_status);
			irq_ack |= CORE_PWRCTL_IO_FAIL;
		}
	}

	/*
	 * The driver has to acknowledge the interrupt, switch voltages and
	 * report back if it succeded or not to this register. The voltage
	 * switches are handled by the sdhci core, so just report success.
	 */
	msm_host_writel(msm_host, irq_ack, host,
			msm_offset->core_pwrctl_ctl);

	/*
	 * If we don't have info regarding the voltage levels supported by
	 * regulators, don't change the IO PAD PWR SWITCH.
	 */
	if (msm_host->caps_0 & CORE_VOLT_SUPPORT) {
		u32 new_config;
		/*
		 * We should unset IO PAD PWR switch only if the register write
		 * can set IO lines high and the regulator also switches to 3 V.
		 * Else, we should keep the IO PAD PWR switch set.
		 * This is applicable to certain targets where eMMC vccq supply
		 * is only 1.8V. In such targets, even during REQ_IO_HIGH, the
		 * IO PAD PWR switch must be kept set to reflect actual
		 * regulator voltage. This way, during initialization of
		 * controllers with only 1.8V, we will set the IO PAD bit
		 * without waiting for a REQ_IO_LOW.
		 */
		config = readl_relaxed(host->ioaddr +
				msm_offset->core_vendor_spec);
		new_config = config;

		if ((io_level & REQ_IO_HIGH) &&
				(msm_host->caps_0 & CORE_3_0V_SUPPORT))
			new_config &= ~CORE_IO_PAD_PWR_SWITCH;
		else if ((io_level & REQ_IO_LOW) ||
				(msm_host->caps_0 & CORE_1_8V_SUPPORT))
			new_config |= CORE_IO_PAD_PWR_SWITCH;

		if (config ^ new_config)
			writel_relaxed(new_config, host->ioaddr +
					msm_offset->core_vendor_spec);
	}

	if (pwr_state)
		msm_host->curr_pwr_state = pwr_state;
	if (io_level)
		msm_host->curr_io_level = io_level;

	dev_dbg(mmc_dev(mmc), "%s: %s: Handled IRQ(%d), irq_status=0x%x, ack=0x%x\n",
		mmc_hostname(msm_host->mmc), __func__, irq, irq_status,
		irq_ack);

	sdhci_msm_log_str(msm_host, "Handled IRQ(%d), irq_status=0x%x, ack=0x%x\n",
			irq, irq_status, irq_ack);
}

static irqreturn_t sdhci_msm_pwr_irq(int irq, void *data)
{
	struct sdhci_host *host = (struct sdhci_host *)data;
	struct sdhci_pltfm_host *pltfm_host = sdhci_priv(host);
	struct sdhci_msm_host *msm_host = sdhci_pltfm_priv(pltfm_host);

	sdhci_msm_handle_pwr_irq(host, irq);
	msm_host->pwr_irq_flag = 1;
	sdhci_msm_complete_pwr_irq_wait(msm_host);

	return IRQ_HANDLED;
}

static unsigned int sdhci_msm_get_max_clock(struct sdhci_host *host)
{
	struct sdhci_pltfm_host *pltfm_host = sdhci_priv(host);
	struct sdhci_msm_host *msm_host = sdhci_pltfm_priv(pltfm_host);
	struct clk *core_clk = msm_host->bulk_clks[0].clk;

	return clk_round_rate(core_clk, ULONG_MAX);
}

static unsigned int sdhci_msm_get_min_clock(struct sdhci_host *host)
{
	return SDHCI_MSM_MIN_CLOCK;
}

/*
 * __sdhci_msm_set_clock - sdhci_msm clock control.
 *
 * Description:
 * MSM controller does not use internal divider and
 * instead directly control the GCC clock as per
 * HW recommendation.
 **/
static void __sdhci_msm_set_clock(struct sdhci_host *host, unsigned int clock)
{
	u16 clk;
#if IS_ENABLED(CONFIG_MMC_SDHCI_MSM_SCALING)
	struct mmc_ios ios = host->mmc->ios;
#endif
	/*
	 * Keep actual_clock as zero -
	 * - since there is no divider used so no need of having actual_clock.
	 * - MSM controller uses SDCLK for data timeout calculation. If
	 *   actual_clock is zero, host->clock is taken for calculation.
	 */
	host->mmc->actual_clock = 0;

	sdhci_writew(host, 0, SDHCI_CLOCK_CONTROL);

	if (clock == 0)
		return;

	/*
	 * MSM controller do not use clock divider.
	 * Thus read SDHCI_CLOCK_CONTROL and only enable
	 * clock with no divider value programmed.
	 */
	clk = sdhci_readw(host, SDHCI_CLOCK_CONTROL);
	sdhci_enable_clk(host, clk);

#if IS_ENABLED(CONFIG_MMC_SDHCI_MSM_SCALING)
	if (ios.timing == MMC_TIMING_MMC_HS400)
		sdhci_msm_cqe_scaling_resume(host->mmc);
#endif
}

/* sdhci_msm_set_clock - Called with (host->lock) spinlock held. */
static void sdhci_msm_set_clock(struct sdhci_host *host, unsigned int clock)
{
	struct sdhci_pltfm_host *pltfm_host = sdhci_priv(host);
	struct sdhci_msm_host *msm_host = sdhci_pltfm_priv(pltfm_host);

	if (!clock) {
		msm_host->clk_rate = clock;
		goto out;
	}

	sdhci_msm_hc_select_mode(host);

	msm_set_clock_rate_for_bus_mode(host, clock);
out:
	/* Vote on bus only with clock frequency or when changing clock
	 * frequency. No need to vote when setting clock frequency as 0
	 * because after setting clock at 0, we release host, which will
	 * eventually call host runtime suspend and unvoting would be
	 * taken care in runtime suspend call.
	 */
	if (!msm_host->skip_bus_bw_voting && clock)
		sdhci_msm_bus_voting(host, true);
	__sdhci_msm_set_clock(host, clock);
}

/*****************************************************************************\
 *                                                                           *
 * Inline Crypto Engine (ICE) support                                        *
 *                                                                           *
\*****************************************************************************/

#ifdef CONFIG_MMC_CRYPTO

#define AES_256_XTS_KEY_SIZE			64

/* QCOM ICE registers */

#define QCOM_ICE_REG_VERSION			0x0008

#define QCOM_ICE_REG_FUSE_SETTING		0x0010
#define QCOM_ICE_FUSE_SETTING_MASK		0x1
#define QCOM_ICE_FORCE_HW_KEY0_SETTING_MASK	0x2
#define QCOM_ICE_FORCE_HW_KEY1_SETTING_MASK	0x4

#define QCOM_ICE_REG_BIST_STATUS		0x0070
#define QCOM_ICE_BIST_STATUS_MASK		0xF0000000

#define QCOM_ICE_REG_ADVANCED_CONTROL		0x1000

#define sdhci_msm_ice_writel(host, val, reg)	\
	writel((val), (host)->ice_mem + (reg))
#define sdhci_msm_ice_readl(host, reg)	\
	readl((host)->ice_mem + (reg))

static bool sdhci_msm_ice_supported(struct sdhci_msm_host *msm_host)
{
	struct device *dev = mmc_dev(msm_host->mmc);
	u32 regval = sdhci_msm_ice_readl(msm_host, QCOM_ICE_REG_VERSION);
	int major = regval >> 24;
	int minor = (regval >> 16) & 0xFF;
	int step = regval & 0xFFFF;

	/* For now this driver only supports ICE version 3. */
	if (major != 3) {
		dev_warn(dev, "Unsupported ICE version: v%d.%d.%d\n",
			 major, minor, step);
		return false;
	}

	dev_info(dev, "Found QC Inline Crypto Engine (ICE) v%d.%d.%d\n",
		 major, minor, step);

	/* If fuses are blown, ICE might not work in the standard way. */
	regval = sdhci_msm_ice_readl(msm_host, QCOM_ICE_REG_FUSE_SETTING);
	if (regval & (QCOM_ICE_FUSE_SETTING_MASK |
		      QCOM_ICE_FORCE_HW_KEY0_SETTING_MASK |
		      QCOM_ICE_FORCE_HW_KEY1_SETTING_MASK)) {
		dev_warn(dev, "Fuses are blown; ICE is unusable!\n");
		return false;
	}
	return true;
}

static inline struct clk *sdhci_msm_ice_get_clk(struct device *dev)
{
	return devm_clk_get(dev, "ice");
}

static int sdhci_msm_ice_init(struct sdhci_msm_host *msm_host,
			      struct cqhci_host *cq_host)
{
	struct mmc_host *mmc = msm_host->mmc;
	struct device *dev = mmc_dev(mmc);
	struct resource *ice_base_res;
#if IS_ENABLED(CONFIG_QTI_HW_KEY_MANAGER)
	struct resource *ice_hwkm_res;
#endif
	int err;

	if (!(cqhci_readl(cq_host, CQHCI_CAP) & CQHCI_CAP_CS))
		return 0;

	ice_base_res = platform_get_resource_byname(msm_host->pdev, IORESOURCE_MEM,
					   "cqhci_ice");
	if (!ice_base_res) {
		dev_warn(dev, "ICE registers not found\n");
		goto disable;
	}

	if (!qcom_scm_ice_available()) {
		dev_warn(dev, "ICE SCM interface not found\n");
		goto disable;
	}

	msm_host->ice_mem = devm_ioremap_resource(dev, ice_base_res);
	if (IS_ERR(msm_host->ice_mem)) {
		err = PTR_ERR(msm_host->ice_mem);
		dev_err(dev, "Failed to map ICE registers; err=%d\n", err);
		return err;
	}
	cq_host->ice_mmio = msm_host->ice_mem;

#if IS_ENABLED(CONFIG_QTI_HW_KEY_MANAGER)
	ice_hwkm_res = platform_get_resource_byname(msm_host->pdev,
						    IORESOURCE_MEM,
						    "cqhci_ice_hwkm");
	if (!ice_hwkm_res) {
		dev_warn(dev, "ICE HWKM registers not found\n");
		goto disable;
	}
	msm_host->ice_hwkm_mem = devm_ioremap_resource(dev, ice_hwkm_res);
	if (IS_ERR(msm_host->ice_hwkm_mem)) {
		err = PTR_ERR(msm_host->ice_hwkm_mem);
		dev_err(dev, "Failed to map ICE HWKM registers; err=%d\n", err);
		return err;
	}
	cq_host->ice_hwkm_mmio = msm_host->ice_hwkm_mem;
#endif

	if (!sdhci_msm_ice_supported(msm_host))
		goto disable;

	mmc->caps2 |= MMC_CAP2_CRYPTO;
	return 0;

disable:
	dev_warn(dev, "Disabling inline encryption support\n");
	return 0;
}

static void sdhci_msm_ice_low_power_mode_enable(struct sdhci_msm_host *msm_host)
{
	u32 regval;

	regval = sdhci_msm_ice_readl(msm_host, QCOM_ICE_REG_ADVANCED_CONTROL);
	/*
	 * Enable low power mode sequence
	 * [0]-0, [1]-0, [2]-0, [3]-E, [4]-0, [5]-0, [6]-0, [7]-0
	 */
	regval |= 0x7000;
	sdhci_msm_ice_writel(msm_host, regval, QCOM_ICE_REG_ADVANCED_CONTROL);
}

static void sdhci_msm_ice_optimization_enable(struct sdhci_msm_host *msm_host)
{
	u32 regval;

	/* ICE Optimizations Enable Sequence */
	regval = sdhci_msm_ice_readl(msm_host, QCOM_ICE_REG_ADVANCED_CONTROL);
	regval |= 0xD807100;
	/* ICE HPG requires delay before writing */
	udelay(5);
	sdhci_msm_ice_writel(msm_host, regval, QCOM_ICE_REG_ADVANCED_CONTROL);
	udelay(5);
}

/*
 * Wait until the ICE BIST (built-in self-test) has completed.
 *
 * This may be necessary before ICE can be used.
 *
 * Note that we don't really care whether the BIST passed or failed; we really
 * just want to make sure that it isn't still running.  This is because (a) the
 * BIST is a FIPS compliance thing that never fails in practice, (b) ICE is
 * documented to reject crypto requests if the BIST fails, so we needn't do it
 * in software too, and (c) properly testing storage encryption requires testing
 * the full storage stack anyway, and not relying on hardware-level self-tests.
 */
static int sdhci_msm_ice_wait_bist_status(struct sdhci_msm_host *msm_host)
{
	u32 regval;
	int err;

	err = readl_poll_timeout(msm_host->ice_mem + QCOM_ICE_REG_BIST_STATUS,
				 regval, !(regval & QCOM_ICE_BIST_STATUS_MASK),
				 50, 5000);
	if (err)
		dev_err(mmc_dev(msm_host->mmc),
			"Timed out waiting for ICE self-test to complete\n");
	return err;
}

static void sdhci_msm_ice_enable(struct sdhci_msm_host *msm_host)
{
	if (!(msm_host->mmc->caps2 & MMC_CAP2_CRYPTO))
		return;
	sdhci_msm_ice_low_power_mode_enable(msm_host);
	sdhci_msm_ice_optimization_enable(msm_host);
	sdhci_msm_ice_wait_bist_status(msm_host);
}

static int __maybe_unused sdhci_msm_ice_resume(struct sdhci_msm_host *msm_host)
{
	if (!(msm_host->mmc->caps2 & MMC_CAP2_CRYPTO))
		return 0;
	return sdhci_msm_ice_wait_bist_status(msm_host);
}

/*
 * Program a key into a QC ICE keyslot, or evict a keyslot.  QC ICE requires
 * vendor-specific SCM calls for this; it doesn't support the standard way.
 */
static int sdhci_msm_program_key(struct cqhci_host *cq_host,
				 const union cqhci_crypto_cfg_entry *cfg,
				 int slot)
{
	struct device *dev = mmc_dev(cq_host->mmc);
	union cqhci_crypto_cap_entry cap;
	union {
		u8 bytes[AES_256_XTS_KEY_SIZE];
		u32 words[AES_256_XTS_KEY_SIZE / sizeof(u32)];
	} key;
	int i;
	int err;
	struct qtee_shm shm;

	err = qtee_shmbridge_allocate_shm(AES_256_XTS_KEY_SIZE, &shm);
	if (err)
		return -ENOMEM;

	if (!(cfg->config_enable & CQHCI_CRYPTO_CONFIGURATION_ENABLE))
		return qcom_scm_ice_invalidate_key(slot);

	/* Only AES-256-XTS has been tested so far. */
	cap = cq_host->crypto_cap_array[cfg->crypto_cap_idx];
	if (cap.algorithm_id != CQHCI_CRYPTO_ALG_AES_XTS ||
	    cap.key_size != CQHCI_CRYPTO_KEY_SIZE_256) {
		dev_err_ratelimited(dev,
				    "Unhandled crypto capability; algorithm_id=%d, key_size=%d\n",
				    cap.algorithm_id, cap.key_size);
		return -EINVAL;
	}

	memcpy(key.bytes, cfg->crypto_key, AES_256_XTS_KEY_SIZE);

	/*
	 * The SCM call byte-swaps the 32-bit words of the key.  So we have to
	 * do the same, in order for the final key be correct.
	 */
	for (i = 0; i < ARRAY_SIZE(key.words); i++)
		__cpu_to_be32s(&key.words[i]);

	memcpy(shm.vaddr, key.bytes, AES_256_XTS_KEY_SIZE);
	qtee_shmbridge_flush_shm_buf(&shm);

	err = qcom_scm_config_set_ice_key(slot, shm.paddr,
					AES_256_XTS_KEY_SIZE,
					QCOM_SCM_ICE_CIPHER_AES_256_XTS,
					cfg->data_unit_size, SDCC_CE);
	if (err)
		pr_err("%s:SCM call Error: 0x%x slot %d\n",
				__func__, err, slot);

	qtee_shmbridge_inv_shm_buf(&shm);
	qtee_shmbridge_free_shm(&shm);
	memzero_explicit(&key, sizeof(key));
	return err;
}

void sdhci_msm_ice_disable(struct sdhci_msm_host *msm_host)
{
	if (!(msm_host->mmc->caps2 & MMC_CAP2_CRYPTO))
		return;
#if IS_ENABLED(CONFIG_MMC_CRYPTO_QTI)
	crypto_qti_disable();
#endif
}
#else /* CONFIG_MMC_CRYPTO */
static inline struct clk *sdhci_msm_ice_get_clk(struct device *dev)
{
	return NULL;
}

static inline int sdhci_msm_ice_init(struct sdhci_msm_host *msm_host,
				     struct cqhci_host *cq_host)
{
	return 0;
}

static inline void sdhci_msm_ice_enable(struct sdhci_msm_host *msm_host)
{
}

static inline int __maybe_unused
sdhci_msm_ice_resume(struct sdhci_msm_host *msm_host)
{
	return 0;
}

void sdhci_msm_ice_disable(struct sdhci_msm_host *msm_host)
{
	return 0;
}
#endif /* !CONFIG_MMC_CRYPTO */

/*****************************************************************************\
 *                                                                           *
 * MSM Command Queue Engine (CQE)                                            *
 *                                                                           *
\*****************************************************************************/

static void sdhci_msm_log_irq(struct sdhci_host *host, u32 intmask)
{
	struct sdhci_pltfm_host *pltfm_host = sdhci_priv(host);
	struct sdhci_msm_host *msm_host = sdhci_pltfm_priv(pltfm_host);

	sdhci_msm_log_str(msm_host, "intmask: 0x%x\n", intmask);
}

static u32 sdhci_msm_cqe_irq(struct sdhci_host *host, u32 intmask)
{
	int cmd_error = 0;
	int data_error = 0;

	sdhci_msm_log_irq(host, intmask);

	if (!sdhci_cqe_irq(host, intmask, &cmd_error, &data_error))
		return intmask;

	cqhci_irq(host->mmc, intmask, cmd_error, data_error);
	return 0;
}

static void sdhci_msm_cqe_enable(struct mmc_host *mmc)
{
	struct sdhci_host *host = mmc_priv(mmc);
	struct sdhci_pltfm_host *pltfm_host = sdhci_priv(host);
	struct sdhci_msm_host *msm_host = sdhci_pltfm_priv(pltfm_host);

	sdhci_cqe_enable(mmc);
	sdhci_msm_ice_enable(msm_host);
}

static void sdhci_msm_cqe_disable(struct mmc_host *mmc, bool recovery)
{
	struct sdhci_host *host = mmc_priv(mmc);
	unsigned long flags;
	u32 ctrl;

	/*
	 * When CQE is halted, the legacy SDHCI path operates only
	 * on 16-byte descriptors in 64bit mode.
	 */
	if (host->flags & SDHCI_USE_64_BIT_DMA)
		host->desc_sz = 16;

	spin_lock_irqsave(&host->lock, flags);

	/*
	 * During CQE command transfers, command complete bit gets latched.
	 * So s/w should clear command complete interrupt status when CQE is
	 * either halted or disabled. Otherwise unexpected SDCHI legacy
	 * interrupt gets triggered when CQE is halted/disabled.
	 */
	ctrl = sdhci_readl(host, SDHCI_INT_ENABLE);
	ctrl |= SDHCI_INT_RESPONSE;
	sdhci_writel(host,  ctrl, SDHCI_INT_ENABLE);
	sdhci_writel(host, SDHCI_INT_RESPONSE, SDHCI_INT_STATUS);

	spin_unlock_irqrestore(&host->lock, flags);

	sdhci_cqe_disable(mmc, recovery);
}

static void sdhci_msm_set_timeout(struct sdhci_host *host, struct mmc_command *cmd)
{
	u32 count, start = 15;

	/*
	 * Qcom SoC hardware data timeout value was calculated
	 * using 4 * MCLK * 2^(count + 13). where MCLK = 1 / host->clock.
	 */

	host->timeout_clk = host->mmc->actual_clock ?
				host->mmc->actual_clock / 1000 :
				host->clock / 1000;
	host->timeout_clk /= 4;

	__sdhci_set_timeout(host, cmd);
	count = sdhci_readb(host, SDHCI_TIMEOUT_CONTROL);

	/*
	 * Update software timeout value if its value is less than hardware data
	 * timeout value.
	 */
	if (cmd && cmd->data && host->clock > 400000 &&
	    host->clock <= 50000000 &&
	    ((1 << (count + start)) > (10 * host->clock)))
		host->data_timeout = 22LL * NSEC_PER_SEC;
}

void sdhci_msm_cqe_sdhci_dumpregs(struct mmc_host *mmc)
{
	struct sdhci_host *host = mmc_priv(mmc);

	sdhci_dumpregs(host);
}

static const struct cqhci_host_ops sdhci_msm_cqhci_ops = {
	.enable		= sdhci_msm_cqe_enable,
	.disable	= sdhci_msm_cqe_disable,
#ifdef CONFIG_MMC_CRYPTO
	.program_key	= sdhci_msm_program_key,
#endif
	.dumpregs		= sdhci_msm_cqe_sdhci_dumpregs,
};

static int sdhci_msm_cqe_add_host(struct sdhci_host *host,
				struct platform_device *pdev)
{
	struct sdhci_pltfm_host *pltfm_host = sdhci_priv(host);
	struct sdhci_msm_host *msm_host = sdhci_pltfm_priv(pltfm_host);
	struct cqhci_host *cq_host;
	bool dma64;
	u32 cqcfg;
	int ret;

	/*
	 * When CQE is halted, SDHC operates only on 16byte ADMA descriptors.
	 * So ensure ADMA table is allocated for 16byte descriptors.
	 */
	if (host->caps & SDHCI_CAN_64BIT)
		host->alloc_desc_sz = 16;

	ret = sdhci_setup_host(host);
	if (ret)
		return ret;

	cq_host = cqhci_pltfm_init(pdev);
	if (IS_ERR(cq_host)) {
		ret = PTR_ERR(cq_host);
		dev_err(&pdev->dev, "cqhci-pltfm init: failed: %d\n", ret);
		goto cleanup;
	}

	msm_host->mmc->caps2 |= MMC_CAP2_CQE | MMC_CAP2_CQE_DCMD;
#if IS_ENABLED(CONFIG_MMC_SDHCI_MSM_SCALING)
	msm_host->scale_caps |= MMC_CAP2_CLK_SCALE;
#endif
	cq_host->ops = &sdhci_msm_cqhci_ops;
	msm_host->cq_host = cq_host;
	/* TODO: Needs Upstreaming */
	/* cq_host->offset_changed = msm_host->cqhci_offset_changed; */

	dma64 = host->flags & SDHCI_USE_64_BIT_DMA;

	ret = sdhci_msm_ice_init(msm_host, cq_host);
	if (ret)
		goto cleanup;

	ret = cqhci_init(cq_host, host->mmc, dma64);
	if (ret) {
		dev_err(&pdev->dev, "%s: CQE init: failed (%d)\n",
				mmc_hostname(host->mmc), ret);
		goto cleanup;
	}

	/* Disable cqe reset due to cqe enable signal */
	cqcfg = cqhci_readl(cq_host, CQHCI_VENDOR_CFG1);
	cqcfg |= CQHCI_VENDOR_DIS_RST_ON_CQ_EN;
	cqhci_writel(cq_host, cqcfg, CQHCI_VENDOR_CFG1);

	/*
	 * SDHC expects 12byte ADMA descriptors till CQE is enabled.
	 * So limit desc_sz to 12 so that the data commands that are sent
	 * during card initialization (before CQE gets enabled) would
	 * get executed without any issues.
	 */
	if (host->flags & SDHCI_USE_64_BIT_DMA)
		host->desc_sz = 12;

	ret = __sdhci_add_host(host);
	if (ret)
		goto cleanup;

	dev_info(&pdev->dev, "%s: CQE init: success\n",
			mmc_hostname(host->mmc));
	return ret;

cleanup:
	sdhci_cleanup_host(host);
	return ret;
}

static void sdhci_msm_registers_save(struct sdhci_host *host)
{
	struct sdhci_pltfm_host *pltfm_host = sdhci_priv(host);
	struct sdhci_msm_host *msm_host = sdhci_pltfm_priv(pltfm_host);
	const struct sdhci_msm_offset *msm_offset = msm_host->offset;
	struct cqhci_host *cq_host = host->mmc->cqe_private;

	if (!msm_host->regs_restore.is_supported &&
			!msm_host->reg_store)
		return;

	msm_host->regs_restore.vendor_func = readl_relaxed(host->ioaddr +
		msm_offset->core_vendor_spec);
	msm_host->regs_restore.vendor_pwrctl_mask =
		readl_relaxed(host->ioaddr +
		msm_offset->core_pwrctl_mask);
	msm_host->regs_restore.vendor_func2 =
		readl_relaxed(host->ioaddr +
		msm_offset->core_vendor_spec_func2);
	msm_host->regs_restore.vendor_func3 =
		readl_relaxed(host->ioaddr +
		msm_offset->core_vendor_spec3);
	msm_host->regs_restore.hc_2c_2e =
		sdhci_readl(host, SDHCI_CLOCK_CONTROL);
	msm_host->regs_restore.hc_3c_3e =
		sdhci_readl(host, SDHCI_AUTO_CMD_STATUS);
	msm_host->regs_restore.vendor_pwrctl_ctl =
		readl_relaxed(host->ioaddr +
		msm_offset->core_pwrctl_ctl);
	msm_host->regs_restore.hc_38_3a =
		sdhci_readl(host, SDHCI_SIGNAL_ENABLE);
	msm_host->regs_restore.hc_34_36 =
		sdhci_readl(host, SDHCI_INT_ENABLE);
	msm_host->regs_restore.hc_28_2a =
		sdhci_readl(host, SDHCI_HOST_CONTROL);
	msm_host->regs_restore.vendor_caps_0 =
		readl_relaxed(host->ioaddr +
		msm_offset->core_vendor_spec_capabilities0);
	msm_host->regs_restore.hc_caps_1 =
		sdhci_readl(host, SDHCI_CAPABILITIES_1);
	msm_host->regs_restore.testbus_config = readl_relaxed(host->ioaddr +
		msm_offset->core_testbus_config);
	msm_host->regs_restore.dll_config = readl_relaxed(host->ioaddr +
		msm_offset->core_dll_config);
	msm_host->regs_restore.dll_config2 = readl_relaxed(host->ioaddr +
		msm_offset->core_dll_config_2);
	msm_host->regs_restore.dll_config = readl_relaxed(host->ioaddr +
		msm_offset->core_dll_config);
	msm_host->regs_restore.dll_config2 = readl_relaxed(host->ioaddr +
		msm_offset->core_dll_config_2);
	msm_host->regs_restore.dll_config3 = readl_relaxed(host->ioaddr +
		msm_offset->core_dll_config_3);
	msm_host->regs_restore.dll_usr_ctl = readl_relaxed(host->ioaddr +
		msm_offset->core_dll_usr_ctl);
	if (cq_host)
		msm_host->cqe_regs.cqe_vendor_cfg1 =
			cqhci_readl(cq_host, CQHCI_VENDOR_CFG1);

	msm_host->regs_restore.is_valid = true;

	pr_debug("%s: %s: registers saved. PWRCTL_MASK = 0x%x\n",
		mmc_hostname(host->mmc), __func__,
		readl_relaxed(host->ioaddr +
			msm_offset->core_pwrctl_mask));

	sdhci_msm_log_str(msm_host, "Registers saved\n");
}

static void sdhci_msm_registers_restore(struct sdhci_host *host)
{
	struct sdhci_pltfm_host *pltfm_host = sdhci_priv(host);
	struct sdhci_msm_host *msm_host = sdhci_pltfm_priv(pltfm_host);
	const struct sdhci_msm_offset *msm_offset = msm_host->offset;
	u32 irq_status;
	struct mmc_ios ios = host->mmc->ios;
	struct cqhci_host *cq_host = host->mmc->cqe_private;

	if ((!msm_host->regs_restore.is_supported ||
		!msm_host->regs_restore.is_valid) &&
		!msm_host->reg_store)
		return;

	writel_relaxed(0, host->ioaddr + msm_offset->core_pwrctl_mask);
	writel_relaxed(msm_host->regs_restore.vendor_func, host->ioaddr +
			msm_offset->core_vendor_spec);
	writel_relaxed(msm_host->regs_restore.vendor_func2,
			host->ioaddr +
			msm_offset->core_vendor_spec_func2);
	writel_relaxed(msm_host->regs_restore.vendor_func3,
			host->ioaddr +
			msm_offset->core_vendor_spec3);
	sdhci_writel(host, msm_host->regs_restore.hc_2c_2e,
			SDHCI_CLOCK_CONTROL);
	sdhci_writel(host, msm_host->regs_restore.hc_3c_3e,
			SDHCI_AUTO_CMD_STATUS);
	sdhci_writel(host, msm_host->regs_restore.hc_38_3a,
			SDHCI_SIGNAL_ENABLE);
	sdhci_writel(host, msm_host->regs_restore.hc_34_36,
			SDHCI_INT_ENABLE);
	sdhci_writel(host, msm_host->regs_restore.hc_28_2a,
			SDHCI_HOST_CONTROL);
	writel_relaxed(msm_host->regs_restore.vendor_caps_0,
			host->ioaddr +
			msm_offset->core_vendor_spec_capabilities0);
	sdhci_writel(host, msm_host->regs_restore.hc_caps_1,
			SDHCI_CAPABILITIES_1);
	writel_relaxed(msm_host->regs_restore.testbus_config, host->ioaddr +
			msm_offset->core_testbus_config);
	msm_host->regs_restore.is_valid = false;

	/*
	 * Clear the PWRCTL_STATUS register.
	 * There is a rare HW scenario where the first clear pulse could be
	 * lost when actual reset and clear/read of status register is
	 * happening at a time. Hence, retry for at least 10 times to make
	 * sure status register is cleared. Otherwise, this will result in
	 * a spurious power IRQ resulting in system instability.
	 */
	irq_status = msm_host_readl(msm_host, host,
			msm_offset->core_pwrctl_status);

	irq_status &= INT_MASK;
	sdhci_msm_clear_pwrctl_status(host, irq_status);

	writel_relaxed(msm_host->regs_restore.vendor_pwrctl_ctl,
			host->ioaddr + msm_offset->core_pwrctl_ctl);
	writel_relaxed(msm_host->regs_restore.vendor_pwrctl_mask,
			host->ioaddr + msm_offset->core_pwrctl_mask);

	if (cq_host)
		cqhci_writel(cq_host, msm_host->cqe_regs.cqe_vendor_cfg1,
				CQHCI_VENDOR_CFG1);

	if (((ios.timing == MMC_TIMING_MMC_HS400) ||
			(ios.timing == MMC_TIMING_MMC_HS200) ||
			(ios.timing == MMC_TIMING_UHS_SDR104))
			&& (ios.clock > CORE_FREQ_100MHZ)) {
		writel_relaxed(msm_host->regs_restore.dll_config2,
			host->ioaddr + msm_offset->core_dll_config_2);
		writel_relaxed(msm_host->regs_restore.dll_config3,
			host->ioaddr + msm_offset->core_dll_config_3);
		writel_relaxed(msm_host->regs_restore.dll_usr_ctl,
			host->ioaddr + msm_offset->core_dll_usr_ctl);
		writel_relaxed(msm_host->regs_restore.dll_config &
			~(CORE_DLL_RST | CORE_DLL_PDN),
			host->ioaddr + msm_offset->core_dll_config);

		msm_init_cm_dll(host, DLL_INIT_FROM_CX_COLLAPSE_EXIT);
		msm_config_cm_dll_phase(host, msm_host->saved_tuning_phase);
	}

	pr_debug("%s: %s: registers restored. PWRCTL_MASK = 0x%x\n",
		mmc_hostname(host->mmc), __func__,
		readl_relaxed(host->ioaddr +
			msm_offset->core_pwrctl_mask));

	sdhci_msm_log_str(msm_host, "Registers restored\n");
}

/*
 * Platform specific register write functions. This is so that, if any
 * register write needs to be followed up by platform specific actions,
 * they can be added here. These functions can go to sleep when writes
 * to certain registers are done.
 * These functions are relying on sdhci_set_ios not using spinlock.
 */
static int __sdhci_msm_check_write(struct sdhci_host *host, u16 val, int reg)
{
	struct sdhci_pltfm_host *pltfm_host = sdhci_priv(host);
	struct sdhci_msm_host *msm_host = sdhci_pltfm_priv(pltfm_host);
	u32 req_type = 0;

	switch (reg) {
	case SDHCI_HOST_CONTROL2:
		req_type = (val & SDHCI_CTRL_VDD_180) ? REQ_IO_LOW :
			REQ_IO_HIGH;
		break;
	case SDHCI_SOFTWARE_RESET:
		if (host->pwr && (val & SDHCI_RESET_ALL))
			req_type = REQ_BUS_OFF;
		break;
	case SDHCI_POWER_CONTROL:
		req_type = !val ? REQ_BUS_OFF : REQ_BUS_ON;
		break;
	case SDHCI_TRANSFER_MODE:
		msm_host->transfer_mode = val;
		break;
	case SDHCI_COMMAND:
		/*
		 * If a command does not have CRC field in its response, as per
		 * design, host controller shall clear the CRC error flag for
		 * it, which takes 3 MCLK's, i.e. 7.5us in the case of 400KHz.
		 * The next command, which requires CRC check to its response,
		 * should be sent after the CRC error flag of previous command
		 * gets cleaned.
		 */
		if ((val & SDHCI_CMD_CRC) &&
		    (msm_host->last_cmd & SDHCI_CMD_FLAGS_MASK) &&
		    !(msm_host->last_cmd & SDHCI_CMD_CRC))
			udelay(8);
		msm_host->last_cmd = val;
		if (!msm_host->use_cdr)
			break;
		if ((msm_host->transfer_mode & SDHCI_TRNS_READ) &&
		    SDHCI_GET_CMD(val) != MMC_SEND_TUNING_BLOCK_HS200 &&
		    SDHCI_GET_CMD(val) != MMC_SEND_TUNING_BLOCK)
			sdhci_msm_set_cdr(host, true);
		else
			sdhci_msm_set_cdr(host, false);
		break;
	}

	if (req_type) {
		msm_host->pwr_irq_flag = 0;
		/*
		 * Since this register write may trigger a power irq, ensure
		 * all previous register writes are complete by this point.
		 */
		mb();
	}
	return req_type;
}

/* This function may sleep*/
static void sdhci_msm_writew(struct sdhci_host *host, u16 val, int reg)
{
	u32 req_type = 0;

	req_type = __sdhci_msm_check_write(host, val, reg);
	writew_relaxed(val, host->ioaddr + reg);

	if (req_type)
		sdhci_msm_check_power_status(host, req_type);
}

/* This function may sleep*/
static void sdhci_msm_writeb(struct sdhci_host *host, u8 val, int reg)
{
	u32 req_type = 0;

	req_type = __sdhci_msm_check_write(host, val, reg);

	writeb_relaxed(val, host->ioaddr + reg);

	if (req_type)
		sdhci_msm_check_power_status(host, req_type);
}

static void sdhci_msm_set_regulator_caps(struct sdhci_msm_host *msm_host)
{
	struct mmc_host *mmc = msm_host->mmc;
	struct regulator *supply = mmc->supply.vqmmc;
	u32 caps = 0, config;
	struct sdhci_host *host = mmc_priv(mmc);
	const struct sdhci_msm_offset *msm_offset = msm_host->offset;

	if (!IS_ERR(mmc->supply.vqmmc)) {
		if (regulator_is_supported_voltage(supply, 1700000, 1950000))
			caps |= CORE_1_8V_SUPPORT;
		if (regulator_is_supported_voltage(supply, 2700000, 3600000))
			caps |= CORE_3_0V_SUPPORT;

		if (!caps)
			pr_warn("%s: 1.8/3V not supported for vqmmc\n",
					mmc_hostname(mmc));
	}

	if (caps) {
		/*
		 * Set the PAD_PWR_SWITCH_EN bit so that the PAD_PWR_SWITCH
		 * bit can be used as required later on.
		 */
		u32 io_level = msm_host->curr_io_level;

		config = readl_relaxed(host->ioaddr +
				msm_offset->core_vendor_spec);
		config |= CORE_IO_PAD_PWR_SWITCH_EN;

		if ((io_level & REQ_IO_HIGH) && (caps &	CORE_3_0V_SUPPORT))
			config &= ~CORE_IO_PAD_PWR_SWITCH;
		else if ((io_level & REQ_IO_LOW) || (caps & CORE_1_8V_SUPPORT))
			config |= CORE_IO_PAD_PWR_SWITCH;

		writel_relaxed(config,
				host->ioaddr + msm_offset->core_vendor_spec);
	}
	msm_host->caps_0 |= caps;
	pr_debug("%s: supported caps: 0x%08x\n", mmc_hostname(mmc), caps);
}

static int sdhci_msm_dt_get_array(struct device *dev, const char *prop_name,
				 u32 **bw_vecs, int *len, u32 size)
{
	int ret = 0;
	struct device_node *np = dev->of_node;
	size_t sz;
	u32 *arr = NULL;

	if (!of_get_property(np, prop_name, len)) {
		ret = -EINVAL;
		goto out;
	}
	sz = *len = *len / sizeof(*arr);
	if (sz <= 0 || (size > 0 && (sz > size))) {
		dev_err(dev, "%s invalid size\n", prop_name);
		ret = -EINVAL;
		goto out;
	}

	arr = devm_kzalloc(dev, sz * sizeof(*arr), GFP_KERNEL);
	if (!arr) {
		ret = -ENOMEM;
		goto out;
	}

	ret = of_property_read_u32_array(np, prop_name, arr, sz);
	if (ret < 0) {
		dev_err(dev, "%s failed reading array %d\n", prop_name, ret);
		goto out;
	}
	*bw_vecs = arr;
out:
	if (ret)
		*len = 0;
	return ret;
}

/* Returns required bandwidth in Bytes per Sec */
static unsigned long sdhci_get_bw_required(struct sdhci_host *host,
					struct mmc_ios *ios)
{
	unsigned long bw;
	struct sdhci_pltfm_host *pltfm_host = sdhci_priv(host);
	struct sdhci_msm_host *msm_host = sdhci_pltfm_priv(pltfm_host);

	bw = msm_host->clk_rate;

	if (ios->bus_width == MMC_BUS_WIDTH_4)
		bw /= 2;
	else if (ios->bus_width == MMC_BUS_WIDTH_1)
		bw /= 8;

	return bw;
}

static int sdhci_msm_bus_get_vote_for_bw(struct sdhci_msm_host *host,
					   unsigned int bw)
{
	struct sdhci_msm_bus_vote_data *bvd = host->bus_vote_data;

	const unsigned int *table = bvd->bw_vecs;
	unsigned int size = bvd->bw_vecs_size;
	int i;

	for (i = 0; i < size; i++) {
		if (bw <= table[i])
			return i;
	}

	return i - 1;
}

/*
 * Caller of this function should ensure that msm bus client
 * handle is not null.
 */
static inline int sdhci_msm_bus_set_vote(struct sdhci_msm_host *msm_host,
					     int vote)
{
	struct sdhci_host *host =  platform_get_drvdata(msm_host->pdev);
	struct sdhci_msm_bus_vote_data *bvd = msm_host->bus_vote_data;
	struct msm_bus_path *usecase = bvd->usecase;
	struct msm_bus_vectors *vec = usecase[vote].vec;
	int ddr_rc, cpu_rc;

	if (vote == bvd->curr_vote)
		return 0;

	pr_debug("%s: vote:%d sdhc_ddr ab:%llu ib:%llu cpu_sdhc ab:%llu ib:%llu\n",
			mmc_hostname(host->mmc), vote, vec[0].ab,
			vec[0].ib, vec[1].ab, vec[1].ib);
	ddr_rc = icc_set_bw(bvd->sdhc_ddr, vec[0].ab, vec[0].ib);
	cpu_rc = icc_set_bw(bvd->cpu_sdhc, vec[1].ab, vec[1].ib);
	if (ddr_rc || cpu_rc) {
		pr_err("%s: icc_set() failed\n",
			mmc_hostname(host->mmc));
		goto out;
	}
	bvd->curr_vote = vote;
out:
	return cpu_rc;
}

/*
 * This function cancels any scheduled delayed work and sets the bus
 * vote based on bw (bandwidth) argument.
 */
static void sdhci_msm_bus_get_and_set_vote(struct sdhci_host *host,
						unsigned int bw)
{
	int vote;
	struct sdhci_pltfm_host *pltfm_host = sdhci_priv(host);
	struct sdhci_msm_host *msm_host = sdhci_pltfm_priv(pltfm_host);

	if (!msm_host->bus_vote_data ||
		!msm_host->bus_vote_data->sdhc_ddr ||
		!msm_host->bus_vote_data->cpu_sdhc)
		return;
	vote = sdhci_msm_bus_get_vote_for_bw(msm_host, bw);
	sdhci_msm_bus_set_vote(msm_host, vote);
}

static struct sdhci_msm_bus_vote_data *sdhci_msm_get_bus_vote_data(struct device
				       *dev, struct sdhci_msm_host *host)

{
	struct platform_device *pdev = to_platform_device(dev);
	struct device_node *of_node = dev->of_node;
	struct sdhci_msm_bus_vote_data *bvd = NULL;
	struct msm_bus_path *usecase = NULL;
	int ret = 0, i = 0, j, num_paths, len;
	const u32 *vec_arr = NULL;

	if (!pdev) {
		dev_err(dev, "Null platform device!\n");
		return NULL;
	}

	bvd = devm_kzalloc(dev, sizeof(*bvd), GFP_KERNEL);
	if (!bvd)
		return bvd;

	ret = sdhci_msm_dt_get_array(dev, "qcom,bus-bw-vectors-bps",
				&bvd->bw_vecs, &bvd->bw_vecs_size, 0);
	if (ret) {
		if (ret == -EINVAL) {
			dev_dbg(dev, "No dt property of bus bw. voting defined!\n");
			dev_dbg(dev, "Skipping Bus BW voting now!!\n");
			host->skip_bus_bw_voting = true;
		}
		goto out;
	}

	ret = of_property_read_string(of_node, "qcom,msm-bus,name",
					&bvd->name);
	if (ret) {
		dev_err(dev, "Bus name missing err:(%d)\n", ret);
		goto out;
	}

	ret = of_property_read_u32(of_node, "qcom,msm-bus,num-cases",
		&bvd->num_usecase);
	if (ret) {
		dev_err(dev, "num-usecases not found err:(%d)\n", ret);
		goto out;
	}

	usecase = devm_kzalloc(dev, (sizeof(struct msm_bus_path) *
				   bvd->num_usecase), GFP_KERNEL);
	if (!usecase)
		goto out;

	ret = of_property_read_u32(of_node, "qcom,msm-bus,num-paths",
				   &num_paths);
	if (ret) {
		dev_err(dev, "num_paths not found err:(%d)\n", ret);
		goto out;
	}

	vec_arr = of_get_property(of_node, "qcom,msm-bus,vectors-KBps", &len);
	if (!vec_arr) {
		dev_err(dev, "Vector array not found\n");
		goto out;
	}

	for (i = 0; i < bvd->num_usecase; i++) {
		usecase[i].num_paths = num_paths;
		usecase[i].vec = devm_kcalloc(dev, num_paths,
					      sizeof(struct msm_bus_vectors),
					      GFP_KERNEL);
		if (!usecase[i].vec)
			goto out;
		for (j = 0; j < num_paths; j++) {
			int idx = ((i * num_paths) + j) * 2;

			usecase[i].vec[j].ab = (u64)
				be32_to_cpu(vec_arr[idx]);
			usecase[i].vec[j].ib = (u64)
				be32_to_cpu(vec_arr[idx + 1]);
		}
	}

	bvd->usecase = usecase;
	return bvd;
out:
	bvd = NULL;
	return bvd;
}

static int sdhci_msm_bus_register(struct sdhci_msm_host *host,
				struct platform_device *pdev)
{
	struct sdhci_msm_bus_vote_data *bsd;
	struct device *dev = &pdev->dev;
	int ret = 0;

	bsd = sdhci_msm_get_bus_vote_data(dev, host);
	if (!bsd) {
		dev_err(&pdev->dev, "Failed to get bus_scale data\n");
		return -EINVAL;
	}
	host->bus_vote_data = bsd;

	bsd->sdhc_ddr = of_icc_get(&pdev->dev, "sdhc-ddr");
	if (IS_ERR_OR_NULL(bsd->sdhc_ddr)) {
		dev_err(&pdev->dev, "(%ld): failed getting %s path\n",
			PTR_ERR(bsd->sdhc_ddr), "sdhc-ddr");
		ret = PTR_ERR(bsd->sdhc_ddr);
		bsd->sdhc_ddr = NULL;
		return ret;
	}

	bsd->cpu_sdhc = of_icc_get(&pdev->dev, "cpu-sdhc");
	if (IS_ERR_OR_NULL(bsd->cpu_sdhc)) {
		dev_err(&pdev->dev, "(%ld): failed getting %s path\n",
			PTR_ERR(bsd->cpu_sdhc), "cpu-sdhc");
		ret = PTR_ERR(bsd->cpu_sdhc);
		bsd->cpu_sdhc = NULL;
		return ret;
	}

	return ret;
}

static void sdhci_msm_bus_unregister(struct device *dev,
				struct sdhci_msm_host *host)
{
	struct sdhci_msm_bus_vote_data *bsd = host->bus_vote_data;

	icc_put(bsd->sdhc_ddr);
	icc_put(bsd->cpu_sdhc);
}

static void sdhci_msm_bus_voting(struct sdhci_host *host, bool enable)
{
	struct mmc_ios *ios = &host->mmc->ios;
	unsigned int bw;

	if (enable) {
		bw = sdhci_get_bw_required(host, ios);
		sdhci_msm_bus_get_and_set_vote(host, bw);
	} else
		sdhci_msm_bus_get_and_set_vote(host, 0);
}

static void sdhci_msm_reset(struct sdhci_host *host, u8 mask)
{
	if ((host->mmc->caps2 & MMC_CAP2_CQE) && (mask & SDHCI_RESET_ALL))
		cqhci_deactivate(host->mmc);
	sdhci_reset(host, mask);
}

static int sdhci_msm_register_vreg(struct sdhci_msm_host *msm_host)
{
	int ret;

	ret = mmc_regulator_get_supply(msm_host->mmc);
	if (ret)
		return ret;

	sdhci_msm_set_regulator_caps(msm_host);

	return 0;
}

static int sdhci_msm_start_signal_voltage_switch(struct mmc_host *mmc,
				      struct mmc_ios *ios)
{
	struct sdhci_host *host = mmc_priv(mmc);
	u16 ctrl, status;

	/*
	 * Signal Voltage Switching is only applicable for Host Controllers
	 * v3.00 and above.
	 */
	if (host->version < SDHCI_SPEC_300)
		return 0;

	ctrl = sdhci_readw(host, SDHCI_HOST_CONTROL2);

	switch (ios->signal_voltage) {
	case MMC_SIGNAL_VOLTAGE_330:
		if (!(host->flags & SDHCI_SIGNALING_330))
			return -EINVAL;

		/* Set 1.8V Signal Enable in the Host Control2 register to 0 */
		ctrl &= ~SDHCI_CTRL_VDD_180;
		break;
	case MMC_SIGNAL_VOLTAGE_180:
		if (!(host->flags & SDHCI_SIGNALING_180))
			return -EINVAL;

		/* Enable 1.8V Signal Enable in the Host Control2 register */
		ctrl |= SDHCI_CTRL_VDD_180;
		break;

	default:
		return -EINVAL;
	}

	sdhci_writew(host, ctrl, SDHCI_HOST_CONTROL2);

	/* Wait for 5ms */
	usleep_range(5000, 5500);

	/* regulator output should be stable within 5 ms */
	status = ctrl & SDHCI_CTRL_VDD_180;
	ctrl = sdhci_readw(host, SDHCI_HOST_CONTROL2);
	if ((ctrl & SDHCI_CTRL_VDD_180) == status)
		return 0;

	dev_warn(mmc_dev(mmc), "%s: Regulator output did not became stable\n",
		mmc_hostname(mmc));

	return -EAGAIN;
}

#define MAX_TEST_BUS 60
#define DRIVER_NAME "sdhci_msm"
#define SDHCI_MSM_DUMP(f, x...) \
	pr_err("%s: " DRIVER_NAME ": " f, mmc_hostname(host->mmc), ## x)
#define DRV_NAME "cqhci-host"

static void sdhci_msm_cqe_dump_debug_ram(struct sdhci_host *host)
{
	int i = 0;
	struct sdhci_pltfm_host *pltfm_host = sdhci_priv(host);
	struct sdhci_msm_host *msm_host = sdhci_pltfm_priv(pltfm_host);
	const struct sdhci_msm_offset *msm_offset = msm_host->offset;

	struct cqhci_host *cq_host;
	u32 version;
	u16 minor;
	int offset;

	if (msm_host->cq_host)
		cq_host = msm_host->cq_host;
	else
		return;

	version =  msm_host_readl(msm_host, host,
				 msm_offset->core_mci_version);
	minor = version & CORE_VERSION_TARGET_MASK;

	/* registers offset changed starting from 4.2.0 */
	offset = minor >= SDHCI_MSM_VER_420 ? 0 : 0x48;
	/*
	 * TODO: Needs upstreaming?
	 * if (cq_host->offset_changed)
	 *	offset += CQE_V5_VENDOR_CFG;
	 */
	pr_err("---- Debug RAM dump ----\n");
	pr_err(DRV_NAME ": Debug RAM wrap-around: 0x%08x | Debug RAM overlap: 0x%08x\n",
	       cqhci_readl(cq_host, CQ_CMD_DBG_RAM_WA + offset),
	       cqhci_readl(cq_host, CQ_CMD_DBG_RAM_OL + offset));

	while (i < 16) {
		pr_err(DRV_NAME ": Debug RAM dump [%d]: 0x%08x\n", i,
		       cqhci_readl(cq_host, CQ_CMD_DBG_RAM + offset + (4 * i)));
		i++;
	}
	pr_err("-------------------------\n");
}


static void sdhci_msm_dump_vendor_regs(struct sdhci_host *host)
{
	struct sdhci_pltfm_host *pltfm_host = sdhci_priv(host);
	struct sdhci_msm_host *msm_host = sdhci_pltfm_priv(pltfm_host);
	const struct sdhci_msm_offset *msm_offset = msm_host->offset;

	int tbsel, tbsel2;
	int i, index = 0;
	u32 test_bus_val = 0;
	u32 debug_reg[MAX_TEST_BUS] = {0};

	msm_host->err_occurred = true;

	SDHCI_MSM_DUMP("----------- VENDOR REGISTER DUMP -----------\n");

	if (msm_host->cq_host)
		sdhci_msm_cqe_dump_debug_ram(host);

	SDHCI_MSM_DUMP(
			"Data cnt: 0x%08x | Fifo cnt: 0x%08x | Int sts: 0x%08x\n",
		readl_relaxed(host->ioaddr + msm_offset->core_mci_data_cnt),
		readl_relaxed(host->ioaddr + msm_offset->core_mci_fifo_cnt),
		readl_relaxed(host->ioaddr + msm_offset->core_mci_status));
	SDHCI_MSM_DUMP(
			"DLL sts: 0x%08x | DLL cfg:  0x%08x | DLL cfg2: 0x%08x\n",
		readl_relaxed(host->ioaddr + msm_offset->core_dll_status),
		readl_relaxed(host->ioaddr + msm_offset->core_dll_config),
		readl_relaxed(host->ioaddr + msm_offset->core_dll_config_2));
	SDHCI_MSM_DUMP(
			"DLL cfg3: 0x%08x | DLL usr ctl:  0x%08x | DDR cfg: 0x%08x\n",
		readl_relaxed(host->ioaddr + msm_offset->core_dll_config_3),
		readl_relaxed(host->ioaddr + msm_offset->core_dll_usr_ctl),
		readl_relaxed(host->ioaddr + msm_offset->core_ddr_config));
	SDHCI_MSM_DUMP(
			"SDCC ver: 0x%08x | Vndr adma err : addr0: 0x%08x addr1: 0x%08x\n",
		readl_relaxed(host->ioaddr + msm_offset->core_mci_version),
		readl_relaxed(host->ioaddr +
				msm_offset->core_vendor_spec_adma_err_addr0),
		readl_relaxed(host->ioaddr +
				msm_offset->core_vendor_spec_adma_err_addr1));
	SDHCI_MSM_DUMP(
			"Vndr func: 0x%08x | Vndr func2 : 0x%08x Vndr func3: 0x%08x\n",
		readl_relaxed(host->ioaddr + msm_offset->core_vendor_spec),
		readl_relaxed(host->ioaddr +
			msm_offset->core_vendor_spec_func2),
		readl_relaxed(host->ioaddr + msm_offset->core_vendor_spec3));
	sdhci_msm_dump_pwr_ctrl_regs(host);

	/*
	 * tbsel indicates [2:0] bits and tbsel2 indicates [7:4] bits
	 * of core_testbus_config register.
	 *
	 * To select test bus 0 to 7 use tbsel and to select any test bus
	 * above 7 use (tbsel2 | tbsel) to get the test bus number. For eg,
	 * to select test bus 14, write 0x1E to core_testbus_config register
	 * i.e., tbsel2[7:4] = 0001, tbsel[2:0] = 110.
	 */
	for (tbsel2 = 0; tbsel2 < 7; tbsel2++) {
		for (tbsel = 0; tbsel < 8; tbsel++) {
			if (index >= MAX_TEST_BUS)
				break;
			test_bus_val =
			(tbsel2 << msm_offset->core_testbus_sel2_bit) |
				tbsel | msm_offset->core_testbus_ena;
			writel_relaxed(test_bus_val, host->ioaddr +
				msm_offset->core_testbus_config);
			debug_reg[index++] = readl_relaxed(host->ioaddr +
					msm_offset->core_sdcc_debug_reg);
		}
	}
	for (i = 0; i < MAX_TEST_BUS; i = i + 4)
		SDHCI_MSM_DUMP(
				" Test bus[%d to %d]: 0x%08x 0x%08x 0x%08x 0x%08x\n",
				i, i + 3, debug_reg[i], debug_reg[i+1],
				debug_reg[i+2], debug_reg[i+3]);

	msm_host->dbg_en = false;

	BUG_ON(msm_host->crash_on_err);
}

static const struct sdhci_msm_variant_ops mci_var_ops = {
	.msm_readl_relaxed = sdhci_msm_mci_variant_readl_relaxed,
	.msm_writel_relaxed = sdhci_msm_mci_variant_writel_relaxed,
};

static const struct sdhci_msm_variant_ops v5_var_ops = {
	.msm_readl_relaxed = sdhci_msm_v5_variant_readl_relaxed,
	.msm_writel_relaxed = sdhci_msm_v5_variant_writel_relaxed,
};

static const struct sdhci_msm_variant_info sdhci_msm_mci_var = {
	.var_ops = &mci_var_ops,
	.offset = &sdhci_msm_mci_offset,
};

static const struct sdhci_msm_variant_info sdhci_msm_v5_var = {
	.mci_removed = true,
	.var_ops = &v5_var_ops,
	.offset = &sdhci_msm_v5_offset,
};

static const struct sdhci_msm_variant_info sdm845_sdhci_var = {
	.mci_removed = true,
	.restore_dll_config = true,
	.var_ops = &v5_var_ops,
	.offset = &sdhci_msm_v5_offset,
};

static const struct of_device_id sdhci_msm_dt_match[] = {
	{.compatible = "qcom,sdhci-msm-v4", .data = &sdhci_msm_mci_var},
	{.compatible = "qcom,sdhci-msm-v5", .data = &sdhci_msm_v5_var},
	{.compatible = "qcom,sdm845-sdhci", .data = &sdm845_sdhci_var},
	{},
};

MODULE_DEVICE_TABLE(of, sdhci_msm_dt_match);

static int sdhci_msm_gcc_reset(struct device *dev, struct sdhci_host *host)
{

	struct sdhci_pltfm_host *pltfm_host = sdhci_priv(host);
	struct sdhci_msm_host *msm_host = sdhci_pltfm_priv(pltfm_host);
	struct reset_control *reset = msm_host->core_reset;
	int ret = -EOPNOTSUPP;

	if (!reset)
		return dev_err_probe(dev, ret, "unable to acquire core_reset\n");

	ret = reset_control_assert(reset);
	if (ret)
		return dev_err_probe(dev, ret, "core_reset assert failed\n");

	/*
	 * The hardware requirement for delay between assert/deassert
	 * is at least 3-4 sleep clock (32.7KHz) cycles, which comes to
	 * ~125us (4/32768). To be on the safe side add 200us delay.
	 */
	usleep_range(200, 210);

	ret = reset_control_deassert(reset);
	if (ret)
		return dev_err_probe(dev, ret, "core_reset deassert failed\n");

	usleep_range(200, 210);

	return ret;
}

static void sdhci_msm_hw_reset(struct sdhci_host *host)
{
	struct sdhci_pltfm_host *pltfm_host = sdhci_priv(host);
	struct sdhci_msm_host *msm_host = sdhci_pltfm_priv(pltfm_host);
	struct platform_device *pdev = msm_host->pdev;
	int ret = -EOPNOTSUPP;

	if (!msm_host->core_reset) {
		dev_err(&pdev->dev, "%s: failed, err = %d\n", __func__,
				ret);
		return;
	}

	msm_host->reg_store = true;
	sdhci_msm_registers_save(host);
	if (host->mmc->caps2 & MMC_CAP2_CQE) {
		host->mmc->cqe_ops->cqe_disable(host->mmc);
		host->mmc->cqe_enabled = false;
	}
	sdhci_msm_gcc_reset(&pdev->dev, host);

	sdhci_msm_registers_restore(host);
	msm_host->reg_store = false;

	sdhci_msm_log_str(msm_host, "HW reset done\n");
#if defined(CONFIG_SDC_QTI)
	if (host->mmc->card)
		mmc_power_cycle(host->mmc, host->mmc->card->ocr);
#endif
	return;
}

static const struct sdhci_ops sdhci_msm_ops = {
	.reset = sdhci_msm_reset,
	.set_clock = sdhci_msm_set_clock,
	.get_min_clock = sdhci_msm_get_min_clock,
	.get_max_clock = sdhci_msm_get_max_clock,
	.set_bus_width = sdhci_set_bus_width,
	.set_uhs_signaling = sdhci_msm_set_uhs_signaling,
	.get_max_timeout_count = sdhci_msm_get_max_timeout_count,
	.write_w = sdhci_msm_writew,
	.write_b = sdhci_msm_writeb,
	.irq	= sdhci_msm_cqe_irq,
	.dump_vendor_regs = sdhci_msm_dump_vendor_regs,
	.set_power = sdhci_set_power_noreg,
	.hw_reset = sdhci_msm_hw_reset,
	.set_timeout = sdhci_msm_set_timeout,
};

#if IS_ENABLED(CONFIG_MMC_SDHCI_MSM_SCALING)
void sdhci_msm_disable_scaling(struct mmc_host *mhost)
{
	struct sdhci_host *shost = mmc_priv(mhost);
	struct sdhci_pltfm_host *pltfm_host = sdhci_priv(shost);
	struct sdhci_msm_host *host = sdhci_pltfm_priv(pltfm_host);

	sdhci_msm_mmc_suspend_clk_scaling(mhost);
	host->scaling_suspended = 1;
}

struct mmc_pwrseq_ops mmc_pwrseq_emmc_ops = {
	.power_off = sdhci_msm_disable_scaling,
};
#endif

static const struct sdhci_pltfm_data sdhci_msm_pdata = {
	.quirks = SDHCI_QUIRK_BROKEN_CARD_DETECTION |
		  SDHCI_QUIRK_SINGLE_POWER_WRITE |
		  SDHCI_QUIRK_CAP_CLOCK_BASE_BROKEN |
		  SDHCI_QUIRK_MULTIBLOCK_READ_ACMD12 |
		  SDHCI_QUIRK_NO_ENDATTR_IN_NOPDESC |
		  SDHCI_QUIRK_DATA_TIMEOUT_USES_SDCLK,

	.quirks2 = SDHCI_QUIRK2_PRESET_VALUE_BROKEN,
	.ops = &sdhci_msm_ops,
};

static void sdhci_set_default_hw_caps(struct sdhci_msm_host *msm_host,
		struct sdhci_host *host)
{
	u32 version, caps = 0;
	u16 minor;
	u8 major;
	const struct sdhci_msm_offset *msm_offset =
					sdhci_priv_msm_offset(host);

	version =  msm_host_readl(msm_host, host,
				 msm_offset->core_mci_version);

	major = (version & CORE_VERSION_MAJOR_MASK) >>
			CORE_VERSION_MAJOR_SHIFT;
	minor = version & CORE_VERSION_TARGET_MASK;

	caps = readl_relaxed(host->ioaddr + SDHCI_CAPABILITIES);

	/*
	 * SDCC 5 controller with major version 1, minor version 0x34 and later
	 * with HS 400 mode support will use CM DLL instead of CDC LP 533 DLL.
	 */
	if ((major == 1) && (minor < 0x34))
		msm_host->use_cdclp533 = true;


	if (major == 1 && minor >= 0x42)
		msm_host->use_14lpp_dll_reset = true;

	/* Fake 3.0V support for SDIO devices which requires such voltage */
	if (msm_host->core_3_0v_support) {
		caps |= CORE_3_0V_SUPPORT;
			writel_relaxed((readl_relaxed(host->ioaddr +
			SDHCI_CAPABILITIES) | caps), host->ioaddr +
			msm_offset->core_vendor_spec_capabilities0);
	}

	writel_relaxed(caps, host->ioaddr +
		msm_offset->core_vendor_spec_capabilities0);

	/* keep track of the value in SDHCI_CAPABILITIES */
	msm_host->caps_0 = caps;

	/* 7FF projects with 7nm DLL */
	if ((major == 1) && ((minor == 0x6e) || (minor == 0x71) ||
				(minor == 0x72)))
		msm_host->use_7nm_dll = true;
}

static inline void sdhci_msm_get_of_property(struct platform_device *pdev,
		struct sdhci_host *host)
{
	struct device_node *node = pdev->dev.of_node;
	struct sdhci_pltfm_host *pltfm_host = sdhci_priv(host);
	struct sdhci_msm_host *msm_host = sdhci_pltfm_priv(pltfm_host);

	if (of_property_read_u32(node, "qcom,ddr-config",
				&msm_host->ddr_config))
		msm_host->ddr_config = DDR_CONFIG_POR_VAL;

	of_property_read_u32(node, "qcom,dll-config", &msm_host->dll_config);
}

static void sdhci_msm_clkgate_bus_delayed_work(struct work_struct *work)
{
	struct sdhci_msm_host *msm_host = container_of(work,
			struct sdhci_msm_host, clk_gating_work.work);
	struct sdhci_host *host = mmc_priv(msm_host->mmc);

	sdhci_msm_registers_save(host);
	dev_pm_opp_set_rate(&msm_host->pdev->dev, 0);
	clk_bulk_disable_unprepare(ARRAY_SIZE(msm_host->bulk_clks),
					msm_host->bulk_clks);
	sdhci_msm_log_str(msm_host, "Clocks gated\n");
	sdhci_msm_bus_voting(host, false);
}

/* Find cpu group qos from a given cpu */
static struct qos_cpu_group *cpu_to_group(struct sdhci_msm_qos_req *r, int cpu)
{
	int i;
	struct qos_cpu_group *g = r->qcg;

	if (cpu < 0 || cpu > num_possible_cpus())
		return NULL;

	for (i = 0; i < r->num_groups; i++, g++) {
		if (cpumask_test_cpu(cpu, &g->mask))
			return &r->qcg[i];
	}

	return NULL;
}

/*
 * Function to put qos vote. This takes qos cpu group of
 * host and type of vote as input
 */
static int sdhci_msm_update_qos_constraints(struct qos_cpu_group *qcg,
							enum constraint type)
{
	unsigned int vote;
	int cpu, err;
	struct dev_pm_qos_request *qos_req = qcg->qos_req;

	if (type == QOS_MAX)
		vote = S32_MAX;
	else
		vote = qcg->votes[type];

	if (qcg->curr_vote == vote)
		return 0;

	sdhci_msm_log_str(qcg->host, "mask: 0x%08x type: %d vote: %u\n",
			qcg->mask, type, vote);

	for_each_cpu(cpu, &qcg->mask) {
		err = dev_pm_qos_update_request(qos_req, vote);
		if (err < 0)
			return err;
		++qos_req;
	}

	if (type == QOS_MAX)
		qcg->voted = false;
	else
		qcg->voted = true;

	qcg->curr_vote = vote;

	return 0;
}

/* Unregister pm qos requests */
static int remove_group_qos(struct qos_cpu_group *qcg)
{
	int err, cpu;
	struct dev_pm_qos_request *qos_req = qcg->qos_req;

	for_each_cpu(cpu, &qcg->mask) {
		if (!dev_pm_qos_request_active(qos_req)) {
			++qos_req;
			continue;
		}
		err = dev_pm_qos_remove_request(qos_req);
		if (err < 0)
			return err;
		qos_req++;
	}

	return 0;
}

/* Register pm qos request */
static int add_group_qos(struct qos_cpu_group *qcg, enum constraint type)
{
	int cpu, err;
	struct dev_pm_qos_request *qos_req = qcg->qos_req;

	for_each_cpu(cpu, &qcg->mask) {
		memset(qos_req, 0,
				sizeof(struct dev_pm_qos_request));
		err = dev_pm_qos_add_request(get_cpu_device(cpu),
				qos_req,
				DEV_PM_QOS_RESUME_LATENCY,
				type);
		if (err < 0)
			return err;
		qos_req++;
	}
	return 0;
}

/* Function to remove pm qos vote */
static void sdhci_msm_unvote_qos_all(struct sdhci_msm_host *msm_host)
{
	struct sdhci_msm_qos_req *qos_req = msm_host->sdhci_qos;
	struct qos_cpu_group *qcg;
	int i, err;

	if (!qos_req)
		return;
	qcg = qos_req->qcg;
	for (i = 0; ((i < qos_req->num_groups) && qcg->initialized); i++,
								qcg++) {
		err = sdhci_msm_update_qos_constraints(qcg, QOS_MAX);
		if (err)
			dev_err(&msm_host->pdev->dev,
				"Failed (%d) removing qos vote(%d)\n", err, i);
	}
}

/* Function to vote pmqos from sdcc. */
static void sdhci_msm_vote_pmqos(struct mmc_host *mmc, int cpu)
{
	struct sdhci_host *host = mmc_priv(mmc);
	struct sdhci_pltfm_host *pltfm_host = sdhci_priv(host);
	struct sdhci_msm_host *msm_host = sdhci_pltfm_priv(pltfm_host);
	struct qos_cpu_group *qcg;

	qcg = cpu_to_group(msm_host->sdhci_qos, cpu);
	if (!qcg) {
		dev_dbg(&msm_host->pdev->dev, "QoS group is undefined\n");
		return;
	}

	if (qcg->voted)
		return;

	if (sdhci_msm_update_qos_constraints(qcg, QOS_PERF))
		dev_err(&qcg->host->pdev->dev, "%s: update qos - failed\n",
				__func__);
	dev_dbg(&msm_host->pdev->dev, "Voted pmqos - cpu: %d\n", cpu);
}

static unsigned int sdhci_msm_get_sup_clk_rate(struct sdhci_host *host,
						u32 req_clk)
{
	struct sdhci_pltfm_host *pltfm_host = sdhci_priv(host);
	struct sdhci_msm_host *msm_host = sdhci_pltfm_priv(pltfm_host);
	struct clk *core_clk = msm_host->bulk_clks[0].clk;
	unsigned int sup_clk = -1;

	if (req_clk < sdhci_msm_get_min_clock(host)) {
		sup_clk = sdhci_msm_get_min_clock(host);
		return sup_clk;
	}

	sup_clk = clk_round_rate(core_clk, clk_get_rate(core_clk));

	if (host->clock != msm_host->clk_rate)
		sup_clk = sup_clk / 2;

	return sup_clk;
}

/**
 * sdhci_msm_irq_affinity_notify - Callback for affinity changes
 * @notify: context as to what irq was changed
 * @mask: the new affinity mask
 *
 * This is a callback function used by the irq_set_affinity_notifier function
 * so that we may register to receive changes to the irq affinity masks.
 */
static void
sdhci_msm_irq_affinity_notify(struct irq_affinity_notify *notify,
		const cpumask_t *mask)
{
	struct sdhci_msm_host *msm_host =
		container_of(notify, struct sdhci_msm_host, affinity_notify);
	struct platform_device *pdev = msm_host->pdev;
	struct sdhci_msm_qos_req *qos_req = msm_host->sdhci_qos;
	struct qos_cpu_group *qcg;
	int i, err;

	if (!qos_req)
		return;
	/*
	 * If device is in suspend mode, just update the active mask,
	 * vote would be taken care when device resumes.
	 */
	msm_host->sdhci_qos->active_mask = cpumask_first(mask);
	if (pm_runtime_status_suspended(&pdev->dev))
		return;

	/* Cancel previous scheduled work and unvote votes */
	qcg = qos_req->qcg;
	for (i = 0; i < qos_req->num_groups; i++, qcg++) {
		err = sdhci_msm_update_qos_constraints(qcg, QOS_MAX);
		if (err)
			pr_err("%s: Failed (%d) removing qos vote of grp(%d)\n",
					mmc_hostname(msm_host->mmc), err, i);
	}

	sdhci_msm_vote_pmqos(msm_host->mmc,
			msm_host->sdhci_qos->active_mask);
}

/**
 * sdhci_msm_irq_affinity_release - Callback for affinity notifier release
 * @ref: internal core kernel usage
 *
 * This is a callback function used by the irq_set_affinity_notifier function
 * to inform the current notification subscriber that they will no longer
 * receive notifications.
 */
static void
inline sdhci_msm_irq_affinity_release(struct kref __always_unused *ref)
{ }

/* Function for settig up qos based on parsed dt entries */
static int sdhci_msm_setup_qos(struct sdhci_msm_host *msm_host)
{
	struct platform_device *pdev = msm_host->pdev;
	struct sdhci_msm_qos_req *qr = msm_host->sdhci_qos;
	struct qos_cpu_group *qcg = qr->qcg;
	struct mmc_host *mmc = msm_host->mmc;
	struct sdhci_host *host = mmc_priv(mmc);
	int i, err;

	if (!msm_host->sdhci_qos)
		return 0;

	/* Affine irq to first set of mask */
	WARN_ON(irq_set_affinity_hint(host->irq, &qcg->mask));

	/* Setup notifier for case of affinity change/migration */
	msm_host->affinity_notify.notify = sdhci_msm_irq_affinity_notify;
	msm_host->affinity_notify.release = sdhci_msm_irq_affinity_release;
	irq_set_affinity_notifier(host->irq, &msm_host->affinity_notify);

	for (i = 0; i < qr->num_groups; i++, qcg++) {
		qcg->qos_req = kcalloc(cpumask_weight(&qcg->mask),
				sizeof(struct dev_pm_qos_request),
				GFP_KERNEL);
		if (!qcg->qos_req) {
			dev_err(&pdev->dev, "Memory allocation failed\n");
			if (!i)
				return -ENOMEM;
			goto free_mem;
		}
		err = add_group_qos(qcg, S32_MAX);
		if (err < 0) {
			dev_err(&pdev->dev, "Fail (%d) add qos-req: grp-%d\n",
					err, i);
			if (!i) {
				kfree(qcg->qos_req);
				return err;
			}
			goto free_mem;
		}
		qcg->initialized = true;
		dev_dbg(&pdev->dev, "%s: qcg: 0x%08x | mask: 0x%08x\n",
				 __func__, qcg, qcg->mask);
	}

	/* Vote pmqos during setup for first set of mask*/
	sdhci_msm_update_qos_constraints(qr->qcg, QOS_PERF);
	qr->active_mask = cpumask_first(&qr->qcg->mask);
	return 0;

free_mem:
	while (i--) {
		kfree(qcg->qos_req);
		qcg--;
	}

	return err;
}

/*
 * QoS init function. It parses dt entries and intializes data
 * structures.
 */
static void sdhci_msm_qos_init(struct sdhci_msm_host *msm_host)
{
	struct platform_device *pdev = msm_host->pdev;
	struct device_node *np = pdev->dev.of_node;
	struct device_node *group_node;
	struct sdhci_msm_qos_req *qr;
	struct qos_cpu_group *qcg;
	int i, err, mask = 0;

	qr = kzalloc(sizeof(*qr), GFP_KERNEL);
	if (!qr)
		return;

	msm_host->sdhci_qos = qr;

	/* find numbers of qos child node present */
	qr->num_groups = of_get_available_child_count(np);
	dev_dbg(&pdev->dev, "num-groups: %d\n", qr->num_groups);
	if (!qr->num_groups) {
		dev_err(&pdev->dev, "QoS groups undefined\n");
		kfree(qr);
		msm_host->sdhci_qos = NULL;
		return;
	}
	qcg = kzalloc(sizeof(*qcg) * qr->num_groups, GFP_KERNEL);
	if (!qcg) {
		msm_host->sdhci_qos = NULL;
		kfree(qr);
		return;
	}

	/*
	 * Assign qos cpu group/cluster to host qos request and
	 * read child entries of qos node
	 */
	qr->qcg = qcg;
	for_each_available_child_of_node(np, group_node) {
		err = of_property_read_u32(group_node, "mask", &mask);
		if (err) {
			dev_dbg(&pdev->dev, "Error reading group mask: %d\n",
					err);
			continue;
		}
		qcg->mask.bits[0] = mask;
		if (!cpumask_subset(&qcg->mask, cpu_possible_mask)) {
			dev_err(&pdev->dev, "Invalid group mask\n");
			goto out_vote_err;
		}

		err = of_property_count_u32_elems(group_node, "vote");
		if (err <= 0) {
			dev_err(&pdev->dev, "1 vote is needed, bailing out\n");
			goto out_vote_err;
		}
		qcg->votes = kmalloc(sizeof(*qcg->votes) * err, GFP_KERNEL);
		if (!qcg->votes)
			goto out_vote_err;
		for (i = 0; i < err; i++) {
			if (of_property_read_u32_index(group_node, "vote", i,
						&qcg->votes[i]))
				goto out_vote_err;
		}
		qcg->host = msm_host;
		++qcg;
	}
	err = sdhci_msm_setup_qos(msm_host);
	if (!err)
		return;
	dev_err(&pdev->dev, "Failed to setup PM QoS.\n");

out_vote_err:
	for (i = 0, qcg = qr->qcg; i < qr->num_groups; i++, qcg++)
		kfree(qcg->votes);
	kfree(qr->qcg);
	kfree(qr);
	msm_host->sdhci_qos = NULL;
}

static ssize_t dbg_state_store(struct device *dev,
			struct device_attribute *attr,
			const char *buf, size_t count)
{
	struct sdhci_host *host = dev_get_drvdata(dev);
	struct sdhci_pltfm_host *pltfm_host = sdhci_priv(host);
	struct sdhci_msm_host *msm_host = sdhci_pltfm_priv(pltfm_host);
	bool v;

	if (!capable(CAP_SYS_ADMIN))
		return -EACCES;

	if (kstrtobool(buf, &v))
		return -EINVAL;

	msm_host->dbg_en = v;

	return count;
}

static ssize_t dbg_state_show(struct device *dev,
			struct device_attribute *attr, char *buf)
{
	struct sdhci_host *host = dev_get_drvdata(dev);
	struct sdhci_pltfm_host *pltfm_host = sdhci_priv(host);
	struct sdhci_msm_host *msm_host = sdhci_pltfm_priv(pltfm_host);

#if defined(CONFIG_SDHCI_MSM_DBG)
	msm_host->dbg_en = true;
#endif

	return scnprintf(buf, PAGE_SIZE, "%d\n", msm_host->dbg_en);
}

static DEVICE_ATTR_RW(dbg_state);

static ssize_t crash_on_err_show(struct device *dev,
			struct device_attribute *attr, char *buf)
{
	struct sdhci_host *host = dev_get_drvdata(dev);
	struct sdhci_pltfm_host *pltfm_host = sdhci_priv(host);
	struct sdhci_msm_host *msm_host = sdhci_pltfm_priv(pltfm_host);

	return scnprintf(buf, PAGE_SIZE, "%d\n", !!msm_host->crash_on_err);
}

static ssize_t crash_on_err_store(struct device *dev,
			struct device_attribute *attr,
			const char *buf, size_t count)
{
	struct sdhci_host *host = dev_get_drvdata(dev);
	struct sdhci_pltfm_host *pltfm_host = sdhci_priv(host);
	struct sdhci_msm_host *msm_host = sdhci_pltfm_priv(pltfm_host);
	bool v;

	if (!capable(CAP_SYS_ADMIN))
		return -EACCES;

	if (kstrtobool(buf, &v))
		return -EINVAL;

	msm_host->crash_on_err = v;

	return count;
}

static DEVICE_ATTR_RW(crash_on_err);

static ssize_t err_state_show(struct device *dev,
			struct device_attribute *attr, char *buf)
{
	struct sdhci_host *host = dev_get_drvdata(dev);
	struct sdhci_pltfm_host *pltfm_host = sdhci_priv(host);
	struct sdhci_msm_host *msm_host = sdhci_pltfm_priv(pltfm_host);

	if (!host || !host->mmc)
		return -EINVAL;

	return scnprintf(buf, PAGE_SIZE, "%d\n", !!msm_host->err_occurred);
}

static DEVICE_ATTR_RO(err_state);

static struct attribute *sdhci_msm_sysfs_attrs[] = {
	&dev_attr_dbg_state.attr,
	&dev_attr_crash_on_err.attr,
	&dev_attr_err_state.attr,
	NULL
};

static const struct attribute_group sdhci_msm_sysfs_group = {
	.name = "qcom",
	.attrs = sdhci_msm_sysfs_attrs,
};

static int sdhci_msm_init_sysfs(struct device *dev)
{
	int ret;

	ret = sysfs_create_group(&dev->kobj, &sdhci_msm_sysfs_group);
	if (ret)
		dev_err(dev, "%s: Failed to create qcom sysfs group (err = %d)\n",
				 __func__, ret);

	return ret;
}

<<<<<<< HEAD
static ssize_t show_sdhci_msm_clk_gating(struct device *dev,
		struct device_attribute *attr, char *buf)
{
	struct sdhci_host *host = dev_get_drvdata(dev);
	struct sdhci_pltfm_host *pltfm_host = sdhci_priv(host);
	struct sdhci_msm_host *msm_host = sdhci_pltfm_priv(pltfm_host);
=======
static const struct of_device_id sdhci_msm_dt_match[] = {
	{.compatible = "qcom,sdhci-msm-v4", .data = &sdhci_msm_mci_var},
	{.compatible = "qcom,sdhci-msm-v5", .data = &sdhci_msm_v5_var},
	{.compatible = "qcom,sdm670-sdhci", .data = &sdm845_sdhci_var},
	{.compatible = "qcom,sdm845-sdhci", .data = &sdm845_sdhci_var},
	{.compatible = "qcom,sm8250-sdhci", .data = &sm8250_sdhci_var},
	{.compatible = "qcom,sc7180-sdhci", .data = &sdm845_sdhci_var},
	{},
};
>>>>>>> d88a6165

	return scnprintf(buf, PAGE_SIZE, "%u\n", msm_host->clk_gating_delay);
}

static ssize_t store_sdhci_msm_clk_gating(struct device *dev,
		struct device_attribute *attr, const char *buf, size_t count)
{
	struct sdhci_host *host = dev_get_drvdata(dev);
	struct sdhci_pltfm_host *pltfm_host = sdhci_priv(host);
	struct sdhci_msm_host *msm_host = sdhci_pltfm_priv(pltfm_host);
	uint32_t value;

	if (!kstrtou32(buf, 0, &value)) {
		msm_host->clk_gating_delay = value;
		dev_info(dev, "set clk scaling work delay (%u)\n", value);
	}

	return count;
}

static ssize_t show_sdhci_msm_pm_qos(struct device *dev,
		struct device_attribute *attr, char *buf)
{
	struct sdhci_host *host = dev_get_drvdata(dev);
	struct sdhci_pltfm_host *pltfm_host = sdhci_priv(host);
	struct sdhci_msm_host *msm_host = sdhci_pltfm_priv(pltfm_host);

	return scnprintf(buf, PAGE_SIZE, "%u\n", msm_host->pm_qos_delay);
}

static ssize_t store_sdhci_msm_pm_qos(struct device *dev,
		struct device_attribute *attr, const char *buf, size_t count)
{
	struct sdhci_host *host = dev_get_drvdata(dev);
	struct sdhci_pltfm_host *pltfm_host = sdhci_priv(host);
	struct sdhci_msm_host *msm_host = sdhci_pltfm_priv(pltfm_host);
	uint32_t value;

	if (!kstrtou32(buf, 0, &value)) {
		msm_host->pm_qos_delay = value;
		dev_info(dev, "set pm qos work delay (%u)\n", value);
	}

	return count;
}

static void sdhci_msm_init_sysfs_gating_qos(struct device *dev)
{
	struct sdhci_host *host = dev_get_drvdata(dev);
	struct sdhci_pltfm_host *pltfm_host = sdhci_priv(host);
	struct sdhci_msm_host *msm_host = sdhci_pltfm_priv(pltfm_host);
	int ret;

	msm_host->clk_gating.show = show_sdhci_msm_clk_gating;
	msm_host->clk_gating.store = store_sdhci_msm_clk_gating;
	sysfs_attr_init(&msm_host->clk_gating.attr);
	msm_host->clk_gating.attr.name = "clk_gating";
	msm_host->clk_gating.attr.mode = 0644;
	ret = device_create_file(dev, &msm_host->clk_gating);
	if (ret) {
		pr_err("%s: %s: failed creating clk gating attr: %d\n",
				mmc_hostname(host->mmc), __func__, ret);
	}

	msm_host->pm_qos.show = show_sdhci_msm_pm_qos;
	msm_host->pm_qos.store = store_sdhci_msm_pm_qos;
	sysfs_attr_init(&msm_host->pm_qos.attr);
	msm_host->pm_qos.attr.name = "pm_qos";
	msm_host->pm_qos.attr.mode = 0644;
	ret = device_create_file(dev, &msm_host->pm_qos);
	if (ret) {
		pr_err("%s: %s: failed creating pm qos attr: %d\n",
				mmc_hostname(host->mmc), __func__, ret);
	}
}

static void sdhci_msm_setup_pm(struct platform_device *pdev,
			struct sdhci_msm_host *msm_host)
{
	pm_runtime_get_noresume(&pdev->dev);
	pm_runtime_set_active(&pdev->dev);
	pm_runtime_enable(&pdev->dev);
	if (!(msm_host->mmc->caps & MMC_CAP_SYNC_RUNTIME_PM)) {
		pm_runtime_set_autosuspend_delay(&pdev->dev,
					 MSM_MMC_AUTOSUSPEND_DELAY_MS);
		pm_runtime_use_autosuspend(&pdev->dev);
	}
}

static int sdhci_msm_setup_ice_clk(struct sdhci_msm_host *msm_host,
						struct platform_device *pdev)
{
	int ret = 0;
	struct clk *clk;

	msm_host->bulk_clks[2].clk = NULL;

	/* Setup SDC ICE clock */
	clk = devm_clk_get(&pdev->dev, "ice_core");
	if (!IS_ERR(clk)) {
		msm_host->bulk_clks[2].clk = clk;

		/* Set maximum clock rate for ice clk */
		ret = clk_set_rate(clk, msm_host->ice_clk_max);
		if (ret) {
			dev_err(&pdev->dev, "ICE_CLK rate set failed (%d) for %u\n",
				ret, msm_host->ice_clk_max);
			return ret;
		}

		msm_host->ice_clk_rate = msm_host->ice_clk_max;
	}

	return ret;
}

static void sdhci_msm_set_caps(struct sdhci_msm_host *msm_host)
{
	msm_host->mmc->caps |= MMC_CAP_AGGRESSIVE_PM;
	msm_host->mmc->caps |= MMC_CAP_WAIT_WHILE_BUSY | MMC_CAP_NEED_RSP_BUSY;
}
/* RUMI W/A for SD card */
static void sdhci_msm_set_rumi_bus_mode(struct sdhci_host *host)
{
	struct sdhci_pltfm_host *pltfm_host = sdhci_priv(host);
	struct sdhci_msm_host *msm_host = sdhci_pltfm_priv(pltfm_host);
	const struct sdhci_msm_offset *msm_offset = msm_host->offset;
	u32 config = readl_relaxed(host->ioaddr +
			msm_offset->core_vendor_spec_capabilities1);

	if (!(host->mmc->caps & MMC_CAP_NONREMOVABLE)) {
		config &= ~(VS_CAPABILITIES_SDR_104_SUPPORT |
				VS_CAPABILITIES_DDR_50_SUPPORT |
				VS_CAPABILITIES_SDR_50_SUPPORT);
		writel_relaxed(config, host->ioaddr +
				msm_offset->core_vendor_spec_capabilities1);
	}
}

static int sdhci_msm_probe(struct platform_device *pdev)
{
	struct sdhci_host *host;
	struct sdhci_pltfm_host *pltfm_host;
	struct sdhci_msm_host *msm_host;
	struct clk *clk;
	int ret;
	u16 host_version, core_minor;
	u32 core_version, config;
	u8 core_major;
	const struct sdhci_msm_offset *msm_offset;
	const struct sdhci_msm_variant_info *var_info;
	struct device_node *node = pdev->dev.of_node;
	struct device *dev = &pdev->dev;
#if IS_ENABLED(CONFIG_MMC_SDHCI_MSM_SCALING)
	struct mmc_pwrseq *pwrseq_scale;
#endif

	host = sdhci_pltfm_init(pdev, &sdhci_msm_pdata, sizeof(*msm_host));
	if (IS_ERR(host))
		return PTR_ERR(host);

	host->sdma_boundary = 0;
	pltfm_host = sdhci_priv(host);
	msm_host = sdhci_pltfm_priv(pltfm_host);
	msm_host->mmc = host->mmc;
	msm_host->pdev = pdev;

	sdhci_msm_init_sysfs(dev);
#if defined(CONFIG_SDHCI_MSM_DBG)
	msm_host->dbg_en = true;
#endif

	msm_host->sdhci_msm_ipc_log_ctx = ipc_log_context_create(SDHCI_MSM_MAX_LOG_SZ,
							dev_name(&host->mmc->class_dev), 0);
	if (!msm_host->sdhci_msm_ipc_log_ctx)
		dev_warn(dev, "IPC Log init - failed\n");

	/**
	 * System resume triggers a card detect interrupt even when there's no
	 * card inserted. Core layer acquires the registered wakeup source for
	 * 5s thus preventing system suspend for 5s at least.
	 * Disable this wakesource until this is sorted out.
	 */
	if ((host->mmc->ws) && !(host->mmc->caps & MMC_CAP_NONREMOVABLE)) {
		wakeup_source_unregister(host->mmc->ws);
		host->mmc->ws = NULL;
	}

	ret = mmc_of_parse(host->mmc);
	if (ret)
		goto pltfm_free;

	if (pdev->dev.of_node) {
		ret = of_alias_get_id(pdev->dev.of_node, "mmc");
		if (ret < 0)
			dev_err(&pdev->dev, "get slot index failed %d\n", ret);
		else if (ret <= 1)
			sdhci_slot[ret] = msm_host;
	}

	/*
	 * Based on the compatible string, load the required msm host info from
	 * the data associated with the version info.
	 */
	var_info = of_device_get_match_data(&pdev->dev);

	if (!var_info) {
		dev_err(&pdev->dev, "Compatible string not found\n");
		goto pltfm_free;
	}

	msm_host->mci_removed = var_info->mci_removed;
	msm_host->restore_dll_config = var_info->restore_dll_config;
	msm_host->var_ops = var_info->var_ops;
	msm_host->offset = var_info->offset;

	msm_offset = msm_host->offset;

	sdhci_get_of_property(pdev);
	sdhci_msm_get_of_property(pdev, host);

	msm_host->saved_tuning_phase = INVALID_TUNING_PHASE;

	ret = sdhci_msm_populate_pdata(dev, msm_host);
	if (ret) {
		dev_err(&pdev->dev, "DT parsing error\n");
		goto pltfm_free;
	}

	sdhci_msm_gcc_reset(&pdev->dev, host);

	msm_host->regs_restore.is_supported =
		of_property_read_bool(dev->of_node,
			"qcom,restore-after-cx-collapse");

	/* Setup SDCC bus voter clock. */
	msm_host->bus_clk = devm_clk_get(&pdev->dev, "bus");
	if (!IS_ERR(msm_host->bus_clk)) {
		/* Vote for max. clk rate for max. performance */
		ret = clk_set_rate(msm_host->bus_clk, INT_MAX);
		if (ret)
			goto pltfm_free;
		ret = clk_prepare_enable(msm_host->bus_clk);
		if (ret)
			goto pltfm_free;
	}

	/* Setup main peripheral bus clock */
	clk = devm_clk_get(&pdev->dev, "iface");
	if (IS_ERR(clk)) {
		ret = PTR_ERR(clk);
		dev_err(&pdev->dev, "Peripheral clk setup failed (%d)\n", ret);
		goto bus_clk_disable;
	}
	msm_host->bulk_clks[1].clk = clk;

	/* Setup SDC MMC clock */
	clk = devm_clk_get(&pdev->dev, "core");
	if (IS_ERR(clk)) {
		ret = PTR_ERR(clk);
		dev_err(&pdev->dev, "SDC MMC clk setup failed (%d)\n", ret);
		goto bus_clk_disable;
	}
	msm_host->bulk_clks[0].clk = clk;

	 /* Check for optional interconnect paths */
	ret = dev_pm_opp_of_find_icc_paths(&pdev->dev, NULL);
	if (ret)
		goto bus_clk_disable;

	msm_host->opp_table = dev_pm_opp_set_clkname(&pdev->dev, "core");
	if (IS_ERR(msm_host->opp_table)) {
		ret = PTR_ERR(msm_host->opp_table);
		goto bus_clk_disable;
	}

	/* OPP table is optional */
	ret = dev_pm_opp_of_add_table(&pdev->dev);
	if (!ret) {
		msm_host->has_opp_table = true;
	} else if (ret != -ENODEV) {
		dev_err(&pdev->dev, "Invalid OPP table in Device tree\n");
		goto opp_cleanup;
	}

	/* Vote for maximum clock rate for maximum performance */
	ret = dev_pm_opp_set_rate(&pdev->dev, INT_MAX);
	if (ret)
		dev_warn(&pdev->dev, "core clock boost failed\n");

	ret = sdhci_msm_setup_ice_clk(msm_host, pdev);
	if (ret)
		goto bus_clk_disable;

	clk = devm_clk_get(&pdev->dev, "cal");
	if (IS_ERR(clk))
		clk = NULL;
	msm_host->bulk_clks[3].clk = clk;

	clk = devm_clk_get(&pdev->dev, "sleep");
	if (IS_ERR(clk))
		clk = NULL;
	msm_host->bulk_clks[4].clk = clk;

	ret = clk_bulk_prepare_enable(ARRAY_SIZE(msm_host->bulk_clks),
				      msm_host->bulk_clks);
	if (ret)
		goto opp_cleanup;
	ret = qcom_clk_set_flags(msm_host->bulk_clks[0].clk,
			CLKFLAG_NORETAIN_MEM);
	if (ret)
		dev_err(&pdev->dev, "Failed to set core clk NORETAIN_MEM: %d\n",
				ret);
	ret = qcom_clk_set_flags(msm_host->bulk_clks[2].clk,
			CLKFLAG_RETAIN_MEM);
	if (ret)
		dev_err(&pdev->dev, "Failed to set ice clk RETAIN_MEM: %d\n",
				ret);
	/*
	 * xo clock is needed for FLL feature of cm_dll.
	 * In case if xo clock is not mentioned in DT, warn and proceed.
	 */
	msm_host->xo_clk = devm_clk_get(&pdev->dev, "xo");
	if (IS_ERR(msm_host->xo_clk)) {
		ret = PTR_ERR(msm_host->xo_clk);
		dev_warn(&pdev->dev, "TCXO clk not present (%d)\n", ret);
	}

	INIT_DELAYED_WORK(&msm_host->clk_gating_work,
			sdhci_msm_clkgate_bus_delayed_work);

	ret = sdhci_msm_bus_register(msm_host, pdev);
	if (ret && !msm_host->skip_bus_bw_voting) {
		dev_err(&pdev->dev, "Bus registration failed (%d)\n", ret);
		goto clk_disable;
	}

	if (!msm_host->skip_bus_bw_voting)
		sdhci_msm_bus_voting(host, true);

	/* Setup regulators */
	ret = sdhci_msm_vreg_init(&pdev->dev, msm_host, true);
	if (ret) {
		dev_err(&pdev->dev, "Regulator setup failed (%d)\n", ret);
		goto bus_unregister;
	}

	if (!msm_host->mci_removed) {
		msm_host->core_mem = devm_platform_ioremap_resource(pdev, 1);
		if (IS_ERR(msm_host->core_mem)) {
			ret = PTR_ERR(msm_host->core_mem);
			goto vreg_deinit;
		}
	}

	/* Reset the vendor spec register to power on reset state */
	writel_relaxed(CORE_VENDOR_SPEC_POR_VAL,
			host->ioaddr + msm_offset->core_vendor_spec);

	/* Ensure SDHCI FIFO is enabled by disabling alternative FIFO */
	config = readl_relaxed(host->ioaddr + msm_offset->core_vendor_spec3);
	config &= ~CORE_FIFO_ALT_EN;
	writel_relaxed(config, host->ioaddr + msm_offset->core_vendor_spec3);

	if (!msm_host->mci_removed) {
		/* Set HC_MODE_EN bit in HC_MODE register */
		msm_host_writel(msm_host, HC_MODE_EN, host,
				msm_offset->core_hc_mode);
		config = msm_host_readl(msm_host, host,
				msm_offset->core_hc_mode);
		config |= FF_CLK_SW_RST_DIS;
		msm_host_writel(msm_host, config, host,
				msm_offset->core_hc_mode);
	}

	if (of_property_read_bool(node, "is_rumi"))
		sdhci_msm_set_rumi_bus_mode(host);

	host_version = readw_relaxed((host->ioaddr + SDHCI_HOST_VERSION));
	dev_dbg(&pdev->dev, "Host Version: 0x%x Vendor Version 0x%x\n",
		host_version, ((host_version & SDHCI_VENDOR_VER_MASK) >>
			       SDHCI_VENDOR_VER_SHIFT));

	core_version = msm_host_readl(msm_host, host,
			msm_offset->core_mci_version);
	core_major = (core_version & CORE_VERSION_MAJOR_MASK) >>
		      CORE_VERSION_MAJOR_SHIFT;
	core_minor = core_version & CORE_VERSION_MINOR_MASK;
	dev_dbg(&pdev->dev, "MCI Version: 0x%08x, major: 0x%04x, minor: 0x%02x\n",
		core_version, core_major, core_minor);

	sdhci_set_default_hw_caps(msm_host, host);

	/*
	 * Support for some capabilities is not advertised by newer
	 * controller versions and must be explicitly enabled.
	 */
	if (core_major >= 1 && core_minor != 0x11 && core_minor != 0x12) {
		config = readl_relaxed(host->ioaddr + SDHCI_CAPABILITIES);
		config |= SDHCI_CAN_VDD_300 | SDHCI_CAN_DO_8BIT;
		writel_relaxed(config, host->ioaddr +
				msm_offset->core_vendor_spec_capabilities0);
	}

	if (core_major == 1 && core_minor >= 0x49)
		msm_host->updated_ddr_cfg = true;

	if (core_major == 1 && core_minor >= 0x71)
		msm_host->uses_tassadar_dll = true;

	ret = sdhci_msm_register_vreg(msm_host);
	if (ret)
		goto clk_disable;

	/*
	 * Power on reset state may trigger power irq if previous status of
	 * PWRCTL was either BUS_ON or IO_HIGH_V. So before enabling pwr irq
	 * interrupt in GIC, any pending power irq interrupt should be
	 * acknowledged. Otherwise power irq interrupt handler would be
	 * fired prematurely.
	 */
	sdhci_msm_handle_pwr_irq(host, 0);

	/*
	 * Ensure that above writes are propogated before interrupt enablement
	 * in GIC.
	 */
	mb();

	/* Setup IRQ for handling power/voltage tasks with PMIC */
	msm_host->pwr_irq = platform_get_irq_byname(pdev, "pwr_irq");
	if (msm_host->pwr_irq < 0) {
		ret = msm_host->pwr_irq;
		goto vreg_deinit;
	}

	sdhci_msm_init_pwr_irq_wait(msm_host);
	/* Enable pwr irq interrupts */
	msm_host_writel(msm_host, INT_MASK, host,
		msm_offset->core_pwrctl_mask);

	ret = devm_request_threaded_irq(&pdev->dev, msm_host->pwr_irq, NULL,
					sdhci_msm_pwr_irq, IRQF_ONESHOT,
					dev_name(&pdev->dev), host);
	if (ret) {
		dev_err(&pdev->dev, "Request IRQ failed (%d)\n", ret);
		goto vreg_deinit;
	}

	sdhci_msm_set_caps(msm_host);

	sdhci_msm_setup_pm(pdev, msm_host);

	host->mmc_host_ops.start_signal_voltage_switch =
		sdhci_msm_start_signal_voltage_switch;
	host->mmc_host_ops.execute_tuning = sdhci_msm_execute_tuning;

	msm_host->workq = create_workqueue("sdhci_msm_generic_swq");
	if (!msm_host->workq)
		dev_err(&pdev->dev, "Generic swq creation failed\n");

	msm_host->clk_gating_delay = MSM_CLK_GATING_DELAY_MS;
	msm_host->pm_qos_delay = MSM_MMC_AUTOSUSPEND_DELAY_MS;
	/* Initialize pmqos */
	sdhci_msm_qos_init(msm_host);
	/* Initialize sysfs entries */
	sdhci_msm_init_sysfs_gating_qos(dev);

	if (of_property_read_bool(node, "supports-cqe"))
		ret = sdhci_msm_cqe_add_host(host, pdev);
	else
		ret = sdhci_add_host(host);
	if (ret)
		goto pm_runtime_disable;

#if IS_ENABLED(CONFIG_MMC_SDHCI_MSM_SCALING)
	pwrseq_scale = kzalloc(sizeof(struct mmc_pwrseq), GFP_KERNEL);
	pwrseq_scale->ops = &mmc_pwrseq_emmc_ops;
	host->mmc->pwrseq = pwrseq_scale;
#endif

	/* For SDHC v5.0.0 onwards, ICE 3.0 specific registers are added
	 * in CQ register space, due to which few CQ registers are
	 * shifted. Set cqhci_offset_changed boolean to use updated address.
	 */
	if (core_major == 1 && core_minor >= 0x6B)
		msm_host->cqhci_offset_changed = true;

	/*
	 * Set platfm_init_done only after sdhci_add_host().
	 * So that we don't turn off vqmmc while we reset sdhc as
	 * part of sdhci_add_host().
	 */
	msm_host->pltfm_init_done = true;

	pm_runtime_mark_last_busy(&pdev->dev);
	pm_runtime_put_autosuspend(&pdev->dev);

	return 0;

pm_runtime_disable:
	pm_runtime_disable(&pdev->dev);
	pm_runtime_set_suspended(&pdev->dev);
	pm_runtime_put_noidle(&pdev->dev);
vreg_deinit:
	sdhci_msm_vreg_init(&pdev->dev, msm_host, false);
bus_unregister:
	if (!msm_host->skip_bus_bw_voting) {
		sdhci_msm_bus_get_and_set_vote(host, 0);
		sdhci_msm_bus_unregister(&pdev->dev, msm_host);
	}
clk_disable:
	clk_bulk_disable_unprepare(ARRAY_SIZE(msm_host->bulk_clks),
				   msm_host->bulk_clks);
opp_cleanup:
	if (msm_host->has_opp_table)
		dev_pm_opp_of_remove_table(&pdev->dev);
	dev_pm_opp_put_clkname(msm_host->opp_table);
bus_clk_disable:
	if (!IS_ERR(msm_host->bus_clk))
		clk_disable_unprepare(msm_host->bus_clk);
pltfm_free:
	sdhci_pltfm_free(pdev);
	return ret;
}

static int sdhci_msm_remove(struct platform_device *pdev)
{
	struct sdhci_host *host = platform_get_drvdata(pdev);
	struct sdhci_pltfm_host *pltfm_host = sdhci_priv(host);
	struct sdhci_msm_host *msm_host = sdhci_pltfm_priv(pltfm_host);
	struct sdhci_msm_qos_req *r = msm_host->sdhci_qos;
	struct qos_cpu_group *qcg;
	int i;
	int dead = (readl_relaxed(host->ioaddr + SDHCI_INT_STATUS) ==
		    0xffffffff);

	sdhci_remove_host(host, dead);

	sdhci_msm_vreg_init(&pdev->dev, msm_host, false);

	if (msm_host->has_opp_table)
		dev_pm_opp_of_remove_table(&pdev->dev);
	dev_pm_opp_put_clkname(msm_host->opp_table);
	pm_runtime_get_sync(&pdev->dev);

	/* Add delay to complete resume where qos vote is scheduled */
	if (!r)
		goto skip_removing_qos;
	qcg = r->qcg;
	msleep(50);
	for (i = 0; i < r->num_groups; i++, qcg++) {
		sdhci_msm_update_qos_constraints(qcg, QOS_MAX);
		remove_group_qos(qcg);
	}
	destroy_workqueue(msm_host->workq);

skip_removing_qos:
	pm_runtime_disable(&pdev->dev);
	pm_runtime_put_noidle(&pdev->dev);

	clk_bulk_disable_unprepare(ARRAY_SIZE(msm_host->bulk_clks),
				   msm_host->bulk_clks);
	if (!IS_ERR(msm_host->bus_clk))
		clk_disable_unprepare(msm_host->bus_clk);
	if (!msm_host->skip_bus_bw_voting) {
		sdhci_msm_bus_get_and_set_vote(host, 0);
		sdhci_msm_bus_unregister(&pdev->dev, msm_host);
	}
	sdhci_pltfm_free(pdev);
	return 0;
}

static __maybe_unused int sdhci_msm_runtime_suspend(struct device *dev)
{
	struct sdhci_host *host = dev_get_drvdata(dev);
	struct sdhci_pltfm_host *pltfm_host = sdhci_priv(host);
	struct sdhci_msm_host *msm_host = sdhci_pltfm_priv(pltfm_host);
	struct sdhci_msm_qos_req *qos_req = msm_host->sdhci_qos;

	sdhci_msm_log_str(msm_host, "Enter\n");
	if (!qos_req)
		goto skip_qos;
	sdhci_msm_unvote_qos_all(msm_host);

skip_qos:
	queue_delayed_work(msm_host->workq,
			&msm_host->clk_gating_work,
			msecs_to_jiffies(msm_host->clk_gating_delay));
	return 0;
}

static __maybe_unused int sdhci_msm_runtime_resume(struct device *dev)
{
	struct sdhci_host *host = dev_get_drvdata(dev);
	struct sdhci_pltfm_host *pltfm_host = sdhci_priv(host);
	struct sdhci_msm_host *msm_host = sdhci_pltfm_priv(pltfm_host);
	struct sdhci_msm_qos_req *qos_req = msm_host->sdhci_qos;
	int ret;

	sdhci_msm_log_str(msm_host, "Enter\n");
	ret = cancel_delayed_work_sync(&msm_host->clk_gating_work);
	if (!ret) {
		sdhci_msm_bus_voting(host, true);
		dev_pm_opp_set_rate(dev, msm_host->clk_rate);
		ret = clk_bulk_prepare_enable(ARRAY_SIZE(msm_host->bulk_clks),
					       msm_host->bulk_clks);
		if (ret) {
			dev_err(dev, "Failed to enable clocks %d\n", ret);
			sdhci_msm_bus_voting(host, false);
			return ret;
		}

		sdhci_msm_registers_restore(host);
		/*
		 * Whenever core-clock is gated dynamically, it's needed to
		 * restore the SDR DLL settings when the clock is ungated.
		 */
		if (msm_host->restore_dll_config && msm_host->clk_rate)
			sdhci_msm_restore_sdr_dll_config(host);
	}

	if (!qos_req)
		return 0;

	sdhci_msm_vote_pmqos(msm_host->mmc,
			msm_host->sdhci_qos->active_mask);

	return sdhci_msm_ice_resume(msm_host);
}

static int sdhci_msm_suspend_late(struct device *dev)
{
	struct sdhci_host *host = dev_get_drvdata(dev);
	struct sdhci_pltfm_host *pltfm_host = sdhci_priv(host);
	struct sdhci_msm_host *msm_host = sdhci_pltfm_priv(pltfm_host);

	sdhci_msm_log_str(msm_host, "Enter\n");

	if (flush_delayed_work(&msm_host->clk_gating_work))
		dev_dbg(dev, "%s Waited for clk_gating_work to finish\n",
			 __func__);
	return 0;
}

static const struct dev_pm_ops sdhci_msm_pm_ops = {
	SET_SYSTEM_SLEEP_PM_OPS(pm_runtime_force_suspend,
				pm_runtime_force_resume)
	SET_LATE_SYSTEM_SLEEP_PM_OPS(sdhci_msm_suspend_late, NULL)
	SET_RUNTIME_PM_OPS(sdhci_msm_runtime_suspend,
			   sdhci_msm_runtime_resume,
			   NULL)
};

static struct platform_driver sdhci_msm_driver = {
	.probe = sdhci_msm_probe,
	.remove = sdhci_msm_remove,
	.driver = {
		   .name = "sdhci_msm",
		   .probe_type = PROBE_PREFER_ASYNCHRONOUS,
		   .of_match_table = sdhci_msm_dt_match,
		   .pm = &sdhci_msm_pm_ops,
	},
};

module_platform_driver(sdhci_msm_driver);

MODULE_DESCRIPTION("Qualcomm Secure Digital Host Controller Interface driver");
MODULE_LICENSE("GPL v2");<|MERGE_RESOLUTION|>--- conflicted
+++ resolved
@@ -3774,6 +3774,7 @@
 static const struct of_device_id sdhci_msm_dt_match[] = {
 	{.compatible = "qcom,sdhci-msm-v4", .data = &sdhci_msm_mci_var},
 	{.compatible = "qcom,sdhci-msm-v5", .data = &sdhci_msm_v5_var},
+	{.compatible = "qcom,sdm670-sdhci", .data = &sdm845_sdhci_var},
 	{.compatible = "qcom,sdm845-sdhci", .data = &sdm845_sdhci_var},
 	{},
 };
@@ -4427,24 +4428,12 @@
 	return ret;
 }
 
-<<<<<<< HEAD
 static ssize_t show_sdhci_msm_clk_gating(struct device *dev,
 		struct device_attribute *attr, char *buf)
 {
 	struct sdhci_host *host = dev_get_drvdata(dev);
 	struct sdhci_pltfm_host *pltfm_host = sdhci_priv(host);
 	struct sdhci_msm_host *msm_host = sdhci_pltfm_priv(pltfm_host);
-=======
-static const struct of_device_id sdhci_msm_dt_match[] = {
-	{.compatible = "qcom,sdhci-msm-v4", .data = &sdhci_msm_mci_var},
-	{.compatible = "qcom,sdhci-msm-v5", .data = &sdhci_msm_v5_var},
-	{.compatible = "qcom,sdm670-sdhci", .data = &sdm845_sdhci_var},
-	{.compatible = "qcom,sdm845-sdhci", .data = &sdm845_sdhci_var},
-	{.compatible = "qcom,sm8250-sdhci", .data = &sm8250_sdhci_var},
-	{.compatible = "qcom,sc7180-sdhci", .data = &sdm845_sdhci_var},
-	{},
-};
->>>>>>> d88a6165
 
 	return scnprintf(buf, PAGE_SIZE, "%u\n", msm_host->clk_gating_delay);
 }

--- conflicted
+++ resolved
@@ -67,17 +67,12 @@
 };
 
 #define SCM_SMC_FNID(s, c)	((((s) & 0xFF) << 8) | ((c) & 0xFF))
-<<<<<<< HEAD
-extern int scm_smc_call(struct device *dev, const struct qcom_scm_desc *desc,
-			struct qcom_scm_res *res,
-			enum qcom_scm_call_type call_type);
-=======
 extern int __scm_smc_call(struct device *dev, const struct qcom_scm_desc *desc,
 			  enum qcom_scm_convention qcom_convention,
-			  struct qcom_scm_res *res, bool atomic);
+			  struct qcom_scm_res *res,
+			  enum qcom_scm_call_type call_type);
 #define scm_smc_call(dev, desc, res, atomic) \
 	__scm_smc_call((dev), (desc), qcom_scm_convention, (res), (atomic))
->>>>>>> 97821460
 
 #define SCM_LEGACY_FNID(s, c)	(((s) << 10) | ((c) & 0x3ff))
 extern int scm_legacy_call_atomic(struct device *dev,

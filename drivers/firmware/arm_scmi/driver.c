--- conflicted
+++ resolved
@@ -520,19 +520,13 @@
 
 	xfer->async_done = &async_response;
 
-<<<<<<< HEAD
 	ret = do_xfer(ph, xfer);
-	if (!ret && !wait_for_completion_timeout(xfer->async_done, timeout))
-		ret = -ETIMEDOUT;
-=======
-	ret = scmi_do_xfer(handle, xfer);
 	if (!ret) {
 		if (!wait_for_completion_timeout(xfer->async_done, timeout))
 			ret = -ETIMEDOUT;
 		else if (xfer->hdr.status)
 			ret = scmi_to_linux_errno(xfer->hdr.status);
 	}
->>>>>>> 1cd6e30b
 
 	xfer->async_done = NULL;
 	return ret;

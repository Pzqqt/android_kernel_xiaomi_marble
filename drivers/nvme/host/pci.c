// SPDX-License-Identifier: GPL-2.0
/*
 * NVM Express device driver
 * Copyright (c) 2011-2014, Intel Corporation.
 */

#include <linux/aer.h>
#include <linux/async.h>
#include <linux/blkdev.h>
#include <linux/blk-mq.h>
#include <linux/blk-mq-pci.h>
#include <linux/dmi.h>
#include <linux/init.h>
#include <linux/interrupt.h>
#include <linux/io.h>
#include <linux/mm.h>
#include <linux/module.h>
#include <linux/mutex.h>
#include <linux/once.h>
#include <linux/pci.h>
#include <linux/suspend.h>
#include <linux/t10-pi.h>
#include <linux/types.h>
#include <linux/io-64-nonatomic-lo-hi.h>
#include <linux/sed-opal.h>
#include <linux/pci-p2pdma.h>

#include "trace.h"
#include "nvme.h"

#define SQ_SIZE(q)	((q)->q_depth << (q)->sqes)
#define CQ_SIZE(q)	((q)->q_depth * sizeof(struct nvme_completion))

#define SGES_PER_PAGE	(PAGE_SIZE / sizeof(struct nvme_sgl_desc))

/*
 * These can be higher, but we need to ensure that any command doesn't
 * require an sg allocation that needs more than a page of data.
 */
#define NVME_MAX_KB_SZ	4096
#define NVME_MAX_SEGS	127

static int use_threaded_interrupts;
module_param(use_threaded_interrupts, int, 0);

static bool use_cmb_sqes = true;
module_param(use_cmb_sqes, bool, 0444);
MODULE_PARM_DESC(use_cmb_sqes, "use controller's memory buffer for I/O SQes");

static unsigned int max_host_mem_size_mb = 128;
module_param(max_host_mem_size_mb, uint, 0444);
MODULE_PARM_DESC(max_host_mem_size_mb,
	"Maximum Host Memory Buffer (HMB) size per controller (in MiB)");

static unsigned int sgl_threshold = SZ_32K;
module_param(sgl_threshold, uint, 0644);
MODULE_PARM_DESC(sgl_threshold,
		"Use SGLs when average request segment size is larger or equal to "
		"this size. Use 0 to disable SGLs.");

static int io_queue_depth_set(const char *val, const struct kernel_param *kp);
static const struct kernel_param_ops io_queue_depth_ops = {
	.set = io_queue_depth_set,
	.get = param_get_int,
};

static int io_queue_depth = 1024;
module_param_cb(io_queue_depth, &io_queue_depth_ops, &io_queue_depth, 0644);
MODULE_PARM_DESC(io_queue_depth, "set io queue depth, should >= 2");

static int io_queue_count_set(const char *val, const struct kernel_param *kp)
{
	unsigned int n;
	int ret;

	ret = kstrtouint(val, 10, &n);
	if (ret != 0 || n > num_possible_cpus())
		return -EINVAL;
	return param_set_uint(val, kp);
}

static const struct kernel_param_ops io_queue_count_ops = {
	.set = io_queue_count_set,
	.get = param_get_uint,
};

static unsigned int write_queues;
module_param_cb(write_queues, &io_queue_count_ops, &write_queues, 0644);
MODULE_PARM_DESC(write_queues,
	"Number of queues to use for writes. If not set, reads and writes "
	"will share a queue set.");

static unsigned int poll_queues;
module_param_cb(poll_queues, &io_queue_count_ops, &poll_queues, 0644);
MODULE_PARM_DESC(poll_queues, "Number of queues to use for polled IO.");

struct nvme_dev;
struct nvme_queue;

static void nvme_dev_disable(struct nvme_dev *dev, bool shutdown);
static bool __nvme_disable_io_queues(struct nvme_dev *dev, u8 opcode);

/*
 * Represents an NVM Express device.  Each nvme_dev is a PCI function.
 */
struct nvme_dev {
	struct nvme_queue *queues;
	struct blk_mq_tag_set tagset;
	struct blk_mq_tag_set admin_tagset;
	u32 __iomem *dbs;
	struct device *dev;
	struct dma_pool *prp_page_pool;
	struct dma_pool *prp_small_pool;
	unsigned online_queues;
	unsigned max_qid;
	unsigned io_queues[HCTX_MAX_TYPES];
	unsigned int num_vecs;
	int q_depth;
	int io_sqes;
	u32 db_stride;
	void __iomem *bar;
	unsigned long bar_mapped_size;
	struct work_struct remove_work;
	struct mutex shutdown_lock;
	bool subsystem;
	u64 cmb_size;
	bool cmb_use_sqes;
	u32 cmbsz;
	u32 cmbloc;
	struct nvme_ctrl ctrl;
	u32 last_ps;

	mempool_t *iod_mempool;

	/* shadow doorbell buffer support: */
	u32 *dbbuf_dbs;
	dma_addr_t dbbuf_dbs_dma_addr;
	u32 *dbbuf_eis;
	dma_addr_t dbbuf_eis_dma_addr;

	/* host memory buffer support: */
	u64 host_mem_size;
	u32 nr_host_mem_descs;
	dma_addr_t host_mem_descs_dma;
	struct nvme_host_mem_buf_desc *host_mem_descs;
	void **host_mem_desc_bufs;
	unsigned int nr_allocated_queues;
	unsigned int nr_write_queues;
	unsigned int nr_poll_queues;
};

static int io_queue_depth_set(const char *val, const struct kernel_param *kp)
{
	int n = 0, ret;

	ret = kstrtoint(val, 10, &n);
	if (ret != 0 || n < 2)
		return -EINVAL;

	return param_set_int(val, kp);
}

static inline unsigned int sq_idx(unsigned int qid, u32 stride)
{
	return qid * 2 * stride;
}

static inline unsigned int cq_idx(unsigned int qid, u32 stride)
{
	return (qid * 2 + 1) * stride;
}

static inline struct nvme_dev *to_nvme_dev(struct nvme_ctrl *ctrl)
{
	return container_of(ctrl, struct nvme_dev, ctrl);
}

/*
 * An NVM Express queue.  Each device has at least two (one for admin
 * commands and one for I/O commands).
 */
struct nvme_queue {
	struct nvme_dev *dev;
	spinlock_t sq_lock;
	void *sq_cmds;
	 /* only used for poll queues: */
	spinlock_t cq_poll_lock ____cacheline_aligned_in_smp;
	struct nvme_completion *cqes;
	dma_addr_t sq_dma_addr;
	dma_addr_t cq_dma_addr;
	u32 __iomem *q_db;
	u16 q_depth;
	u16 cq_vector;
	u16 sq_tail;
	u16 cq_head;
	u16 qid;
	u8 cq_phase;
	u8 sqes;
	unsigned long flags;
#define NVMEQ_ENABLED		0
#define NVMEQ_SQ_CMB		1
#define NVMEQ_DELETE_ERROR	2
#define NVMEQ_POLLED		3
	u32 *dbbuf_sq_db;
	u32 *dbbuf_cq_db;
	u32 *dbbuf_sq_ei;
	u32 *dbbuf_cq_ei;
	struct completion delete_done;
};

/*
 * The nvme_iod describes the data in an I/O.
 *
 * The sg pointer contains the list of PRP/SGL chunk allocations in addition
 * to the actual struct scatterlist.
 */
struct nvme_iod {
	struct nvme_request req;
	struct nvme_queue *nvmeq;
	bool use_sgl;
	int aborted;
	int npages;		/* In the PRP list. 0 means small pool in use */
	int nents;		/* Used in scatterlist */
	dma_addr_t first_dma;
	unsigned int dma_len;	/* length of single DMA segment mapping */
	dma_addr_t meta_dma;
	struct scatterlist *sg;
};

static inline unsigned int nvme_dbbuf_size(struct nvme_dev *dev)
{
	return dev->nr_allocated_queues * 8 * dev->db_stride;
}

static int nvme_dbbuf_dma_alloc(struct nvme_dev *dev)
{
	unsigned int mem_size = nvme_dbbuf_size(dev);

	if (dev->dbbuf_dbs)
		return 0;

	dev->dbbuf_dbs = dma_alloc_coherent(dev->dev, mem_size,
					    &dev->dbbuf_dbs_dma_addr,
					    GFP_KERNEL);
	if (!dev->dbbuf_dbs)
		return -ENOMEM;
	dev->dbbuf_eis = dma_alloc_coherent(dev->dev, mem_size,
					    &dev->dbbuf_eis_dma_addr,
					    GFP_KERNEL);
	if (!dev->dbbuf_eis) {
		dma_free_coherent(dev->dev, mem_size,
				  dev->dbbuf_dbs, dev->dbbuf_dbs_dma_addr);
		dev->dbbuf_dbs = NULL;
		return -ENOMEM;
	}

	return 0;
}

static void nvme_dbbuf_dma_free(struct nvme_dev *dev)
{
	unsigned int mem_size = nvme_dbbuf_size(dev);

	if (dev->dbbuf_dbs) {
		dma_free_coherent(dev->dev, mem_size,
				  dev->dbbuf_dbs, dev->dbbuf_dbs_dma_addr);
		dev->dbbuf_dbs = NULL;
	}
	if (dev->dbbuf_eis) {
		dma_free_coherent(dev->dev, mem_size,
				  dev->dbbuf_eis, dev->dbbuf_eis_dma_addr);
		dev->dbbuf_eis = NULL;
	}
}

static void nvme_dbbuf_init(struct nvme_dev *dev,
			    struct nvme_queue *nvmeq, int qid)
{
	if (!dev->dbbuf_dbs || !qid)
		return;

	nvmeq->dbbuf_sq_db = &dev->dbbuf_dbs[sq_idx(qid, dev->db_stride)];
	nvmeq->dbbuf_cq_db = &dev->dbbuf_dbs[cq_idx(qid, dev->db_stride)];
	nvmeq->dbbuf_sq_ei = &dev->dbbuf_eis[sq_idx(qid, dev->db_stride)];
	nvmeq->dbbuf_cq_ei = &dev->dbbuf_eis[cq_idx(qid, dev->db_stride)];
}

static void nvme_dbbuf_set(struct nvme_dev *dev)
{
	struct nvme_command c;

	if (!dev->dbbuf_dbs)
		return;

	memset(&c, 0, sizeof(c));
	c.dbbuf.opcode = nvme_admin_dbbuf;
	c.dbbuf.prp1 = cpu_to_le64(dev->dbbuf_dbs_dma_addr);
	c.dbbuf.prp2 = cpu_to_le64(dev->dbbuf_eis_dma_addr);

	if (nvme_submit_sync_cmd(dev->ctrl.admin_q, &c, NULL, 0)) {
		dev_warn(dev->ctrl.device, "unable to set dbbuf\n");
		/* Free memory and continue on */
		nvme_dbbuf_dma_free(dev);
	}
}

static inline int nvme_dbbuf_need_event(u16 event_idx, u16 new_idx, u16 old)
{
	return (u16)(new_idx - event_idx - 1) < (u16)(new_idx - old);
}

/* Update dbbuf and return true if an MMIO is required */
static bool nvme_dbbuf_update_and_check_event(u16 value, u32 *dbbuf_db,
					      volatile u32 *dbbuf_ei)
{
	if (dbbuf_db) {
		u16 old_value;

		/*
		 * Ensure that the queue is written before updating
		 * the doorbell in memory
		 */
		wmb();

		old_value = *dbbuf_db;
		*dbbuf_db = value;

		/*
		 * Ensure that the doorbell is updated before reading the event
		 * index from memory.  The controller needs to provide similar
		 * ordering to ensure the envent index is updated before reading
		 * the doorbell.
		 */
		mb();

		if (!nvme_dbbuf_need_event(*dbbuf_ei, value, old_value))
			return false;
	}

	return true;
}

/*
 * Will slightly overestimate the number of pages needed.  This is OK
 * as it only leads to a small amount of wasted memory for the lifetime of
 * the I/O.
 */
static int nvme_npages(unsigned size, struct nvme_dev *dev)
{
	unsigned nprps = DIV_ROUND_UP(size + dev->ctrl.page_size,
				      dev->ctrl.page_size);
	return DIV_ROUND_UP(8 * nprps, PAGE_SIZE - 8);
}

/*
 * Calculates the number of pages needed for the SGL segments. For example a 4k
 * page can accommodate 256 SGL descriptors.
 */
static int nvme_pci_npages_sgl(unsigned int num_seg)
{
	return DIV_ROUND_UP(num_seg * sizeof(struct nvme_sgl_desc), PAGE_SIZE);
}

static unsigned int nvme_pci_iod_alloc_size(struct nvme_dev *dev,
		unsigned int size, unsigned int nseg, bool use_sgl)
{
	size_t alloc_size;

	if (use_sgl)
		alloc_size = sizeof(__le64 *) * nvme_pci_npages_sgl(nseg);
	else
		alloc_size = sizeof(__le64 *) * nvme_npages(size, dev);

	return alloc_size + sizeof(struct scatterlist) * nseg;
}

static int nvme_admin_init_hctx(struct blk_mq_hw_ctx *hctx, void *data,
				unsigned int hctx_idx)
{
	struct nvme_dev *dev = data;
	struct nvme_queue *nvmeq = &dev->queues[0];

	WARN_ON(hctx_idx != 0);
	WARN_ON(dev->admin_tagset.tags[0] != hctx->tags);

	hctx->driver_data = nvmeq;
	return 0;
}

static int nvme_init_hctx(struct blk_mq_hw_ctx *hctx, void *data,
			  unsigned int hctx_idx)
{
	struct nvme_dev *dev = data;
	struct nvme_queue *nvmeq = &dev->queues[hctx_idx + 1];

	WARN_ON(dev->tagset.tags[hctx_idx] != hctx->tags);
	hctx->driver_data = nvmeq;
	return 0;
}

static int nvme_init_request(struct blk_mq_tag_set *set, struct request *req,
		unsigned int hctx_idx, unsigned int numa_node)
{
	struct nvme_dev *dev = set->driver_data;
	struct nvme_iod *iod = blk_mq_rq_to_pdu(req);
	int queue_idx = (set == &dev->tagset) ? hctx_idx + 1 : 0;
	struct nvme_queue *nvmeq = &dev->queues[queue_idx];

	BUG_ON(!nvmeq);
	iod->nvmeq = nvmeq;

	nvme_req(req)->ctrl = &dev->ctrl;
	return 0;
}

static int queue_irq_offset(struct nvme_dev *dev)
{
	/* if we have more than 1 vec, admin queue offsets us by 1 */
	if (dev->num_vecs > 1)
		return 1;

	return 0;
}

static int nvme_pci_map_queues(struct blk_mq_tag_set *set)
{
	struct nvme_dev *dev = set->driver_data;
	int i, qoff, offset;

	offset = queue_irq_offset(dev);
	for (i = 0, qoff = 0; i < set->nr_maps; i++) {
		struct blk_mq_queue_map *map = &set->map[i];

		map->nr_queues = dev->io_queues[i];
		if (!map->nr_queues) {
			BUG_ON(i == HCTX_TYPE_DEFAULT);
			continue;
		}

		/*
		 * The poll queue(s) doesn't have an IRQ (and hence IRQ
		 * affinity), so use the regular blk-mq cpu mapping
		 */
		map->queue_offset = qoff;
		if (i != HCTX_TYPE_POLL && offset)
			blk_mq_pci_map_queues(map, to_pci_dev(dev->dev), offset);
		else
			blk_mq_map_queues(map);
		qoff += map->nr_queues;
		offset += map->nr_queues;
	}

	return 0;
}

static inline void nvme_write_sq_db(struct nvme_queue *nvmeq)
{
	if (nvme_dbbuf_update_and_check_event(nvmeq->sq_tail,
			nvmeq->dbbuf_sq_db, nvmeq->dbbuf_sq_ei))
		writel(nvmeq->sq_tail, nvmeq->q_db);
}

/**
 * nvme_submit_cmd() - Copy a command into a queue and ring the doorbell
 * @nvmeq: The queue to use
 * @cmd: The command to send
 * @write_sq: whether to write to the SQ doorbell
 */
static void nvme_submit_cmd(struct nvme_queue *nvmeq, struct nvme_command *cmd,
			    bool write_sq)
{
	spin_lock(&nvmeq->sq_lock);
	memcpy(nvmeq->sq_cmds + (nvmeq->sq_tail << nvmeq->sqes),
	       cmd, sizeof(*cmd));
	if (++nvmeq->sq_tail == nvmeq->q_depth)
		nvmeq->sq_tail = 0;
	if (write_sq)
		nvme_write_sq_db(nvmeq);
	spin_unlock(&nvmeq->sq_lock);
}

static void nvme_commit_rqs(struct blk_mq_hw_ctx *hctx)
{
	struct nvme_queue *nvmeq = hctx->driver_data;

	spin_lock(&nvmeq->sq_lock);
	nvme_write_sq_db(nvmeq);
	spin_unlock(&nvmeq->sq_lock);
}

static void **nvme_pci_iod_list(struct request *req)
{
	struct nvme_iod *iod = blk_mq_rq_to_pdu(req);
	return (void **)(iod->sg + blk_rq_nr_phys_segments(req));
}

static inline bool nvme_pci_use_sgls(struct nvme_dev *dev, struct request *req)
{
	struct nvme_iod *iod = blk_mq_rq_to_pdu(req);
	int nseg = blk_rq_nr_phys_segments(req);
	unsigned int avg_seg_size;

	if (nseg == 0)
		return false;

	avg_seg_size = DIV_ROUND_UP(blk_rq_payload_bytes(req), nseg);

	if (!(dev->ctrl.sgls & ((1 << 0) | (1 << 1))))
		return false;
	if (!iod->nvmeq->qid)
		return false;
	if (!sgl_threshold || avg_seg_size < sgl_threshold)
		return false;
	return true;
}

static void nvme_unmap_data(struct nvme_dev *dev, struct request *req)
{
	struct nvme_iod *iod = blk_mq_rq_to_pdu(req);
	const int last_prp = dev->ctrl.page_size / sizeof(__le64) - 1;
	dma_addr_t dma_addr = iod->first_dma, next_dma_addr;
	int i;

	if (iod->dma_len) {
		dma_unmap_page(dev->dev, dma_addr, iod->dma_len,
			       rq_dma_dir(req));
		return;
	}

	WARN_ON_ONCE(!iod->nents);

	if (is_pci_p2pdma_page(sg_page(iod->sg)))
		pci_p2pdma_unmap_sg(dev->dev, iod->sg, iod->nents,
				    rq_dma_dir(req));
	else
		dma_unmap_sg(dev->dev, iod->sg, iod->nents, rq_dma_dir(req));


	if (iod->npages == 0)
		dma_pool_free(dev->prp_small_pool, nvme_pci_iod_list(req)[0],
			dma_addr);

	for (i = 0; i < iod->npages; i++) {
		void *addr = nvme_pci_iod_list(req)[i];

		if (iod->use_sgl) {
			struct nvme_sgl_desc *sg_list = addr;

			next_dma_addr =
			    le64_to_cpu((sg_list[SGES_PER_PAGE - 1]).addr);
		} else {
			__le64 *prp_list = addr;

			next_dma_addr = le64_to_cpu(prp_list[last_prp]);
		}

		dma_pool_free(dev->prp_page_pool, addr, dma_addr);
		dma_addr = next_dma_addr;
	}

	mempool_free(iod->sg, dev->iod_mempool);
}

static void nvme_print_sgl(struct scatterlist *sgl, int nents)
{
	int i;
	struct scatterlist *sg;

	for_each_sg(sgl, sg, nents, i) {
		dma_addr_t phys = sg_phys(sg);
		pr_warn("sg[%d] phys_addr:%pad offset:%d length:%d "
			"dma_address:%pad dma_length:%d\n",
			i, &phys, sg->offset, sg->length, &sg_dma_address(sg),
			sg_dma_len(sg));
	}
}

static blk_status_t nvme_pci_setup_prps(struct nvme_dev *dev,
		struct request *req, struct nvme_rw_command *cmnd)
{
	struct nvme_iod *iod = blk_mq_rq_to_pdu(req);
	struct dma_pool *pool;
	int length = blk_rq_payload_bytes(req);
	struct scatterlist *sg = iod->sg;
	int dma_len = sg_dma_len(sg);
	u64 dma_addr = sg_dma_address(sg);
	u32 page_size = dev->ctrl.page_size;
	int offset = dma_addr & (page_size - 1);
	__le64 *prp_list;
	void **list = nvme_pci_iod_list(req);
	dma_addr_t prp_dma;
	int nprps, i;

	length -= (page_size - offset);
	if (length <= 0) {
		iod->first_dma = 0;
		goto done;
	}

	dma_len -= (page_size - offset);
	if (dma_len) {
		dma_addr += (page_size - offset);
	} else {
		sg = sg_next(sg);
		dma_addr = sg_dma_address(sg);
		dma_len = sg_dma_len(sg);
	}

	if (length <= page_size) {
		iod->first_dma = dma_addr;
		goto done;
	}

	nprps = DIV_ROUND_UP(length, page_size);
	if (nprps <= (256 / 8)) {
		pool = dev->prp_small_pool;
		iod->npages = 0;
	} else {
		pool = dev->prp_page_pool;
		iod->npages = 1;
	}

	prp_list = dma_pool_alloc(pool, GFP_ATOMIC, &prp_dma);
	if (!prp_list) {
		iod->first_dma = dma_addr;
		iod->npages = -1;
		return BLK_STS_RESOURCE;
	}
	list[0] = prp_list;
	iod->first_dma = prp_dma;
	i = 0;
	for (;;) {
		if (i == page_size >> 3) {
			__le64 *old_prp_list = prp_list;
			prp_list = dma_pool_alloc(pool, GFP_ATOMIC, &prp_dma);
			if (!prp_list)
				return BLK_STS_RESOURCE;
			list[iod->npages++] = prp_list;
			prp_list[0] = old_prp_list[i - 1];
			old_prp_list[i - 1] = cpu_to_le64(prp_dma);
			i = 1;
		}
		prp_list[i++] = cpu_to_le64(dma_addr);
		dma_len -= page_size;
		dma_addr += page_size;
		length -= page_size;
		if (length <= 0)
			break;
		if (dma_len > 0)
			continue;
		if (unlikely(dma_len < 0))
			goto bad_sgl;
		sg = sg_next(sg);
		dma_addr = sg_dma_address(sg);
		dma_len = sg_dma_len(sg);
	}

done:
	cmnd->dptr.prp1 = cpu_to_le64(sg_dma_address(iod->sg));
	cmnd->dptr.prp2 = cpu_to_le64(iod->first_dma);

	return BLK_STS_OK;

 bad_sgl:
	WARN(DO_ONCE(nvme_print_sgl, iod->sg, iod->nents),
			"Invalid SGL for payload:%d nents:%d\n",
			blk_rq_payload_bytes(req), iod->nents);
	return BLK_STS_IOERR;
}

static void nvme_pci_sgl_set_data(struct nvme_sgl_desc *sge,
		struct scatterlist *sg)
{
	sge->addr = cpu_to_le64(sg_dma_address(sg));
	sge->length = cpu_to_le32(sg_dma_len(sg));
	sge->type = NVME_SGL_FMT_DATA_DESC << 4;
}

static void nvme_pci_sgl_set_seg(struct nvme_sgl_desc *sge,
		dma_addr_t dma_addr, int entries)
{
	sge->addr = cpu_to_le64(dma_addr);
	if (entries < SGES_PER_PAGE) {
		sge->length = cpu_to_le32(entries * sizeof(*sge));
		sge->type = NVME_SGL_FMT_LAST_SEG_DESC << 4;
	} else {
		sge->length = cpu_to_le32(PAGE_SIZE);
		sge->type = NVME_SGL_FMT_SEG_DESC << 4;
	}
}

static blk_status_t nvme_pci_setup_sgls(struct nvme_dev *dev,
		struct request *req, struct nvme_rw_command *cmd, int entries)
{
	struct nvme_iod *iod = blk_mq_rq_to_pdu(req);
	struct dma_pool *pool;
	struct nvme_sgl_desc *sg_list;
	struct scatterlist *sg = iod->sg;
	dma_addr_t sgl_dma;
	int i = 0;

	/* setting the transfer type as SGL */
	cmd->flags = NVME_CMD_SGL_METABUF;

	if (entries == 1) {
		nvme_pci_sgl_set_data(&cmd->dptr.sgl, sg);
		return BLK_STS_OK;
	}

	if (entries <= (256 / sizeof(struct nvme_sgl_desc))) {
		pool = dev->prp_small_pool;
		iod->npages = 0;
	} else {
		pool = dev->prp_page_pool;
		iod->npages = 1;
	}

	sg_list = dma_pool_alloc(pool, GFP_ATOMIC, &sgl_dma);
	if (!sg_list) {
		iod->npages = -1;
		return BLK_STS_RESOURCE;
	}

	nvme_pci_iod_list(req)[0] = sg_list;
	iod->first_dma = sgl_dma;

	nvme_pci_sgl_set_seg(&cmd->dptr.sgl, sgl_dma, entries);

	do {
		if (i == SGES_PER_PAGE) {
			struct nvme_sgl_desc *old_sg_desc = sg_list;
			struct nvme_sgl_desc *link = &old_sg_desc[i - 1];

			sg_list = dma_pool_alloc(pool, GFP_ATOMIC, &sgl_dma);
			if (!sg_list)
				return BLK_STS_RESOURCE;

			i = 0;
			nvme_pci_iod_list(req)[iod->npages++] = sg_list;
			sg_list[i++] = *link;
			nvme_pci_sgl_set_seg(link, sgl_dma, entries);
		}

		nvme_pci_sgl_set_data(&sg_list[i++], sg);
		sg = sg_next(sg);
	} while (--entries > 0);

	return BLK_STS_OK;
}

static blk_status_t nvme_setup_prp_simple(struct nvme_dev *dev,
		struct request *req, struct nvme_rw_command *cmnd,
		struct bio_vec *bv)
{
	struct nvme_iod *iod = blk_mq_rq_to_pdu(req);
	unsigned int offset = bv->bv_offset & (dev->ctrl.page_size - 1);
	unsigned int first_prp_len = dev->ctrl.page_size - offset;

	iod->first_dma = dma_map_bvec(dev->dev, bv, rq_dma_dir(req), 0);
	if (dma_mapping_error(dev->dev, iod->first_dma))
		return BLK_STS_RESOURCE;
	iod->dma_len = bv->bv_len;

	cmnd->dptr.prp1 = cpu_to_le64(iod->first_dma);
	if (bv->bv_len > first_prp_len)
		cmnd->dptr.prp2 = cpu_to_le64(iod->first_dma + first_prp_len);
	return 0;
}

static blk_status_t nvme_setup_sgl_simple(struct nvme_dev *dev,
		struct request *req, struct nvme_rw_command *cmnd,
		struct bio_vec *bv)
{
	struct nvme_iod *iod = blk_mq_rq_to_pdu(req);

	iod->first_dma = dma_map_bvec(dev->dev, bv, rq_dma_dir(req), 0);
	if (dma_mapping_error(dev->dev, iod->first_dma))
		return BLK_STS_RESOURCE;
	iod->dma_len = bv->bv_len;

	cmnd->flags = NVME_CMD_SGL_METABUF;
	cmnd->dptr.sgl.addr = cpu_to_le64(iod->first_dma);
	cmnd->dptr.sgl.length = cpu_to_le32(iod->dma_len);
	cmnd->dptr.sgl.type = NVME_SGL_FMT_DATA_DESC << 4;
	return 0;
}

static blk_status_t nvme_map_data(struct nvme_dev *dev, struct request *req,
		struct nvme_command *cmnd)
{
	struct nvme_iod *iod = blk_mq_rq_to_pdu(req);
	blk_status_t ret = BLK_STS_RESOURCE;
	int nr_mapped;

	if (blk_rq_nr_phys_segments(req) == 1) {
		struct bio_vec bv = req_bvec(req);

		if (!is_pci_p2pdma_page(bv.bv_page)) {
			if (bv.bv_offset + bv.bv_len <= dev->ctrl.page_size * 2)
				return nvme_setup_prp_simple(dev, req,
							     &cmnd->rw, &bv);

			if (iod->nvmeq->qid &&
			    dev->ctrl.sgls & ((1 << 0) | (1 << 1)))
				return nvme_setup_sgl_simple(dev, req,
							     &cmnd->rw, &bv);
		}
	}

	iod->dma_len = 0;
	iod->sg = mempool_alloc(dev->iod_mempool, GFP_ATOMIC);
	if (!iod->sg)
		return BLK_STS_RESOURCE;
	sg_init_table(iod->sg, blk_rq_nr_phys_segments(req));
	iod->nents = blk_rq_map_sg(req->q, req, iod->sg);
	if (!iod->nents)
		goto out;

	if (is_pci_p2pdma_page(sg_page(iod->sg)))
		nr_mapped = pci_p2pdma_map_sg_attrs(dev->dev, iod->sg,
				iod->nents, rq_dma_dir(req), DMA_ATTR_NO_WARN);
	else
		nr_mapped = dma_map_sg_attrs(dev->dev, iod->sg, iod->nents,
					     rq_dma_dir(req), DMA_ATTR_NO_WARN);
	if (!nr_mapped)
		goto out;

	iod->use_sgl = nvme_pci_use_sgls(dev, req);
	if (iod->use_sgl)
		ret = nvme_pci_setup_sgls(dev, req, &cmnd->rw, nr_mapped);
	else
		ret = nvme_pci_setup_prps(dev, req, &cmnd->rw);
out:
	if (ret != BLK_STS_OK)
		nvme_unmap_data(dev, req);
	return ret;
}

static blk_status_t nvme_map_metadata(struct nvme_dev *dev, struct request *req,
		struct nvme_command *cmnd)
{
	struct nvme_iod *iod = blk_mq_rq_to_pdu(req);

	iod->meta_dma = dma_map_bvec(dev->dev, rq_integrity_vec(req),
			rq_dma_dir(req), 0);
	if (dma_mapping_error(dev->dev, iod->meta_dma))
		return BLK_STS_IOERR;
	cmnd->rw.metadata = cpu_to_le64(iod->meta_dma);
	return 0;
}

/*
 * NOTE: ns is NULL when called on the admin queue.
 */
static blk_status_t nvme_queue_rq(struct blk_mq_hw_ctx *hctx,
			 const struct blk_mq_queue_data *bd)
{
	struct nvme_ns *ns = hctx->queue->queuedata;
	struct nvme_queue *nvmeq = hctx->driver_data;
	struct nvme_dev *dev = nvmeq->dev;
	struct request *req = bd->rq;
	struct nvme_iod *iod = blk_mq_rq_to_pdu(req);
	struct nvme_command cmnd;
	blk_status_t ret;

	iod->aborted = 0;
	iod->npages = -1;
	iod->nents = 0;

	/*
	 * We should not need to do this, but we're still using this to
	 * ensure we can drain requests on a dying queue.
	 */
	if (unlikely(!test_bit(NVMEQ_ENABLED, &nvmeq->flags)))
		return BLK_STS_IOERR;

	ret = nvme_setup_cmd(ns, req, &cmnd);
	if (ret)
		return ret;

	if (blk_rq_nr_phys_segments(req)) {
		ret = nvme_map_data(dev, req, &cmnd);
		if (ret)
			goto out_free_cmd;
	}

	if (blk_integrity_rq(req)) {
		ret = nvme_map_metadata(dev, req, &cmnd);
		if (ret)
			goto out_unmap_data;
	}

	blk_mq_start_request(req);
	nvme_submit_cmd(nvmeq, &cmnd, bd->last);
	return BLK_STS_OK;
out_unmap_data:
	nvme_unmap_data(dev, req);
out_free_cmd:
	nvme_cleanup_cmd(req);
	return ret;
}

static void nvme_pci_complete_rq(struct request *req)
{
	struct nvme_iod *iod = blk_mq_rq_to_pdu(req);
	struct nvme_dev *dev = iod->nvmeq->dev;

	if (blk_integrity_rq(req))
		dma_unmap_page(dev->dev, iod->meta_dma,
			       rq_integrity_vec(req)->bv_len, rq_data_dir(req));
	if (blk_rq_nr_phys_segments(req))
		nvme_unmap_data(dev, req);
	nvme_complete_rq(req);
}

/* We read the CQE phase first to check if the rest of the entry is valid */
static inline bool nvme_cqe_pending(struct nvme_queue *nvmeq)
{
	struct nvme_completion *hcqe = &nvmeq->cqes[nvmeq->cq_head];

	return (le16_to_cpu(READ_ONCE(hcqe->status)) & 1) == nvmeq->cq_phase;
}

static inline void nvme_ring_cq_doorbell(struct nvme_queue *nvmeq)
{
	u16 head = nvmeq->cq_head;

	if (nvme_dbbuf_update_and_check_event(head, nvmeq->dbbuf_cq_db,
					      nvmeq->dbbuf_cq_ei))
		writel(head, nvmeq->q_db + nvmeq->dev->db_stride);
}

static inline struct blk_mq_tags *nvme_queue_tagset(struct nvme_queue *nvmeq)
{
	if (!nvmeq->qid)
		return nvmeq->dev->admin_tagset.tags[0];
	return nvmeq->dev->tagset.tags[nvmeq->qid - 1];
}

static inline void nvme_handle_cqe(struct nvme_queue *nvmeq, u16 idx)
{
	struct nvme_completion *cqe = &nvmeq->cqes[idx];
	struct request *req;

	if (unlikely(cqe->command_id >= nvmeq->q_depth)) {
		dev_warn(nvmeq->dev->ctrl.device,
			"invalid id %d completed on queue %d\n",
			cqe->command_id, le16_to_cpu(cqe->sq_id));
		return;
	}

	/*
	 * AEN requests are special as they don't time out and can
	 * survive any kind of queue freeze and often don't respond to
	 * aborts.  We don't even bother to allocate a struct request
	 * for them but rather special case them here.
	 */
	if (unlikely(nvme_is_aen_req(nvmeq->qid, cqe->command_id))) {
		nvme_complete_async_event(&nvmeq->dev->ctrl,
				cqe->status, &cqe->result);
		return;
	}

	req = blk_mq_tag_to_rq(nvme_queue_tagset(nvmeq), cqe->command_id);
	trace_nvme_sq(req, cqe->sq_head, nvmeq->sq_tail);
	nvme_end_request(req, cqe->status, cqe->result);
}

static inline void nvme_update_cq_head(struct nvme_queue *nvmeq)
{
	u16 tmp = nvmeq->cq_head + 1;

	if (tmp == nvmeq->q_depth) {
		nvmeq->cq_head = 0;
		nvmeq->cq_phase ^= 1;
	} else {
		nvmeq->cq_head = tmp;
	}
}

static inline int nvme_process_cq(struct nvme_queue *nvmeq)
{
	int found = 0;

	while (nvme_cqe_pending(nvmeq)) {
		found++;
		/*
		 * load-load control dependency between phase and the rest of
		 * the cqe requires a full read memory barrier
		 */
		dma_rmb();
		nvme_handle_cqe(nvmeq, nvmeq->cq_head);
		nvme_update_cq_head(nvmeq);
	}

	if (found)
		nvme_ring_cq_doorbell(nvmeq);
	return found;
}

static irqreturn_t nvme_irq(int irq, void *data)
{
	struct nvme_queue *nvmeq = data;
	irqreturn_t ret = IRQ_NONE;

	/*
	 * The rmb/wmb pair ensures we see all updates from a previous run of
	 * the irq handler, even if that was on another CPU.
	 */
	rmb();
	if (nvme_process_cq(nvmeq))
		ret = IRQ_HANDLED;
	wmb();

	return ret;
}

static irqreturn_t nvme_irq_check(int irq, void *data)
{
	struct nvme_queue *nvmeq = data;
	if (nvme_cqe_pending(nvmeq))
		return IRQ_WAKE_THREAD;
	return IRQ_NONE;
}

/*
 * Poll for completions for any interrupt driven queue
 * Can be called from any context.
 */
static void nvme_poll_irqdisable(struct nvme_queue *nvmeq)
{
	struct pci_dev *pdev = to_pci_dev(nvmeq->dev->dev);

	WARN_ON_ONCE(test_bit(NVMEQ_POLLED, &nvmeq->flags));

	disable_irq(pci_irq_vector(pdev, nvmeq->cq_vector));
	nvme_process_cq(nvmeq);
	enable_irq(pci_irq_vector(pdev, nvmeq->cq_vector));
}

static int nvme_poll(struct blk_mq_hw_ctx *hctx)
{
	struct nvme_queue *nvmeq = hctx->driver_data;
	bool found;

	if (!nvme_cqe_pending(nvmeq))
		return 0;

	spin_lock(&nvmeq->cq_poll_lock);
<<<<<<< HEAD
	found = nvme_process_cq(nvmeq, &start, &end, -1);
	nvme_complete_cqes(nvmeq, start, end);
=======
	found = nvme_process_cq(nvmeq);
>>>>>>> 86b41f49
	spin_unlock(&nvmeq->cq_poll_lock);

	return found;
}

static void nvme_pci_submit_async_event(struct nvme_ctrl *ctrl)
{
	struct nvme_dev *dev = to_nvme_dev(ctrl);
	struct nvme_queue *nvmeq = &dev->queues[0];
	struct nvme_command c;

	memset(&c, 0, sizeof(c));
	c.common.opcode = nvme_admin_async_event;
	c.common.command_id = NVME_AQ_BLK_MQ_DEPTH;
	nvme_submit_cmd(nvmeq, &c, true);
}

static int adapter_delete_queue(struct nvme_dev *dev, u8 opcode, u16 id)
{
	struct nvme_command c;

	memset(&c, 0, sizeof(c));
	c.delete_queue.opcode = opcode;
	c.delete_queue.qid = cpu_to_le16(id);

	return nvme_submit_sync_cmd(dev->ctrl.admin_q, &c, NULL, 0);
}

static int adapter_alloc_cq(struct nvme_dev *dev, u16 qid,
		struct nvme_queue *nvmeq, s16 vector)
{
	struct nvme_command c;
	int flags = NVME_QUEUE_PHYS_CONTIG;

	if (!test_bit(NVMEQ_POLLED, &nvmeq->flags))
		flags |= NVME_CQ_IRQ_ENABLED;

	/*
	 * Note: we (ab)use the fact that the prp fields survive if no data
	 * is attached to the request.
	 */
	memset(&c, 0, sizeof(c));
	c.create_cq.opcode = nvme_admin_create_cq;
	c.create_cq.prp1 = cpu_to_le64(nvmeq->cq_dma_addr);
	c.create_cq.cqid = cpu_to_le16(qid);
	c.create_cq.qsize = cpu_to_le16(nvmeq->q_depth - 1);
	c.create_cq.cq_flags = cpu_to_le16(flags);
	c.create_cq.irq_vector = cpu_to_le16(vector);

	return nvme_submit_sync_cmd(dev->ctrl.admin_q, &c, NULL, 0);
}

static int adapter_alloc_sq(struct nvme_dev *dev, u16 qid,
						struct nvme_queue *nvmeq)
{
	struct nvme_ctrl *ctrl = &dev->ctrl;
	struct nvme_command c;
	int flags = NVME_QUEUE_PHYS_CONTIG;

	/*
	 * Some drives have a bug that auto-enables WRRU if MEDIUM isn't
	 * set. Since URGENT priority is zeroes, it makes all queues
	 * URGENT.
	 */
	if (ctrl->quirks & NVME_QUIRK_MEDIUM_PRIO_SQ)
		flags |= NVME_SQ_PRIO_MEDIUM;

	/*
	 * Note: we (ab)use the fact that the prp fields survive if no data
	 * is attached to the request.
	 */
	memset(&c, 0, sizeof(c));
	c.create_sq.opcode = nvme_admin_create_sq;
	c.create_sq.prp1 = cpu_to_le64(nvmeq->sq_dma_addr);
	c.create_sq.sqid = cpu_to_le16(qid);
	c.create_sq.qsize = cpu_to_le16(nvmeq->q_depth - 1);
	c.create_sq.sq_flags = cpu_to_le16(flags);
	c.create_sq.cqid = cpu_to_le16(qid);

	return nvme_submit_sync_cmd(dev->ctrl.admin_q, &c, NULL, 0);
}

static int adapter_delete_cq(struct nvme_dev *dev, u16 cqid)
{
	return adapter_delete_queue(dev, nvme_admin_delete_cq, cqid);
}

static int adapter_delete_sq(struct nvme_dev *dev, u16 sqid)
{
	return adapter_delete_queue(dev, nvme_admin_delete_sq, sqid);
}

static void abort_endio(struct request *req, blk_status_t error)
{
	struct nvme_iod *iod = blk_mq_rq_to_pdu(req);
	struct nvme_queue *nvmeq = iod->nvmeq;

	dev_warn(nvmeq->dev->ctrl.device,
		 "Abort status: 0x%x", nvme_req(req)->status);
	atomic_inc(&nvmeq->dev->ctrl.abort_limit);
	blk_mq_free_request(req);
}

static bool nvme_should_reset(struct nvme_dev *dev, u32 csts)
{

	/* If true, indicates loss of adapter communication, possibly by a
	 * NVMe Subsystem reset.
	 */
	bool nssro = dev->subsystem && (csts & NVME_CSTS_NSSRO);

	/* If there is a reset/reinit ongoing, we shouldn't reset again. */
	switch (dev->ctrl.state) {
	case NVME_CTRL_RESETTING:
	case NVME_CTRL_CONNECTING:
		return false;
	default:
		break;
	}

	/* We shouldn't reset unless the controller is on fatal error state
	 * _or_ if we lost the communication with it.
	 */
	if (!(csts & NVME_CSTS_CFS) && !nssro)
		return false;

	return true;
}

static void nvme_warn_reset(struct nvme_dev *dev, u32 csts)
{
	/* Read a config register to help see what died. */
	u16 pci_status;
	int result;

	result = pci_read_config_word(to_pci_dev(dev->dev), PCI_STATUS,
				      &pci_status);
	if (result == PCIBIOS_SUCCESSFUL)
		dev_warn(dev->ctrl.device,
			 "controller is down; will reset: CSTS=0x%x, PCI_STATUS=0x%hx\n",
			 csts, pci_status);
	else
		dev_warn(dev->ctrl.device,
			 "controller is down; will reset: CSTS=0x%x, PCI_STATUS read failed (%d)\n",
			 csts, result);
}

static enum blk_eh_timer_return nvme_timeout(struct request *req, bool reserved)
{
	struct nvme_iod *iod = blk_mq_rq_to_pdu(req);
	struct nvme_queue *nvmeq = iod->nvmeq;
	struct nvme_dev *dev = nvmeq->dev;
	struct request *abort_req;
	struct nvme_command cmd;
	u32 csts = readl(dev->bar + NVME_REG_CSTS);

	/* If PCI error recovery process is happening, we cannot reset or
	 * the recovery mechanism will surely fail.
	 */
	mb();
	if (pci_channel_offline(to_pci_dev(dev->dev)))
		return BLK_EH_RESET_TIMER;

	/*
	 * Reset immediately if the controller is failed
	 */
	if (nvme_should_reset(dev, csts)) {
		nvme_warn_reset(dev, csts);
		nvme_dev_disable(dev, false);
		nvme_reset_ctrl(&dev->ctrl);
		return BLK_EH_DONE;
	}

	/*
	 * Did we miss an interrupt?
	 */
	if (test_bit(NVMEQ_POLLED, &nvmeq->flags))
		nvme_poll(req->mq_hctx);
	else
		nvme_poll_irqdisable(nvmeq);

	if (blk_mq_request_completed(req)) {
		dev_warn(dev->ctrl.device,
			 "I/O %d QID %d timeout, completion polled\n",
			 req->tag, nvmeq->qid);
		return BLK_EH_DONE;
	}

	/*
	 * Shutdown immediately if controller times out while starting. The
	 * reset work will see the pci device disabled when it gets the forced
	 * cancellation error. All outstanding requests are completed on
	 * shutdown, so we return BLK_EH_DONE.
	 */
	switch (dev->ctrl.state) {
	case NVME_CTRL_CONNECTING:
		nvme_change_ctrl_state(&dev->ctrl, NVME_CTRL_DELETING);
		/* fall through */
	case NVME_CTRL_DELETING:
		dev_warn_ratelimited(dev->ctrl.device,
			 "I/O %d QID %d timeout, disable controller\n",
			 req->tag, nvmeq->qid);
		nvme_dev_disable(dev, true);
		nvme_req(req)->flags |= NVME_REQ_CANCELLED;
		return BLK_EH_DONE;
	case NVME_CTRL_RESETTING:
		return BLK_EH_RESET_TIMER;
	default:
		break;
	}

	/*
 	 * Shutdown the controller immediately and schedule a reset if the
 	 * command was already aborted once before and still hasn't been
 	 * returned to the driver, or if this is the admin queue.
	 */
	if (!nvmeq->qid || iod->aborted) {
		dev_warn(dev->ctrl.device,
			 "I/O %d QID %d timeout, reset controller\n",
			 req->tag, nvmeq->qid);
		nvme_dev_disable(dev, false);
		nvme_reset_ctrl(&dev->ctrl);

		nvme_req(req)->flags |= NVME_REQ_CANCELLED;
		return BLK_EH_DONE;
	}

	if (atomic_dec_return(&dev->ctrl.abort_limit) < 0) {
		atomic_inc(&dev->ctrl.abort_limit);
		return BLK_EH_RESET_TIMER;
	}
	iod->aborted = 1;

	memset(&cmd, 0, sizeof(cmd));
	cmd.abort.opcode = nvme_admin_abort_cmd;
	cmd.abort.cid = req->tag;
	cmd.abort.sqid = cpu_to_le16(nvmeq->qid);

	dev_warn(nvmeq->dev->ctrl.device,
		"I/O %d QID %d timeout, aborting\n",
		 req->tag, nvmeq->qid);

	abort_req = nvme_alloc_request(dev->ctrl.admin_q, &cmd,
			BLK_MQ_REQ_NOWAIT, NVME_QID_ANY);
	if (IS_ERR(abort_req)) {
		atomic_inc(&dev->ctrl.abort_limit);
		return BLK_EH_RESET_TIMER;
	}

	abort_req->timeout = ADMIN_TIMEOUT;
	abort_req->end_io_data = NULL;
	blk_execute_rq_nowait(abort_req->q, NULL, abort_req, 0, abort_endio);

	/*
	 * The aborted req will be completed on receiving the abort req.
	 * We enable the timer again. If hit twice, it'll cause a device reset,
	 * as the device then is in a faulty state.
	 */
	return BLK_EH_RESET_TIMER;
}

static void nvme_free_queue(struct nvme_queue *nvmeq)
{
	dma_free_coherent(nvmeq->dev->dev, CQ_SIZE(nvmeq),
				(void *)nvmeq->cqes, nvmeq->cq_dma_addr);
	if (!nvmeq->sq_cmds)
		return;

	if (test_and_clear_bit(NVMEQ_SQ_CMB, &nvmeq->flags)) {
		pci_free_p2pmem(to_pci_dev(nvmeq->dev->dev),
				nvmeq->sq_cmds, SQ_SIZE(nvmeq));
	} else {
		dma_free_coherent(nvmeq->dev->dev, SQ_SIZE(nvmeq),
				nvmeq->sq_cmds, nvmeq->sq_dma_addr);
	}
}

static void nvme_free_queues(struct nvme_dev *dev, int lowest)
{
	int i;

	for (i = dev->ctrl.queue_count - 1; i >= lowest; i--) {
		dev->ctrl.queue_count--;
		nvme_free_queue(&dev->queues[i]);
	}
}

/**
 * nvme_suspend_queue - put queue into suspended state
 * @nvmeq: queue to suspend
 */
static int nvme_suspend_queue(struct nvme_queue *nvmeq)
{
	if (!test_and_clear_bit(NVMEQ_ENABLED, &nvmeq->flags))
		return 1;

	/* ensure that nvme_queue_rq() sees NVMEQ_ENABLED cleared */
	mb();

	nvmeq->dev->online_queues--;
	if (!nvmeq->qid && nvmeq->dev->ctrl.admin_q)
		blk_mq_quiesce_queue(nvmeq->dev->ctrl.admin_q);
	if (!test_and_clear_bit(NVMEQ_POLLED, &nvmeq->flags))
		pci_free_irq(to_pci_dev(nvmeq->dev->dev), nvmeq->cq_vector, nvmeq);
	return 0;
}

static void nvme_suspend_io_queues(struct nvme_dev *dev)
{
	int i;

	for (i = dev->ctrl.queue_count - 1; i > 0; i--)
		nvme_suspend_queue(&dev->queues[i]);
}

static void nvme_disable_admin_queue(struct nvme_dev *dev, bool shutdown)
{
	struct nvme_queue *nvmeq = &dev->queues[0];

	if (shutdown)
		nvme_shutdown_ctrl(&dev->ctrl);
	else
		nvme_disable_ctrl(&dev->ctrl);

	nvme_poll_irqdisable(nvmeq);
}

/*
 * Called only on a device that has been disabled and after all other threads
 * that can check this device's completion queues have synced, except
 * nvme_poll(). This is the last chance for the driver to see a natural
 * completion before nvme_cancel_request() terminates all incomplete requests.
 */
static void nvme_reap_pending_cqes(struct nvme_dev *dev)
{
	int i;

	for (i = dev->ctrl.queue_count - 1; i > 0; i--) {
		spin_lock(&dev->queues[i].cq_poll_lock);
		nvme_process_cq(&dev->queues[i]);
		spin_unlock(&dev->queues[i].cq_poll_lock);
	}
}

static int nvme_cmb_qdepth(struct nvme_dev *dev, int nr_io_queues,
				int entry_size)
{
	int q_depth = dev->q_depth;
	unsigned q_size_aligned = roundup(q_depth * entry_size,
					  dev->ctrl.page_size);

	if (q_size_aligned * nr_io_queues > dev->cmb_size) {
		u64 mem_per_q = div_u64(dev->cmb_size, nr_io_queues);
		mem_per_q = round_down(mem_per_q, dev->ctrl.page_size);
		q_depth = div_u64(mem_per_q, entry_size);

		/*
		 * Ensure the reduced q_depth is above some threshold where it
		 * would be better to map queues in system memory with the
		 * original depth
		 */
		if (q_depth < 64)
			return -ENOMEM;
	}

	return q_depth;
}

static int nvme_alloc_sq_cmds(struct nvme_dev *dev, struct nvme_queue *nvmeq,
				int qid)
{
	struct pci_dev *pdev = to_pci_dev(dev->dev);

	if (qid && dev->cmb_use_sqes && (dev->cmbsz & NVME_CMBSZ_SQS)) {
		nvmeq->sq_cmds = pci_alloc_p2pmem(pdev, SQ_SIZE(nvmeq));
		if (nvmeq->sq_cmds) {
			nvmeq->sq_dma_addr = pci_p2pmem_virt_to_bus(pdev,
							nvmeq->sq_cmds);
			if (nvmeq->sq_dma_addr) {
				set_bit(NVMEQ_SQ_CMB, &nvmeq->flags);
				return 0;
			}

			pci_free_p2pmem(pdev, nvmeq->sq_cmds, SQ_SIZE(nvmeq));
		}
	}

	nvmeq->sq_cmds = dma_alloc_coherent(dev->dev, SQ_SIZE(nvmeq),
				&nvmeq->sq_dma_addr, GFP_KERNEL);
	if (!nvmeq->sq_cmds)
		return -ENOMEM;
	return 0;
}

static int nvme_alloc_queue(struct nvme_dev *dev, int qid, int depth)
{
	struct nvme_queue *nvmeq = &dev->queues[qid];

	if (dev->ctrl.queue_count > qid)
		return 0;

	nvmeq->sqes = qid ? dev->io_sqes : NVME_ADM_SQES;
	nvmeq->q_depth = depth;
	nvmeq->cqes = dma_alloc_coherent(dev->dev, CQ_SIZE(nvmeq),
					 &nvmeq->cq_dma_addr, GFP_KERNEL);
	if (!nvmeq->cqes)
		goto free_nvmeq;

	if (nvme_alloc_sq_cmds(dev, nvmeq, qid))
		goto free_cqdma;

	nvmeq->dev = dev;
	spin_lock_init(&nvmeq->sq_lock);
	spin_lock_init(&nvmeq->cq_poll_lock);
	nvmeq->cq_head = 0;
	nvmeq->cq_phase = 1;
	nvmeq->q_db = &dev->dbs[qid * 2 * dev->db_stride];
	nvmeq->qid = qid;
	dev->ctrl.queue_count++;

	return 0;

 free_cqdma:
	dma_free_coherent(dev->dev, CQ_SIZE(nvmeq), (void *)nvmeq->cqes,
			  nvmeq->cq_dma_addr);
 free_nvmeq:
	return -ENOMEM;
}

static int queue_request_irq(struct nvme_queue *nvmeq)
{
	struct pci_dev *pdev = to_pci_dev(nvmeq->dev->dev);
	int nr = nvmeq->dev->ctrl.instance;

	if (use_threaded_interrupts) {
		return pci_request_irq(pdev, nvmeq->cq_vector, nvme_irq_check,
				nvme_irq, nvmeq, "nvme%dq%d", nr, nvmeq->qid);
	} else {
		return pci_request_irq(pdev, nvmeq->cq_vector, nvme_irq,
				NULL, nvmeq, "nvme%dq%d", nr, nvmeq->qid);
	}
}

static void nvme_init_queue(struct nvme_queue *nvmeq, u16 qid)
{
	struct nvme_dev *dev = nvmeq->dev;

	nvmeq->sq_tail = 0;
	nvmeq->cq_head = 0;
	nvmeq->cq_phase = 1;
	nvmeq->q_db = &dev->dbs[qid * 2 * dev->db_stride];
	memset((void *)nvmeq->cqes, 0, CQ_SIZE(nvmeq));
	nvme_dbbuf_init(dev, nvmeq, qid);
	dev->online_queues++;
	wmb(); /* ensure the first interrupt sees the initialization */
}

static int nvme_create_queue(struct nvme_queue *nvmeq, int qid, bool polled)
{
	struct nvme_dev *dev = nvmeq->dev;
	int result;
	u16 vector = 0;

	clear_bit(NVMEQ_DELETE_ERROR, &nvmeq->flags);

	/*
	 * A queue's vector matches the queue identifier unless the controller
	 * has only one vector available.
	 */
	if (!polled)
		vector = dev->num_vecs == 1 ? 0 : qid;
	else
		set_bit(NVMEQ_POLLED, &nvmeq->flags);

	result = adapter_alloc_cq(dev, qid, nvmeq, vector);
	if (result)
		return result;

	result = adapter_alloc_sq(dev, qid, nvmeq);
	if (result < 0)
		return result;
	if (result)
		goto release_cq;

	nvmeq->cq_vector = vector;
	nvme_init_queue(nvmeq, qid);

	if (!polled) {
		result = queue_request_irq(nvmeq);
		if (result < 0)
			goto release_sq;
	}

	set_bit(NVMEQ_ENABLED, &nvmeq->flags);
	return result;

release_sq:
	dev->online_queues--;
	adapter_delete_sq(dev, qid);
release_cq:
	adapter_delete_cq(dev, qid);
	return result;
}

static const struct blk_mq_ops nvme_mq_admin_ops = {
	.queue_rq	= nvme_queue_rq,
	.complete	= nvme_pci_complete_rq,
	.init_hctx	= nvme_admin_init_hctx,
	.init_request	= nvme_init_request,
	.timeout	= nvme_timeout,
};

static const struct blk_mq_ops nvme_mq_ops = {
	.queue_rq	= nvme_queue_rq,
	.complete	= nvme_pci_complete_rq,
	.commit_rqs	= nvme_commit_rqs,
	.init_hctx	= nvme_init_hctx,
	.init_request	= nvme_init_request,
	.map_queues	= nvme_pci_map_queues,
	.timeout	= nvme_timeout,
	.poll		= nvme_poll,
};

static void nvme_dev_remove_admin(struct nvme_dev *dev)
{
	if (dev->ctrl.admin_q && !blk_queue_dying(dev->ctrl.admin_q)) {
		/*
		 * If the controller was reset during removal, it's possible
		 * user requests may be waiting on a stopped queue. Start the
		 * queue to flush these to completion.
		 */
		blk_mq_unquiesce_queue(dev->ctrl.admin_q);
		blk_cleanup_queue(dev->ctrl.admin_q);
		blk_mq_free_tag_set(&dev->admin_tagset);
	}
}

static int nvme_alloc_admin_tags(struct nvme_dev *dev)
{
	if (!dev->ctrl.admin_q) {
		dev->admin_tagset.ops = &nvme_mq_admin_ops;
		dev->admin_tagset.nr_hw_queues = 1;

		dev->admin_tagset.queue_depth = NVME_AQ_MQ_TAG_DEPTH;
		dev->admin_tagset.timeout = ADMIN_TIMEOUT;
		dev->admin_tagset.numa_node = dev->ctrl.numa_node;
		dev->admin_tagset.cmd_size = sizeof(struct nvme_iod);
		dev->admin_tagset.flags = BLK_MQ_F_NO_SCHED;
		dev->admin_tagset.driver_data = dev;

		if (blk_mq_alloc_tag_set(&dev->admin_tagset))
			return -ENOMEM;
		dev->ctrl.admin_tagset = &dev->admin_tagset;

		dev->ctrl.admin_q = blk_mq_init_queue(&dev->admin_tagset);
		if (IS_ERR(dev->ctrl.admin_q)) {
			blk_mq_free_tag_set(&dev->admin_tagset);
			return -ENOMEM;
		}
		if (!blk_get_queue(dev->ctrl.admin_q)) {
			nvme_dev_remove_admin(dev);
			dev->ctrl.admin_q = NULL;
			return -ENODEV;
		}
	} else
		blk_mq_unquiesce_queue(dev->ctrl.admin_q);

	return 0;
}

static unsigned long db_bar_size(struct nvme_dev *dev, unsigned nr_io_queues)
{
	return NVME_REG_DBS + ((nr_io_queues + 1) * 8 * dev->db_stride);
}

static int nvme_remap_bar(struct nvme_dev *dev, unsigned long size)
{
	struct pci_dev *pdev = to_pci_dev(dev->dev);

	if (size <= dev->bar_mapped_size)
		return 0;
	if (size > pci_resource_len(pdev, 0))
		return -ENOMEM;
	if (dev->bar)
		iounmap(dev->bar);
	dev->bar = ioremap(pci_resource_start(pdev, 0), size);
	if (!dev->bar) {
		dev->bar_mapped_size = 0;
		return -ENOMEM;
	}
	dev->bar_mapped_size = size;
	dev->dbs = dev->bar + NVME_REG_DBS;

	return 0;
}

static int nvme_pci_configure_admin_queue(struct nvme_dev *dev)
{
	int result;
	u32 aqa;
	struct nvme_queue *nvmeq;

	result = nvme_remap_bar(dev, db_bar_size(dev, 0));
	if (result < 0)
		return result;

	dev->subsystem = readl(dev->bar + NVME_REG_VS) >= NVME_VS(1, 1, 0) ?
				NVME_CAP_NSSRC(dev->ctrl.cap) : 0;

	if (dev->subsystem &&
	    (readl(dev->bar + NVME_REG_CSTS) & NVME_CSTS_NSSRO))
		writel(NVME_CSTS_NSSRO, dev->bar + NVME_REG_CSTS);

	result = nvme_disable_ctrl(&dev->ctrl);
	if (result < 0)
		return result;

	result = nvme_alloc_queue(dev, 0, NVME_AQ_DEPTH);
	if (result)
		return result;

	dev->ctrl.numa_node = dev_to_node(dev->dev);

	nvmeq = &dev->queues[0];
	aqa = nvmeq->q_depth - 1;
	aqa |= aqa << 16;

	writel(aqa, dev->bar + NVME_REG_AQA);
	lo_hi_writeq(nvmeq->sq_dma_addr, dev->bar + NVME_REG_ASQ);
	lo_hi_writeq(nvmeq->cq_dma_addr, dev->bar + NVME_REG_ACQ);

	result = nvme_enable_ctrl(&dev->ctrl);
	if (result)
		return result;

	nvmeq->cq_vector = 0;
	nvme_init_queue(nvmeq, 0);
	result = queue_request_irq(nvmeq);
	if (result) {
		dev->online_queues--;
		return result;
	}

	set_bit(NVMEQ_ENABLED, &nvmeq->flags);
	return result;
}

static int nvme_create_io_queues(struct nvme_dev *dev)
{
	unsigned i, max, rw_queues;
	int ret = 0;

	for (i = dev->ctrl.queue_count; i <= dev->max_qid; i++) {
		if (nvme_alloc_queue(dev, i, dev->q_depth)) {
			ret = -ENOMEM;
			break;
		}
	}

	max = min(dev->max_qid, dev->ctrl.queue_count - 1);
	if (max != 1 && dev->io_queues[HCTX_TYPE_POLL]) {
		rw_queues = dev->io_queues[HCTX_TYPE_DEFAULT] +
				dev->io_queues[HCTX_TYPE_READ];
	} else {
		rw_queues = max;
	}

	for (i = dev->online_queues; i <= max; i++) {
		bool polled = i > rw_queues;

		ret = nvme_create_queue(&dev->queues[i], i, polled);
		if (ret)
			break;
	}

	/*
	 * Ignore failing Create SQ/CQ commands, we can continue with less
	 * than the desired amount of queues, and even a controller without
	 * I/O queues can still be used to issue admin commands.  This might
	 * be useful to upgrade a buggy firmware for example.
	 */
	return ret >= 0 ? 0 : ret;
}

static ssize_t nvme_cmb_show(struct device *dev,
			     struct device_attribute *attr,
			     char *buf)
{
	struct nvme_dev *ndev = to_nvme_dev(dev_get_drvdata(dev));

	return scnprintf(buf, PAGE_SIZE, "cmbloc : x%08x\ncmbsz  : x%08x\n",
		       ndev->cmbloc, ndev->cmbsz);
}
static DEVICE_ATTR(cmb, S_IRUGO, nvme_cmb_show, NULL);

static u64 nvme_cmb_size_unit(struct nvme_dev *dev)
{
	u8 szu = (dev->cmbsz >> NVME_CMBSZ_SZU_SHIFT) & NVME_CMBSZ_SZU_MASK;

	return 1ULL << (12 + 4 * szu);
}

static u32 nvme_cmb_size(struct nvme_dev *dev)
{
	return (dev->cmbsz >> NVME_CMBSZ_SZ_SHIFT) & NVME_CMBSZ_SZ_MASK;
}

static void nvme_map_cmb(struct nvme_dev *dev)
{
	u64 size, offset;
	resource_size_t bar_size;
	struct pci_dev *pdev = to_pci_dev(dev->dev);
	int bar;

	if (dev->cmb_size)
		return;

	dev->cmbsz = readl(dev->bar + NVME_REG_CMBSZ);
	if (!dev->cmbsz)
		return;
	dev->cmbloc = readl(dev->bar + NVME_REG_CMBLOC);

	size = nvme_cmb_size_unit(dev) * nvme_cmb_size(dev);
	offset = nvme_cmb_size_unit(dev) * NVME_CMB_OFST(dev->cmbloc);
	bar = NVME_CMB_BIR(dev->cmbloc);
	bar_size = pci_resource_len(pdev, bar);

	if (offset > bar_size)
		return;

	/*
	 * Controllers may support a CMB size larger than their BAR,
	 * for example, due to being behind a bridge. Reduce the CMB to
	 * the reported size of the BAR
	 */
	if (size > bar_size - offset)
		size = bar_size - offset;

	if (pci_p2pdma_add_resource(pdev, bar, size, offset)) {
		dev_warn(dev->ctrl.device,
			 "failed to register the CMB\n");
		return;
	}

	dev->cmb_size = size;
	dev->cmb_use_sqes = use_cmb_sqes && (dev->cmbsz & NVME_CMBSZ_SQS);

	if ((dev->cmbsz & (NVME_CMBSZ_WDS | NVME_CMBSZ_RDS)) ==
			(NVME_CMBSZ_WDS | NVME_CMBSZ_RDS))
		pci_p2pmem_publish(pdev, true);

	if (sysfs_add_file_to_group(&dev->ctrl.device->kobj,
				    &dev_attr_cmb.attr, NULL))
		dev_warn(dev->ctrl.device,
			 "failed to add sysfs attribute for CMB\n");
}

static inline void nvme_release_cmb(struct nvme_dev *dev)
{
	if (dev->cmb_size) {
		sysfs_remove_file_from_group(&dev->ctrl.device->kobj,
					     &dev_attr_cmb.attr, NULL);
		dev->cmb_size = 0;
	}
}

static int nvme_set_host_mem(struct nvme_dev *dev, u32 bits)
{
	u64 dma_addr = dev->host_mem_descs_dma;
	struct nvme_command c;
	int ret;

	memset(&c, 0, sizeof(c));
	c.features.opcode	= nvme_admin_set_features;
	c.features.fid		= cpu_to_le32(NVME_FEAT_HOST_MEM_BUF);
	c.features.dword11	= cpu_to_le32(bits);
	c.features.dword12	= cpu_to_le32(dev->host_mem_size >>
					      ilog2(dev->ctrl.page_size));
	c.features.dword13	= cpu_to_le32(lower_32_bits(dma_addr));
	c.features.dword14	= cpu_to_le32(upper_32_bits(dma_addr));
	c.features.dword15	= cpu_to_le32(dev->nr_host_mem_descs);

	ret = nvme_submit_sync_cmd(dev->ctrl.admin_q, &c, NULL, 0);
	if (ret) {
		dev_warn(dev->ctrl.device,
			 "failed to set host mem (err %d, flags %#x).\n",
			 ret, bits);
	}
	return ret;
}

static void nvme_free_host_mem(struct nvme_dev *dev)
{
	int i;

	for (i = 0; i < dev->nr_host_mem_descs; i++) {
		struct nvme_host_mem_buf_desc *desc = &dev->host_mem_descs[i];
		size_t size = le32_to_cpu(desc->size) * dev->ctrl.page_size;

		dma_free_attrs(dev->dev, size, dev->host_mem_desc_bufs[i],
			       le64_to_cpu(desc->addr),
			       DMA_ATTR_NO_KERNEL_MAPPING | DMA_ATTR_NO_WARN);
	}

	kfree(dev->host_mem_desc_bufs);
	dev->host_mem_desc_bufs = NULL;
	dma_free_coherent(dev->dev,
			dev->nr_host_mem_descs * sizeof(*dev->host_mem_descs),
			dev->host_mem_descs, dev->host_mem_descs_dma);
	dev->host_mem_descs = NULL;
	dev->nr_host_mem_descs = 0;
}

static int __nvme_alloc_host_mem(struct nvme_dev *dev, u64 preferred,
		u32 chunk_size)
{
	struct nvme_host_mem_buf_desc *descs;
	u32 max_entries, len;
	dma_addr_t descs_dma;
	int i = 0;
	void **bufs;
	u64 size, tmp;

	tmp = (preferred + chunk_size - 1);
	do_div(tmp, chunk_size);
	max_entries = tmp;

	if (dev->ctrl.hmmaxd && dev->ctrl.hmmaxd < max_entries)
		max_entries = dev->ctrl.hmmaxd;

	descs = dma_alloc_coherent(dev->dev, max_entries * sizeof(*descs),
				   &descs_dma, GFP_KERNEL);
	if (!descs)
		goto out;

	bufs = kcalloc(max_entries, sizeof(*bufs), GFP_KERNEL);
	if (!bufs)
		goto out_free_descs;

	for (size = 0; size < preferred && i < max_entries; size += len) {
		dma_addr_t dma_addr;

		len = min_t(u64, chunk_size, preferred - size);
		bufs[i] = dma_alloc_attrs(dev->dev, len, &dma_addr, GFP_KERNEL,
				DMA_ATTR_NO_KERNEL_MAPPING | DMA_ATTR_NO_WARN);
		if (!bufs[i])
			break;

		descs[i].addr = cpu_to_le64(dma_addr);
		descs[i].size = cpu_to_le32(len / dev->ctrl.page_size);
		i++;
	}

	if (!size)
		goto out_free_bufs;

	dev->nr_host_mem_descs = i;
	dev->host_mem_size = size;
	dev->host_mem_descs = descs;
	dev->host_mem_descs_dma = descs_dma;
	dev->host_mem_desc_bufs = bufs;
	return 0;

out_free_bufs:
	while (--i >= 0) {
		size_t size = le32_to_cpu(descs[i].size) * dev->ctrl.page_size;

		dma_free_attrs(dev->dev, size, bufs[i],
			       le64_to_cpu(descs[i].addr),
			       DMA_ATTR_NO_KERNEL_MAPPING | DMA_ATTR_NO_WARN);
	}

	kfree(bufs);
out_free_descs:
	dma_free_coherent(dev->dev, max_entries * sizeof(*descs), descs,
			descs_dma);
out:
	dev->host_mem_descs = NULL;
	return -ENOMEM;
}

static int nvme_alloc_host_mem(struct nvme_dev *dev, u64 min, u64 preferred)
{
	u32 chunk_size;

	/* start big and work our way down */
	for (chunk_size = min_t(u64, preferred, PAGE_SIZE * MAX_ORDER_NR_PAGES);
	     chunk_size >= max_t(u32, dev->ctrl.hmminds * 4096, PAGE_SIZE * 2);
	     chunk_size /= 2) {
		if (!__nvme_alloc_host_mem(dev, preferred, chunk_size)) {
			if (!min || dev->host_mem_size >= min)
				return 0;
			nvme_free_host_mem(dev);
		}
	}

	return -ENOMEM;
}

static int nvme_setup_host_mem(struct nvme_dev *dev)
{
	u64 max = (u64)max_host_mem_size_mb * SZ_1M;
	u64 preferred = (u64)dev->ctrl.hmpre * 4096;
	u64 min = (u64)dev->ctrl.hmmin * 4096;
	u32 enable_bits = NVME_HOST_MEM_ENABLE;
	int ret;

	preferred = min(preferred, max);
	if (min > max) {
		dev_warn(dev->ctrl.device,
			"min host memory (%lld MiB) above limit (%d MiB).\n",
			min >> ilog2(SZ_1M), max_host_mem_size_mb);
		nvme_free_host_mem(dev);
		return 0;
	}

	/*
	 * If we already have a buffer allocated check if we can reuse it.
	 */
	if (dev->host_mem_descs) {
		if (dev->host_mem_size >= min)
			enable_bits |= NVME_HOST_MEM_RETURN;
		else
			nvme_free_host_mem(dev);
	}

	if (!dev->host_mem_descs) {
		if (nvme_alloc_host_mem(dev, min, preferred)) {
			dev_warn(dev->ctrl.device,
				"failed to allocate host memory buffer.\n");
			return 0; /* controller must work without HMB */
		}

		dev_info(dev->ctrl.device,
			"allocated %lld MiB host memory buffer.\n",
			dev->host_mem_size >> ilog2(SZ_1M));
	}

	ret = nvme_set_host_mem(dev, enable_bits);
	if (ret)
		nvme_free_host_mem(dev);
	return ret;
}

/*
 * nirqs is the number of interrupts available for write and read
 * queues. The core already reserved an interrupt for the admin queue.
 */
static void nvme_calc_irq_sets(struct irq_affinity *affd, unsigned int nrirqs)
{
	struct nvme_dev *dev = affd->priv;
	unsigned int nr_read_queues, nr_write_queues = dev->nr_write_queues;

	/*
	 * If there is no interupt available for queues, ensure that
	 * the default queue is set to 1. The affinity set size is
	 * also set to one, but the irq core ignores it for this case.
	 *
	 * If only one interrupt is available or 'write_queue' == 0, combine
	 * write and read queues.
	 *
	 * If 'write_queues' > 0, ensure it leaves room for at least one read
	 * queue.
	 */
	if (!nrirqs) {
		nrirqs = 1;
		nr_read_queues = 0;
	} else if (nrirqs == 1 || !nr_write_queues) {
		nr_read_queues = 0;
	} else if (nr_write_queues >= nrirqs) {
		nr_read_queues = 1;
	} else {
		nr_read_queues = nrirqs - nr_write_queues;
	}

	dev->io_queues[HCTX_TYPE_DEFAULT] = nrirqs - nr_read_queues;
	affd->set_size[HCTX_TYPE_DEFAULT] = nrirqs - nr_read_queues;
	dev->io_queues[HCTX_TYPE_READ] = nr_read_queues;
	affd->set_size[HCTX_TYPE_READ] = nr_read_queues;
	affd->nr_sets = nr_read_queues ? 2 : 1;
}

static int nvme_setup_irqs(struct nvme_dev *dev, unsigned int nr_io_queues)
{
	struct pci_dev *pdev = to_pci_dev(dev->dev);
	struct irq_affinity affd = {
		.pre_vectors	= 1,
		.calc_sets	= nvme_calc_irq_sets,
		.priv		= dev,
	};
	unsigned int irq_queues, this_p_queues;

	/*
	 * Poll queues don't need interrupts, but we need at least one IO
	 * queue left over for non-polled IO.
	 */
	this_p_queues = dev->nr_poll_queues;
	if (this_p_queues >= nr_io_queues) {
		this_p_queues = nr_io_queues - 1;
		irq_queues = 1;
	} else {
		irq_queues = nr_io_queues - this_p_queues + 1;
	}
	dev->io_queues[HCTX_TYPE_POLL] = this_p_queues;

	/* Initialize for the single interrupt case */
	dev->io_queues[HCTX_TYPE_DEFAULT] = 1;
	dev->io_queues[HCTX_TYPE_READ] = 0;

	/*
	 * Some Apple controllers require all queues to use the
	 * first vector.
	 */
	if (dev->ctrl.quirks & NVME_QUIRK_SINGLE_VECTOR)
		irq_queues = 1;

	return pci_alloc_irq_vectors_affinity(pdev, 1, irq_queues,
			      PCI_IRQ_ALL_TYPES | PCI_IRQ_AFFINITY, &affd);
}

static void nvme_disable_io_queues(struct nvme_dev *dev)
{
	if (__nvme_disable_io_queues(dev, nvme_admin_delete_sq))
		__nvme_disable_io_queues(dev, nvme_admin_delete_cq);
}

static unsigned int nvme_max_io_queues(struct nvme_dev *dev)
{
	return num_possible_cpus() + dev->nr_write_queues + dev->nr_poll_queues;
}

static int nvme_setup_io_queues(struct nvme_dev *dev)
{
	struct nvme_queue *adminq = &dev->queues[0];
	struct pci_dev *pdev = to_pci_dev(dev->dev);
	unsigned int nr_io_queues;
	unsigned long size;
	int result;

	/*
	 * Sample the module parameters once at reset time so that we have
	 * stable values to work with.
	 */
	dev->nr_write_queues = write_queues;
	dev->nr_poll_queues = poll_queues;

	/*
	 * If tags are shared with admin queue (Apple bug), then
	 * make sure we only use one IO queue.
	 */
	if (dev->ctrl.quirks & NVME_QUIRK_SHARED_TAGS)
		nr_io_queues = 1;
	else
		nr_io_queues = min(nvme_max_io_queues(dev),
				   dev->nr_allocated_queues - 1);

	result = nvme_set_queue_count(&dev->ctrl, &nr_io_queues);
	if (result < 0)
		return result;

	if (nr_io_queues == 0)
		return 0;
	
	clear_bit(NVMEQ_ENABLED, &adminq->flags);

	if (dev->cmb_use_sqes) {
		result = nvme_cmb_qdepth(dev, nr_io_queues,
				sizeof(struct nvme_command));
		if (result > 0)
			dev->q_depth = result;
		else
			dev->cmb_use_sqes = false;
	}

	do {
		size = db_bar_size(dev, nr_io_queues);
		result = nvme_remap_bar(dev, size);
		if (!result)
			break;
		if (!--nr_io_queues)
			return -ENOMEM;
	} while (1);
	adminq->q_db = dev->dbs;

 retry:
	/* Deregister the admin queue's interrupt */
	pci_free_irq(pdev, 0, adminq);

	/*
	 * If we enable msix early due to not intx, disable it again before
	 * setting up the full range we need.
	 */
	pci_free_irq_vectors(pdev);

	result = nvme_setup_irqs(dev, nr_io_queues);
	if (result <= 0)
		return -EIO;

	dev->num_vecs = result;
	result = max(result - 1, 1);
	dev->max_qid = result + dev->io_queues[HCTX_TYPE_POLL];

	/*
	 * Should investigate if there's a performance win from allocating
	 * more queues than interrupt vectors; it might allow the submission
	 * path to scale better, even if the receive path is limited by the
	 * number of interrupts.
	 */
	result = queue_request_irq(adminq);
	if (result)
		return result;
	set_bit(NVMEQ_ENABLED, &adminq->flags);

	result = nvme_create_io_queues(dev);
	if (result || dev->online_queues < 2)
		return result;

	if (dev->online_queues - 1 < dev->max_qid) {
		nr_io_queues = dev->online_queues - 1;
		nvme_disable_io_queues(dev);
		nvme_suspend_io_queues(dev);
		goto retry;
	}
	dev_info(dev->ctrl.device, "%d/%d/%d default/read/poll queues\n",
					dev->io_queues[HCTX_TYPE_DEFAULT],
					dev->io_queues[HCTX_TYPE_READ],
					dev->io_queues[HCTX_TYPE_POLL]);
	return 0;
}

static void nvme_del_queue_end(struct request *req, blk_status_t error)
{
	struct nvme_queue *nvmeq = req->end_io_data;

	blk_mq_free_request(req);
	complete(&nvmeq->delete_done);
}

static void nvme_del_cq_end(struct request *req, blk_status_t error)
{
	struct nvme_queue *nvmeq = req->end_io_data;

	if (error)
		set_bit(NVMEQ_DELETE_ERROR, &nvmeq->flags);

	nvme_del_queue_end(req, error);
}

static int nvme_delete_queue(struct nvme_queue *nvmeq, u8 opcode)
{
	struct request_queue *q = nvmeq->dev->ctrl.admin_q;
	struct request *req;
	struct nvme_command cmd;

	memset(&cmd, 0, sizeof(cmd));
	cmd.delete_queue.opcode = opcode;
	cmd.delete_queue.qid = cpu_to_le16(nvmeq->qid);

	req = nvme_alloc_request(q, &cmd, BLK_MQ_REQ_NOWAIT, NVME_QID_ANY);
	if (IS_ERR(req))
		return PTR_ERR(req);

	req->timeout = ADMIN_TIMEOUT;
	req->end_io_data = nvmeq;

	init_completion(&nvmeq->delete_done);
	blk_execute_rq_nowait(q, NULL, req, false,
			opcode == nvme_admin_delete_cq ?
				nvme_del_cq_end : nvme_del_queue_end);
	return 0;
}

static bool __nvme_disable_io_queues(struct nvme_dev *dev, u8 opcode)
{
	int nr_queues = dev->online_queues - 1, sent = 0;
	unsigned long timeout;

 retry:
	timeout = ADMIN_TIMEOUT;
	while (nr_queues > 0) {
		if (nvme_delete_queue(&dev->queues[nr_queues], opcode))
			break;
		nr_queues--;
		sent++;
	}
	while (sent) {
		struct nvme_queue *nvmeq = &dev->queues[nr_queues + sent];

		timeout = wait_for_completion_io_timeout(&nvmeq->delete_done,
				timeout);
		if (timeout == 0)
			return false;

		sent--;
		if (nr_queues)
			goto retry;
	}
	return true;
}

static void nvme_dev_add(struct nvme_dev *dev)
{
	int ret;

	if (!dev->ctrl.tagset) {
		dev->tagset.ops = &nvme_mq_ops;
		dev->tagset.nr_hw_queues = dev->online_queues - 1;
		dev->tagset.nr_maps = 2; /* default + read */
		if (dev->io_queues[HCTX_TYPE_POLL])
			dev->tagset.nr_maps++;
		dev->tagset.timeout = NVME_IO_TIMEOUT;
		dev->tagset.numa_node = dev->ctrl.numa_node;
		dev->tagset.queue_depth =
				min_t(int, dev->q_depth, BLK_MQ_MAX_DEPTH) - 1;
		dev->tagset.cmd_size = sizeof(struct nvme_iod);
		dev->tagset.flags = BLK_MQ_F_SHOULD_MERGE;
		dev->tagset.driver_data = dev;

		/*
		 * Some Apple controllers requires tags to be unique
		 * across admin and IO queue, so reserve the first 32
		 * tags of the IO queue.
		 */
		if (dev->ctrl.quirks & NVME_QUIRK_SHARED_TAGS)
			dev->tagset.reserved_tags = NVME_AQ_DEPTH;

		ret = blk_mq_alloc_tag_set(&dev->tagset);
		if (ret) {
			dev_warn(dev->ctrl.device,
				"IO queues tagset allocation failed %d\n", ret);
			return;
		}
		dev->ctrl.tagset = &dev->tagset;
	} else {
		blk_mq_update_nr_hw_queues(&dev->tagset, dev->online_queues - 1);

		/* Free previously allocated queues that are no longer usable */
		nvme_free_queues(dev, dev->online_queues);
	}

	nvme_dbbuf_set(dev);
}

static int nvme_pci_enable(struct nvme_dev *dev)
{
	int result = -ENOMEM;
	struct pci_dev *pdev = to_pci_dev(dev->dev);

	if (pci_enable_device_mem(pdev))
		return result;

	pci_set_master(pdev);

	if (dma_set_mask_and_coherent(dev->dev, DMA_BIT_MASK(64)))
		goto disable;

	if (readl(dev->bar + NVME_REG_CSTS) == -1) {
		result = -ENODEV;
		goto disable;
	}

	/*
	 * Some devices and/or platforms don't advertise or work with INTx
	 * interrupts. Pre-enable a single MSIX or MSI vec for setup. We'll
	 * adjust this later.
	 */
	result = pci_alloc_irq_vectors(pdev, 1, 1, PCI_IRQ_ALL_TYPES);
	if (result < 0)
		return result;

	dev->ctrl.cap = lo_hi_readq(dev->bar + NVME_REG_CAP);

	dev->q_depth = min_t(int, NVME_CAP_MQES(dev->ctrl.cap) + 1,
				io_queue_depth);
	dev->ctrl.sqsize = dev->q_depth - 1; /* 0's based queue depth */
	dev->db_stride = 1 << NVME_CAP_STRIDE(dev->ctrl.cap);
	dev->dbs = dev->bar + 4096;

	/*
	 * Some Apple controllers require a non-standard SQE size.
	 * Interestingly they also seem to ignore the CC:IOSQES register
	 * so we don't bother updating it here.
	 */
	if (dev->ctrl.quirks & NVME_QUIRK_128_BYTES_SQES)
		dev->io_sqes = 7;
	else
		dev->io_sqes = NVME_NVM_IOSQES;

	/*
	 * Temporary fix for the Apple controller found in the MacBook8,1 and
	 * some MacBook7,1 to avoid controller resets and data loss.
	 */
	if (pdev->vendor == PCI_VENDOR_ID_APPLE && pdev->device == 0x2001) {
		dev->q_depth = 2;
		dev_warn(dev->ctrl.device, "detected Apple NVMe controller, "
			"set queue depth=%u to work around controller resets\n",
			dev->q_depth);
	} else if (pdev->vendor == PCI_VENDOR_ID_SAMSUNG &&
		   (pdev->device == 0xa821 || pdev->device == 0xa822) &&
		   NVME_CAP_MQES(dev->ctrl.cap) == 0) {
		dev->q_depth = 64;
		dev_err(dev->ctrl.device, "detected PM1725 NVMe controller, "
                        "set queue depth=%u\n", dev->q_depth);
	}

	/*
	 * Controllers with the shared tags quirk need the IO queue to be
	 * big enough so that we get 32 tags for the admin queue
	 */
	if ((dev->ctrl.quirks & NVME_QUIRK_SHARED_TAGS) &&
	    (dev->q_depth < (NVME_AQ_DEPTH + 2))) {
		dev->q_depth = NVME_AQ_DEPTH + 2;
		dev_warn(dev->ctrl.device, "IO queue depth clamped to %d\n",
			 dev->q_depth);
	}


	nvme_map_cmb(dev);

	pci_enable_pcie_error_reporting(pdev);
	pci_save_state(pdev);
	return 0;

 disable:
	pci_disable_device(pdev);
	return result;
}

static void nvme_dev_unmap(struct nvme_dev *dev)
{
	if (dev->bar)
		iounmap(dev->bar);
	pci_release_mem_regions(to_pci_dev(dev->dev));
}

static void nvme_pci_disable(struct nvme_dev *dev)
{
	struct pci_dev *pdev = to_pci_dev(dev->dev);

	pci_free_irq_vectors(pdev);

	if (pci_is_enabled(pdev)) {
		pci_disable_pcie_error_reporting(pdev);
		pci_disable_device(pdev);
	}
}

static void nvme_dev_disable(struct nvme_dev *dev, bool shutdown)
{
	bool dead = true, freeze = false;
	struct pci_dev *pdev = to_pci_dev(dev->dev);

	mutex_lock(&dev->shutdown_lock);
	if (pci_is_enabled(pdev)) {
		u32 csts = readl(dev->bar + NVME_REG_CSTS);

		if (dev->ctrl.state == NVME_CTRL_LIVE ||
		    dev->ctrl.state == NVME_CTRL_RESETTING) {
			freeze = true;
			nvme_start_freeze(&dev->ctrl);
		}
		dead = !!((csts & NVME_CSTS_CFS) || !(csts & NVME_CSTS_RDY) ||
			pdev->error_state  != pci_channel_io_normal);
	}

	/*
	 * Give the controller a chance to complete all entered requests if
	 * doing a safe shutdown.
	 */
	if (!dead && shutdown && freeze)
		nvme_wait_freeze_timeout(&dev->ctrl, NVME_IO_TIMEOUT);

	nvme_stop_queues(&dev->ctrl);

	if (!dead && dev->ctrl.queue_count > 0) {
		nvme_disable_io_queues(dev);
		nvme_disable_admin_queue(dev, shutdown);
	}
	nvme_suspend_io_queues(dev);
	nvme_suspend_queue(&dev->queues[0]);
	nvme_pci_disable(dev);
	nvme_reap_pending_cqes(dev);

	blk_mq_tagset_busy_iter(&dev->tagset, nvme_cancel_request, &dev->ctrl);
	blk_mq_tagset_busy_iter(&dev->admin_tagset, nvme_cancel_request, &dev->ctrl);
	blk_mq_tagset_wait_completed_request(&dev->tagset);
	blk_mq_tagset_wait_completed_request(&dev->admin_tagset);

	/*
	 * The driver will not be starting up queues again if shutting down so
	 * must flush all entered requests to their failed completion to avoid
	 * deadlocking blk-mq hot-cpu notifier.
	 */
	if (shutdown) {
		nvme_start_queues(&dev->ctrl);
		if (dev->ctrl.admin_q && !blk_queue_dying(dev->ctrl.admin_q))
			blk_mq_unquiesce_queue(dev->ctrl.admin_q);
	}
	mutex_unlock(&dev->shutdown_lock);
}

static int nvme_disable_prepare_reset(struct nvme_dev *dev, bool shutdown)
{
	if (!nvme_wait_reset(&dev->ctrl))
		return -EBUSY;
	nvme_dev_disable(dev, shutdown);
	return 0;
}

static int nvme_setup_prp_pools(struct nvme_dev *dev)
{
	dev->prp_page_pool = dma_pool_create("prp list page", dev->dev,
						PAGE_SIZE, PAGE_SIZE, 0);
	if (!dev->prp_page_pool)
		return -ENOMEM;

	/* Optimisation for I/Os between 4k and 128k */
	dev->prp_small_pool = dma_pool_create("prp list 256", dev->dev,
						256, 256, 0);
	if (!dev->prp_small_pool) {
		dma_pool_destroy(dev->prp_page_pool);
		return -ENOMEM;
	}
	return 0;
}

static void nvme_release_prp_pools(struct nvme_dev *dev)
{
	dma_pool_destroy(dev->prp_page_pool);
	dma_pool_destroy(dev->prp_small_pool);
}

static void nvme_free_tagset(struct nvme_dev *dev)
{
	if (dev->tagset.tags)
		blk_mq_free_tag_set(&dev->tagset);
	dev->ctrl.tagset = NULL;
}

static void nvme_pci_free_ctrl(struct nvme_ctrl *ctrl)
{
	struct nvme_dev *dev = to_nvme_dev(ctrl);

	nvme_dbbuf_dma_free(dev);
	nvme_free_tagset(dev);
	if (dev->ctrl.admin_q)
		blk_put_queue(dev->ctrl.admin_q);
	free_opal_dev(dev->ctrl.opal_dev);
	mempool_destroy(dev->iod_mempool);
	put_device(dev->dev);
	kfree(dev->queues);
	kfree(dev);
}

static void nvme_remove_dead_ctrl(struct nvme_dev *dev)
{
	/*
	 * Set state to deleting now to avoid blocking nvme_wait_reset(), which
	 * may be holding this pci_dev's device lock.
	 */
	nvme_change_ctrl_state(&dev->ctrl, NVME_CTRL_DELETING);
	nvme_get_ctrl(&dev->ctrl);
	nvme_dev_disable(dev, false);
	nvme_kill_queues(&dev->ctrl);
	if (!queue_work(nvme_wq, &dev->remove_work))
		nvme_put_ctrl(&dev->ctrl);
}

static void nvme_reset_work(struct work_struct *work)
{
	struct nvme_dev *dev =
		container_of(work, struct nvme_dev, ctrl.reset_work);
	bool was_suspend = !!(dev->ctrl.ctrl_config & NVME_CC_SHN_NORMAL);
	int result;

	if (WARN_ON(dev->ctrl.state != NVME_CTRL_RESETTING)) {
		result = -ENODEV;
		goto out;
	}

	/*
	 * If we're called to reset a live controller first shut it down before
	 * moving on.
	 */
	if (dev->ctrl.ctrl_config & NVME_CC_ENABLE)
		nvme_dev_disable(dev, false);
	nvme_sync_queues(&dev->ctrl);

	mutex_lock(&dev->shutdown_lock);
	result = nvme_pci_enable(dev);
	if (result)
		goto out_unlock;

	result = nvme_pci_configure_admin_queue(dev);
	if (result)
		goto out_unlock;

	result = nvme_alloc_admin_tags(dev);
	if (result)
		goto out_unlock;

	/*
	 * Limit the max command size to prevent iod->sg allocations going
	 * over a single page.
	 */
	dev->ctrl.max_hw_sectors = min_t(u32,
		NVME_MAX_KB_SZ << 1, dma_max_mapping_size(dev->dev) >> 9);
	dev->ctrl.max_segments = NVME_MAX_SEGS;

	/*
	 * Don't limit the IOMMU merged segment size.
	 */
	dma_set_max_seg_size(dev->dev, 0xffffffff);

	mutex_unlock(&dev->shutdown_lock);

	/*
	 * Introduce CONNECTING state from nvme-fc/rdma transports to mark the
	 * initializing procedure here.
	 */
	if (!nvme_change_ctrl_state(&dev->ctrl, NVME_CTRL_CONNECTING)) {
		dev_warn(dev->ctrl.device,
			"failed to mark controller CONNECTING\n");
		result = -EBUSY;
		goto out;
	}

	/*
	 * We do not support an SGL for metadata (yet), so we are limited to a
	 * single integrity segment for the separate metadata pointer.
	 */
	dev->ctrl.max_integrity_segments = 1;

	result = nvme_init_identify(&dev->ctrl);
	if (result)
		goto out;

	if (dev->ctrl.oacs & NVME_CTRL_OACS_SEC_SUPP) {
		if (!dev->ctrl.opal_dev)
			dev->ctrl.opal_dev =
				init_opal_dev(&dev->ctrl, &nvme_sec_submit);
		else if (was_suspend)
			opal_unlock_from_suspend(dev->ctrl.opal_dev);
	} else {
		free_opal_dev(dev->ctrl.opal_dev);
		dev->ctrl.opal_dev = NULL;
	}

	if (dev->ctrl.oacs & NVME_CTRL_OACS_DBBUF_SUPP) {
		result = nvme_dbbuf_dma_alloc(dev);
		if (result)
			dev_warn(dev->dev,
				 "unable to allocate dma for dbbuf\n");
	}

	if (dev->ctrl.hmpre) {
		result = nvme_setup_host_mem(dev);
		if (result < 0)
			goto out;
	}

	result = nvme_setup_io_queues(dev);
	if (result)
		goto out;

	/*
	 * Keep the controller around but remove all namespaces if we don't have
	 * any working I/O queue.
	 */
	if (dev->online_queues < 2) {
		dev_warn(dev->ctrl.device, "IO queues not created\n");
		nvme_kill_queues(&dev->ctrl);
		nvme_remove_namespaces(&dev->ctrl);
		nvme_free_tagset(dev);
	} else {
		nvme_start_queues(&dev->ctrl);
		nvme_wait_freeze(&dev->ctrl);
		nvme_dev_add(dev);
		nvme_unfreeze(&dev->ctrl);
	}

	/*
	 * If only admin queue live, keep it to do further investigation or
	 * recovery.
	 */
	if (!nvme_change_ctrl_state(&dev->ctrl, NVME_CTRL_LIVE)) {
		dev_warn(dev->ctrl.device,
			"failed to mark controller live state\n");
		result = -ENODEV;
		goto out;
	}

	nvme_start_ctrl(&dev->ctrl);
	return;

 out_unlock:
	mutex_unlock(&dev->shutdown_lock);
 out:
	if (result)
		dev_warn(dev->ctrl.device,
			 "Removing after probe failure status: %d\n", result);
	nvme_remove_dead_ctrl(dev);
}

static void nvme_remove_dead_ctrl_work(struct work_struct *work)
{
	struct nvme_dev *dev = container_of(work, struct nvme_dev, remove_work);
	struct pci_dev *pdev = to_pci_dev(dev->dev);

	if (pci_get_drvdata(pdev))
		device_release_driver(&pdev->dev);
	nvme_put_ctrl(&dev->ctrl);
}

static int nvme_pci_reg_read32(struct nvme_ctrl *ctrl, u32 off, u32 *val)
{
	*val = readl(to_nvme_dev(ctrl)->bar + off);
	return 0;
}

static int nvme_pci_reg_write32(struct nvme_ctrl *ctrl, u32 off, u32 val)
{
	writel(val, to_nvme_dev(ctrl)->bar + off);
	return 0;
}

static int nvme_pci_reg_read64(struct nvme_ctrl *ctrl, u32 off, u64 *val)
{
	*val = lo_hi_readq(to_nvme_dev(ctrl)->bar + off);
	return 0;
}

static int nvme_pci_get_address(struct nvme_ctrl *ctrl, char *buf, int size)
{
	struct pci_dev *pdev = to_pci_dev(to_nvme_dev(ctrl)->dev);

	return snprintf(buf, size, "%s\n", dev_name(&pdev->dev));
}

static const struct nvme_ctrl_ops nvme_pci_ctrl_ops = {
	.name			= "pcie",
	.module			= THIS_MODULE,
	.flags			= NVME_F_METADATA_SUPPORTED |
				  NVME_F_PCI_P2PDMA,
	.reg_read32		= nvme_pci_reg_read32,
	.reg_write32		= nvme_pci_reg_write32,
	.reg_read64		= nvme_pci_reg_read64,
	.free_ctrl		= nvme_pci_free_ctrl,
	.submit_async_event	= nvme_pci_submit_async_event,
	.get_address		= nvme_pci_get_address,
};

static int nvme_dev_map(struct nvme_dev *dev)
{
	struct pci_dev *pdev = to_pci_dev(dev->dev);

	if (pci_request_mem_regions(pdev, "nvme"))
		return -ENODEV;

	if (nvme_remap_bar(dev, NVME_REG_DBS + 4096))
		goto release;

	return 0;
  release:
	pci_release_mem_regions(pdev);
	return -ENODEV;
}

static unsigned long check_vendor_combination_bug(struct pci_dev *pdev)
{
	if (pdev->vendor == 0x144d && pdev->device == 0xa802) {
		/*
		 * Several Samsung devices seem to drop off the PCIe bus
		 * randomly when APST is on and uses the deepest sleep state.
		 * This has been observed on a Samsung "SM951 NVMe SAMSUNG
		 * 256GB", a "PM951 NVMe SAMSUNG 512GB", and a "Samsung SSD
		 * 950 PRO 256GB", but it seems to be restricted to two Dell
		 * laptops.
		 */
		if (dmi_match(DMI_SYS_VENDOR, "Dell Inc.") &&
		    (dmi_match(DMI_PRODUCT_NAME, "XPS 15 9550") ||
		     dmi_match(DMI_PRODUCT_NAME, "Precision 5510")))
			return NVME_QUIRK_NO_DEEPEST_PS;
	} else if (pdev->vendor == 0x144d && pdev->device == 0xa804) {
		/*
		 * Samsung SSD 960 EVO drops off the PCIe bus after system
		 * suspend on a Ryzen board, ASUS PRIME B350M-A, as well as
		 * within few minutes after bootup on a Coffee Lake board -
		 * ASUS PRIME Z370-A
		 */
		if (dmi_match(DMI_BOARD_VENDOR, "ASUSTeK COMPUTER INC.") &&
		    (dmi_match(DMI_BOARD_NAME, "PRIME B350M-A") ||
		     dmi_match(DMI_BOARD_NAME, "PRIME Z370-A")))
			return NVME_QUIRK_NO_APST;
	} else if ((pdev->vendor == 0x144d && (pdev->device == 0xa801 ||
		    pdev->device == 0xa808 || pdev->device == 0xa809)) ||
		   (pdev->vendor == 0x1e0f && pdev->device == 0x0001)) {
		/*
		 * Forcing to use host managed nvme power settings for
		 * lowest idle power with quick resume latency on
		 * Samsung and Toshiba SSDs based on suspend behavior
		 * on Coffee Lake board for LENOVO C640
		 */
		if ((dmi_match(DMI_BOARD_VENDOR, "LENOVO")) &&
		     dmi_match(DMI_BOARD_NAME, "LNVNB161216"))
			return NVME_QUIRK_SIMPLE_SUSPEND;
	}

	return 0;
}

static void nvme_async_probe(void *data, async_cookie_t cookie)
{
	struct nvme_dev *dev = data;

	flush_work(&dev->ctrl.reset_work);
	flush_work(&dev->ctrl.scan_work);
	nvme_put_ctrl(&dev->ctrl);
}

static int nvme_probe(struct pci_dev *pdev, const struct pci_device_id *id)
{
	int node, result = -ENOMEM;
	struct nvme_dev *dev;
	unsigned long quirks = id->driver_data;
	size_t alloc_size;

	node = dev_to_node(&pdev->dev);
	if (node == NUMA_NO_NODE)
		set_dev_node(&pdev->dev, first_memory_node);

	dev = kzalloc_node(sizeof(*dev), GFP_KERNEL, node);
	if (!dev)
		return -ENOMEM;

	dev->nr_write_queues = write_queues;
	dev->nr_poll_queues = poll_queues;
	dev->nr_allocated_queues = nvme_max_io_queues(dev) + 1;
	dev->queues = kcalloc_node(dev->nr_allocated_queues,
			sizeof(struct nvme_queue), GFP_KERNEL, node);
	if (!dev->queues)
		goto free;

	dev->dev = get_device(&pdev->dev);
	pci_set_drvdata(pdev, dev);

	result = nvme_dev_map(dev);
	if (result)
		goto put_pci;

	INIT_WORK(&dev->ctrl.reset_work, nvme_reset_work);
	INIT_WORK(&dev->remove_work, nvme_remove_dead_ctrl_work);
	mutex_init(&dev->shutdown_lock);

	result = nvme_setup_prp_pools(dev);
	if (result)
		goto unmap;

	quirks |= check_vendor_combination_bug(pdev);

	/*
	 * Double check that our mempool alloc size will cover the biggest
	 * command we support.
	 */
	alloc_size = nvme_pci_iod_alloc_size(dev, NVME_MAX_KB_SZ,
						NVME_MAX_SEGS, true);
	WARN_ON_ONCE(alloc_size > PAGE_SIZE);

	dev->iod_mempool = mempool_create_node(1, mempool_kmalloc,
						mempool_kfree,
						(void *) alloc_size,
						GFP_KERNEL, node);
	if (!dev->iod_mempool) {
		result = -ENOMEM;
		goto release_pools;
	}

	result = nvme_init_ctrl(&dev->ctrl, &pdev->dev, &nvme_pci_ctrl_ops,
			quirks);
	if (result)
		goto release_mempool;

	dev_info(dev->ctrl.device, "pci function %s\n", dev_name(&pdev->dev));

	nvme_reset_ctrl(&dev->ctrl);
	async_schedule(nvme_async_probe, dev);

	return 0;

 release_mempool:
	mempool_destroy(dev->iod_mempool);
 release_pools:
	nvme_release_prp_pools(dev);
 unmap:
	nvme_dev_unmap(dev);
 put_pci:
	put_device(dev->dev);
 free:
	kfree(dev->queues);
	kfree(dev);
	return result;
}

static void nvme_reset_prepare(struct pci_dev *pdev)
{
	struct nvme_dev *dev = pci_get_drvdata(pdev);

	/*
	 * We don't need to check the return value from waiting for the reset
	 * state as pci_dev device lock is held, making it impossible to race
	 * with ->remove().
	 */
	nvme_disable_prepare_reset(dev, false);
	nvme_sync_queues(&dev->ctrl);
}

static void nvme_reset_done(struct pci_dev *pdev)
{
	struct nvme_dev *dev = pci_get_drvdata(pdev);

	if (!nvme_try_sched_reset(&dev->ctrl))
		flush_work(&dev->ctrl.reset_work);
}

static void nvme_shutdown(struct pci_dev *pdev)
{
	struct nvme_dev *dev = pci_get_drvdata(pdev);
	nvme_disable_prepare_reset(dev, true);
}

/*
 * The driver's remove may be called on a device in a partially initialized
 * state. This function must not have any dependencies on the device state in
 * order to proceed.
 */
static void nvme_remove(struct pci_dev *pdev)
{
	struct nvme_dev *dev = pci_get_drvdata(pdev);

	nvme_change_ctrl_state(&dev->ctrl, NVME_CTRL_DELETING);
	pci_set_drvdata(pdev, NULL);

	if (!pci_device_is_present(pdev)) {
		nvme_change_ctrl_state(&dev->ctrl, NVME_CTRL_DEAD);
		nvme_dev_disable(dev, true);
		nvme_dev_remove_admin(dev);
	}

	flush_work(&dev->ctrl.reset_work);
	nvme_stop_ctrl(&dev->ctrl);
	nvme_remove_namespaces(&dev->ctrl);
	nvme_dev_disable(dev, true);
	nvme_release_cmb(dev);
	nvme_free_host_mem(dev);
	nvme_dev_remove_admin(dev);
	nvme_free_queues(dev, 0);
	nvme_release_prp_pools(dev);
	nvme_dev_unmap(dev);
	nvme_uninit_ctrl(&dev->ctrl);
}

#ifdef CONFIG_PM_SLEEP
static int nvme_get_power_state(struct nvme_ctrl *ctrl, u32 *ps)
{
	return nvme_get_features(ctrl, NVME_FEAT_POWER_MGMT, 0, NULL, 0, ps);
}

static int nvme_set_power_state(struct nvme_ctrl *ctrl, u32 ps)
{
	return nvme_set_features(ctrl, NVME_FEAT_POWER_MGMT, ps, NULL, 0, NULL);
}

static int nvme_resume(struct device *dev)
{
	struct nvme_dev *ndev = pci_get_drvdata(to_pci_dev(dev));
	struct nvme_ctrl *ctrl = &ndev->ctrl;

	if (ndev->last_ps == U32_MAX ||
	    nvme_set_power_state(ctrl, ndev->last_ps) != 0)
		return nvme_try_sched_reset(&ndev->ctrl);
	return 0;
}

static int nvme_suspend(struct device *dev)
{
	struct pci_dev *pdev = to_pci_dev(dev);
	struct nvme_dev *ndev = pci_get_drvdata(pdev);
	struct nvme_ctrl *ctrl = &ndev->ctrl;
	int ret = -EBUSY;

	ndev->last_ps = U32_MAX;

	/*
	 * The platform does not remove power for a kernel managed suspend so
	 * use host managed nvme power settings for lowest idle power if
	 * possible. This should have quicker resume latency than a full device
	 * shutdown.  But if the firmware is involved after the suspend or the
	 * device does not support any non-default power states, shut down the
	 * device fully.
	 *
	 * If ASPM is not enabled for the device, shut down the device and allow
	 * the PCI bus layer to put it into D3 in order to take the PCIe link
	 * down, so as to allow the platform to achieve its minimum low-power
	 * state (which may not be possible if the link is up).
	 *
	 * If a host memory buffer is enabled, shut down the device as the NVMe
	 * specification allows the device to access the host memory buffer in
	 * host DRAM from all power states, but hosts will fail access to DRAM
	 * during S3.
	 */
	if (pm_suspend_via_firmware() || !ctrl->npss ||
	    !pcie_aspm_enabled(pdev) ||
	    ndev->nr_host_mem_descs ||
	    (ndev->ctrl.quirks & NVME_QUIRK_SIMPLE_SUSPEND))
		return nvme_disable_prepare_reset(ndev, true);

	nvme_start_freeze(ctrl);
	nvme_wait_freeze(ctrl);
	nvme_sync_queues(ctrl);

	if (ctrl->state != NVME_CTRL_LIVE)
		goto unfreeze;

	ret = nvme_get_power_state(ctrl, &ndev->last_ps);
	if (ret < 0)
		goto unfreeze;

	/*
	 * A saved state prevents pci pm from generically controlling the
	 * device's power. If we're using protocol specific settings, we don't
	 * want pci interfering.
	 */
	pci_save_state(pdev);

	ret = nvme_set_power_state(ctrl, ctrl->npss);
	if (ret < 0)
		goto unfreeze;

	if (ret) {
		/* discard the saved state */
		pci_load_saved_state(pdev, NULL);

		/*
		 * Clearing npss forces a controller reset on resume. The
		 * correct value will be rediscovered then.
		 */
		ret = nvme_disable_prepare_reset(ndev, true);
		ctrl->npss = 0;
	}
unfreeze:
	nvme_unfreeze(ctrl);
	return ret;
}

static int nvme_simple_suspend(struct device *dev)
{
	struct nvme_dev *ndev = pci_get_drvdata(to_pci_dev(dev));
	return nvme_disable_prepare_reset(ndev, true);
}

static int nvme_simple_resume(struct device *dev)
{
	struct pci_dev *pdev = to_pci_dev(dev);
	struct nvme_dev *ndev = pci_get_drvdata(pdev);

	return nvme_try_sched_reset(&ndev->ctrl);
}

static const struct dev_pm_ops nvme_dev_pm_ops = {
	.suspend	= nvme_suspend,
	.resume		= nvme_resume,
	.freeze		= nvme_simple_suspend,
	.thaw		= nvme_simple_resume,
	.poweroff	= nvme_simple_suspend,
	.restore	= nvme_simple_resume,
};
#endif /* CONFIG_PM_SLEEP */

static pci_ers_result_t nvme_error_detected(struct pci_dev *pdev,
						pci_channel_state_t state)
{
	struct nvme_dev *dev = pci_get_drvdata(pdev);

	/*
	 * A frozen channel requires a reset. When detected, this method will
	 * shutdown the controller to quiesce. The controller will be restarted
	 * after the slot reset through driver's slot_reset callback.
	 */
	switch (state) {
	case pci_channel_io_normal:
		return PCI_ERS_RESULT_CAN_RECOVER;
	case pci_channel_io_frozen:
		dev_warn(dev->ctrl.device,
			"frozen state error detected, reset controller\n");
		nvme_dev_disable(dev, false);
		return PCI_ERS_RESULT_NEED_RESET;
	case pci_channel_io_perm_failure:
		dev_warn(dev->ctrl.device,
			"failure state error detected, request disconnect\n");
		return PCI_ERS_RESULT_DISCONNECT;
	}
	return PCI_ERS_RESULT_NEED_RESET;
}

static pci_ers_result_t nvme_slot_reset(struct pci_dev *pdev)
{
	struct nvme_dev *dev = pci_get_drvdata(pdev);

	dev_info(dev->ctrl.device, "restart after slot reset\n");
	pci_restore_state(pdev);
	nvme_reset_ctrl(&dev->ctrl);
	return PCI_ERS_RESULT_RECOVERED;
}

static void nvme_error_resume(struct pci_dev *pdev)
{
	struct nvme_dev *dev = pci_get_drvdata(pdev);

	flush_work(&dev->ctrl.reset_work);
}

static const struct pci_error_handlers nvme_err_handler = {
	.error_detected	= nvme_error_detected,
	.slot_reset	= nvme_slot_reset,
	.resume		= nvme_error_resume,
	.reset_prepare	= nvme_reset_prepare,
	.reset_done	= nvme_reset_done,
};

static const struct pci_device_id nvme_id_table[] = {
	{ PCI_VDEVICE(INTEL, 0x0953),
		.driver_data = NVME_QUIRK_STRIPE_SIZE |
				NVME_QUIRK_DEALLOCATE_ZEROES, },
	{ PCI_VDEVICE(INTEL, 0x0a53),
		.driver_data = NVME_QUIRK_STRIPE_SIZE |
				NVME_QUIRK_DEALLOCATE_ZEROES, },
	{ PCI_VDEVICE(INTEL, 0x0a54),
		.driver_data = NVME_QUIRK_STRIPE_SIZE |
				NVME_QUIRK_DEALLOCATE_ZEROES, },
	{ PCI_VDEVICE(INTEL, 0x0a55),
		.driver_data = NVME_QUIRK_STRIPE_SIZE |
				NVME_QUIRK_DEALLOCATE_ZEROES, },
	{ PCI_VDEVICE(INTEL, 0xf1a5),	/* Intel 600P/P3100 */
		.driver_data = NVME_QUIRK_NO_DEEPEST_PS |
				NVME_QUIRK_MEDIUM_PRIO_SQ |
				NVME_QUIRK_NO_TEMP_THRESH_CHANGE },
	{ PCI_VDEVICE(INTEL, 0xf1a6),	/* Intel 760p/Pro 7600p */
		.driver_data = NVME_QUIRK_IGNORE_DEV_SUBNQN, },
	{ PCI_VDEVICE(INTEL, 0x5845),	/* Qemu emulated controller */
		.driver_data = NVME_QUIRK_IDENTIFY_CNS |
				NVME_QUIRK_DISABLE_WRITE_ZEROES, },
	{ PCI_DEVICE(0x1bb1, 0x0100),   /* Seagate Nytro Flash Storage */
		.driver_data = NVME_QUIRK_DELAY_BEFORE_CHK_RDY, },
	{ PCI_DEVICE(0x1c58, 0x0003),	/* HGST adapter */
		.driver_data = NVME_QUIRK_DELAY_BEFORE_CHK_RDY, },
	{ PCI_DEVICE(0x1c58, 0x0023),	/* WDC SN200 adapter */
		.driver_data = NVME_QUIRK_DELAY_BEFORE_CHK_RDY, },
	{ PCI_DEVICE(0x1c5f, 0x0540),	/* Memblaze Pblaze4 adapter */
		.driver_data = NVME_QUIRK_DELAY_BEFORE_CHK_RDY, },
	{ PCI_DEVICE(0x144d, 0xa821),   /* Samsung PM1725 */
		.driver_data = NVME_QUIRK_DELAY_BEFORE_CHK_RDY, },
	{ PCI_DEVICE(0x144d, 0xa822),   /* Samsung PM1725a */
		.driver_data = NVME_QUIRK_DELAY_BEFORE_CHK_RDY, },
	{ PCI_DEVICE(0x1d1d, 0x1f1f),	/* LighNVM qemu device */
		.driver_data = NVME_QUIRK_LIGHTNVM, },
	{ PCI_DEVICE(0x1d1d, 0x2807),	/* CNEX WL */
		.driver_data = NVME_QUIRK_LIGHTNVM, },
	{ PCI_DEVICE(0x1d1d, 0x2601),	/* CNEX Granby */
		.driver_data = NVME_QUIRK_LIGHTNVM, },
	{ PCI_DEVICE(0x10ec, 0x5762),   /* ADATA SX6000LNP */
		.driver_data = NVME_QUIRK_IGNORE_DEV_SUBNQN, },
	{ PCI_DEVICE(0x1cc1, 0x8201),   /* ADATA SX8200PNP 512GB */
		.driver_data = NVME_QUIRK_NO_DEEPEST_PS |
				NVME_QUIRK_IGNORE_DEV_SUBNQN, },
	{ PCI_DEVICE_CLASS(PCI_CLASS_STORAGE_EXPRESS, 0xffffff) },
	{ PCI_DEVICE(PCI_VENDOR_ID_APPLE, 0x2001),
		.driver_data = NVME_QUIRK_SINGLE_VECTOR },
	{ PCI_DEVICE(PCI_VENDOR_ID_APPLE, 0x2003) },
	{ PCI_DEVICE(PCI_VENDOR_ID_APPLE, 0x2005),
		.driver_data = NVME_QUIRK_SINGLE_VECTOR |
				NVME_QUIRK_128_BYTES_SQES |
				NVME_QUIRK_SHARED_TAGS },
	{ 0, }
};
MODULE_DEVICE_TABLE(pci, nvme_id_table);

static struct pci_driver nvme_driver = {
	.name		= "nvme",
	.id_table	= nvme_id_table,
	.probe		= nvme_probe,
	.remove		= nvme_remove,
	.shutdown	= nvme_shutdown,
#ifdef CONFIG_PM_SLEEP
	.driver		= {
		.pm	= &nvme_dev_pm_ops,
	},
#endif
	.sriov_configure = pci_sriov_configure_simple,
	.err_handler	= &nvme_err_handler,
};

static int __init nvme_init(void)
{
	BUILD_BUG_ON(sizeof(struct nvme_create_cq) != 64);
	BUILD_BUG_ON(sizeof(struct nvme_create_sq) != 64);
	BUILD_BUG_ON(sizeof(struct nvme_delete_queue) != 64);
	BUILD_BUG_ON(IRQ_AFFINITY_MAX_SETS < 2);

	return pci_register_driver(&nvme_driver);
}

static void __exit nvme_exit(void)
{
	pci_unregister_driver(&nvme_driver);
	flush_workqueue(nvme_wq);
}

MODULE_AUTHOR("Matthew Wilcox <willy@linux.intel.com>");
MODULE_LICENSE("GPL");
MODULE_VERSION("1.0");
module_init(nvme_init);
module_exit(nvme_exit);<|MERGE_RESOLUTION|>--- conflicted
+++ resolved
@@ -1047,12 +1047,7 @@
 		return 0;
 
 	spin_lock(&nvmeq->cq_poll_lock);
-<<<<<<< HEAD
-	found = nvme_process_cq(nvmeq, &start, &end, -1);
-	nvme_complete_cqes(nvmeq, start, end);
-=======
 	found = nvme_process_cq(nvmeq);
->>>>>>> 86b41f49
 	spin_unlock(&nvmeq->cq_poll_lock);
 
 	return found;

--- conflicted
+++ resolved
@@ -39,7 +39,8 @@
 	}
 
 	for (i = 0; i < qn->num_bcms; i++)
-		qcom_icc_bcm_voter_add(qp->voter, qn->bcms[i]);
+		qcom_icc_bcm_voter_add(qp->voters[qn->bcms[i]->voter_idx],
+				       qn->bcms[i]);
 }
 EXPORT_SYMBOL_GPL(qcom_icc_pre_aggregate);
 
@@ -80,13 +81,6 @@
 	*agg_avg += avg_bw;
 	*agg_peak = max_t(u32, *agg_peak, peak_bw);
 
-<<<<<<< HEAD
-	for (i = 0; i < qn->num_bcms; i++)
-		qcom_icc_bcm_voter_add(qp->voters[qn->bcms[i]->voter_idx],
-				       qn->bcms[i]);
-
-=======
->>>>>>> 0f096ec3
 	return 0;
 }
 EXPORT_SYMBOL_GPL(qcom_icc_aggregate);

// SPDX-License-Identifier: GPL-2.0
/*
 * Copyright (c) 2020-2021, The Linux Foundation. All rights reserved.
 */

#include <asm/div64.h>
#include <linux/interconnect-provider.h>
#include <linux/list_sort.h>
#include <linux/module.h>
#include <linux/of.h>
#include <linux/platform_device.h>

#include <soc/qcom/rpmh.h>
#include <soc/qcom/tcs.h>

#include "bcm-voter.h"
#include "icc-rpmh.h"

static LIST_HEAD(bcm_voters);
static DEFINE_MUTEX(bcm_voter_lock);

/**
 * struct bcm_voter - Bus Clock Manager voter
 * @dev: reference to the device that communicates with the BCM
 * @np: reference to the device node to match bcm voters
 * @lock: mutex to protect commit and wake/sleep lists in the voter
 * @commit_list: list containing bcms to be committed to hardware
 * @ws_list: list containing bcms that have different wake/sleep votes
 * @voter_node: list of bcm voters
 * @tcs_wait: mask for which buckets require TCS completion
 * @init: flag to determine when init has completed.
 */
struct bcm_voter {
	struct device *dev;
	struct device_node *np;
	struct mutex lock;
	struct list_head commit_list;
	struct list_head ws_list;
	struct list_head voter_node;
	u32 tcs_wait;
	bool init;
};

static int cmp_vcd(void *priv, struct list_head *a, struct list_head *b)
{
	const struct qcom_icc_bcm *bcm_a =
			list_entry(a, struct qcom_icc_bcm, list);
	const struct qcom_icc_bcm *bcm_b =
			list_entry(b, struct qcom_icc_bcm, list);

	if (bcm_a->aux_data.vcd < bcm_b->aux_data.vcd)
		return -1;
	else if (bcm_a->aux_data.vcd == bcm_b->aux_data.vcd)
		return 0;
	else
		return 1;
}

static u64 bcm_div(u64 num, u32 base)
{
	/* Ensure that small votes aren't lost. */
	if (num && num < base)
		return 1;

	do_div(num, base);

	return num;
}

static void bcm_aggregate(struct qcom_icc_bcm *bcm, bool init)
{
	struct qcom_icc_node *node;
	size_t i, bucket;
	u64 agg_avg[QCOM_ICC_NUM_BUCKETS] = {0};
	u64 agg_peak[QCOM_ICC_NUM_BUCKETS] = {0};
	bool perf_mode[QCOM_ICC_NUM_BUCKETS] = {0};
	u64 temp;

	for (bucket = 0; bucket < QCOM_ICC_NUM_BUCKETS; bucket++) {
		for (i = 0; i < bcm->num_nodes; i++) {
			node = bcm->nodes[i];
			temp = bcm_div(node->sum_avg[bucket] * bcm->aux_data.width,
				       node->buswidth * node->channels);
			agg_avg[bucket] = max(agg_avg[bucket], temp);

			temp = bcm_div(node->max_peak[bucket] * bcm->aux_data.width,
				       node->buswidth);
			agg_peak[bucket] = max(agg_peak[bucket], temp);

			perf_mode[bucket] |= node->perf_mode[bucket];
		}

		temp = agg_avg[bucket] * bcm->vote_scale;
		bcm->vote_x[bucket] = bcm_div(temp, bcm->aux_data.unit);

		temp = agg_peak[bucket] * bcm->vote_scale;
		bcm->vote_y[bucket] = bcm_div(temp, bcm->aux_data.unit);

		if (bcm->enable_mask && (bcm->vote_x[bucket] || bcm->vote_y[bucket])) {
			bcm->vote_x[bucket] = 0;
			bcm->vote_y[bucket] = bcm->enable_mask;
			if (perf_mode[bucket])
				bcm->vote_y[bucket] |= bcm->perf_mode_mask;
		}
	}

<<<<<<< HEAD
	if (bcm->keepalive) {
		if (init) {
			bcm->vote_x[QCOM_ICC_BUCKET_AMC] = 16000;
			bcm->vote_x[QCOM_ICC_BUCKET_WAKE] = 16000;
			bcm->vote_y[QCOM_ICC_BUCKET_AMC] = 16000;
			bcm->vote_y[QCOM_ICC_BUCKET_WAKE] = 16000;
=======
	if (bcm->keepalive || bcm->keepalive_early) {
		/*
		 * Keepalive should normally only be enforced for AMC/WAKE so
		 * that BCMs are only kept alive when HLOS is active. But early
		 * during init all clients haven't had a chance to vot yet, and
		 * some have use cases that persist when HLOS is asleep. So
		 * during init vote to all sets, including SLEEP.
		 */
		if (init) {
			bcm->vote_x[QCOM_ICC_BUCKET_AMC] = 16000;
			bcm->vote_x[QCOM_ICC_BUCKET_WAKE] = 16000;
			bcm->vote_x[QCOM_ICC_BUCKET_SLEEP] = 16000;
			bcm->vote_y[QCOM_ICC_BUCKET_AMC] = 16000;
			bcm->vote_y[QCOM_ICC_BUCKET_WAKE] = 16000;
			bcm->vote_y[QCOM_ICC_BUCKET_SLEEP] = 16000;
>>>>>>> d7a52a7b
		} else if (bcm->vote_x[QCOM_ICC_BUCKET_AMC] == 0 &&
			   bcm->vote_y[QCOM_ICC_BUCKET_AMC] == 0) {
			bcm->vote_x[QCOM_ICC_BUCKET_AMC] = 1;
			bcm->vote_x[QCOM_ICC_BUCKET_WAKE] = 1;
			bcm->vote_y[QCOM_ICC_BUCKET_AMC] = 1;
			bcm->vote_y[QCOM_ICC_BUCKET_WAKE] = 1;
		}
	}
}

static inline void tcs_cmd_gen(struct tcs_cmd *cmd, u64 vote_x, u64 vote_y,
			       u32 addr, bool commit, bool wait)
{
	bool valid = true;

	if (!cmd)
		return;

	memset(cmd, 0, sizeof(*cmd));

	if (vote_x == 0 && vote_y == 0)
		valid = false;

	if (vote_x > BCM_TCS_CMD_VOTE_MASK)
		vote_x = BCM_TCS_CMD_VOTE_MASK;

	if (vote_y > BCM_TCS_CMD_VOTE_MASK)
		vote_y = BCM_TCS_CMD_VOTE_MASK;

	cmd->addr = addr;
	cmd->data = BCM_TCS_CMD(commit, valid, vote_x, vote_y);

	/*
	 * Set the wait for completion flag on command that need to be completed
	 * before the next command.
	 */
	cmd->wait = wait;
}

static void tcs_list_gen(struct bcm_voter *voter, int bucket,
			 struct tcs_cmd tcs_list[MAX_VCD],
			 int n[MAX_VCD + 1])
{
	struct list_head *bcm_list = &voter->commit_list;
	struct qcom_icc_bcm *bcm;
	bool commit, wait;
	size_t idx = 0, batch = 0, cur_vcd_size = 0;

	memset(n, 0, sizeof(int) * (MAX_VCD + 1));

	list_for_each_entry(bcm, bcm_list, list) {
		commit = false;
		cur_vcd_size++;
		if ((list_is_last(&bcm->list, bcm_list)) ||
		    bcm->aux_data.vcd != list_next_entry(bcm, list)->aux_data.vcd) {
			commit = true;
			cur_vcd_size = 0;
		}

		wait = commit && (voter->tcs_wait & BIT(bucket));

		tcs_cmd_gen(&tcs_list[idx], bcm->vote_x[bucket],
			    bcm->vote_y[bucket], bcm->addr, commit, wait);
		idx++;
		n[batch]++;
		/*
		 * Batch the BCMs in such a way that we do not split them in
		 * multiple payloads when they are under the same VCD. This is
		 * to ensure that every BCM is committed since we only set the
		 * commit bit on the last BCM request of every VCD.
		 */
		if (n[batch] >= MAX_RPMH_PAYLOAD) {
			if (!commit) {
				n[batch] -= cur_vcd_size;
				n[batch + 1] = cur_vcd_size;
			}
			batch++;
		}
	}
}

/**
 * of_bcm_voter_get - gets a bcm voter handle from DT node
 * @dev: device pointer for the consumer device
 * @name: name for the bcm voter device
 *
 * This function will match a device_node pointer for the phandle
 * specified in the device DT and return a bcm_voter handle on success.
 *
 * Returns bcm_voter pointer or ERR_PTR() on error. EPROBE_DEFER is returned
 * when matching bcm voter is yet to be found.
 */
struct bcm_voter *of_bcm_voter_get(struct device *dev, const char *name)
{
	struct bcm_voter *voter = ERR_PTR(-EPROBE_DEFER);
	struct bcm_voter *temp;
	struct device_node *np, *node;
	int idx = 0;

	if (!dev || !dev->of_node)
		return ERR_PTR(-ENODEV);

	np = dev->of_node;

	if (name) {
		idx = of_property_match_string(np, "qcom,bcm-voter-names", name);
		if (idx < 0)
			return ERR_PTR(idx);
	}

	node = of_parse_phandle(np, "qcom,bcm-voters", idx);

	mutex_lock(&bcm_voter_lock);
	list_for_each_entry(temp, &bcm_voters, voter_node) {
		if (temp->np == node) {
			voter = temp;
			break;
		}
	}
	mutex_unlock(&bcm_voter_lock);

	of_node_put(node);
	return voter;
}
EXPORT_SYMBOL_GPL(of_bcm_voter_get);

/**
 * qcom_icc_bcm_voter_add - queues up the bcm nodes that require updates
 * @voter: voter that the bcms are being added to
 * @bcm: bcm to add to the commit and wake sleep list
 */
void qcom_icc_bcm_voter_add(struct bcm_voter *voter, struct qcom_icc_bcm *bcm)
{
	if (!voter)
		return;

	mutex_lock(&voter->lock);
	if (list_empty(&bcm->list))
		list_add_tail(&bcm->list, &voter->commit_list);

	if (list_empty(&bcm->ws_list))
		list_add_tail(&bcm->ws_list, &voter->ws_list);

	mutex_unlock(&voter->lock);
}
EXPORT_SYMBOL_GPL(qcom_icc_bcm_voter_add);

/**
 * qcom_icc_bcm_voter_commit - generates and commits tcs cmds based on bcms
 * @voter: voter that needs flushing
 *
 * This function generates a set of AMC commands and flushes to the BCM device
 * associated with the voter. It conditionally generate WAKE and SLEEP commands
 * based on deltas between WAKE/SLEEP requirements. The ws_list persists
 * through multiple commit requests and bcm nodes are removed only when the
 * requirements for WAKE matches SLEEP.
 *
 * Returns 0 on success, or an appropriate error code otherwise.
 */
int qcom_icc_bcm_voter_commit(struct bcm_voter *voter)
{
	struct qcom_icc_bcm *bcm;
	struct qcom_icc_bcm *bcm_tmp;
	int commit_idx[MAX_VCD + 1];
	struct tcs_cmd cmds[MAX_BCMS];
	int ret = 0;

	if (!voter)
		return 0;

	mutex_lock(&voter->lock);
	list_for_each_entry(bcm, &voter->commit_list, list)
		bcm_aggregate(bcm, voter->init);

	/*
	 * Pre sort the BCMs based on VCD for ease of generating a command list
	 * that groups the BCMs with the same VCD together. VCDs are numbered
	 * with lowest being the most expensive time wise, ensuring that
	 * those commands are being sent the earliest in the queue. This needs
	 * to be sorted every commit since we can't guarantee the order in which
	 * the BCMs are added to the list.
	 */
	list_sort(NULL, &voter->commit_list, cmp_vcd);

	/*
	 * Construct the command list based on a pre ordered list of BCMs
	 * based on VCD.
	 */
	tcs_list_gen(voter, QCOM_ICC_BUCKET_AMC, cmds, commit_idx);
	if (!commit_idx[0])
		goto out;

	rpmh_invalidate(voter->dev);

	ret = rpmh_write_batch(voter->dev, RPMH_ACTIVE_ONLY_STATE,
			       cmds, commit_idx);

	/*
	 * Ignore -EBUSY for AMC requests, since this can only happen for AMC
	 * requests when the RSC is in solver mode. We can only be in solver
	 * mode at the time of request for secondary RSCs (e.g. Display RSC),
	 * since the primary Apps RSC is only in solver mode while
	 * entering/exiting power collapse when SW isn't running. The -EBUSY
	 * response is expected in solver and is a non-issue, since we just
	 * want the request to apply to the WAKE set in that case instead.
	 * Interconnect doesn't know when the RSC is in solver, so just always
	 * send AMC and ignore the harmless error response.
	 */
	if (ret && ret != -EBUSY) {
		pr_err("Error sending AMC RPMH requests (%d)\n", ret);
		goto out;
	}

	list_for_each_entry_safe(bcm, bcm_tmp, &voter->commit_list, list)
		list_del_init(&bcm->list);

	list_for_each_entry_safe(bcm, bcm_tmp, &voter->ws_list, ws_list) {
		/*
		 * Only generate WAKE and SLEEP commands if a resource's
		 * requirements change as the execution environment transitions
		 * between different power states.
		 */
		if (bcm->vote_x[QCOM_ICC_BUCKET_WAKE] !=
		    bcm->vote_x[QCOM_ICC_BUCKET_SLEEP] ||
		    bcm->vote_y[QCOM_ICC_BUCKET_WAKE] !=
		    bcm->vote_y[QCOM_ICC_BUCKET_SLEEP])
			list_add_tail(&bcm->list, &voter->commit_list);
		else
			list_del_init(&bcm->ws_list);
	}

	if (list_empty(&voter->commit_list))
		goto out;

	list_sort(NULL, &voter->commit_list, cmp_vcd);

	tcs_list_gen(voter, QCOM_ICC_BUCKET_WAKE, cmds, commit_idx);

	ret = rpmh_write_batch(voter->dev, RPMH_WAKE_ONLY_STATE, cmds, commit_idx);
	if (ret) {
		pr_err("Error sending WAKE RPMH requests (%d)\n", ret);
		goto out;
	}

	tcs_list_gen(voter, QCOM_ICC_BUCKET_SLEEP, cmds, commit_idx);

	ret = rpmh_write_batch(voter->dev, RPMH_SLEEP_STATE, cmds, commit_idx);
	if (ret) {
		pr_err("Error sending SLEEP RPMH requests (%d)\n", ret);
		goto out;
	}

out:
	list_for_each_entry_safe(bcm, bcm_tmp, &voter->commit_list, list)
		list_del_init(&bcm->list);

	mutex_unlock(&voter->lock);
	return ret;
}
EXPORT_SYMBOL_GPL(qcom_icc_bcm_voter_commit);

/**
 * qcom_icc_bcm_voter_clear_init - clear init flag used during boot up
 * @voter: voter that we need to clear the init flag for
 */
void qcom_icc_bcm_voter_clear_init(struct bcm_voter *voter)
{
	if (!voter)
		return;

	mutex_lock(&voter->lock);
	voter->init = false;
	mutex_unlock(&voter->lock);
}
EXPORT_SYMBOL(qcom_icc_bcm_voter_clear_init);

static int qcom_icc_bcm_voter_probe(struct platform_device *pdev)
{
	struct device_node *np = pdev->dev.of_node;
	struct bcm_voter *voter;

	voter = devm_kzalloc(&pdev->dev, sizeof(*voter), GFP_KERNEL);
	if (!voter)
		return -ENOMEM;

	voter->dev = &pdev->dev;
	voter->np = np;
	voter->init = true;

	if (of_property_read_u32(np, "qcom,tcs-wait", &voter->tcs_wait))
		voter->tcs_wait = QCOM_ICC_TAG_ACTIVE_ONLY;

	mutex_init(&voter->lock);
	INIT_LIST_HEAD(&voter->commit_list);
	INIT_LIST_HEAD(&voter->ws_list);

	mutex_lock(&bcm_voter_lock);
	list_add_tail(&voter->voter_node, &bcm_voters);
	mutex_unlock(&bcm_voter_lock);

	return 0;
}

static const struct of_device_id bcm_voter_of_match[] = {
	{ .compatible = "qcom,bcm-voter" },
	{ }
};
MODULE_DEVICE_TABLE(of, bcm_voter_of_match);

static struct platform_driver qcom_icc_bcm_voter_driver = {
	.probe = qcom_icc_bcm_voter_probe,
	.driver = {
		.name		= "bcm_voter",
		.of_match_table = bcm_voter_of_match,
	},
};
module_platform_driver(qcom_icc_bcm_voter_driver);

MODULE_AUTHOR("David Dai <daidavid1@codeaurora.org>");
MODULE_DESCRIPTION("Qualcomm BCM Voter interconnect driver");
MODULE_LICENSE("GPL v2");<|MERGE_RESOLUTION|>--- conflicted
+++ resolved
@@ -104,14 +104,6 @@
 		}
 	}
 
-<<<<<<< HEAD
-	if (bcm->keepalive) {
-		if (init) {
-			bcm->vote_x[QCOM_ICC_BUCKET_AMC] = 16000;
-			bcm->vote_x[QCOM_ICC_BUCKET_WAKE] = 16000;
-			bcm->vote_y[QCOM_ICC_BUCKET_AMC] = 16000;
-			bcm->vote_y[QCOM_ICC_BUCKET_WAKE] = 16000;
-=======
 	if (bcm->keepalive || bcm->keepalive_early) {
 		/*
 		 * Keepalive should normally only be enforced for AMC/WAKE so
@@ -127,7 +119,6 @@
 			bcm->vote_y[QCOM_ICC_BUCKET_AMC] = 16000;
 			bcm->vote_y[QCOM_ICC_BUCKET_WAKE] = 16000;
 			bcm->vote_y[QCOM_ICC_BUCKET_SLEEP] = 16000;
->>>>>>> d7a52a7b
 		} else if (bcm->vote_x[QCOM_ICC_BUCKET_AMC] == 0 &&
 			   bcm->vote_y[QCOM_ICC_BUCKET_AMC] == 0) {
 			bcm->vote_x[QCOM_ICC_BUCKET_AMC] = 1;

--- conflicted
+++ resolved
@@ -1,55 +1,42 @@
 # SPDX-License-Identifier: GPL-2.0
 
-<<<<<<< HEAD
 icc-bcm-voter-objs			:= bcm-voter.o
 qnoc-msm8916-objs			:= msm8916.o
 qnoc-msm8974-objs			:= msm8974.o
 icc-osm-l3-objs				:= osm-l3.o
-=======
 qnoc-holi-objs			:= holi.o
->>>>>>> 158801d1
 qnoc-qcs404-objs			:= qcs404.o
 icc-rpmh-obj				:= icc-rpmh.o
 qnoc-sc7180-objs			:= sc7180.o
 qnoc-sdm845-objs			:= sdm845.o
-<<<<<<< HEAD
-qnoc-lahaina-objs			:= lahaina.o icc-rpmh.o qnoc-qos.o
-qnoc-waipio-objs			:= waipio.o icc-rpmh.o qnoc-qos.o
 qnoc-sm8150-objs			:= sm8150.o
 qnoc-sm8250-objs			:= sm8250.o
-=======
+qnoc-waipio-objs			:= waipio.o
 qnoc-lahaina-objs			:= lahaina.o
 qnoc-sdxlemur-objs			:= sdxlemur.o
 qnoc-shima-objs				:= shima.o
->>>>>>> 158801d1
 icc-smd-rpm-objs			:= smd-rpm.o
 icc-bcm-voter-objs			:= bcm-voter.o
 icc-rpmh-obj				:= icc-rpmh.o
 icc-rpm-obj			:= icc-rpm.o
 qnoc-qos-obj			:= qnoc-qos.o
 
-<<<<<<< HEAD
 obj-$(CONFIG_INTERCONNECT_QCOM_BCM_VOTER) += icc-bcm-voter.o
 obj-$(CONFIG_INTERCONNECT_QCOM_MSM8916) += qnoc-msm8916.o
 obj-$(CONFIG_INTERCONNECT_QCOM_MSM8974) += qnoc-msm8974.o
 obj-$(CONFIG_INTERCONNECT_QCOM_OSM_L3) += icc-osm-l3.o
-=======
 obj-$(CONFIG_INTERCONNECT_QCOM_HOLI) += qnoc-holi.o
->>>>>>> 158801d1
 obj-$(CONFIG_INTERCONNECT_QCOM_QCS404) += qnoc-qcs404.o
 obj-$(CONFIG_INTERCONNECT_QCOM_RPMH) += icc-rpmh.o
 obj-$(CONFIG_INTERCONNECT_QCOM_SC7180) += qnoc-sc7180.o
 obj-$(CONFIG_INTERCONNECT_QCOM_SDM845) += qnoc-sdm845.o
 obj-$(CONFIG_INTERCONNECT_QCOM_LAHAINA) += qnoc-lahaina.o
-<<<<<<< HEAD
 obj-$(CONFIG_INTERCONNECT_QCOM_WAIPIO) += qnoc-waipio.o
 obj-$(CONFIG_INTERCONNECT_QCOM_SM8150) += qnoc-sm8150.o
 obj-$(CONFIG_INTERCONNECT_QCOM_SM8250) += qnoc-sm8250.o
-=======
 obj-$(CONFIG_INTERCONNECT_QCOM_SHIMA) += qnoc-shima.o
 obj-$(CONFIG_INTERCONNECT_QCOM_SDXLEMUR) += qnoc-sdxlemur.o
 obj-$(CONFIG_INTERCONNECT_QCOM_RPM) += icc-rpm.o
->>>>>>> 158801d1
 obj-$(CONFIG_INTERCONNECT_QCOM_SMD_RPM) += icc-smd-rpm.o
 obj-$(CONFIG_INTERCONNECT_QCOM_BCM_VOTER) += icc-bcm-voter.o
 obj-$(CONFIG_INTERCONNECT_QCOM_RPMH) += icc-rpmh.o

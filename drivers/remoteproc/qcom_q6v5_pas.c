// SPDX-License-Identifier: GPL-2.0-only
/*
 * Qualcomm ADSP/SLPI Peripheral Image Loader for MSM8974 and MSM8996
 *
 * Copyright (C) 2016 Linaro Ltd
 * Copyright (C) 2014 Sony Mobile Communications AB
 * Copyright (c) 2012-2013, 2020-2021, The Linux Foundation. All rights reserved.
 */

#include <linux/clk.h>
#include <linux/firmware.h>
#include <linux/interrupt.h>
#include <linux/kernel.h>
#include <linux/module.h>
#include <linux/of_address.h>
#include <linux/of_device.h>
#include <linux/platform_device.h>
#include <linux/pm_domain.h>
#include <linux/pm_runtime.h>
#include <linux/qcom_scm.h>
#include <linux/regulator/consumer.h>
#include <linux/remoteproc.h>
#include <linux/interconnect.h>
#include <linux/soc/qcom/mdt_loader.h>
#include <linux/soc/qcom/smem.h>
#include <linux/soc/qcom/smem_state.h>
#include <linux/soc/qcom/qcom_aoss.h>
#include <trace/events/rproc_qcom.h>

#include "qcom_common.h"
#include "qcom_pil_info.h"
#include "qcom_q6v5.h"
#include "remoteproc_internal.h"

#define XO_FREQ		19200000
#define PIL_TZ_AVG_BW	0
#define PIL_TZ_PEAK_BW	UINT_MAX
#define QMP_MSG_LEN	64

static struct icc_path *scm_perf_client;
static int scm_pas_bw_count;
static DEFINE_MUTEX(scm_pas_bw_mutex);
bool timeout_disabled;

struct adsp_data {
	int crash_reason_smem;
	const char *firmware_name;
	int pas_id;
	bool free_after_auth_reset;
	unsigned int minidump_id;
	bool uses_elf64;
	bool has_aggre2_clk;
	bool auto_boot;
	bool dma_phys_below_32b;

	char **active_pd_names;
	char **proxy_pd_names;

	const char *ssr_name;
	const char *sysmon_name;
	const char *qmp_name;
	int ssctl_id;
};

struct qcom_adsp {
	struct device *dev;
	struct rproc *rproc;

	struct qcom_q6v5 q6v5;

	struct clk *xo;
	struct clk *aggre2_clk;

	struct reg_info *regs;
	int reg_cnt;

	struct device *active_pds[1];
	struct device *proxy_pds[3];
	const char *qmp_name;
	struct qmp *qmp;

	int active_pd_count;
	int proxy_pd_count;

	int pas_id;
	struct qcom_mdt_metadata *mdata;
	unsigned int minidump_id;
	bool retry_shutdown;
	struct icc_path *bus_client;
	int crash_reason_smem;
	bool has_aggre2_clk;
	bool dma_phys_below_32b;
	const char *info_name;

	struct completion start_done;
	struct completion stop_done;

	phys_addr_t mem_phys;
	phys_addr_t mem_reloc;
	void *mem_region;
	size_t mem_size;

	struct qcom_rproc_glink glink_subdev;
	struct qcom_rproc_subdev smd_subdev;
	struct qcom_rproc_ssr ssr_subdev;
	struct qcom_sysmon *sysmon;
};

static ssize_t txn_id_show(struct device *dev, struct device_attribute *attr, char *buf)
{
	struct platform_device *pdev = container_of(dev, struct platform_device, dev);
	struct qcom_adsp *adsp = (struct qcom_adsp *)platform_get_drvdata(pdev);

	return sysfs_emit(buf, "%zu\n", qcom_sysmon_get_txn_id(adsp->sysmon));
}
static DEVICE_ATTR_RO(txn_id);

void adsp_segment_dump(struct rproc *rproc, struct rproc_dump_segment *segment,
		     void *dest, size_t offset, size_t size)
{
	struct qcom_adsp *adsp = rproc->priv;
	int total_offset;

	total_offset = segment->da + segment->offset + offset - adsp->mem_phys;
	if (total_offset < 0 || total_offset + size > adsp->mem_size) {
		dev_err(adsp->dev,
			"invalid copy request for segment %pad with offset %zu and size %zu)\n",
			&segment->da, offset, size);
		memset(dest, 0xff, size);
		return;
	}

	memcpy_fromio(dest, adsp->mem_region + total_offset, size);
}

static void adsp_minidump(struct rproc *rproc)
{
	struct qcom_adsp *adsp = rproc->priv;

	trace_rproc_qcom_event(dev_name(adsp->dev), "adsp_minidump", "enter");

	if (rproc->dump_conf == RPROC_COREDUMP_DISABLED)
		goto exit;

	qcom_minidump(rproc, adsp->minidump_id, adsp_segment_dump);

exit:
	trace_rproc_qcom_event(dev_name(adsp->dev), "adsp_minidump", "exit");
}

static int adsp_toggle_load_state(struct qmp *qmp, const char *name, bool enable)
{
	char buf[QMP_MSG_LEN] = {};

	snprintf(buf, sizeof(buf),
		 "{class: image, res: load_state, name: %s, val: %s}",
		 name, enable ? "on" : "off");
	return qmp_send(qmp, buf, sizeof(buf));
}

static int adsp_pds_enable(struct qcom_adsp *adsp, struct device **pds,
			   size_t pd_count)
{
	int ret;
	int i;

	for (i = 0; i < pd_count; i++) {
		dev_pm_genpd_set_performance_state(pds[i], INT_MAX);
		ret = pm_runtime_get_sync(pds[i]);
		if (ret < 0) {
			pm_runtime_put_noidle(pds[i]);
			dev_pm_genpd_set_performance_state(pds[i], 0);
			goto unroll_pd_votes;
		}
	}

	return 0;

unroll_pd_votes:
	for (i--; i >= 0; i--) {
		dev_pm_genpd_set_performance_state(pds[i], 0);
		pm_runtime_put(pds[i]);
	}

	return ret;
};

static void adsp_pds_disable(struct qcom_adsp *adsp, struct device **pds,
			     size_t pd_count)
{
	int i;

	for (i = 0; i < pd_count; i++) {
		dev_pm_genpd_set_performance_state(pds[i], 0);
		pm_runtime_put(pds[i]);
	}
}

static int scm_pas_enable_bw(void)
{
	int ret = 0;

	if (IS_ERR(scm_perf_client))
		return -EINVAL;

	mutex_lock(&scm_pas_bw_mutex);
	if (!scm_pas_bw_count) {
		ret = icc_set_bw(scm_perf_client, PIL_TZ_AVG_BW,
						PIL_TZ_PEAK_BW);
		if (ret)
			goto err_bus;
	}

	scm_pas_bw_count++;
	mutex_unlock(&scm_pas_bw_mutex);
	return ret;

err_bus:
	pr_err("scm-pas: Bandwidth request failed (%d)\n", ret);
	icc_set_bw(scm_perf_client, 0, 0);

	mutex_unlock(&scm_pas_bw_mutex);
	return ret;
}

static void scm_pas_disable_bw(void)
{
	if (IS_ERR(scm_perf_client))
		return;

	mutex_lock(&scm_pas_bw_mutex);
	if (scm_pas_bw_count-- == 1)
		icc_set_bw(scm_perf_client, 0, 0);
	mutex_unlock(&scm_pas_bw_mutex);
}

static void adsp_add_coredump_segments(struct qcom_adsp *adsp, const struct firmware *fw)
{
	struct rproc *rproc = adsp->rproc;
	struct rproc_dump_segment *entry;
	struct elf32_hdr *ehdr = (struct elf32_hdr *)fw->data;
	struct elf32_phdr *phdr, *phdrs = (struct elf32_phdr *)(fw->data + ehdr->e_phoff);
	uint32_t elf_min_addr = U32_MAX;
	bool relocatable = false;
	int ret;
	int i;

	for (i = 0; i < ehdr->e_phnum; i++) {
		phdr = &phdrs[i];
		if (phdr->p_type != PT_LOAD ||
		   (phdr->p_flags & QCOM_MDT_TYPE_MASK) == QCOM_MDT_TYPE_HASH ||
		   !phdr->p_memsz)
			continue;

		if (phdr->p_flags & QCOM_MDT_RELOCATABLE)
			relocatable = true;

		elf_min_addr = min(phdr->p_paddr, elf_min_addr);

		ret = rproc_coredump_add_segment(rproc, phdr->p_paddr, phdr->p_memsz);
		if (ret) {
			dev_err(adsp->dev, "failed to add rproc segment: %d\n", ret);
			rproc_coredump_cleanup(adsp->rproc);
			return;
		}
	}

	list_for_each_entry(entry, &rproc->dump_segments, node)
		entry->da = adsp->mem_phys + entry->da - elf_min_addr;

	if (relocatable)
		adsp->mem_reloc = adsp->mem_phys + adsp->mem_reloc - elf_min_addr;
}

static int adsp_load(struct rproc *rproc, const struct firmware *fw)
{
	struct qcom_adsp *adsp = (struct qcom_adsp *)rproc->priv;
	int ret;

	trace_rproc_qcom_event(dev_name(adsp->dev), "adsp_load", "enter");

	rproc_coredump_cleanup(adsp->rproc);

	scm_pas_enable_bw();
	ret = qcom_mdt_load_no_free(adsp->dev, fw, rproc->firmware, adsp->pas_id,
			    adsp->mem_region, adsp->mem_phys, adsp->mem_size,
<<<<<<< HEAD
			    &adsp->mem_reloc, adsp->dma_phys_below_32b, adsp->mdata);
=======
			    &adsp->mem_reloc, adsp->mdata);
>>>>>>> a3322986
	scm_pas_disable_bw();
	if (ret)
		goto exit;

	qcom_pil_info_store(adsp->info_name, adsp->mem_phys, adsp->mem_size);

	adsp_add_coredump_segments(adsp, fw);

exit:
	trace_rproc_qcom_event(dev_name(adsp->dev), "adsp_load", "exit");
	return ret;
}

static void disable_regulators(struct qcom_adsp *adsp)
{
	int i;

	for (i = 0; i < adsp->reg_cnt; i++) {
		regulator_set_voltage(adsp->regs[i].reg, 0, INT_MAX);
		regulator_set_load(adsp->regs[i].reg, 0);
		regulator_disable(adsp->regs[i].reg);
	}
}

static int enable_regulators(struct qcom_adsp *adsp)
{
	int i, rc = 0;

	for (i = 0; i < adsp->reg_cnt; i++) {
		regulator_set_voltage(adsp->regs[i].reg, adsp->regs[i].uV, INT_MAX);
		regulator_set_load(adsp->regs[i].reg, adsp->regs[i].uA);
		rc = regulator_enable(adsp->regs[i].reg);
		if (rc) {
			dev_err(adsp->dev, "Regulator enable failed(rc:%d)\n",
				rc);
			goto err_enable;
		}
	}
	return rc;

err_enable:
	disable_regulators(adsp);
	return rc;
}

static int do_bus_scaling(struct qcom_adsp *adsp, bool enable)
{
	int rc = 0;
	u32 avg_bw = enable ? PIL_TZ_AVG_BW : 0;
	u32 peak_bw = enable ? PIL_TZ_PEAK_BW : 0;

	if (IS_ERR(adsp->bus_client))
		dev_err(adsp->dev, "Bus scaling not setup for %s\n",
			adsp->rproc->name);
	else
		rc = icc_set_bw(adsp->bus_client, avg_bw, peak_bw);

	if (rc)
		dev_err(adsp->dev, "bandwidth request failed(rc:%d)\n", rc);

	return rc;
}

static int adsp_start(struct rproc *rproc)
{
	struct qcom_adsp *adsp = (struct qcom_adsp *)rproc->priv;
	int ret;

	trace_rproc_qcom_event(dev_name(adsp->dev), "adsp_start", "enter");

	qcom_q6v5_prepare(&adsp->q6v5);

	ret = do_bus_scaling(adsp, true);
	if (ret < 0)
		goto disable_irqs;

	ret = adsp_pds_enable(adsp, adsp->active_pds, adsp->active_pd_count);
	if (ret < 0)
		goto unscale_bus;

	ret = adsp_pds_enable(adsp, adsp->proxy_pds, adsp->proxy_pd_count);
	if (ret < 0)
		goto disable_active_pds;

	ret = adsp_toggle_load_state(adsp->qmp, adsp->qmp_name, true);
	if (ret)
		goto disable_proxy_pds;

	ret = clk_prepare_enable(adsp->xo);
	if (ret)
		goto disable_load_state;

	ret = clk_prepare_enable(adsp->aggre2_clk);
	if (ret)
		goto disable_xo_clk;

	ret = enable_regulators(adsp);
	if (ret)
		goto disable_aggre2_clk;

	scm_pas_enable_bw();
	ret = qcom_scm_pas_auth_and_reset(adsp->pas_id);
	if (ret)
		panic("Panicking, auth and reset failed for remoteproc %s\n", rproc->name);
	scm_pas_disable_bw();

	if (!timeout_disabled) {
		ret = qcom_q6v5_wait_for_start(&adsp->q6v5, msecs_to_jiffies(5000));
		if (rproc->recovery_disabled && ret) {
			panic("Panicking, remoteproc %s failed to bootup.\n", adsp->rproc->name);
		} else if (ret == -ETIMEDOUT) {
			dev_err(adsp->dev, "start timed out\n");
			goto disable_regs;
		}
	}

	goto free_metadata;

disable_regs:
	disable_regulators(adsp);
disable_aggre2_clk:
	clk_disable_unprepare(adsp->aggre2_clk);
disable_xo_clk:
	clk_disable_unprepare(adsp->xo);
disable_load_state:
	adsp_toggle_load_state(adsp->qmp, adsp->qmp_name, false);
disable_proxy_pds:
	adsp_pds_disable(adsp, adsp->proxy_pds, adsp->proxy_pd_count);
disable_active_pds:
	adsp_pds_disable(adsp, adsp->active_pds, adsp->active_pd_count);
unscale_bus:
	do_bus_scaling(adsp, false);
disable_irqs:
	qcom_q6v5_unprepare(&adsp->q6v5);
free_metadata:
<<<<<<< HEAD
	qcom_mdt_free_metadata(adsp->dev, adsp->pas_id, adsp->mdata,
				adsp->dma_phys_below_32b, ret);
=======
	qcom_mdt_free_metadata(adsp->pas_id, adsp->mdata, ret);
>>>>>>> a3322986

	trace_rproc_qcom_event(dev_name(adsp->dev), "adsp_start", "exit");
	return ret;
}

static void qcom_pas_handover(struct qcom_q6v5 *q6v5)
{
	struct qcom_adsp *adsp = container_of(q6v5, struct qcom_adsp, q6v5);

	disable_regulators(adsp);
	clk_disable_unprepare(adsp->aggre2_clk);
	clk_disable_unprepare(adsp->xo);
	adsp_pds_disable(adsp, adsp->proxy_pds, adsp->proxy_pd_count);
	do_bus_scaling(adsp, false);
}

static int adsp_stop(struct rproc *rproc)
{
	struct qcom_adsp *adsp = (struct qcom_adsp *)rproc->priv;
	int handover;
	int ret;

	trace_rproc_qcom_event(dev_name(adsp->dev), "adsp_stop", "enter");

	ret = qcom_q6v5_request_stop(&adsp->q6v5, adsp->sysmon);
	if (ret == -ETIMEDOUT)
		dev_err(adsp->dev, "timed out on wait\n");

	scm_pas_enable_bw();
	if (adsp->retry_shutdown)
		ret = qcom_scm_pas_shutdown_retry(adsp->pas_id);
	else
		ret = qcom_scm_pas_shutdown(adsp->pas_id);
	if (ret)
		panic("Panicking, remoteproc %s failed to shutdown.\n", rproc->name);

	scm_pas_disable_bw();
	adsp_pds_disable(adsp, adsp->active_pds, adsp->active_pd_count);
	adsp_toggle_load_state(adsp->qmp, adsp->qmp_name, false);
	handover = qcom_q6v5_unprepare(&adsp->q6v5);
	if (handover)
		qcom_pas_handover(&adsp->q6v5);

	trace_rproc_qcom_event(dev_name(adsp->dev), "adsp_stop", "exit");

	return ret;
}

static void *adsp_da_to_va(struct rproc *rproc, u64 da, size_t len, bool *is_iomem)
{
	struct qcom_adsp *adsp = (struct qcom_adsp *)rproc->priv;
	int offset;

	offset = da - adsp->mem_reloc;
	if (offset < 0 || offset + len > adsp->mem_size)
		return NULL;

	if (is_iomem)
		*is_iomem = true;

	return adsp->mem_region + offset;
}

static unsigned long adsp_panic(struct rproc *rproc)
{
	struct qcom_adsp *adsp = (struct qcom_adsp *)rproc->priv;

	return qcom_q6v5_panic(&adsp->q6v5);
}

static const struct rproc_ops adsp_ops = {
	.start = adsp_start,
	.stop = adsp_stop,
	.da_to_va = adsp_da_to_va,
	.load = adsp_load,
	.panic = adsp_panic,
};

static const struct rproc_ops adsp_minidump_ops = {
	.start = adsp_start,
	.stop = adsp_stop,
	.da_to_va = adsp_da_to_va,
	.load = adsp_load,
	.panic = adsp_panic,
	.coredump = adsp_minidump,
};

static int adsp_init_clock(struct qcom_adsp *adsp)
{
	int ret;

	adsp->xo = devm_clk_get(adsp->dev, "xo");
	if (IS_ERR(adsp->xo)) {
		ret = PTR_ERR(adsp->xo);
		if (ret != -EPROBE_DEFER)
			dev_err(adsp->dev, "failed to get xo clock");
		return ret;
	}

	if (adsp->has_aggre2_clk) {
		adsp->aggre2_clk = devm_clk_get(adsp->dev, "aggre2");
		if (IS_ERR(adsp->aggre2_clk)) {
			ret = PTR_ERR(adsp->aggre2_clk);
			if (ret != -EPROBE_DEFER)
				dev_err(adsp->dev,
					"failed to get aggre2 clock");
			return ret;
		}
	}

	return 0;
}

static int adsp_init_regulator(struct qcom_adsp *adsp)
{
	int len;
	int i, rc;
	char uv_ua[50];
	u32 uv_ua_vals[2];
	const char *reg_name;

	adsp->reg_cnt = of_property_count_strings(adsp->dev->of_node,
						  "reg-names");
	if (adsp->reg_cnt <= 0) {
		dev_err(adsp->dev, "No regulators added!\n");
		return 0;
	}

	adsp->regs = devm_kzalloc(adsp->dev,
				  sizeof(struct reg_info) * adsp->reg_cnt,
				  GFP_KERNEL);
	if (!adsp->regs)
		return -ENOMEM;

	for (i = 0; i < adsp->reg_cnt; i++) {
		of_property_read_string_index(adsp->dev->of_node, "reg-names",
					      i, &reg_name);

		adsp->regs[i].reg = devm_regulator_get(adsp->dev, reg_name);
		if (IS_ERR(adsp->regs[i].reg)) {
			dev_err(adsp->dev, "failed to get %s reg\n", reg_name);
			return PTR_ERR(adsp->regs[i].reg);
		}

		/* Read current(uA) and voltage(uV) value */
		snprintf(uv_ua, sizeof(uv_ua), "%s-uV-uA", reg_name);
		if (!of_find_property(adsp->dev->of_node, uv_ua, &len))
			continue;

		rc = of_property_read_u32_array(adsp->dev->of_node, uv_ua,
						uv_ua_vals,
						ARRAY_SIZE(uv_ua_vals));
		if (rc) {
			dev_err(adsp->dev, "Failed to read uVuA value(rc:%d)\n",
				rc);
			return rc;
		}

		if (uv_ua_vals[0] > 0)
			adsp->regs[i].uV = uv_ua_vals[0];
		if (uv_ua_vals[1] > 0)
			adsp->regs[i].uA = uv_ua_vals[1];
	}
	return 0;
}

static void adsp_init_bus_scaling(struct qcom_adsp *adsp)
{
	if (scm_perf_client)
		goto get_rproc_client;

	scm_perf_client = of_icc_get(adsp->dev, "crypto_ddr");
	if (IS_ERR(scm_perf_client))
		dev_warn(adsp->dev, "Crypto scaling not setup\n");

get_rproc_client:
	adsp->bus_client = of_icc_get(adsp->dev, "rproc_ddr");
	if (IS_ERR(adsp->bus_client))
		dev_warn(adsp->dev, "%s: No bus client\n", __func__);

	return;
}


static int adsp_pds_attach(struct device *dev, struct device **devs,
			   char **pd_names)
{
	size_t num_pds = 0;
	int ret;
	int i;

	if (!pd_names)
		return 0;

	/* Handle single power domain */
	if (dev->pm_domain) {
		devs[0] = dev;
		pm_runtime_enable(dev);
		return 1;
	}

	while (pd_names[num_pds])
		num_pds++;

	for (i = 0; i < num_pds; i++) {
		devs[i] = dev_pm_domain_attach_by_name(dev, pd_names[i]);
		if (IS_ERR_OR_NULL(devs[i])) {
			ret = PTR_ERR(devs[i]) ? : -ENODATA;
			goto unroll_attach;
		}
	}

	return num_pds;

unroll_attach:
	for (i--; i >= 0; i--)
		dev_pm_domain_detach(devs[i], false);

	return ret;
}

static void adsp_pds_detach(struct qcom_adsp *adsp, struct device **pds,
			    size_t pd_count)
{
	struct device *dev = adsp->dev;
	int i;

	/* Handle single power domain */
	if (dev->pm_domain && pd_count) {
		pm_runtime_disable(dev);
		return;
	}

	for (i = 0; i < pd_count; i++)
		dev_pm_domain_detach(pds[i], false);
}

static int adsp_alloc_memory_region(struct qcom_adsp *adsp)
{
	struct device_node *node;
	struct resource r;
	int ret;

	node = of_parse_phandle(adsp->dev->of_node, "memory-region", 0);
	if (!node) {
		dev_err(adsp->dev, "no memory-region specified\n");
		return -EINVAL;
	}

	ret = of_address_to_resource(node, 0, &r);
	if (ret)
		return ret;

	adsp->mem_phys = adsp->mem_reloc = r.start;
	adsp->mem_size = resource_size(&r);
	adsp->mem_region = devm_ioremap_wc(adsp->dev, adsp->mem_phys, adsp->mem_size);
	if (!adsp->mem_region) {
		dev_err(adsp->dev, "unable to map memory region: %pa+%zx\n",
			&r.start, adsp->mem_size);
		return -EBUSY;
	}

	return 0;
}


static int adsp_probe(struct platform_device *pdev)
{
	const struct adsp_data *desc;
	struct qcom_adsp *adsp;
	struct rproc *rproc;
	const char *fw_name;
	const struct rproc_ops *ops = &adsp_ops;
	int ret;

	desc = of_device_get_match_data(&pdev->dev);
	if (!desc)
		return -EINVAL;

	if (!qcom_scm_is_available())
		return -EPROBE_DEFER;

	fw_name = desc->firmware_name;
	ret = of_property_read_string(pdev->dev.of_node, "firmware-name",
				      &fw_name);
	if (ret < 0 && ret != -EINVAL)
		return ret;

	if (desc->minidump_id)
		ops = &adsp_minidump_ops;

	rproc = rproc_alloc(&pdev->dev, pdev->name, ops, fw_name, sizeof(*adsp));

	if (!rproc) {
		dev_err(&pdev->dev, "unable to allocate remoteproc\n");
		return -ENOMEM;
	}

	rproc->recovery_disabled = true;
	rproc->auto_boot = desc->auto_boot;
	if (desc->uses_elf64)
		rproc_coredump_set_elf_info(rproc, ELFCLASS64, EM_NONE);
	else
		rproc_coredump_set_elf_info(rproc, ELFCLASS32, EM_NONE);

	adsp = (struct qcom_adsp *)rproc->priv;
	adsp->dev = &pdev->dev;
	adsp->rproc = rproc;
	adsp->minidump_id = desc->minidump_id;
	adsp->pas_id = desc->pas_id;
	adsp->has_aggre2_clk = desc->has_aggre2_clk;
	adsp->info_name = desc->sysmon_name;
	adsp->qmp_name = desc->qmp_name;
<<<<<<< HEAD
	adsp->dma_phys_below_32b = desc->dma_phys_below_32b;
=======
>>>>>>> a3322986

	if (desc->free_after_auth_reset) {
		adsp->mdata = devm_kzalloc(adsp->dev, sizeof(struct qcom_mdt_metadata), GFP_KERNEL);
		adsp->retry_shutdown = true;
	}
	platform_set_drvdata(pdev, adsp);

	ret = device_init_wakeup(adsp->dev, true);
	if (ret)
		goto free_rproc;

	ret = adsp_alloc_memory_region(adsp);
	if (ret)
		goto deinit_wakeup_source;

	ret = adsp_init_clock(adsp);
	if (ret)
		goto deinit_wakeup_source;

	ret = adsp_init_regulator(adsp);
	if (ret)
		goto deinit_wakeup_source;

	adsp_init_bus_scaling(adsp);

	ret = adsp_pds_attach(&pdev->dev, adsp->active_pds,
			      desc->active_pd_names);
	if (ret < 0)
		goto deinit_wakeup_source;
	adsp->active_pd_count = ret;

	ret = adsp_pds_attach(&pdev->dev, adsp->proxy_pds,
			      desc->proxy_pd_names);
	if (ret < 0)
		goto detach_active_pds;
	adsp->proxy_pd_count = ret;

	adsp->qmp = qmp_get(adsp->dev);
	if (IS_ERR_OR_NULL(adsp->qmp))
		goto detach_proxy_pds;

	ret = qcom_q6v5_init(&adsp->q6v5, pdev, rproc, desc->crash_reason_smem,
			     qcom_pas_handover);
	if (ret)
		goto detach_proxy_pds;

	qcom_q6v5_register_ssr_subdev(&adsp->q6v5, &adsp->ssr_subdev.subdev);

	timeout_disabled = qcom_pil_timeouts_disabled();
	qcom_add_glink_subdev(rproc, &adsp->glink_subdev, desc->ssr_name);
	qcom_add_smd_subdev(rproc, &adsp->smd_subdev);
	qcom_add_ssr_subdev(rproc, &adsp->ssr_subdev, desc->ssr_name);
	adsp->sysmon = qcom_add_sysmon_subdev(rproc,
					      desc->sysmon_name,
					      desc->ssctl_id);
	if (IS_ERR(adsp->sysmon)) {
		ret = PTR_ERR(adsp->sysmon);
		goto detach_proxy_pds;
	}

	ret = device_create_file(adsp->dev, &dev_attr_txn_id);
	if (ret)
		goto remove_subdevs;

	ret = rproc_add(rproc);
	if (ret)
		goto remove_attr_txn_id;

	return 0;
remove_attr_txn_id:
	device_remove_file(adsp->dev, &dev_attr_txn_id);
remove_subdevs:
	qcom_remove_sysmon_subdev(adsp->sysmon);
detach_proxy_pds:
	adsp_pds_detach(adsp, adsp->proxy_pds, adsp->proxy_pd_count);
detach_active_pds:
	adsp_pds_detach(adsp, adsp->active_pds, adsp->active_pd_count);
deinit_wakeup_source:
	device_init_wakeup(adsp->dev, false);
free_rproc:
	rproc_free(rproc);

	return ret;
}

static int adsp_remove(struct platform_device *pdev)
{
	struct qcom_adsp *adsp = platform_get_drvdata(pdev);

	rproc_del(adsp->rproc);
	device_remove_file(adsp->dev, &dev_attr_txn_id);
	qcom_remove_glink_subdev(adsp->rproc, &adsp->glink_subdev);
	qcom_remove_sysmon_subdev(adsp->sysmon);
	qcom_remove_smd_subdev(adsp->rproc, &adsp->smd_subdev);
	qcom_remove_ssr_subdev(adsp->rproc, &adsp->ssr_subdev);
	device_init_wakeup(adsp->dev, false);
	rproc_free(adsp->rproc);

	return 0;
}

static const struct adsp_data adsp_resource_init = {
		.crash_reason_smem = 423,
		.firmware_name = "adsp.mdt",
		.pas_id = 1,
		.has_aggre2_clk = false,
		.auto_boot = true,
		.ssr_name = "lpass",
		.sysmon_name = "adsp",
		.ssctl_id = 0x14,
};

static const struct adsp_data sm8150_adsp_resource = {
		.crash_reason_smem = 423,
		.firmware_name = "adsp.mdt",
		.pas_id = 1,
		.has_aggre2_clk = false,
		.auto_boot = true,
		.active_pd_names = (char*[]){
			"load_state",
			NULL
		},
		.proxy_pd_names = (char*[]){
			"cx",
			NULL
		},
		.ssr_name = "lpass",
		.sysmon_name = "adsp",
		.ssctl_id = 0x14,
};

static const struct adsp_data sm8250_adsp_resource = {
	.crash_reason_smem = 423,
	.firmware_name = "adsp.mdt",
	.pas_id = 1,
	.has_aggre2_clk = false,
	.auto_boot = true,
	.active_pd_names = (char*[]){
		"load_state",
		NULL
	},
	.proxy_pd_names = (char*[]){
		"lcx",
		"lmx",
		NULL
	},
	.ssr_name = "lpass",
	.sysmon_name = "adsp",
	.ssctl_id = 0x14,
};

static const struct adsp_data waipio_adsp_resource = {
	.crash_reason_smem = 423,
	.firmware_name = "adsp.mdt",
	.pas_id = 1,
	.minidump_id = 5,
	.uses_elf64 = true,
	.has_aggre2_clk = false,
	.auto_boot = false,
	.ssr_name = "lpass",
	.sysmon_name = "adsp",
	.qmp_name = "adsp",
	.ssctl_id = 0x14,
};

static const struct adsp_data neo_adsp_resource = {
	.crash_reason_smem = 423,
	.firmware_name = "adsp.mdt",
	.pas_id = 1,
	.minidump_id = 5,
	.uses_elf64 = true,
	.has_aggre2_clk = false,
	.auto_boot = false,
	.ssr_name = "lpass",
	.sysmon_name = "adsp",
	.qmp_name = "adsp",
	.ssctl_id = 0x14,
};

static const struct adsp_data diwali_adsp_resource = {
	.crash_reason_smem = 423,
	.firmware_name = "adsp.mdt",
	.pas_id = 1,
	.minidump_id = 5,
	.uses_elf64 = true,
	.has_aggre2_clk = false,
	.auto_boot = false,
	.ssr_name = "lpass",
	.sysmon_name = "adsp",
	.qmp_name = "adsp",
	.ssctl_id = 0x14,
};

static const struct adsp_data cape_adsp_resource = {
	.crash_reason_smem = 423,
	.firmware_name = "adsp.mdt",
	.pas_id = 1,
	.minidump_id = 5,
	.uses_elf64 = true,
	.has_aggre2_clk = false,
	.auto_boot = false,
	.ssr_name = "lpass",
	.sysmon_name = "adsp",
	.qmp_name = "adsp",
	.ssctl_id = 0x14,
};

static const struct adsp_data parrot_adsp_resource = {
	.crash_reason_smem = 423,
	.firmware_name = "adsp.mdt",
	.pas_id = 1,
	.minidump_id = 5,
	.uses_elf64 = true,
	.has_aggre2_clk = false,
	.auto_boot = false,
	.ssr_name = "lpass",
	.sysmon_name = "adsp",
	.qmp_name = "adsp",
	.ssctl_id = 0x14,
};

static const struct adsp_data msm8998_adsp_resource = {
		.crash_reason_smem = 423,
		.firmware_name = "adsp.mdt",
		.pas_id = 1,
		.has_aggre2_clk = false,
		.auto_boot = true,
		.proxy_pd_names = (char*[]){
			"cx",
			NULL
		},
		.ssr_name = "lpass",
		.sysmon_name = "adsp",
		.ssctl_id = 0x14,
};

static const struct adsp_data cdsp_resource_init = {
	.crash_reason_smem = 601,
	.firmware_name = "cdsp.mdt",
	.pas_id = 18,
	.has_aggre2_clk = false,
	.auto_boot = true,
	.ssr_name = "cdsp",
	.sysmon_name = "cdsp",
	.ssctl_id = 0x17,
};

static const struct adsp_data sm8150_cdsp_resource = {
	.crash_reason_smem = 601,
	.firmware_name = "cdsp.mdt",
	.pas_id = 18,
	.has_aggre2_clk = false,
	.auto_boot = true,
	.active_pd_names = (char*[]){
		"load_state",
		NULL
	},
	.proxy_pd_names = (char*[]){
		"cx",
		NULL
	},
	.ssr_name = "cdsp",
	.sysmon_name = "cdsp",
	.ssctl_id = 0x17,
};

static const struct adsp_data sm8250_cdsp_resource = {
	.crash_reason_smem = 601,
	.firmware_name = "cdsp.mdt",
	.pas_id = 18,
	.has_aggre2_clk = false,
	.auto_boot = true,
	.active_pd_names = (char*[]){
		"load_state",
		NULL
	},
	.proxy_pd_names = (char*[]){
		"cx",
		NULL
	},
	.ssr_name = "cdsp",
	.sysmon_name = "cdsp",
	.ssctl_id = 0x17,
};

static const struct adsp_data waipio_cdsp_resource = {
	.crash_reason_smem = 601,
	.firmware_name = "cdsp.mdt",
	.pas_id = 18,
	.minidump_id = 7,
	.uses_elf64 = true,
	.has_aggre2_clk = false,
	.auto_boot = false,
	.ssr_name = "cdsp",
	.sysmon_name = "cdsp",
	.qmp_name = "cdsp",
	.ssctl_id = 0x17,
};

static const struct adsp_data neo_cdsp_resource = {
	.crash_reason_smem = 601,
	.firmware_name = "cdsp.mdt",
	.pas_id = 18,
	.minidump_id = 7,
	.uses_elf64 = true,
	.has_aggre2_clk = false,
	.auto_boot = false,
	.ssr_name = "cdsp",
	.sysmon_name = "cdsp",
	.qmp_name = "cdsp",
	.ssctl_id = 0x17,
};


static const struct adsp_data diwali_cdsp_resource = {
	.crash_reason_smem = 601,
	.firmware_name = "cdsp.mdt",
	.pas_id = 18,
	.minidump_id = 7,
	.uses_elf64 = true,
	.has_aggre2_clk = false,
	.auto_boot = false,
	.ssr_name = "cdsp",
	.sysmon_name = "cdsp",
	.qmp_name = "cdsp",
	.ssctl_id = 0x17,
};

static const struct adsp_data cape_cdsp_resource = {
	.crash_reason_smem = 601,
	.firmware_name = "cdsp.mdt",
	.pas_id = 18,
	.minidump_id = 7,
	.uses_elf64 = true,
	.has_aggre2_clk = false,
	.auto_boot = false,
	.ssr_name = "cdsp",
	.sysmon_name = "cdsp",
	.qmp_name = "cdsp",
	.ssctl_id = 0x17,
};

static const struct adsp_data parrot_cdsp_resource = {
	.crash_reason_smem = 601,
	.firmware_name = "cdsp.mdt",
	.pas_id = 18,
	.minidump_id = 7,
	.uses_elf64 = true,
	.has_aggre2_clk = false,
	.auto_boot = false,
	.ssr_name = "cdsp",
	.sysmon_name = "cdsp",
	.qmp_name = "cdsp",
	.ssctl_id = 0x17,
};

static const struct adsp_data mpss_resource_init = {
	.crash_reason_smem = 421,
	.firmware_name = "modem.mdt",
	.pas_id = 4,
	.has_aggre2_clk = false,
	.auto_boot = false,
	.active_pd_names = (char*[]){
		"load_state",
		NULL
	},
	.proxy_pd_names = (char*[]){
		"cx",
		"mss",
		NULL
	},
	.ssr_name = "mpss",
	.sysmon_name = "modem",
	.ssctl_id = 0x12,
};

static const struct adsp_data waipio_mpss_resource = {
	.crash_reason_smem = 421,
	.firmware_name = "modem.mdt",
	.pas_id = 4,
	.free_after_auth_reset = true,
	.minidump_id = 3,
	.uses_elf64 = true,
	.has_aggre2_clk = false,
	.auto_boot = false,
	.ssr_name = "mpss",
	.sysmon_name = "modem",
	.qmp_name = "modem",
	.ssctl_id = 0x12,
<<<<<<< HEAD
	.dma_phys_below_32b = true,
=======
>>>>>>> a3322986
};

static const struct adsp_data diwali_mpss_resource = {
	.crash_reason_smem = 421,
	.firmware_name = "modem.mdt",
	.pas_id = 4,
	.free_after_auth_reset = true,
	.minidump_id = 3,
	.uses_elf64 = true,
	.has_aggre2_clk = false,
	.auto_boot = false,
	.ssr_name = "mpss",
	.sysmon_name = "modem",
	.qmp_name = "modem",
	.ssctl_id = 0x12,
<<<<<<< HEAD
	.dma_phys_below_32b = true,
=======
>>>>>>> a3322986
};

static const struct adsp_data cape_mpss_resource = {
	.crash_reason_smem = 421,
	.firmware_name = "modem.mdt",
	.pas_id = 4,
	.free_after_auth_reset = true,
	.minidump_id = 3,
	.uses_elf64 = true,
	.has_aggre2_clk = false,
	.auto_boot = false,
	.ssr_name = "mpss",
	.sysmon_name = "modem",
	.qmp_name = "modem",
	.ssctl_id = 0x12,
<<<<<<< HEAD
	.dma_phys_below_32b = true,
=======
>>>>>>> a3322986
};

static const struct adsp_data parrot_mpss_resource = {
	.crash_reason_smem = 421,
	.firmware_name = "modem.mdt",
	.pas_id = 4,
	.free_after_auth_reset = true,
	.minidump_id = 3,
	.uses_elf64 = true,
	.has_aggre2_clk = false,
	.auto_boot = false,
	.ssr_name = "mpss",
	.sysmon_name = "modem",
	.qmp_name = "modem",
	.ssctl_id = 0x12,
<<<<<<< HEAD
	.dma_phys_below_32b = true,
=======
>>>>>>> a3322986
};

static const struct adsp_data slpi_resource_init = {
		.crash_reason_smem = 424,
		.firmware_name = "slpi.mdt",
		.pas_id = 12,
		.has_aggre2_clk = true,
		.auto_boot = true,
		.ssr_name = "dsps",
		.sysmon_name = "slpi",
		.ssctl_id = 0x16,
};

static const struct adsp_data sm8150_slpi_resource = {
		.crash_reason_smem = 424,
		.firmware_name = "slpi.mdt",
		.pas_id = 12,
		.has_aggre2_clk = false,
		.auto_boot = true,
		.active_pd_names = (char*[]){
			"load_state",
			NULL
		},
		.proxy_pd_names = (char*[]){
			"lcx",
			"lmx",
			NULL
		},
		.ssr_name = "dsps",
		.sysmon_name = "slpi",
		.ssctl_id = 0x16,
};

static const struct adsp_data sm8250_slpi_resource = {
	.crash_reason_smem = 424,
	.firmware_name = "slpi.mdt",
	.pas_id = 12,
	.has_aggre2_clk = false,
	.auto_boot = true,
	.active_pd_names = (char*[]){
		"load_state",
		NULL
	},
	.proxy_pd_names = (char*[]){
		"lcx",
		"lmx",
		NULL
	},
	.ssr_name = "dsps",
	.sysmon_name = "slpi",
	.ssctl_id = 0x16,
};

static const struct adsp_data waipio_slpi_resource = {
	.crash_reason_smem = 424,
	.firmware_name = "slpi.mdt",
	.pas_id = 12,
	.has_aggre2_clk = false,
	.auto_boot = false,
	.ssr_name = "dsps",
	.sysmon_name = "slpi",
	.qmp_name = "slpi",
	.ssctl_id = 0x16,
};

static const struct adsp_data msm8998_slpi_resource = {
		.crash_reason_smem = 424,
		.firmware_name = "slpi.mdt",
		.pas_id = 12,
		.has_aggre2_clk = true,
		.auto_boot = true,
		.proxy_pd_names = (char*[]){
			"ssc_cx",
			NULL
		},
		.ssr_name = "dsps",
		.sysmon_name = "slpi",
		.ssctl_id = 0x16,
};

static const struct adsp_data wcss_resource_init = {
	.crash_reason_smem = 421,
	.firmware_name = "wcnss.mdt",
	.pas_id = 6,
	.auto_boot = true,
	.ssr_name = "mpss",
	.sysmon_name = "wcnss",
	.ssctl_id = 0x12,
};

static const struct adsp_data diwali_wpss_resource = {
	.crash_reason_smem = 626,
	.firmware_name = "wpss.mdt",
	.pas_id = 6,
	.minidump_id = 4,
	.uses_elf64 = true,
	.ssr_name = "wpss",
	.sysmon_name = "wpss",
	.qmp_name = "wpss",
	.ssctl_id = 0x19,
};

static const struct adsp_data parrot_wpss_resource = {
	.crash_reason_smem = 626,
	.firmware_name = "wpss.mdt",
	.pas_id = 6,
	.minidump_id = 4,
	.uses_elf64 = true,
	.ssr_name = "wpss",
	.sysmon_name = "wpss",
	.qmp_name = "wpss",
	.ssctl_id = 0x19,
};

static const struct adsp_data neo_wpss_resource = {
	.crash_reason_smem = 626,
	.firmware_name = "wpss.mdt",
	.pas_id = 6,
	.minidump_id = 4,
	.uses_elf64 = true,
	.ssr_name = "wpss",
	.sysmon_name = "wpss",
	.qmp_name = "wpss",
	.ssctl_id = 0x19,
};

static const struct of_device_id adsp_of_match[] = {
	{ .compatible = "qcom,msm8974-adsp-pil", .data = &adsp_resource_init},
	{ .compatible = "qcom,msm8996-adsp-pil", .data = &adsp_resource_init},
	{ .compatible = "qcom,msm8996-slpi-pil", .data = &slpi_resource_init},
	{ .compatible = "qcom,msm8998-adsp-pas", .data = &msm8998_adsp_resource},
	{ .compatible = "qcom,msm8998-slpi-pas", .data = &msm8998_slpi_resource},
	{ .compatible = "qcom,qcs404-adsp-pas", .data = &adsp_resource_init },
	{ .compatible = "qcom,qcs404-cdsp-pas", .data = &cdsp_resource_init },
	{ .compatible = "qcom,qcs404-wcss-pas", .data = &wcss_resource_init },
	{ .compatible = "qcom,sc7180-mpss-pas", .data = &mpss_resource_init},
	{ .compatible = "qcom,sdm845-adsp-pas", .data = &adsp_resource_init},
	{ .compatible = "qcom,sdm845-cdsp-pas", .data = &cdsp_resource_init},
	{ .compatible = "qcom,sm8150-adsp-pas", .data = &sm8150_adsp_resource},
	{ .compatible = "qcom,sm8150-cdsp-pas", .data = &sm8150_cdsp_resource},
	{ .compatible = "qcom,sm8150-mpss-pas", .data = &mpss_resource_init},
	{ .compatible = "qcom,sm8150-slpi-pas", .data = &sm8150_slpi_resource},
	{ .compatible = "qcom,sm8250-adsp-pas", .data = &sm8250_adsp_resource},
	{ .compatible = "qcom,sm8250-cdsp-pas", .data = &sm8250_cdsp_resource},
	{ .compatible = "qcom,sm8250-slpi-pas", .data = &sm8250_slpi_resource},
	{ .compatible = "qcom,waipio-adsp-pas", .data = &waipio_adsp_resource},
	{ .compatible = "qcom,waipio-cdsp-pas", .data = &waipio_cdsp_resource},
	{ .compatible = "qcom,waipio-slpi-pas", .data = &waipio_slpi_resource},
	{ .compatible = "qcom,waipio-modem-pas", .data = &waipio_mpss_resource},
	{ .compatible = "qcom,diwali-adsp-pas", .data = &diwali_adsp_resource},
	{ .compatible = "qcom,diwali-cdsp-pas", .data = &diwali_cdsp_resource},
	{ .compatible = "qcom,diwali-modem-pas", .data = &diwali_mpss_resource},
	{ .compatible = "qcom,diwali-wpss-pas", .data = &diwali_wpss_resource},
	{ .compatible = "qcom,cape-adsp-pas", .data = &cape_adsp_resource},
	{ .compatible = "qcom,cape-cdsp-pas", .data = &cape_cdsp_resource},
	{ .compatible = "qcom,cape-modem-pas", .data = &cape_mpss_resource},
	{ .compatible = "qcom,parrot-adsp-pas", .data = &parrot_adsp_resource},
	{ .compatible = "qcom,parrot-cdsp-pas", .data = &parrot_cdsp_resource},
	{ .compatible = "qcom,parrot-modem-pas", .data = &parrot_mpss_resource},
	{ .compatible = "qcom,parrot-wpss-pas", .data = &parrot_wpss_resource},
	{ .compatible = "qcom,neo-adsp-pas", .data = &neo_adsp_resource},
	{ .compatible = "qcom,neo-cdsp-pas", .data = &neo_cdsp_resource},
	{ .compatible = "qcom,neo-wpss-pas", .data = &neo_wpss_resource},
	{ },
};
MODULE_DEVICE_TABLE(of, adsp_of_match);

static struct platform_driver adsp_driver = {
	.probe = adsp_probe,
	.remove = adsp_remove,
	.driver = {
		.name = "qcom_q6v5_pas",
		.of_match_table = adsp_of_match,
	},
};

module_platform_driver(adsp_driver);
MODULE_DESCRIPTION("Qualcomm Hexagon v5 Peripheral Authentication Service driver");
MODULE_LICENSE("GPL v2");<|MERGE_RESOLUTION|>--- conflicted
+++ resolved
@@ -51,7 +51,6 @@
 	bool uses_elf64;
 	bool has_aggre2_clk;
 	bool auto_boot;
-	bool dma_phys_below_32b;
 
 	char **active_pd_names;
 	char **proxy_pd_names;
@@ -89,7 +88,6 @@
 	struct icc_path *bus_client;
 	int crash_reason_smem;
 	bool has_aggre2_clk;
-	bool dma_phys_below_32b;
 	const char *info_name;
 
 	struct completion start_done;
@@ -284,11 +282,7 @@
 	scm_pas_enable_bw();
 	ret = qcom_mdt_load_no_free(adsp->dev, fw, rproc->firmware, adsp->pas_id,
 			    adsp->mem_region, adsp->mem_phys, adsp->mem_size,
-<<<<<<< HEAD
-			    &adsp->mem_reloc, adsp->dma_phys_below_32b, adsp->mdata);
-=======
 			    &adsp->mem_reloc, adsp->mdata);
->>>>>>> a3322986
 	scm_pas_disable_bw();
 	if (ret)
 		goto exit;
@@ -424,12 +418,7 @@
 disable_irqs:
 	qcom_q6v5_unprepare(&adsp->q6v5);
 free_metadata:
-<<<<<<< HEAD
-	qcom_mdt_free_metadata(adsp->dev, adsp->pas_id, adsp->mdata,
-				adsp->dma_phys_below_32b, ret);
-=======
 	qcom_mdt_free_metadata(adsp->pas_id, adsp->mdata, ret);
->>>>>>> a3322986
 
 	trace_rproc_qcom_event(dev_name(adsp->dev), "adsp_start", "exit");
 	return ret;
@@ -743,10 +732,6 @@
 	adsp->has_aggre2_clk = desc->has_aggre2_clk;
 	adsp->info_name = desc->sysmon_name;
 	adsp->qmp_name = desc->qmp_name;
-<<<<<<< HEAD
-	adsp->dma_phys_below_32b = desc->dma_phys_below_32b;
-=======
->>>>>>> a3322986
 
 	if (desc->free_after_auth_reset) {
 		adsp->mdata = devm_kzalloc(adsp->dev, sizeof(struct qcom_mdt_metadata), GFP_KERNEL);
@@ -1136,10 +1121,6 @@
 	.sysmon_name = "modem",
 	.qmp_name = "modem",
 	.ssctl_id = 0x12,
-<<<<<<< HEAD
-	.dma_phys_below_32b = true,
-=======
->>>>>>> a3322986
 };
 
 static const struct adsp_data diwali_mpss_resource = {
@@ -1155,10 +1136,6 @@
 	.sysmon_name = "modem",
 	.qmp_name = "modem",
 	.ssctl_id = 0x12,
-<<<<<<< HEAD
-	.dma_phys_below_32b = true,
-=======
->>>>>>> a3322986
 };
 
 static const struct adsp_data cape_mpss_resource = {
@@ -1174,10 +1151,6 @@
 	.sysmon_name = "modem",
 	.qmp_name = "modem",
 	.ssctl_id = 0x12,
-<<<<<<< HEAD
-	.dma_phys_below_32b = true,
-=======
->>>>>>> a3322986
 };
 
 static const struct adsp_data parrot_mpss_resource = {
@@ -1193,10 +1166,6 @@
 	.sysmon_name = "modem",
 	.qmp_name = "modem",
 	.ssctl_id = 0x12,
-<<<<<<< HEAD
-	.dma_phys_below_32b = true,
-=======
->>>>>>> a3322986
 };
 
 static const struct adsp_data slpi_resource_init = {

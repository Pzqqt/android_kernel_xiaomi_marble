--- conflicted
+++ resolved
@@ -120,7 +120,6 @@
 {
 	char buf[PIL_RELOC_NAME_LEN];
 	void __iomem *entry;
-	size_t entry_size;
 	int ret;
 	int i;
 
@@ -152,12 +151,7 @@
 	return -ENOMEM;
 
 found_unused:
-<<<<<<< HEAD
-	entry_size = min(strlen(image), PIL_RELOC_ENTRY_SIZE - 1);
-	memcpy_toio(entry, image, entry_size);
-=======
 	memcpy_toio(entry, image, strnlen(image, PIL_RELOC_NAME_LEN));
->>>>>>> 49a15201
 found_existing:
 	/* Use two writel() as base is only aligned to 4 bytes on odd entries */
 	writel(base, entry + PIL_RELOC_NAME_LEN);

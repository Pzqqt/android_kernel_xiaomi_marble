--- conflicted
+++ resolved
@@ -269,9 +269,6 @@
 {
 	struct cpufreq_stats *stats = policy->stats;
 	int old_index, new_index;
-#ifdef CONFIG_SCHED_WALT
-	unsigned long flags;
-#endif
 
 	if (unlikely(!stats))
 		return;
@@ -286,26 +283,9 @@
 	if (unlikely(old_index == -1 || new_index == -1 || old_index == new_index))
 		return;
 
-<<<<<<< HEAD
-#ifdef CONFIG_SCHED_WALT
-	spin_lock_irqsave(&stats->lock, flags);
-#else
-	spin_lock(&stats->lock);
-#endif
-	cpufreq_stats_update(stats);
-=======
 	cpufreq_stats_update(stats, stats->last_time);
->>>>>>> 561eb836
 
 	stats->last_index = new_index;
 	stats->trans_table[old_index * stats->max_state + new_index]++;
 	stats->total_trans++;
-<<<<<<< HEAD
-#ifdef CONFIG_SCHED_WALT
-	spin_unlock_irqrestore(&stats->lock, flags);
-#else
-	spin_unlock(&stats->lock);
-#endif
-=======
->>>>>>> 561eb836
 }
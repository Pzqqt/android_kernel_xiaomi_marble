--- conflicted
+++ resolved
@@ -1,9 +1,5 @@
-<<<<<<< HEAD
 # core layer
 obj-y += controllers/
-obj-y += core/
 obj-y += devices/
-=======
 # Host MHI stack
-obj-y += host/
->>>>>>> 0ebfe676
+obj-y += host/
--- conflicted
+++ resolved
@@ -605,15 +605,11 @@
 		u32 in_reset = -1;
 		unsigned long timeout = msecs_to_jiffies(mhi_cntrl->timeout_ms);
 
-<<<<<<< HEAD
-		MHI_VERB("Triggering MHI Reset in device\n");
-=======
 		/* Skip MHI RESET if in RDDM state */
 		if (mhi_cntrl->rddm_image && mhi_get_exec_env(mhi_cntrl) == MHI_EE_RDDM)
 			goto skip_mhi_reset;
 
-		dev_dbg(dev, "Triggering MHI Reset in device\n");
->>>>>>> 3414e624
+		MHI_VERB("Triggering MHI Reset in device\n");
 		mhi_set_mhi_state(mhi_cntrl, MHI_STATE_RESET);
 
 		/* Wait for the reset bit to be cleared by the device */
@@ -637,14 +633,9 @@
 		mhi_write_reg(mhi_cntrl, mhi_cntrl->bhi, BHI_INTVEC, 0);
 	}
 
-<<<<<<< HEAD
+skip_mhi_reset:
 	MHI_VERB(
 		"Waiting for all pending event ring processing to complete\n");
-=======
-skip_mhi_reset:
-	dev_dbg(dev,
-		 "Waiting for all pending event ring processing to complete\n");
->>>>>>> 3414e624
 	mhi_event = mhi_cntrl->mhi_event;
 	for (i = 0; i < mhi_cntrl->total_ev_rings; i++, mhi_event++) {
 		if (mhi_event->offload_ev)

// SPDX-License-Identifier: GPL-2.0-only
/*
 * Copyright (c) 2012-2014, 2016-2020 The Linux Foundation. All rights reserved.
 */

#include <linux/gpio/driver.h>
#include <linux/interrupt.h>
#include <linux/module.h>
#include <linux/of.h>
#include <linux/of_irq.h>
#include <linux/pinctrl/pinconf-generic.h>
#include <linux/pinctrl/pinconf.h>
#include <linux/pinctrl/pinmux.h>
#include <linux/platform_device.h>
#include <linux/regmap.h>
#include <linux/slab.h>
#include <linux/spmi.h>
#include <linux/types.h>

#include <dt-bindings/pinctrl/qcom,pmic-gpio.h>

#include "../core.h"
#include "../pinctrl-utils.h"

#define PMIC_GPIO_ADDRESS_RANGE			0x100

/* type and subtype registers base address offsets */
#define PMIC_GPIO_REG_TYPE			0x4
#define PMIC_GPIO_REG_SUBTYPE			0x5

/* GPIO peripheral type and subtype out_values */
#define PMIC_GPIO_TYPE				0x10
#define PMIC_GPIO_SUBTYPE_GPIO_4CH		0x1
#define PMIC_GPIO_SUBTYPE_GPIOC_4CH		0x5
#define PMIC_GPIO_SUBTYPE_GPIO_8CH		0x9
#define PMIC_GPIO_SUBTYPE_GPIOC_8CH		0xd
#define PMIC_GPIO_SUBTYPE_GPIO_LV		0x10
#define PMIC_GPIO_SUBTYPE_GPIO_MV		0x11

#define PMIC_MPP_REG_RT_STS			0x10
#define PMIC_MPP_REG_RT_STS_VAL_MASK		0x1

/* control register base address offsets */
#define PMIC_GPIO_REG_MODE_CTL			0x40
#define PMIC_GPIO_REG_DIG_VIN_CTL		0x41
#define PMIC_GPIO_REG_DIG_PULL_CTL		0x42
#define PMIC_GPIO_REG_LV_MV_DIG_OUT_SOURCE_CTL	0x44
#define PMIC_GPIO_REG_DIG_IN_CTL		0x43
#define PMIC_GPIO_REG_DIG_OUT_CTL		0x45
#define PMIC_GPIO_REG_EN_CTL			0x46
#define PMIC_GPIO_REG_LV_MV_ANA_PASS_THRU_SEL	0x4A

/* PMIC_GPIO_REG_MODE_CTL */
#define PMIC_GPIO_REG_MODE_VALUE_SHIFT		0x1
#define PMIC_GPIO_REG_MODE_FUNCTION_SHIFT	1
#define PMIC_GPIO_REG_MODE_FUNCTION_MASK	0x7
#define PMIC_GPIO_REG_MODE_DIR_SHIFT		4
#define PMIC_GPIO_REG_MODE_DIR_MASK		0x7

#define PMIC_GPIO_MODE_DIGITAL_INPUT		0
#define PMIC_GPIO_MODE_DIGITAL_OUTPUT		1
#define PMIC_GPIO_MODE_DIGITAL_INPUT_OUTPUT	2
#define PMIC_GPIO_MODE_ANALOG_PASS_THRU		3
#define PMIC_GPIO_REG_LV_MV_MODE_DIR_MASK	0x3

/* PMIC_GPIO_REG_DIG_VIN_CTL */
#define PMIC_GPIO_REG_VIN_SHIFT			0
#define PMIC_GPIO_REG_VIN_MASK			0x7

/* PMIC_GPIO_REG_DIG_PULL_CTL */
#define PMIC_GPIO_REG_PULL_SHIFT		0
#define PMIC_GPIO_REG_PULL_MASK			0x7

#define PMIC_GPIO_PULL_DOWN			4
#define PMIC_GPIO_PULL_DISABLE			5

/* PMIC_GPIO_REG_LV_MV_DIG_OUT_SOURCE_CTL for LV/MV */
#define PMIC_GPIO_LV_MV_OUTPUT_INVERT		0x80
#define PMIC_GPIO_LV_MV_OUTPUT_INVERT_SHIFT	7
#define PMIC_GPIO_LV_MV_OUTPUT_SOURCE_SEL_MASK	0xF

/* PMIC_GPIO_REG_DIG_IN_CTL */
#define PMIC_GPIO_LV_MV_DIG_IN_DTEST_EN		0x80
#define PMIC_GPIO_LV_MV_DIG_IN_DTEST_SEL_MASK	0x7
#define PMIC_GPIO_DIG_IN_DTEST_SEL_MASK		0xf

/* PMIC_GPIO_REG_DIG_OUT_CTL */
#define PMIC_GPIO_REG_OUT_STRENGTH_SHIFT	0
#define PMIC_GPIO_REG_OUT_STRENGTH_MASK		0x3
#define PMIC_GPIO_REG_OUT_TYPE_SHIFT		4
#define PMIC_GPIO_REG_OUT_TYPE_MASK		0x3

/*
 * Output type - indicates pin should be configured as push-pull,
 * open drain or open source.
 */
#define PMIC_GPIO_OUT_BUF_CMOS			0
#define PMIC_GPIO_OUT_BUF_OPEN_DRAIN_NMOS	1
#define PMIC_GPIO_OUT_BUF_OPEN_DRAIN_PMOS	2

/* PMIC_GPIO_REG_EN_CTL */
#define PMIC_GPIO_REG_MASTER_EN_SHIFT		7

#define PMIC_GPIO_PHYSICAL_OFFSET		1

/* PMIC_GPIO_REG_LV_MV_ANA_PASS_THRU_SEL */
#define PMIC_GPIO_LV_MV_ANA_MUX_SEL_MASK		0x3

/* Qualcomm specific pin configurations */
#define PMIC_GPIO_CONF_PULL_UP			(PIN_CONFIG_END + 1)
#define PMIC_GPIO_CONF_STRENGTH			(PIN_CONFIG_END + 2)
#define PMIC_GPIO_CONF_ATEST			(PIN_CONFIG_END + 3)
#define PMIC_GPIO_CONF_ANALOG_PASS		(PIN_CONFIG_END + 4)
#define PMIC_GPIO_CONF_DTEST_BUFFER		(PIN_CONFIG_END + 5)

/* The index of each function in pmic_gpio_functions[] array */
enum pmic_gpio_func_index {
	PMIC_GPIO_FUNC_INDEX_NORMAL,
	PMIC_GPIO_FUNC_INDEX_PAIRED,
	PMIC_GPIO_FUNC_INDEX_FUNC1,
	PMIC_GPIO_FUNC_INDEX_FUNC2,
	PMIC_GPIO_FUNC_INDEX_FUNC3,
	PMIC_GPIO_FUNC_INDEX_FUNC4,
	PMIC_GPIO_FUNC_INDEX_DTEST1,
	PMIC_GPIO_FUNC_INDEX_DTEST2,
	PMIC_GPIO_FUNC_INDEX_DTEST3,
	PMIC_GPIO_FUNC_INDEX_DTEST4,
};

/**
 * struct pmic_gpio_pad - keep current GPIO settings
 * @base: Address base in SPMI device.
 * @is_enabled: Set to false when GPIO should be put in high Z state.
 * @out_value: Cached pin output value
 * @have_buffer: Set to true if GPIO output could be configured in push-pull,
 *	open-drain or open-source mode.
 * @output_enabled: Set to true if GPIO output logic is enabled.
 * @input_enabled: Set to true if GPIO input buffer logic is enabled.
 * @analog_pass: Set to true if GPIO is in analog-pass-through mode.
 * @lv_mv_type: Set to true if GPIO subtype is GPIO_LV(0x10) or GPIO_MV(0x11).
 * @num_sources: Number of power-sources supported by this GPIO.
 * @power_source: Current power-source used.
 * @buffer_type: Push-pull, open-drain or open-source.
 * @pullup: Constant current which flow trough GPIO output buffer.
 * @strength: No, Low, Medium, High
 * @function: See pmic_gpio_functions[]
 * @atest: the ATEST selection for GPIO analog-pass-through mode
 * @dtest_buffer: the DTEST buffer selection for digital input mode.
 */
struct pmic_gpio_pad {
	u16		base;
	bool		is_enabled;
	bool		out_value;
	bool		have_buffer;
	bool		output_enabled;
	bool		input_enabled;
	bool		analog_pass;
	bool		lv_mv_type;
	unsigned int	num_sources;
	unsigned int	power_source;
	unsigned int	buffer_type;
	unsigned int	pullup;
	unsigned int	strength;
	unsigned int	function;
	unsigned int	atest;
	unsigned int	dtest_buffer;
};

struct pmic_gpio_state {
	struct device	*dev;
	struct regmap	*map;
	struct pinctrl_dev *ctrl;
	struct gpio_chip chip;
	struct irq_chip irq;
	u8 usid;
	u8 pid_base;
};

static const struct pinconf_generic_params pmic_gpio_bindings[] = {
	{"qcom,pull-up-strength",	PMIC_GPIO_CONF_PULL_UP,		0},
	{"qcom,drive-strength",		PMIC_GPIO_CONF_STRENGTH,	0},
	{"qcom,atest",			PMIC_GPIO_CONF_ATEST,		0},
	{"qcom,analog-pass",		PMIC_GPIO_CONF_ANALOG_PASS,	0},
	{"qcom,dtest-buffer",           PMIC_GPIO_CONF_DTEST_BUFFER,    0},
};

#ifdef CONFIG_DEBUG_FS
static const struct pin_config_item pmic_conf_items[ARRAY_SIZE(pmic_gpio_bindings)] = {
	PCONFDUMP(PMIC_GPIO_CONF_PULL_UP,  "pull up strength", NULL, true),
	PCONFDUMP(PMIC_GPIO_CONF_STRENGTH, "drive-strength", NULL, true),
	PCONFDUMP(PMIC_GPIO_CONF_ATEST, "atest", NULL, true),
	PCONFDUMP(PMIC_GPIO_CONF_ANALOG_PASS, "analog-pass", NULL, true),
	PCONFDUMP(PMIC_GPIO_CONF_DTEST_BUFFER, "dtest-buffer", NULL, true),
};
#endif

static const char *const pmic_gpio_groups[] = {
	"gpio1", "gpio2", "gpio3", "gpio4", "gpio5", "gpio6", "gpio7", "gpio8",
	"gpio9", "gpio10", "gpio11", "gpio12", "gpio13", "gpio14", "gpio15",
	"gpio16", "gpio17", "gpio18", "gpio19", "gpio20", "gpio21", "gpio22",
	"gpio23", "gpio24", "gpio25", "gpio26", "gpio27", "gpio28", "gpio29",
	"gpio30", "gpio31", "gpio32", "gpio33", "gpio34", "gpio35", "gpio36",
};

static const char *const pmic_gpio_functions[] = {
	[PMIC_GPIO_FUNC_INDEX_NORMAL]	= PMIC_GPIO_FUNC_NORMAL,
	[PMIC_GPIO_FUNC_INDEX_PAIRED]	= PMIC_GPIO_FUNC_PAIRED,
	[PMIC_GPIO_FUNC_INDEX_FUNC1]	= PMIC_GPIO_FUNC_FUNC1,
	[PMIC_GPIO_FUNC_INDEX_FUNC2]	= PMIC_GPIO_FUNC_FUNC2,
	[PMIC_GPIO_FUNC_INDEX_FUNC3]	= PMIC_GPIO_FUNC_FUNC3,
	[PMIC_GPIO_FUNC_INDEX_FUNC4]	= PMIC_GPIO_FUNC_FUNC4,
	[PMIC_GPIO_FUNC_INDEX_DTEST1]	= PMIC_GPIO_FUNC_DTEST1,
	[PMIC_GPIO_FUNC_INDEX_DTEST2]	= PMIC_GPIO_FUNC_DTEST2,
	[PMIC_GPIO_FUNC_INDEX_DTEST3]	= PMIC_GPIO_FUNC_DTEST3,
	[PMIC_GPIO_FUNC_INDEX_DTEST4]	= PMIC_GPIO_FUNC_DTEST4,
};

static int pmic_gpio_read(struct pmic_gpio_state *state,
			  struct pmic_gpio_pad *pad, unsigned int addr)
{
	unsigned int val;
	int ret;

	ret = regmap_read(state->map, pad->base + addr, &val);
	if (ret < 0)
		dev_err(state->dev, "read 0x%x failed\n", addr);
	else
		ret = val;

	return ret;
}

static int pmic_gpio_write(struct pmic_gpio_state *state,
			   struct pmic_gpio_pad *pad, unsigned int addr,
			   unsigned int val)
{
	int ret;

	ret = regmap_write(state->map, pad->base + addr, val);
	if (ret < 0)
		dev_err(state->dev, "write 0x%x failed\n", addr);

	return ret;
}

static int pmic_gpio_get_groups_count(struct pinctrl_dev *pctldev)
{
	/* Every PIN is a group */
	return pctldev->desc->npins;
}

static const char *pmic_gpio_get_group_name(struct pinctrl_dev *pctldev,
					    unsigned pin)
{
	return pctldev->desc->pins[pin].name;
}

static int pmic_gpio_get_group_pins(struct pinctrl_dev *pctldev, unsigned pin,
				    const unsigned **pins, unsigned *num_pins)
{
	*pins = &pctldev->desc->pins[pin].number;
	*num_pins = 1;
	return 0;
}

static const struct pinctrl_ops pmic_gpio_pinctrl_ops = {
	.get_groups_count	= pmic_gpio_get_groups_count,
	.get_group_name		= pmic_gpio_get_group_name,
	.get_group_pins		= pmic_gpio_get_group_pins,
	.dt_node_to_map		= pinconf_generic_dt_node_to_map_group,
	.dt_free_map		= pinctrl_utils_free_map,
};

static int pmic_gpio_get_functions_count(struct pinctrl_dev *pctldev)
{
	return ARRAY_SIZE(pmic_gpio_functions);
}

static const char *pmic_gpio_get_function_name(struct pinctrl_dev *pctldev,
					       unsigned function)
{
	return pmic_gpio_functions[function];
}

static int pmic_gpio_get_function_groups(struct pinctrl_dev *pctldev,
					 unsigned function,
					 const char *const **groups,
					 unsigned *const num_qgroups)
{
	*groups = pmic_gpio_groups;
	*num_qgroups = pctldev->desc->npins;
	return 0;
}

static int pmic_gpio_set_mux(struct pinctrl_dev *pctldev, unsigned function,
				unsigned pin)
{
	struct pmic_gpio_state *state = pinctrl_dev_get_drvdata(pctldev);
	struct pmic_gpio_pad *pad;
	unsigned int val;
	int ret;

	if (function > PMIC_GPIO_FUNC_INDEX_DTEST4) {
		pr_err("function: %d is not defined\n", function);
		return -EINVAL;
	}

	pad = pctldev->desc->pins[pin].drv_data;
	/*
	 * Non-LV/MV subtypes only support 2 special functions,
	 * offsetting the dtestx function values by 2
	 */
	if (!pad->lv_mv_type) {
		if (function == PMIC_GPIO_FUNC_INDEX_FUNC3 ||
				function == PMIC_GPIO_FUNC_INDEX_FUNC4) {
			pr_err("LV/MV subtype doesn't have func3/func4\n");
			return -EINVAL;
		}
		if (function >= PMIC_GPIO_FUNC_INDEX_DTEST1)
			function -= (PMIC_GPIO_FUNC_INDEX_DTEST1 -
					PMIC_GPIO_FUNC_INDEX_FUNC3);
	}

	pad->function = function;

	if (pad->analog_pass)
		val = PMIC_GPIO_MODE_ANALOG_PASS_THRU;
	else if (pad->output_enabled && pad->input_enabled)
		val = PMIC_GPIO_MODE_DIGITAL_INPUT_OUTPUT;
	else if (pad->output_enabled)
		val = PMIC_GPIO_MODE_DIGITAL_OUTPUT;
	else
		val = PMIC_GPIO_MODE_DIGITAL_INPUT;

	if (pad->lv_mv_type) {
		ret = pmic_gpio_write(state, pad,
				PMIC_GPIO_REG_MODE_CTL, val);
		if (ret < 0)
			return ret;

		val = pad->atest - 1;
		ret = pmic_gpio_write(state, pad,
				PMIC_GPIO_REG_LV_MV_ANA_PASS_THRU_SEL, val);
		if (ret < 0)
			return ret;

		val = pad->out_value
			<< PMIC_GPIO_LV_MV_OUTPUT_INVERT_SHIFT;
		val |= pad->function
			& PMIC_GPIO_LV_MV_OUTPUT_SOURCE_SEL_MASK;
		ret = pmic_gpio_write(state, pad,
			PMIC_GPIO_REG_LV_MV_DIG_OUT_SOURCE_CTL, val);
		if (ret < 0)
			return ret;
	} else {
		val = val << PMIC_GPIO_REG_MODE_DIR_SHIFT;
		val |= pad->function << PMIC_GPIO_REG_MODE_FUNCTION_SHIFT;
		val |= pad->out_value & PMIC_GPIO_REG_MODE_VALUE_SHIFT;

		ret = pmic_gpio_write(state, pad, PMIC_GPIO_REG_MODE_CTL, val);
		if (ret < 0)
			return ret;
	}

	val = pad->is_enabled << PMIC_GPIO_REG_MASTER_EN_SHIFT;

	return pmic_gpio_write(state, pad, PMIC_GPIO_REG_EN_CTL, val);
}

static const struct pinmux_ops pmic_gpio_pinmux_ops = {
	.get_functions_count	= pmic_gpio_get_functions_count,
	.get_function_name	= pmic_gpio_get_function_name,
	.get_function_groups	= pmic_gpio_get_function_groups,
	.set_mux		= pmic_gpio_set_mux,
};

static int pmic_gpio_config_get(struct pinctrl_dev *pctldev,
				unsigned int pin, unsigned long *config)
{
	unsigned param = pinconf_to_config_param(*config);
	struct pmic_gpio_pad *pad;
	unsigned arg;

	pad = pctldev->desc->pins[pin].drv_data;

	switch (param) {
	case PIN_CONFIG_DRIVE_PUSH_PULL:
		if (pad->buffer_type != PMIC_GPIO_OUT_BUF_CMOS)
			return -EINVAL;
		arg = 1;
		break;
	case PIN_CONFIG_DRIVE_OPEN_DRAIN:
		if (pad->buffer_type != PMIC_GPIO_OUT_BUF_OPEN_DRAIN_NMOS)
			return -EINVAL;
		arg = 1;
		break;
	case PIN_CONFIG_DRIVE_OPEN_SOURCE:
		if (pad->buffer_type != PMIC_GPIO_OUT_BUF_OPEN_DRAIN_PMOS)
			return -EINVAL;
		arg = 1;
		break;
	case PIN_CONFIG_BIAS_PULL_DOWN:
		if (pad->pullup != PMIC_GPIO_PULL_DOWN)
			return -EINVAL;
		arg = 1;
		break;
	case PIN_CONFIG_BIAS_DISABLE:
		if (pad->pullup != PMIC_GPIO_PULL_DISABLE)
			return -EINVAL;
		arg = 1;
		break;
	case PIN_CONFIG_BIAS_PULL_UP:
		if (pad->pullup != PMIC_GPIO_PULL_UP_30)
			return -EINVAL;
		arg = 1;
		break;
	case PIN_CONFIG_BIAS_HIGH_IMPEDANCE:
		if (pad->is_enabled)
			return -EINVAL;
		arg = 1;
		break;
	case PIN_CONFIG_POWER_SOURCE:
		arg = pad->power_source;
		break;
	case PIN_CONFIG_INPUT_ENABLE:
		if (!pad->input_enabled)
			return -EINVAL;
		arg = 1;
		break;
	case PIN_CONFIG_OUTPUT_ENABLE:
		arg = pad->output_enabled;
		break;
	case PIN_CONFIG_OUTPUT:
		arg = pad->out_value;
		break;
	case PMIC_GPIO_CONF_PULL_UP:
		arg = pad->pullup;
		break;
	case PMIC_GPIO_CONF_STRENGTH:
		arg = pad->strength;
		break;
	case PMIC_GPIO_CONF_ATEST:
		arg = pad->atest;
		break;
	case PMIC_GPIO_CONF_ANALOG_PASS:
		arg = pad->analog_pass;
		break;
	case PMIC_GPIO_CONF_DTEST_BUFFER:
		arg = pad->dtest_buffer;
		break;
	default:
		return -EINVAL;
	}

	*config = pinconf_to_config_packed(param, arg);
	return 0;
}

static int pmic_gpio_config_set(struct pinctrl_dev *pctldev, unsigned int pin,
				unsigned long *configs, unsigned nconfs)
{
	struct pmic_gpio_state *state = pinctrl_dev_get_drvdata(pctldev);
	struct pmic_gpio_pad *pad;
	unsigned param, arg;
	unsigned int val;
	int i, ret;

	pad = pctldev->desc->pins[pin].drv_data;

	pad->is_enabled = true;
	for (i = 0; i < nconfs; i++) {
		param = pinconf_to_config_param(configs[i]);
		arg = pinconf_to_config_argument(configs[i]);

		switch (param) {
		case PIN_CONFIG_DRIVE_PUSH_PULL:
			pad->buffer_type = PMIC_GPIO_OUT_BUF_CMOS;
			break;
		case PIN_CONFIG_DRIVE_OPEN_DRAIN:
			if (!pad->have_buffer)
				return -EINVAL;
			pad->buffer_type = PMIC_GPIO_OUT_BUF_OPEN_DRAIN_NMOS;
			break;
		case PIN_CONFIG_DRIVE_OPEN_SOURCE:
			if (!pad->have_buffer)
				return -EINVAL;
			pad->buffer_type = PMIC_GPIO_OUT_BUF_OPEN_DRAIN_PMOS;
			break;
		case PIN_CONFIG_BIAS_DISABLE:
			pad->pullup = PMIC_GPIO_PULL_DISABLE;
			break;
		case PIN_CONFIG_BIAS_PULL_UP:
			pad->pullup = PMIC_GPIO_PULL_UP_30;
			break;
		case PIN_CONFIG_BIAS_PULL_DOWN:
			if (arg)
				pad->pullup = PMIC_GPIO_PULL_DOWN;
			else
				pad->pullup = PMIC_GPIO_PULL_DISABLE;
			break;
		case PIN_CONFIG_BIAS_HIGH_IMPEDANCE:
			pad->is_enabled = false;
			break;
		case PIN_CONFIG_POWER_SOURCE:
			if (arg >= pad->num_sources)
				return -EINVAL;
			pad->power_source = arg;
			break;
		case PIN_CONFIG_INPUT_ENABLE:
			pad->input_enabled = arg ? true : false;
			break;
		case PIN_CONFIG_OUTPUT_ENABLE:
			pad->output_enabled = arg ? true : false;
			break;
		case PIN_CONFIG_OUTPUT:
			pad->output_enabled = true;
			pad->out_value = arg;
			break;
		case PMIC_GPIO_CONF_PULL_UP:
			if (arg > PMIC_GPIO_PULL_UP_1P5_30)
				return -EINVAL;
			pad->pullup = arg;
			break;
		case PMIC_GPIO_CONF_STRENGTH:
			if (arg > PMIC_GPIO_STRENGTH_HIGH)
				return -EINVAL;
			pad->strength = arg;
			break;
		case PMIC_GPIO_CONF_ATEST:
			if (!pad->lv_mv_type || arg > 4)
				return -EINVAL;
			pad->atest = arg;
			break;
		case PMIC_GPIO_CONF_ANALOG_PASS:
			if (!pad->lv_mv_type)
				return -EINVAL;
			pad->analog_pass = true;
			break;
		case PMIC_GPIO_CONF_DTEST_BUFFER:
			if (arg > 4)
				return -EINVAL;
			pad->dtest_buffer = arg;
			break;
		default:
			return -EINVAL;
		}
	}

	val = pad->power_source << PMIC_GPIO_REG_VIN_SHIFT;

	ret = pmic_gpio_write(state, pad, PMIC_GPIO_REG_DIG_VIN_CTL, val);
	if (ret < 0)
		return ret;

	val = pad->pullup << PMIC_GPIO_REG_PULL_SHIFT;

	ret = pmic_gpio_write(state, pad, PMIC_GPIO_REG_DIG_PULL_CTL, val);
	if (ret < 0)
		return ret;

	val = pad->buffer_type << PMIC_GPIO_REG_OUT_TYPE_SHIFT;
	val |= pad->strength << PMIC_GPIO_REG_OUT_STRENGTH_SHIFT;

	ret = pmic_gpio_write(state, pad, PMIC_GPIO_REG_DIG_OUT_CTL, val);
	if (ret < 0)
		return ret;

	if (pad->dtest_buffer == 0) {
		val = 0;
	} else {
		if (pad->lv_mv_type) {
			val = pad->dtest_buffer - 1;
			val |= PMIC_GPIO_LV_MV_DIG_IN_DTEST_EN;
		} else {
			val = BIT(pad->dtest_buffer - 1);
		}
	}
	ret = pmic_gpio_write(state, pad, PMIC_GPIO_REG_DIG_IN_CTL, val);
	if (ret < 0)
		return ret;

	if (pad->analog_pass)
		val = PMIC_GPIO_MODE_ANALOG_PASS_THRU;
	else if (pad->output_enabled && pad->input_enabled)
		val = PMIC_GPIO_MODE_DIGITAL_INPUT_OUTPUT;
	else if (pad->output_enabled)
		val = PMIC_GPIO_MODE_DIGITAL_OUTPUT;
	else
		val = PMIC_GPIO_MODE_DIGITAL_INPUT;

	if (pad->lv_mv_type) {
		ret = pmic_gpio_write(state, pad,
				PMIC_GPIO_REG_MODE_CTL, val);
		if (ret < 0)
			return ret;

		val = pad->atest - 1;
		ret = pmic_gpio_write(state, pad,
				PMIC_GPIO_REG_LV_MV_ANA_PASS_THRU_SEL, val);
		if (ret < 0)
			return ret;

		val = pad->out_value
			<< PMIC_GPIO_LV_MV_OUTPUT_INVERT_SHIFT;
		val |= pad->function
			& PMIC_GPIO_LV_MV_OUTPUT_SOURCE_SEL_MASK;
		ret = pmic_gpio_write(state, pad,
			PMIC_GPIO_REG_LV_MV_DIG_OUT_SOURCE_CTL, val);
		if (ret < 0)
			return ret;
	} else {
		val = val << PMIC_GPIO_REG_MODE_DIR_SHIFT;
		val |= pad->function << PMIC_GPIO_REG_MODE_FUNCTION_SHIFT;
		val |= pad->out_value & PMIC_GPIO_REG_MODE_VALUE_SHIFT;

		ret = pmic_gpio_write(state, pad, PMIC_GPIO_REG_MODE_CTL, val);
		if (ret < 0)
			return ret;
	}

	val = pad->is_enabled << PMIC_GPIO_REG_MASTER_EN_SHIFT;

	ret = pmic_gpio_write(state, pad, PMIC_GPIO_REG_EN_CTL, val);

	return ret;
}

static void pmic_gpio_config_dbg_show(struct pinctrl_dev *pctldev,
				      struct seq_file *s, unsigned pin)
{
	struct pmic_gpio_state *state = pinctrl_dev_get_drvdata(pctldev);
	struct pmic_gpio_pad *pad;
	int ret, val, function;

	static const char *const biases[] = {
		"pull-up 30uA", "pull-up 1.5uA", "pull-up 31.5uA",
		"pull-up 1.5uA + 30uA boost", "pull-down 10uA", "no pull"
	};
	static const char *const buffer_types[] = {
		"push-pull", "open-drain", "open-source"
	};
	static const char *const strengths[] = {
		"no", "high", "medium", "low"
	};

	pad = pctldev->desc->pins[pin].drv_data;

	seq_printf(s, " gpio%-2d:", pin + PMIC_GPIO_PHYSICAL_OFFSET);

	val = pmic_gpio_read(state, pad, PMIC_GPIO_REG_EN_CTL);

	if (val < 0 || !(val >> PMIC_GPIO_REG_MASTER_EN_SHIFT)) {
		seq_puts(s, " ---");
	} else {
		if (pad->input_enabled) {
			ret = pmic_gpio_read(state, pad, PMIC_MPP_REG_RT_STS);
			if (ret < 0)
				return;

			ret &= PMIC_MPP_REG_RT_STS_VAL_MASK;
			pad->out_value = ret;
		}
		/*
		 * For the non-LV/MV subtypes only 2 special functions are
		 * available, offsetting the dtest function values by 2.
		 */
		function = pad->function;
		if (!pad->lv_mv_type &&
				pad->function >= PMIC_GPIO_FUNC_INDEX_FUNC3)
			function += PMIC_GPIO_FUNC_INDEX_DTEST1 -
				PMIC_GPIO_FUNC_INDEX_FUNC3;

		if (pad->analog_pass)
			seq_puts(s, " analog-pass");
		else
			seq_printf(s, " %-4s",
					pad->output_enabled ? "out" : "in");
		seq_printf(s, " %-4s", pad->out_value ? "high" : "low");
		seq_printf(s, " %-7s", pmic_gpio_functions[function]);
		seq_printf(s, " vin-%d", pad->power_source);
		seq_printf(s, " %-27s", biases[pad->pullup]);
		seq_printf(s, " %-10s", buffer_types[pad->buffer_type]);
		seq_printf(s, " %-7s", strengths[pad->strength]);
		seq_printf(s, " atest-%d", pad->atest);
		seq_printf(s, " dtest-%d", pad->dtest_buffer);
	}
}

static const struct pinconf_ops pmic_gpio_pinconf_ops = {
	.is_generic			= true,
	.pin_config_group_get		= pmic_gpio_config_get,
	.pin_config_group_set		= pmic_gpio_config_set,
	.pin_config_group_dbg_show	= pmic_gpio_config_dbg_show,
};

static int pmic_gpio_direction_input(struct gpio_chip *chip, unsigned pin)
{
	struct pmic_gpio_state *state = gpiochip_get_data(chip);
	unsigned long config;

	config = pinconf_to_config_packed(PIN_CONFIG_INPUT_ENABLE, 1);

	return pmic_gpio_config_set(state->ctrl, pin, &config, 1);
}

static int pmic_gpio_direction_output(struct gpio_chip *chip,
				      unsigned pin, int val)
{
	struct pmic_gpio_state *state = gpiochip_get_data(chip);
	unsigned long config;

	config = pinconf_to_config_packed(PIN_CONFIG_OUTPUT, val);

	return pmic_gpio_config_set(state->ctrl, pin, &config, 1);
}

static int pmic_gpio_get(struct gpio_chip *chip, unsigned pin)
{
	struct pmic_gpio_state *state = gpiochip_get_data(chip);
	struct pmic_gpio_pad *pad;
	int ret;

	pad = state->ctrl->desc->pins[pin].drv_data;

	if (!pad->is_enabled)
		return -EINVAL;

	if (pad->input_enabled) {
		ret = pmic_gpio_read(state, pad, PMIC_MPP_REG_RT_STS);
		if (ret < 0)
			return ret;

		pad->out_value = ret & PMIC_MPP_REG_RT_STS_VAL_MASK;
	}

	return !!pad->out_value;
}

static void pmic_gpio_set(struct gpio_chip *chip, unsigned pin, int value)
{
	struct pmic_gpio_state *state = gpiochip_get_data(chip);
	unsigned long config;

	config = pinconf_to_config_packed(PIN_CONFIG_OUTPUT, value);

	pmic_gpio_config_set(state->ctrl, pin, &config, 1);
}

static int pmic_gpio_of_xlate(struct gpio_chip *chip,
			      const struct of_phandle_args *gpio_desc,
			      u32 *flags)
{
	if (chip->of_gpio_n_cells < 2)
		return -EINVAL;

	if (flags)
		*flags = gpio_desc->args[1];

	return gpio_desc->args[0] - PMIC_GPIO_PHYSICAL_OFFSET;
}

static void pmic_gpio_dbg_show(struct seq_file *s, struct gpio_chip *chip)
{
	struct pmic_gpio_state *state = gpiochip_get_data(chip);
	unsigned i;

	for (i = 0; i < chip->ngpio; i++) {
		pmic_gpio_config_dbg_show(state->ctrl, s, i);
		seq_puts(s, "\n");
	}
}

static const struct gpio_chip pmic_gpio_gpio_template = {
	.direction_input	= pmic_gpio_direction_input,
	.direction_output	= pmic_gpio_direction_output,
	.get			= pmic_gpio_get,
	.set			= pmic_gpio_set,
	.request		= gpiochip_generic_request,
	.free			= gpiochip_generic_free,
	.of_xlate		= pmic_gpio_of_xlate,
	.dbg_show		= pmic_gpio_dbg_show,
};

static int pmic_gpio_populate(struct pmic_gpio_state *state,
			      struct pmic_gpio_pad *pad)
{
	int type, subtype, val, dir;

	type = pmic_gpio_read(state, pad, PMIC_GPIO_REG_TYPE);
	if (type < 0)
		return type;

	if (type != PMIC_GPIO_TYPE) {
		dev_err(state->dev, "incorrect block type 0x%x at 0x%x\n",
			type, pad->base);
		return -ENODEV;
	}

	subtype = pmic_gpio_read(state, pad, PMIC_GPIO_REG_SUBTYPE);
	if (subtype < 0)
		return subtype;

	switch (subtype) {
	case PMIC_GPIO_SUBTYPE_GPIO_4CH:
		pad->have_buffer = true;
		fallthrough;
	case PMIC_GPIO_SUBTYPE_GPIOC_4CH:
		pad->num_sources = 4;
		break;
	case PMIC_GPIO_SUBTYPE_GPIO_8CH:
		pad->have_buffer = true;
		fallthrough;
	case PMIC_GPIO_SUBTYPE_GPIOC_8CH:
		pad->num_sources = 8;
		break;
	case PMIC_GPIO_SUBTYPE_GPIO_LV:
		pad->num_sources = 1;
		pad->have_buffer = true;
		pad->lv_mv_type = true;
		break;
	case PMIC_GPIO_SUBTYPE_GPIO_MV:
		pad->num_sources = 2;
		pad->have_buffer = true;
		pad->lv_mv_type = true;
		break;
	default:
		dev_err(state->dev, "unknown GPIO type 0x%x\n", subtype);
		return -ENODEV;
	}

	if (pad->lv_mv_type) {
		val = pmic_gpio_read(state, pad,
				PMIC_GPIO_REG_LV_MV_DIG_OUT_SOURCE_CTL);
		if (val < 0)
			return val;

		pad->out_value = !!(val & PMIC_GPIO_LV_MV_OUTPUT_INVERT);
		pad->function = val & PMIC_GPIO_LV_MV_OUTPUT_SOURCE_SEL_MASK;

		val = pmic_gpio_read(state, pad, PMIC_GPIO_REG_MODE_CTL);
		if (val < 0)
			return val;

		dir = val & PMIC_GPIO_REG_LV_MV_MODE_DIR_MASK;
	} else {
		val = pmic_gpio_read(state, pad, PMIC_GPIO_REG_MODE_CTL);
		if (val < 0)
			return val;

		pad->out_value = val & PMIC_GPIO_REG_MODE_VALUE_SHIFT;

		dir = val >> PMIC_GPIO_REG_MODE_DIR_SHIFT;
		dir &= PMIC_GPIO_REG_MODE_DIR_MASK;
		pad->function = val >> PMIC_GPIO_REG_MODE_FUNCTION_SHIFT;
		pad->function &= PMIC_GPIO_REG_MODE_FUNCTION_MASK;
	}

	switch (dir) {
	case PMIC_GPIO_MODE_DIGITAL_INPUT:
		pad->input_enabled = true;
		pad->output_enabled = false;
		break;
	case PMIC_GPIO_MODE_DIGITAL_OUTPUT:
		pad->input_enabled = false;
		pad->output_enabled = true;
		break;
	case PMIC_GPIO_MODE_DIGITAL_INPUT_OUTPUT:
		pad->input_enabled = true;
		pad->output_enabled = true;
		break;
	case PMIC_GPIO_MODE_ANALOG_PASS_THRU:
		if (!pad->lv_mv_type)
			return -ENODEV;
		pad->analog_pass = true;
		break;
	default:
		dev_err(state->dev, "unknown GPIO direction\n");
		return -ENODEV;
	}

	val = pmic_gpio_read(state, pad, PMIC_GPIO_REG_DIG_VIN_CTL);
	if (val < 0)
		return val;

	pad->power_source = val >> PMIC_GPIO_REG_VIN_SHIFT;
	pad->power_source &= PMIC_GPIO_REG_VIN_MASK;

	val = pmic_gpio_read(state, pad, PMIC_GPIO_REG_DIG_PULL_CTL);
	if (val < 0)
		return val;

	pad->pullup = val >> PMIC_GPIO_REG_PULL_SHIFT;
	pad->pullup &= PMIC_GPIO_REG_PULL_MASK;

	val = pmic_gpio_read(state, pad, PMIC_GPIO_REG_DIG_IN_CTL);
	if (val < 0)
		return val;

	if (pad->lv_mv_type && (val & PMIC_GPIO_LV_MV_DIG_IN_DTEST_EN))
		pad->dtest_buffer =
			(val & PMIC_GPIO_LV_MV_DIG_IN_DTEST_SEL_MASK) + 1;
	else if (!pad->lv_mv_type)
		pad->dtest_buffer = ffs(val);
	else
		pad->dtest_buffer = 0;

	val = pmic_gpio_read(state, pad, PMIC_GPIO_REG_DIG_OUT_CTL);
	if (val < 0)
		return val;

	pad->strength = val >> PMIC_GPIO_REG_OUT_STRENGTH_SHIFT;
	pad->strength &= PMIC_GPIO_REG_OUT_STRENGTH_MASK;

	pad->buffer_type = val >> PMIC_GPIO_REG_OUT_TYPE_SHIFT;
	pad->buffer_type &= PMIC_GPIO_REG_OUT_TYPE_MASK;

	if (pad->lv_mv_type) {
		val = pmic_gpio_read(state, pad,
				PMIC_GPIO_REG_LV_MV_ANA_PASS_THRU_SEL);
		if (val < 0)
			return val;
		pad->atest = (val & PMIC_GPIO_LV_MV_ANA_MUX_SEL_MASK) + 1;
	}

	/* Pin could be disabled with PIN_CONFIG_BIAS_HIGH_IMPEDANCE */
	pad->is_enabled = true;
	return 0;
}

static int pmic_gpio_domain_translate(struct irq_domain *domain,
				      struct irq_fwspec *fwspec,
				      unsigned long *hwirq,
				      unsigned int *type)
{
	struct pmic_gpio_state *state = container_of(domain->host_data,
						     struct pmic_gpio_state,
						     chip);

	if (fwspec->param_count != 2 ||
	    fwspec->param[0] < 1 || fwspec->param[0] > state->chip.ngpio)
		return -EINVAL;

	*hwirq = fwspec->param[0] - PMIC_GPIO_PHYSICAL_OFFSET;
	*type = fwspec->param[1];

	return 0;
}

static unsigned int pmic_gpio_child_offset_to_irq(struct gpio_chip *chip,
						  unsigned int offset)
{
	return offset + PMIC_GPIO_PHYSICAL_OFFSET;
}

static int pmic_gpio_child_to_parent_hwirq(struct gpio_chip *chip,
					   unsigned int child_hwirq,
					   unsigned int child_type,
					   unsigned int *parent_hwirq,
					   unsigned int *parent_type)
{
	struct pmic_gpio_state *state = gpiochip_get_data(chip);

	*parent_hwirq = child_hwirq + state->pid_base;
	*parent_type = child_type;

	return 0;
}

static void *pmic_gpio_populate_parent_fwspec(struct gpio_chip *chip,
					     unsigned int parent_hwirq,
					     unsigned int parent_type)
{
	struct pmic_gpio_state *state = gpiochip_get_data(chip);
	struct irq_fwspec *fwspec;

	fwspec = kzalloc(sizeof(*fwspec), GFP_KERNEL);
	if (!fwspec)
		return NULL;

	fwspec->fwnode = chip->irq.parent_domain->fwnode;
	fwspec->param_count = 4;
	fwspec->param[0] = state->usid;
	fwspec->param[1] = parent_hwirq;
	fwspec->param[2] = 0;
	fwspec->param[3] = parent_type;

	return fwspec;
}

static int pmic_gpio_probe(struct platform_device *pdev)
{
	struct irq_domain *parent_domain;
	struct device_node *parent_node;
	struct device *dev = &pdev->dev;
	struct pinctrl_pin_desc *pindesc;
	struct pinctrl_desc *pctrldesc;
	struct pmic_gpio_pad *pad, *pads;
	struct pmic_gpio_state *state;
	struct gpio_irq_chip *girq;
	const struct spmi_device *parent_spmi_dev;
	int ret, npins, i;
	u32 reg;

	ret = of_property_read_u32(dev->of_node, "reg", &reg);
	if (ret < 0) {
		dev_err(dev, "missing base address");
		return ret;
	}

	npins = (uintptr_t) device_get_match_data(&pdev->dev);

	state = devm_kzalloc(dev, sizeof(*state), GFP_KERNEL);
	if (!state)
		return -ENOMEM;

	platform_set_drvdata(pdev, state);

	state->dev = &pdev->dev;
	state->map = dev_get_regmap(dev->parent, NULL);
	parent_spmi_dev = to_spmi_device(dev->parent);
	state->usid = parent_spmi_dev->usid;
	state->pid_base = reg >> 8;

	pindesc = devm_kcalloc(dev, npins, sizeof(*pindesc), GFP_KERNEL);
	if (!pindesc)
		return -ENOMEM;

	pads = devm_kcalloc(dev, npins, sizeof(*pads), GFP_KERNEL);
	if (!pads)
		return -ENOMEM;

	pctrldesc = devm_kzalloc(dev, sizeof(*pctrldesc), GFP_KERNEL);
	if (!pctrldesc)
		return -ENOMEM;

	pctrldesc->pctlops = &pmic_gpio_pinctrl_ops;
	pctrldesc->pmxops = &pmic_gpio_pinmux_ops;
	pctrldesc->confops = &pmic_gpio_pinconf_ops;
	pctrldesc->owner = THIS_MODULE;
	pctrldesc->name = dev_name(dev);
	pctrldesc->pins = pindesc;
	pctrldesc->npins = npins;
	pctrldesc->num_custom_params = ARRAY_SIZE(pmic_gpio_bindings);
	pctrldesc->custom_params = pmic_gpio_bindings;
#ifdef CONFIG_DEBUG_FS
	pctrldesc->custom_conf_items = pmic_conf_items;
#endif

	for (i = 0; i < npins; i++, pindesc++) {
		pad = &pads[i];
		pindesc->drv_data = pad;
		pindesc->number = i;
		pindesc->name = pmic_gpio_groups[i];

		pad->base = reg + i * PMIC_GPIO_ADDRESS_RANGE;

		ret = pmic_gpio_populate(state, pad);
		if (ret < 0)
			return ret;
	}

	state->chip = pmic_gpio_gpio_template;
	state->chip.parent = dev;
	state->chip.base = -1;
	state->chip.ngpio = npins;
	state->chip.label = dev_name(dev);
	state->chip.of_gpio_n_cells = 2;
	state->chip.can_sleep = false;

	state->ctrl = devm_pinctrl_register(dev, pctrldesc, state);
	if (IS_ERR(state->ctrl))
		return PTR_ERR(state->ctrl);

	parent_node = of_irq_find_parent(state->dev->of_node);
	if (!parent_node)
		return -ENXIO;

	parent_domain = irq_find_host(parent_node);
	of_node_put(parent_node);
	if (!parent_domain)
		return -ENXIO;

	state->irq.name = "spmi-gpio",
	state->irq.irq_ack = irq_chip_ack_parent,
	state->irq.irq_mask = irq_chip_mask_parent,
	state->irq.irq_unmask = irq_chip_unmask_parent,
	state->irq.irq_set_type = irq_chip_set_type_parent,
	state->irq.irq_set_wake = irq_chip_set_wake_parent,
	state->irq.flags = IRQCHIP_MASK_ON_SUSPEND,

	girq = &state->chip.irq;
	girq->chip = &state->irq;
	girq->default_type = IRQ_TYPE_NONE;
	girq->handler = handle_level_irq;
	girq->fwnode = of_node_to_fwnode(state->dev->of_node);
	girq->parent_domain = parent_domain;
	girq->child_to_parent_hwirq = pmic_gpio_child_to_parent_hwirq;
	girq->populate_parent_alloc_arg = pmic_gpio_populate_parent_fwspec;
	girq->child_offset_to_irq = pmic_gpio_child_offset_to_irq;
	girq->child_irq_domain_ops.translate = pmic_gpio_domain_translate;

	ret = gpiochip_add_data(&state->chip, state);
	if (ret) {
		dev_err(state->dev, "can't add gpio chip\n");
		return ret;
	}

	/*
	 * For DeviceTree-supported systems, the gpio core checks the
	 * pinctrl's device node for the "gpio-ranges" property.
	 * If it is present, it takes care of adding the pin ranges
	 * for the driver. In this case the driver can skip ahead.
	 *
	 * In order to remain compatible with older, existing DeviceTree
	 * files which don't set the "gpio-ranges" property or systems that
	 * utilize ACPI the driver has to call gpiochip_add_pin_range().
	 */
	if (!of_property_read_bool(dev->of_node, "gpio-ranges")) {
		ret = gpiochip_add_pin_range(&state->chip, dev_name(dev), 0, 0,
					     npins);
		if (ret) {
			dev_err(dev, "failed to add pin range\n");
			goto err_range;
		}
	}

	return 0;

err_range:
	gpiochip_remove(&state->chip);
	return ret;
}

static int pmic_gpio_remove(struct platform_device *pdev)
{
	struct pmic_gpio_state *state = platform_get_drvdata(pdev);

	gpiochip_remove(&state->chip);
	return 0;
}

static const struct of_device_id pmic_gpio_of_match[] = {
	{ .compatible = "qcom,pm8005-gpio", .data = (void *) 4 },
	{ .compatible = "qcom,pm8916-gpio", .data = (void *) 4 },
	{ .compatible = "qcom,pm8941-gpio", .data = (void *) 36 },
	/* pm8950 has 8 GPIOs with holes on 3 */
	{ .compatible = "qcom,pm8950-gpio", .data = (void *) 8 },
	{ .compatible = "qcom,pmi8950-gpio", .data = (void *) 2 },
	{ .compatible = "qcom,pm8994-gpio", .data = (void *) 22 },
	{ .compatible = "qcom,pmi8994-gpio", .data = (void *) 10 },
	{ .compatible = "qcom,pm8998-gpio", .data = (void *) 26 },
	{ .compatible = "qcom,pmi8998-gpio", .data = (void *) 14 },
	{ .compatible = "qcom,pma8084-gpio", .data = (void *) 22 },
	/* pms405 has 12 GPIOs with holes on 1, 9, and 10 */
	{ .compatible = "qcom,pms405-gpio", .data = (void *) 12 },
	/* pm660 has 13 GPIOs with holes on 1, 5, 6, 7, 8 and 10 */
	{ .compatible = "qcom,pm660-gpio", .data = (void *) 13 },
	/* pm660l has 12 GPIOs with holes on 1, 2, 10, 11 and 12 */
	{ .compatible = "qcom,pm660l-gpio", .data = (void *) 12 },
	/* pm8150 has 10 GPIOs with holes on 2, 5, 7 and 8 */
	{ .compatible = "qcom,pm8150-gpio", .data = (void *) 10 },
	/* pm8150b has 12 GPIOs with holes on 3, r and 7 */
	{ .compatible = "qcom,pm8150b-gpio", .data = (void *) 12 },
	/* pm8150l has 12 GPIOs with holes on 7 */
	{ .compatible = "qcom,pm8150l-gpio", .data = (void *) 12 },
	{ .compatible = "qcom,pm6150-gpio", .data = (void *) 10 },
	{ .compatible = "qcom,pm6150l-gpio", .data = (void *) 12 },
	{ .compatible = "qcom,pm8350-gpio", .data = (void *) 10 },
	{ .compatible = "qcom,pm8350b-gpio", .data = (void *) 8 },
	{ .compatible = "qcom,pm8350c-gpio", .data = (void *) 9 },
	{ .compatible = "qcom,pmk8350-gpio", .data = (void *) 4 },
	{ .compatible = "qcom,pmr735a-gpio", .data = (void *) 4 },
	{ .compatible = "qcom,pmr735b-gpio", .data = (void *) 4 },
<<<<<<< HEAD
	{ .compatible = "qcom,pm8450-gpio", .data = (void *) 4 },
=======
	{ .compatible = "qcom,pm7250b-gpio", .data = (void *) 12 },
	{ .compatible = "qcom,pm6350-gpio", .data = (void *) 9 },
	{ .compatible = "qcom,pm6150l-gpio", .data = (void *) 12 },
	{ .compatible = "qcom,pmx65-gpio", .data = (void *) 16 },
>>>>>>> 158801d1
	{ },
};

MODULE_DEVICE_TABLE(of, pmic_gpio_of_match);

static struct platform_driver pmic_gpio_driver = {
	.driver = {
		   .name = "qcom-spmi-gpio",
		   .of_match_table = pmic_gpio_of_match,
	},
	.probe	= pmic_gpio_probe,
	.remove = pmic_gpio_remove,
};

module_platform_driver(pmic_gpio_driver);

MODULE_AUTHOR("Ivan T. Ivanov <iivanov@mm-sol.com>");
MODULE_DESCRIPTION("Qualcomm SPMI PMIC GPIO pin control driver");
MODULE_ALIAS("platform:qcom-spmi-gpio");
MODULE_LICENSE("GPL v2");<|MERGE_RESOLUTION|>--- conflicted
+++ resolved
@@ -1171,14 +1171,11 @@
 	{ .compatible = "qcom,pmk8350-gpio", .data = (void *) 4 },
 	{ .compatible = "qcom,pmr735a-gpio", .data = (void *) 4 },
 	{ .compatible = "qcom,pmr735b-gpio", .data = (void *) 4 },
-<<<<<<< HEAD
-	{ .compatible = "qcom,pm8450-gpio", .data = (void *) 4 },
-=======
 	{ .compatible = "qcom,pm7250b-gpio", .data = (void *) 12 },
 	{ .compatible = "qcom,pm6350-gpio", .data = (void *) 9 },
 	{ .compatible = "qcom,pm6150l-gpio", .data = (void *) 12 },
 	{ .compatible = "qcom,pmx65-gpio", .data = (void *) 16 },
->>>>>>> 158801d1
+	{ .compatible = "qcom,pm8450-gpio", .data = (void *) 4 },
 	{ },
 };
 

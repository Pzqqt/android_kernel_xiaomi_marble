/* SPDX-License-Identifier: GPL-2.0-only */
/*
 * IOMMU API for ARM architected SMMU implementations.
 *
 * Copyright (C) 2013 ARM Limited
 *
 * Author: Will Deacon <will.deacon@arm.com>
 */

#ifndef _ARM_SMMU_H
#define _ARM_SMMU_H

#include <linux/atomic.h>
#include <linux/bitfield.h>
#include <linux/bits.h>
#include <linux/clk.h>
#include <linux/device.h>
#include <linux/io-64-nonatomic-hi-lo.h>
#include <linux/io-pgtable.h>
#include <linux/iommu.h>
#include <linux/irqreturn.h>
#include <linux/mutex.h>
#include <linux/spinlock.h>
#include <linux/types.h>

/* Configuration registers */
#define ARM_SMMU_GR0_sCR0		0x0
#define ARM_SMMU_sCR0_VMID16EN		BIT(31)
#define ARM_SMMU_sCR0_SHCFG		GENMASK(23, 22)
#define ARM_SMMU_sCR0_SHCFG_NSH		0x3
#define ARM_SMMU_sCR0_BSU		GENMASK(15, 14)
#define ARM_SMMU_sCR0_FB		BIT(13)
#define ARM_SMMU_sCR0_PTM		BIT(12)
#define ARM_SMMU_sCR0_VMIDPNE		BIT(11)
#define ARM_SMMU_sCR0_USFCFG		BIT(10)
#define ARM_SMMU_sCR0_GCFGFIE		BIT(5)
#define ARM_SMMU_sCR0_GCFGFRE		BIT(4)
#define ARM_SMMU_sCR0_EXIDENABLE	BIT(3)
#define ARM_SMMU_sCR0_GFIE		BIT(2)
#define ARM_SMMU_sCR0_GFRE		BIT(1)
#define ARM_SMMU_sCR0_CLIENTPD		BIT(0)

/* Auxiliary Configuration register */
#define ARM_SMMU_GR0_sACR		0x10

/* Identification registers */
#define ARM_SMMU_GR0_ID0		0x20
#define ARM_SMMU_ID0_S1TS		BIT(30)
#define ARM_SMMU_ID0_S2TS		BIT(29)
#define ARM_SMMU_ID0_NTS		BIT(28)
#define ARM_SMMU_ID0_SMS		BIT(27)
#define ARM_SMMU_ID0_ATOSNS		BIT(26)
#define ARM_SMMU_ID0_PTFS_NO_AARCH32	BIT(25)
#define ARM_SMMU_ID0_PTFS_NO_AARCH32S	BIT(24)
#define ARM_SMMU_ID0_NUMIRPT		GENMASK(23, 16)
#define ARM_SMMU_ID0_CTTW		BIT(14)
#define ARM_SMMU_ID0_NUMSIDB		GENMASK(12, 9)
#define ARM_SMMU_ID0_EXIDS		BIT(8)
#define ARM_SMMU_ID0_NUMSMRG		GENMASK(7, 0)

#define ARM_SMMU_GR0_ID1		0x24
#define ARM_SMMU_ID1_PAGESIZE		BIT(31)
#define ARM_SMMU_ID1_NUMPAGENDXB	GENMASK(30, 28)
#define ARM_SMMU_ID1_NUMS2CB		GENMASK(23, 16)
#define ARM_SMMU_ID1_NUMCB		GENMASK(7, 0)

#define ARM_SMMU_GR0_ID2		0x28
#define ARM_SMMU_ID2_VMID16		BIT(15)
#define ARM_SMMU_ID2_PTFS_64K		BIT(14)
#define ARM_SMMU_ID2_PTFS_16K		BIT(13)
#define ARM_SMMU_ID2_PTFS_4K		BIT(12)
#define ARM_SMMU_ID2_UBS		GENMASK(11, 8)
#define ARM_SMMU_ID2_OAS		GENMASK(7, 4)
#define ARM_SMMU_ID2_IAS		GENMASK(3, 0)

#define ARM_SMMU_GR0_ID3		0x2c
#define ARM_SMMU_GR0_ID4		0x30
#define ARM_SMMU_GR0_ID5		0x34
#define ARM_SMMU_GR0_ID6		0x38

#define ARM_SMMU_GR0_ID7		0x3c
#define ARM_SMMU_ID7_MAJOR		GENMASK(7, 4)
#define ARM_SMMU_ID7_MINOR		GENMASK(3, 0)

#define ARM_SMMU_GR0_sGFSR		0x48
#define ARM_SMMU_sGFSR_USF		BIT(1)

#define ARM_SMMU_GR0_sGFSYNR0		0x50
#define ARM_SMMU_GR0_sGFSYNR1		0x54
#define ARM_SMMU_GR0_sGFSYNR2		0x58

/* Global TLB invalidation */
#define ARM_SMMU_GR0_TLBIVMID		0x64
#define ARM_SMMU_GR0_TLBIALLNSNH	0x68
#define ARM_SMMU_GR0_TLBIALLH		0x6c
#define ARM_SMMU_GR0_sTLBGSYNC		0x70

#define ARM_SMMU_GR0_sTLBGSTATUS	0x74
#define ARM_SMMU_sTLBGSTATUS_GSACTIVE	BIT(0)

/* Stream mapping registers */
#define ARM_SMMU_GR0_SMR(n)		(0x800 + ((n) << 2))
#define ARM_SMMU_SMR_VALID		BIT(31)
#define ARM_SMMU_SMR_MASK		GENMASK(31, 16)
#define ARM_SMMU_SMR_ID			GENMASK(15, 0)

#define ARM_SMMU_GR0_S2CR(n)		(0xc00 + ((n) << 2))
#define ARM_SMMU_S2CR_PRIVCFG		GENMASK(25, 24)
enum arm_smmu_s2cr_privcfg {
	S2CR_PRIVCFG_DEFAULT,
	S2CR_PRIVCFG_DIPAN,
	S2CR_PRIVCFG_UNPRIV,
	S2CR_PRIVCFG_PRIV,
};
#define ARM_SMMU_S2CR_TYPE		GENMASK(17, 16)
enum arm_smmu_s2cr_type {
	S2CR_TYPE_TRANS,
	S2CR_TYPE_BYPASS,
	S2CR_TYPE_FAULT,
};
#define ARM_SMMU_S2CR_EXIDVALID		BIT(10)
#define ARM_SMMU_S2CR_SHCFG		GENMASK(9, 8)
#define ARM_SMMU_S2CR_SHCFG_NSH		0x3
#define ARM_SMMU_S2CR_CBNDX		GENMASK(7, 0)

/* Context bank attribute registers */
#define ARM_SMMU_GR1_CBAR(n)		(0x0 + ((n) << 2))
#define ARM_SMMU_CBAR_IRPTNDX		GENMASK(31, 24)
#define ARM_SMMU_CBAR_TYPE		GENMASK(17, 16)
enum arm_smmu_cbar_type {
	CBAR_TYPE_S2_TRANS,
	CBAR_TYPE_S1_TRANS_S2_BYPASS,
	CBAR_TYPE_S1_TRANS_S2_FAULT,
	CBAR_TYPE_S1_TRANS_S2_TRANS,
};
#define ARM_SMMU_CBAR_S1_MEMATTR	GENMASK(15, 12)
#define ARM_SMMU_CBAR_S1_MEMATTR_WB	0xf
#define ARM_SMMU_CBAR_S1_BPSHCFG	GENMASK(9, 8)
#define ARM_SMMU_CBAR_S1_BPSHCFG_NSH	3
#define ARM_SMMU_CBAR_VMID		GENMASK(7, 0)

#define ARM_SMMU_GR1_CBFRSYNRA(n)	(0x400 + ((n) << 2))
#define CBFRSYNRA_SID_MASK		(0xffff)

#define ARM_SMMU_GR1_CBA2R(n)		(0x800 + ((n) << 2))
#define ARM_SMMU_CBA2R_VMID16		GENMASK(31, 16)
#define ARM_SMMU_CBA2R_VA64		BIT(0)

#define ARM_SMMU_CB_SCTLR		0x0
#define ARM_SMMU_SCTLR_WACFG		GENMASK(27, 26)
#define ARM_SMMU_SCTLR_WACFG_WA		0x2
#define ARM_SMMU_SCTLR_RACFG		GENMASK(25, 24)
#define ARM_SMMU_SCTLR_RACFG_RA		0x2
#define ARM_SMMU_SCTLR_SHCFG		GENMASK(23, 22)
#define ARM_SMMU_SCTLR_SHCFG_NSH	0x3
#define ARM_SMMU_SCTLR_MTCFG		BIT(20)
#define ARM_SMMU_SCTLR_MEM_ATTR		GENMASK(19, 16)
#define ARM_SMMU_SCTLR_MEM_ATTR_OISH_WB_CACHE	0xf
#define ARM_SMMU_SCTLR_S1_ASIDPNE	BIT(12)
#define ARM_SMMU_SCTLR_HUPCF		BIT(8)
#define ARM_SMMU_SCTLR_CFCFG		BIT(7)
#define ARM_SMMU_SCTLR_CFIE		BIT(6)
#define ARM_SMMU_SCTLR_CFRE		BIT(5)
#define ARM_SMMU_SCTLR_E		BIT(4)
#define ARM_SMMU_SCTLR_AFE		BIT(2)
#define ARM_SMMU_SCTLR_TRE		BIT(1)
#define ARM_SMMU_SCTLR_M		BIT(0)

#define ARM_SMMU_CB_ACTLR		0x4

#define ARM_SMMU_CB_RESUME		0x8
#define ARM_SMMU_RESUME_TERMINATE	BIT(0)

#define ARM_SMMU_CB_TCR2		0x10
#define ARM_SMMU_TCR2_SEP		GENMASK(17, 15)
#define ARM_SMMU_TCR2_SEP_UPSTREAM	0x7
#define ARM_SMMU_TCR2_AS		BIT(4)
#define ARM_SMMU_TCR2_PASIZE		GENMASK(3, 0)

#define ARM_SMMU_CB_TTBR0		0x20
#define ARM_SMMU_CB_TTBR1		0x28
#define ARM_SMMU_TTBRn_ASID		GENMASK_ULL(63, 48)

#define ARM_SMMU_CB_TCR			0x30
#define ARM_SMMU_TCR_EAE		BIT(31)
#define ARM_SMMU_TCR_EPD1		BIT(23)
#define ARM_SMMU_TCR_A1			BIT(22)
#define ARM_SMMU_TCR_TG0		GENMASK(15, 14)
#define ARM_SMMU_TCR_SH0		GENMASK(13, 12)
#define ARM_SMMU_TCR_ORGN0		GENMASK(11, 10)
#define ARM_SMMU_TCR_IRGN0		GENMASK(9, 8)
#define ARM_SMMU_TCR_EPD0		BIT(7)
#define ARM_SMMU_TCR_T0SZ		GENMASK(5, 0)

#define ARM_SMMU_VTCR_RES1		BIT(31)
#define ARM_SMMU_VTCR_PS		GENMASK(18, 16)
#define ARM_SMMU_VTCR_TG0		ARM_SMMU_TCR_TG0
#define ARM_SMMU_VTCR_SH0		ARM_SMMU_TCR_SH0
#define ARM_SMMU_VTCR_ORGN0		ARM_SMMU_TCR_ORGN0
#define ARM_SMMU_VTCR_IRGN0		ARM_SMMU_TCR_IRGN0
#define ARM_SMMU_VTCR_SL0		GENMASK(7, 6)
#define ARM_SMMU_VTCR_T0SZ		ARM_SMMU_TCR_T0SZ

#define ARM_SMMU_CB_CONTEXTIDR		0x34
#define ARM_SMMU_CB_S1_MAIR0		0x38
#define ARM_SMMU_CB_S1_MAIR1		0x3c

#define ARM_SMMU_CB_PAR			0x50
#define ARM_SMMU_CB_PAR_F		BIT(0)

#define ARM_SMMU_CB_FSR			0x58
#define ARM_SMMU_FSR_MULTI		BIT(31)
#define ARM_SMMU_FSR_SS			BIT(30)
#define ARM_SMMU_FSR_UUT		BIT(8)
#define ARM_SMMU_FSR_ASF		BIT(7)
#define ARM_SMMU_FSR_TLBLKF		BIT(6)
#define ARM_SMMU_FSR_TLBMCF		BIT(5)
#define ARM_SMMU_FSR_EF			BIT(4)
#define ARM_SMMU_FSR_PF			BIT(3)
#define ARM_SMMU_FSR_AFF		BIT(2)
#define ARM_SMMU_FSR_TF			BIT(1)

#define ARM_SMMU_FSR_IGN		(ARM_SMMU_FSR_AFF |		\
					 ARM_SMMU_FSR_ASF |		\
					 ARM_SMMU_FSR_TLBMCF |		\
					 ARM_SMMU_FSR_TLBLKF)

#define ARM_SMMU_FSR_FAULT		(ARM_SMMU_FSR_MULTI |		\
					 ARM_SMMU_FSR_SS |		\
					 ARM_SMMU_FSR_UUT |		\
					 ARM_SMMU_FSR_EF |		\
					 ARM_SMMU_FSR_PF |		\
					 ARM_SMMU_FSR_TF |		\
					 ARM_SMMU_FSR_IGN)

#define ARM_SMMU_CB_FSRRESTORE		0x5c
#define ARM_SMMU_CB_FAR			0x60

#define ARM_SMMU_CB_FSYNR0		0x68
#define ARM_SMMU_FSYNR0_WNR		BIT(4)
#define ARM_SMMU_FSYNR0_PNU		BIT(5)
#define ARM_SMMU_FSYNR0_IND		BIT(6)
#define ARM_SMMU_FSYNR0_NSATTR		BIT(8)

#define ARM_SMMU_CB_FSYNR1		0x6c
#define ARM_SMMU_FSYNR1_BID		GENMASK(15, 13)
#define ARM_SMMU_FSYNR1_PID		GENMASK(12, 8)
#define ARM_SMMU_FSYNR1_MID		GENMASK(7, 0)

#define ARM_SMMU_CB_S1_TLBIVA		0x600
#define ARM_SMMU_CB_S1_TLBIASID		0x610
#define ARM_SMMU_CB_S1_TLBIALL		0x618
#define ARM_SMMU_CB_S1_TLBIVAL		0x620
#define ARM_SMMU_CB_S2_TLBIIPAS2	0x630
#define ARM_SMMU_CB_S2_TLBIIPAS2L	0x638
#define ARM_SMMU_CB_TLBSYNC		0x7f0
#define ARM_SMMU_CB_TLBSTATUS		0x7f4
#define TLBSTATUS_SACTIVE		BIT(0)
#define ARM_SMMU_CB_ATS1PR		0x800

/* Implementation Defined Register Space 0 registers*/
/* Relative to IMPL_DEF_0 page */
#define ARM_SMMU_STATS_SYNC_INV_TBU_ACK 0x5dc
#define TBU_SYNC_ACK			GENMASK(25, 17)
#define TBU_SYNC_REQ			BIT(16)
#define TBU_INV_ACK			GENMASK(9, 1)
#define TBU_INV_REQ			BIT(0)

/* Relative to SMMU_BASE */
#define ARM_SMMU_TBU_PWR_STATUS         0x2204

/* Relative SMMU_BASE */
#define ARM_SMMU_MMU2QSS_AND_SAFE_WAIT_CNTR 0x2670
#define TCU_SYNC_IN_PRGSS		BIT(20)
#define TCU_INV_IN_PRGSS		BIT(16)

#define ARM_SMMU_CB_ATSR		0x8f0
#define ARM_SMMU_ATSR_ACTIVE		BIT(0)


/* Maximum number of context banks per SMMU */
#define ARM_SMMU_MAX_CBS		128

#define TLB_LOOP_TIMEOUT		500000	/* 500ms */
#define TLB_SPIN_COUNT			10
#define TLB_LOOP_INC_MAX		1000      /*1ms*/

/* Shared driver definitions */
enum arm_smmu_arch_version {
	ARM_SMMU_V1,
	ARM_SMMU_V1_64K,
	ARM_SMMU_V2,
};

enum arm_smmu_implementation {
	GENERIC_SMMU,
	ARM_MMU500,
	CAVIUM_SMMUV2,
	QCOM_SMMUV2,
	QCOM_SMMUV500,
};

struct arm_smmu_impl_def_reg {
	u32 offset;
	u32 value;
};

/*
 * Describes resources required for on/off power operation.
 * Separate reference count is provided for atomic/nonatomic
 * operations.
 */
struct arm_smmu_power_resources {
	struct platform_device		*pdev;
	struct device			*dev;

	struct clk			**clocks;
	int				num_clocks;

	struct regulator_bulk_data	*gdscs;
	int				num_gdscs;

	struct icc_path			*icc_path;

	/* Protects power_count */
	struct mutex			power_lock;
	int				power_count;

	/* Protects clock_refs_count */
	spinlock_t			clock_refs_lock;
	int				clock_refs_count;
	int				regulator_defer;
};

/*
 * attach_count
 *	The SMR and S2CR registers are only programmed when the number of
 *	devices attached to the iommu using these registers is > 0. This
 *	is required for the "SID switch" use case for secure display.
 *	Protected by stream_map_mutex.
 */
struct arm_smmu_s2cr {
	struct iommu_group		*group;
	int				count;
	int				attach_count;
	enum arm_smmu_s2cr_type		type;
	enum arm_smmu_s2cr_privcfg	privcfg;
	u8				cbndx;
	bool				cb_handoff;
	bool				pinned;
};

struct arm_smmu_smr {
	u16				mask;
	u16				id;
	bool				valid;
};

struct arm_smmu_device {
	struct device			*dev;

	void __iomem			*base;
	phys_addr_t			phys_addr;
	unsigned int			numpage;
	unsigned int			pgshift;

#define ARM_SMMU_FEAT_COHERENT_WALK	(1 << 0)
#define ARM_SMMU_FEAT_STREAM_MATCH	(1 << 1)
#define ARM_SMMU_FEAT_TRANS_S1		(1 << 2)
#define ARM_SMMU_FEAT_TRANS_S2		(1 << 3)
#define ARM_SMMU_FEAT_TRANS_NESTED	(1 << 4)
#define ARM_SMMU_FEAT_TRANS_OPS		(1 << 5)
#define ARM_SMMU_FEAT_VMID16		(1 << 6)
#define ARM_SMMU_FEAT_FMT_AARCH64_4K	(1 << 7)
#define ARM_SMMU_FEAT_FMT_AARCH64_16K	(1 << 8)
#define ARM_SMMU_FEAT_FMT_AARCH64_64K	(1 << 9)
#define ARM_SMMU_FEAT_FMT_AARCH32_L	(1 << 10)
#define ARM_SMMU_FEAT_FMT_AARCH32_S	(1 << 11)
#define ARM_SMMU_FEAT_EXIDS		(1 << 12)
	u32				features;

#define ARM_SMMU_OPT_FATAL_ASF		(1 << 0)
#define ARM_SMMU_OPT_SKIP_INIT		(1 << 1)
#define ARM_SMMU_OPT_3LVL_TABLES	(1 << 2)
#define ARM_SMMU_OPT_NO_ASID_RETENTION	(1 << 3)
#define ARM_SMMU_OPT_DISABLE_ATOS	(1 << 4)
	u32				options;
	enum arm_smmu_arch_version	version;
	enum arm_smmu_implementation	model;
	const struct arm_smmu_impl	*impl;

	u32				num_context_banks;
	u32				num_s2_context_banks;
	DECLARE_BITMAP(context_map, ARM_SMMU_MAX_CBS);
	struct arm_smmu_cb		*cbs;
	atomic_t			irptndx;

	u32				num_mapping_groups;
	u16				streamid_mask;
	u16				smr_mask_mask;
	struct arm_smmu_smr		*smrs;
	struct arm_smmu_s2cr		*s2crs;
	struct mutex			stream_map_mutex;
	struct mutex			iommu_group_mutex;
	unsigned long			va_size;
	unsigned long			ipa_size;
	unsigned long			pa_size;
	unsigned long			pgsize_bitmap;

	u32				num_global_irqs;
	u32				num_context_irqs;
	unsigned int			*irqs;
	struct clk_bulk_data		*clks;
	int				num_clks;

	struct list_head		list;

	spinlock_t			global_sync_lock;

	/* IOMMU core code handle */
	struct iommu_device		iommu;

	/* Specific to QCOM */
	struct arm_smmu_impl_def_reg	*impl_def_attach_registers;
	unsigned int			num_impl_def_attach_registers;

	struct arm_smmu_power_resources *pwr;

	/* protects idr */
	struct mutex			idr_mutex;
	struct idr			asid_idr;

	unsigned long			sync_timed_out;
};

struct qsmmuv500_tbu_device {
	struct list_head		list;
	struct device			*dev;
	struct arm_smmu_device		*smmu;
	void __iomem			*base;
	void __iomem			*status_reg;

	struct arm_smmu_power_resources *pwr;
	u32				sid_start;
	u32				num_sids;

	/* Protects halt count */
	spinlock_t			halt_lock;
	u32				halt_count;
};

struct arm_smmu_master_cfg {
	struct arm_smmu_device		*smmu;
	s16				smendx[];
};

#define INVALID_SMENDX			-1
#define cfg_smendx(cfg, fw, i) \
	(i >= fw->num_ids ? INVALID_SMENDX : cfg->smendx[i])
#define for_each_cfg_sme(cfg, fw, i, idx) \
	for (i = 0; idx = cfg_smendx(cfg, fw, i), i < fw->num_ids; ++i)

enum arm_smmu_context_fmt {
	ARM_SMMU_CTX_FMT_NONE,
	ARM_SMMU_CTX_FMT_AARCH64,
	ARM_SMMU_CTX_FMT_AARCH32_L,
	ARM_SMMU_CTX_FMT_AARCH32_S,
};

struct arm_smmu_cfg {
	u8				cbndx;
	u8				irptndx;
	union {
		u16			asid;
		u16			vmid;
	};
	u32				procid;
	enum arm_smmu_cbar_type		cbar;
	enum arm_smmu_context_fmt	fmt;
};
#define ARM_SMMU_INVALID_IRPTNDX	0xff

struct arm_smmu_cb {
	u64				ttbr[2];
	u32				tcr[2];
	u32				mair[2];
	struct arm_smmu_cfg		*cfg;
};

enum arm_smmu_domain_stage {
	ARM_SMMU_DOMAIN_S1 = 0,
	ARM_SMMU_DOMAIN_S2,
	ARM_SMMU_DOMAIN_NESTED,
	ARM_SMMU_DOMAIN_BYPASS,
};

struct arm_smmu_domain {
	struct arm_smmu_device		*smmu;
	struct device			*dev;
	struct io_pgtable_ops		*pgtbl_ops;
	const struct iommu_flush_ops	*flush_ops;
	struct arm_smmu_cfg		cfg;
	enum arm_smmu_domain_stage	stage;
	bool				non_strict;
	struct mutex			init_mutex; /* Protects smmu pointer */
	spinlock_t			cb_lock; /* Serialises ATS1* ops */
	spinlock_t			sync_lock; /* Serialises TLB syncs */
	struct io_pgtable_cfg		pgtbl_cfg;
	DECLARE_BITMAP(attributes, DOMAIN_ATTR_EXTENDED_MAX);
	u32				secure_vmid;
	struct list_head		pte_info_list;
	struct list_head		unassign_list;
	struct mutex			assign_lock;
	struct list_head		secure_pool_list;
	/* nonsecure pool protected by pgtbl_lock */
	struct list_head		nonsecure_pool;
	struct iommu_debug_attachment	*logger;
	struct iommu_domain		domain;
};

struct arm_smmu_master_cfg {
	struct arm_smmu_device		*smmu;
	s16				smendx[];
};

static inline u32 arm_smmu_lpae_tcr(const struct io_pgtable_cfg *cfg)
{
	u32 tcr = FIELD_PREP(ARM_SMMU_TCR_TG0, cfg->arm_lpae_s1_cfg.tcr.tg) |
		FIELD_PREP(ARM_SMMU_TCR_SH0, cfg->arm_lpae_s1_cfg.tcr.sh) |
		FIELD_PREP(ARM_SMMU_TCR_ORGN0, cfg->arm_lpae_s1_cfg.tcr.orgn) |
		FIELD_PREP(ARM_SMMU_TCR_IRGN0, cfg->arm_lpae_s1_cfg.tcr.irgn) |
		FIELD_PREP(ARM_SMMU_TCR_T0SZ, cfg->arm_lpae_s1_cfg.tcr.tsz);

       /*
	* When TTBR1 is selected shift the TCR fields by 16 bits and disable
	* translation in TTBR0
	*/
	if (cfg->quirks & IO_PGTABLE_QUIRK_ARM_TTBR1) {
		tcr = (tcr << 16) & ~ARM_SMMU_TCR_A1;
		tcr |= ARM_SMMU_TCR_EPD0;
	} else
		tcr |= ARM_SMMU_TCR_EPD1;

	return tcr;
}

static inline u32 arm_smmu_lpae_tcr2(const struct io_pgtable_cfg *cfg)
{
	return FIELD_PREP(ARM_SMMU_TCR2_PASIZE, cfg->arm_lpae_s1_cfg.tcr.ips) |
	       FIELD_PREP(ARM_SMMU_TCR2_SEP, ARM_SMMU_TCR2_SEP_UPSTREAM);
}

static inline u32 arm_smmu_lpae_vtcr(const struct io_pgtable_cfg *cfg)
{
	return ARM_SMMU_VTCR_RES1 |
	       FIELD_PREP(ARM_SMMU_VTCR_PS, cfg->arm_lpae_s2_cfg.vtcr.ps) |
	       FIELD_PREP(ARM_SMMU_VTCR_TG0, cfg->arm_lpae_s2_cfg.vtcr.tg) |
	       FIELD_PREP(ARM_SMMU_VTCR_SH0, cfg->arm_lpae_s2_cfg.vtcr.sh) |
	       FIELD_PREP(ARM_SMMU_VTCR_ORGN0, cfg->arm_lpae_s2_cfg.vtcr.orgn) |
	       FIELD_PREP(ARM_SMMU_VTCR_IRGN0, cfg->arm_lpae_s2_cfg.vtcr.irgn) |
	       FIELD_PREP(ARM_SMMU_VTCR_SL0, cfg->arm_lpae_s2_cfg.vtcr.sl) |
	       FIELD_PREP(ARM_SMMU_VTCR_T0SZ, cfg->arm_lpae_s2_cfg.vtcr.tsz);
}

/* Implementation details, yay! */

struct arm_smmu_impl {
	u32 (*read_reg)(struct arm_smmu_device *smmu, int page, int offset);
	void (*write_reg)(struct arm_smmu_device *smmu, int page, int offset,
			  u32 val);
	u64 (*read_reg64)(struct arm_smmu_device *smmu, int page, int offset);
	void (*write_reg64)(struct arm_smmu_device *smmu, int page, int offset,
			    u64 val);
	int (*cfg_probe)(struct arm_smmu_device *smmu);
	int (*reset)(struct arm_smmu_device *smmu);
<<<<<<< HEAD
	int (*init_context)(struct arm_smmu_domain *smmu_domain);
	void (*init_context_bank)(struct arm_smmu_domain *smmu_domain,
				  struct device *dev);
	phys_addr_t (*iova_to_phys_hard)(struct arm_smmu_domain *smmu_domain,
					 dma_addr_t iova,
					 unsigned long trans_flags);
	void (*tlb_sync_timeout)(struct arm_smmu_device *smmu);
	void (*device_remove)(struct arm_smmu_device *smmu);
	int (*device_group)(struct device *dev, struct iommu_group *group);
=======
	int (*init_context)(struct arm_smmu_domain *smmu_domain,
			struct io_pgtable_cfg *cfg, struct device *dev);
>>>>>>> 561eb836
	void (*tlb_sync)(struct arm_smmu_device *smmu, int page, int sync,
			 int status);
	int (*def_domain_type)(struct device *dev);
	irqreturn_t (*global_fault)(int irq, void *dev);
	irqreturn_t (*context_fault)(int irq, void *dev);
	int (*alloc_context_bank)(struct arm_smmu_domain *smmu_domain,
				  struct arm_smmu_device *smmu,
				  struct device *dev, int start);
};

#define INVALID_SMENDX			-1
#define cfg_smendx(cfg, fw, i) \
	(i >= fw->num_ids ? INVALID_SMENDX : cfg->smendx[i])
#define for_each_cfg_sme(cfg, fw, i, idx) \
	for (i = 0; idx = cfg_smendx(cfg, fw, i), i < fw->num_ids; ++i)

static inline int __arm_smmu_alloc_bitmap(unsigned long *map, int start, int end)
{
	int idx;

	do {
		idx = find_next_zero_bit(map, end, start);
		if (idx == end)
			return -ENOSPC;
	} while (test_and_set_bit(idx, map));

	return idx;
}

static inline void __iomem *arm_smmu_page(struct arm_smmu_device *smmu, int n)
{
	return smmu->base + (n << smmu->pgshift);
}

static inline u32 arm_smmu_readl(struct arm_smmu_device *smmu, int page, int offset)
{
	if (smmu->impl && unlikely(smmu->impl->read_reg))
		return smmu->impl->read_reg(smmu, page, offset);
	return readl_relaxed(arm_smmu_page(smmu, page) + offset);
}

static inline void arm_smmu_writel(struct arm_smmu_device *smmu, int page,
				   int offset, u32 val)
{
	if (smmu->impl && unlikely(smmu->impl->write_reg))
		smmu->impl->write_reg(smmu, page, offset, val);
	else
		writel_relaxed(val, arm_smmu_page(smmu, page) + offset);
}

static inline u64 arm_smmu_readq(struct arm_smmu_device *smmu, int page, int offset)
{
	if (smmu->impl && unlikely(smmu->impl->read_reg64))
		return smmu->impl->read_reg64(smmu, page, offset);
	return readq_relaxed(arm_smmu_page(smmu, page) + offset);
}

static inline void arm_smmu_writeq(struct arm_smmu_device *smmu, int page,
				   int offset, u64 val)
{
	if (smmu->impl && unlikely(smmu->impl->write_reg64))
		smmu->impl->write_reg64(smmu, page, offset, val);
	else
		writeq_relaxed(val, arm_smmu_page(smmu, page) + offset);
}

#define ARM_SMMU_GR0		0
#define ARM_SMMU_GR1		1
#define ARM_SMMU_IMPL_DEF0	2
#define ARM_SMMU_CB(s, n)	((s)->numpage + (n))

#define arm_smmu_gr0_read(s, o)		\
	arm_smmu_readl((s), ARM_SMMU_GR0, (o))
#define arm_smmu_gr0_write(s, o, v)	\
	arm_smmu_writel((s), ARM_SMMU_GR0, (o), (v))

#define arm_smmu_gr1_read(s, o)		\
	arm_smmu_readl((s), ARM_SMMU_GR1, (o))
#define arm_smmu_gr1_write(s, o, v)	\
	arm_smmu_writel((s), ARM_SMMU_GR1, (o), (v))

#define arm_smmu_cb_read(s, n, o)	\
	arm_smmu_readl((s), ARM_SMMU_CB((s), (n)), (o))
#define arm_smmu_cb_write(s, n, o, v)	\
	arm_smmu_writel((s), ARM_SMMU_CB((s), (n)), (o), (v))
#define arm_smmu_cb_readq(s, n, o)	\
	arm_smmu_readq((s), ARM_SMMU_CB((s), (n)), (o))
#define arm_smmu_cb_writeq(s, n, o, v)	\
	arm_smmu_writeq((s), ARM_SMMU_CB((s), (n)), (o), (v))

struct arm_smmu_device *arm_smmu_impl_init(struct arm_smmu_device *smmu);
struct arm_smmu_device *nvidia_smmu_impl_init(struct arm_smmu_device *smmu);
struct arm_smmu_device *qcom_smmu_impl_init(struct arm_smmu_device *smmu);
struct arm_smmu_device *qsmmuv500_impl_init(struct arm_smmu_device *smmu);

void arm_smmu_write_context_bank(struct arm_smmu_device *smmu, int idx);
int arm_mmu500_reset(struct arm_smmu_device *smmu);

int arm_smmu_power_on(struct arm_smmu_power_resources *pwr);
void arm_smmu_power_off(struct arm_smmu_device *smmu,
			struct arm_smmu_power_resources *pwr);

/* Misc. constants */
#define TBUID_SHIFT                     10
#define ARM_MMU500_ACR_CACHE_LOCK	(1 << 26)

#endif /* _ARM_SMMU_H */<|MERGE_RESOLUTION|>--- conflicted
+++ resolved
@@ -448,17 +448,6 @@
 	spinlock_t			halt_lock;
 	u32				halt_count;
 };
-
-struct arm_smmu_master_cfg {
-	struct arm_smmu_device		*smmu;
-	s16				smendx[];
-};
-
-#define INVALID_SMENDX			-1
-#define cfg_smendx(cfg, fw, i) \
-	(i >= fw->num_ids ? INVALID_SMENDX : cfg->smendx[i])
-#define for_each_cfg_sme(cfg, fw, i, idx) \
-	for (i = 0; idx = cfg_smendx(cfg, fw, i), i < fw->num_ids; ++i)
 
 enum arm_smmu_context_fmt {
 	ARM_SMMU_CTX_FMT_NONE,
@@ -573,8 +562,8 @@
 			    u64 val);
 	int (*cfg_probe)(struct arm_smmu_device *smmu);
 	int (*reset)(struct arm_smmu_device *smmu);
-<<<<<<< HEAD
-	int (*init_context)(struct arm_smmu_domain *smmu_domain);
+	int (*init_context)(struct arm_smmu_domain *smmu_domain,
+			struct io_pgtable_cfg *cfg, struct device *dev);
 	void (*init_context_bank)(struct arm_smmu_domain *smmu_domain,
 				  struct device *dev);
 	phys_addr_t (*iova_to_phys_hard)(struct arm_smmu_domain *smmu_domain,
@@ -583,10 +572,6 @@
 	void (*tlb_sync_timeout)(struct arm_smmu_device *smmu);
 	void (*device_remove)(struct arm_smmu_device *smmu);
 	int (*device_group)(struct device *dev, struct iommu_group *group);
-=======
-	int (*init_context)(struct arm_smmu_domain *smmu_domain,
-			struct io_pgtable_cfg *cfg, struct device *dev);
->>>>>>> 561eb836
 	void (*tlb_sync)(struct arm_smmu_device *smmu, int page, int sync,
 			 int status);
 	int (*def_domain_type)(struct device *dev);
@@ -616,6 +601,9 @@
 	return idx;
 }
 
+int __arm_smmu_alloc_cb(unsigned long *map, int start, int end,
+			struct device *dev);
+
 static inline void __iomem *arm_smmu_page(struct arm_smmu_device *smmu, int n)
 {
 	return smmu->base + (n << smmu->pgshift);
@@ -682,7 +670,8 @@
 struct arm_smmu_device *qcom_smmu_impl_init(struct arm_smmu_device *smmu);
 struct arm_smmu_device *qsmmuv500_impl_init(struct arm_smmu_device *smmu);
 
-void arm_smmu_write_context_bank(struct arm_smmu_device *smmu, int idx);
+void arm_smmu_write_context_bank(struct arm_smmu_device *smmu, int idx,
+				 unsigned long *attributes);
 int arm_mmu500_reset(struct arm_smmu_device *smmu);
 
 int arm_smmu_power_on(struct arm_smmu_power_resources *pwr);

/* SPDX-License-Identifier: GPL-2.0-only */
/*
 * IOMMU API for ARM architected SMMU implementations.
 *
 * Copyright (C) 2013 ARM Limited
 *
 * Author: Will Deacon <will.deacon@arm.com>
 */

#ifndef _ARM_SMMU_H
#define _ARM_SMMU_H

#include <linux/atomic.h>
#include <linux/bitfield.h>
#include <linux/bits.h>
#include <linux/clk.h>
#include <linux/device.h>
#include <linux/io-64-nonatomic-hi-lo.h>
#include <linux/io-pgtable.h>
#include <linux/iommu.h>
#include <linux/irqreturn.h>
#include <linux/mutex.h>
#include <linux/spinlock.h>
#include <linux/types.h>
#include <linux/qcom-iommu-util.h>

#include "../../qcom-io-pgtable.h"

/* Configuration registers */
#define ARM_SMMU_GR0_sCR0		0x0
#define ARM_SMMU_sCR0_VMID16EN		BIT(31)
#define ARM_SMMU_sCR0_SHCFG		GENMASK(23, 22)
#define ARM_SMMU_sCR0_SHCFG_NSH		0x3
#define ARM_SMMU_sCR0_BSU		GENMASK(15, 14)
#define ARM_SMMU_sCR0_FB		BIT(13)
#define ARM_SMMU_sCR0_PTM		BIT(12)
#define ARM_SMMU_sCR0_VMIDPNE		BIT(11)
#define ARM_SMMU_sCR0_USFCFG		BIT(10)
#define ARM_SMMU_sCR0_GCFGFIE		BIT(5)
#define ARM_SMMU_sCR0_GCFGFRE		BIT(4)
#define ARM_SMMU_sCR0_EXIDENABLE	BIT(3)
#define ARM_SMMU_sCR0_GFIE		BIT(2)
#define ARM_SMMU_sCR0_GFRE		BIT(1)
#define ARM_SMMU_sCR0_CLIENTPD		BIT(0)

/* Auxiliary Configuration register */
#define ARM_SMMU_GR0_sACR		0x10

/* Identification registers */
#define ARM_SMMU_GR0_ID0		0x20
#define ARM_SMMU_ID0_S1TS		BIT(30)
#define ARM_SMMU_ID0_S2TS		BIT(29)
#define ARM_SMMU_ID0_NTS		BIT(28)
#define ARM_SMMU_ID0_SMS		BIT(27)
#define ARM_SMMU_ID0_ATOSNS		BIT(26)
#define ARM_SMMU_ID0_PTFS_NO_AARCH32	BIT(25)
#define ARM_SMMU_ID0_PTFS_NO_AARCH32S	BIT(24)
#define ARM_SMMU_ID0_NUMIRPT		GENMASK(23, 16)
#define ARM_SMMU_ID0_CTTW		BIT(14)
#define ARM_SMMU_ID0_NUMSIDB		GENMASK(12, 9)
#define ARM_SMMU_ID0_EXIDS		BIT(8)
#define ARM_SMMU_ID0_NUMSMRG		GENMASK(7, 0)

#define ARM_SMMU_GR0_ID1		0x24
#define ARM_SMMU_ID1_PAGESIZE		BIT(31)
#define ARM_SMMU_ID1_NUMPAGENDXB	GENMASK(30, 28)
#define ARM_SMMU_ID1_NUMS2CB		GENMASK(23, 16)
#define ARM_SMMU_ID1_NUMCB		GENMASK(7, 0)

#define ARM_SMMU_GR0_ID2		0x28
#define ARM_SMMU_ID2_VMID16		BIT(15)
#define ARM_SMMU_ID2_PTFS_64K		BIT(14)
#define ARM_SMMU_ID2_PTFS_16K		BIT(13)
#define ARM_SMMU_ID2_PTFS_4K		BIT(12)
#define ARM_SMMU_ID2_UBS		GENMASK(11, 8)
#define ARM_SMMU_ID2_OAS		GENMASK(7, 4)
#define ARM_SMMU_ID2_IAS		GENMASK(3, 0)

#define ARM_SMMU_GR0_ID3		0x2c
#define ARM_SMMU_GR0_ID4		0x30
#define ARM_SMMU_GR0_ID5		0x34
#define ARM_SMMU_GR0_ID6		0x38

#define ARM_SMMU_GR0_ID7		0x3c
#define ARM_SMMU_ID7_MAJOR		GENMASK(7, 4)
#define ARM_SMMU_ID7_MINOR		GENMASK(3, 0)

#define ARM_SMMU_GR0_sGFSR		0x48
#define ARM_SMMU_sGFSR_USF		BIT(1)

#define ARM_SMMU_GR0_sGFSYNR0		0x50
#define ARM_SMMU_GR0_sGFSYNR1		0x54
#define ARM_SMMU_GR0_sGFSYNR2		0x58

/* Global TLB invalidation */
#define ARM_SMMU_GR0_TLBIVMID		0x64
#define ARM_SMMU_GR0_TLBIALLNSNH	0x68
#define ARM_SMMU_GR0_TLBIALLH		0x6c
#define ARM_SMMU_GR0_sTLBGSYNC		0x70

#define ARM_SMMU_GR0_sTLBGSTATUS	0x74
#define ARM_SMMU_sTLBGSTATUS_GSACTIVE	BIT(0)

/* Stream mapping registers */
#define ARM_SMMU_GR0_SMR(n)		(0x800 + ((n) << 2))
#define ARM_SMMU_SMR_VALID		BIT(31)
#define ARM_SMMU_SMR_MASK		GENMASK(31, 16)
#define ARM_SMMU_SMR_ID			GENMASK(15, 0)

#define ARM_SMMU_GR0_S2CR(n)		(0xc00 + ((n) << 2))
#define ARM_SMMU_S2CR_PRIVCFG		GENMASK(25, 24)
enum arm_smmu_s2cr_privcfg {
	S2CR_PRIVCFG_DEFAULT,
	S2CR_PRIVCFG_DIPAN,
	S2CR_PRIVCFG_UNPRIV,
	S2CR_PRIVCFG_PRIV,
};
#define ARM_SMMU_S2CR_TYPE		GENMASK(17, 16)
enum arm_smmu_s2cr_type {
	S2CR_TYPE_TRANS,
	S2CR_TYPE_BYPASS,
	S2CR_TYPE_FAULT,
};
#define ARM_SMMU_S2CR_EXIDVALID		BIT(10)
#define ARM_SMMU_S2CR_SHCFG		GENMASK(9, 8)
#define ARM_SMMU_S2CR_SHCFG_NSH		0x3
#define ARM_SMMU_S2CR_CBNDX		GENMASK(7, 0)

/* Context bank attribute registers */
#define ARM_SMMU_GR1_CBAR(n)		(0x0 + ((n) << 2))
#define ARM_SMMU_CBAR_IRPTNDX		GENMASK(31, 24)
#define ARM_SMMU_CBAR_TYPE		GENMASK(17, 16)
enum arm_smmu_cbar_type {
	CBAR_TYPE_S2_TRANS,
	CBAR_TYPE_S1_TRANS_S2_BYPASS,
	CBAR_TYPE_S1_TRANS_S2_FAULT,
	CBAR_TYPE_S1_TRANS_S2_TRANS,
};
#define ARM_SMMU_CBAR_S1_MEMATTR	GENMASK(15, 12)
#define ARM_SMMU_CBAR_S1_MEMATTR_WB	0xf
#define ARM_SMMU_CBAR_S1_BPSHCFG	GENMASK(9, 8)
#define ARM_SMMU_CBAR_S1_BPSHCFG_NSH	3
#define ARM_SMMU_CBAR_VMID		GENMASK(7, 0)

#define ARM_SMMU_GR1_CBFRSYNRA(n)	(0x400 + ((n) << 2))
#define CBFRSYNRA_SID_MASK		(0xffff)

#define ARM_SMMU_GR1_CBA2R(n)		(0x800 + ((n) << 2))
#define ARM_SMMU_CBA2R_VMID16		GENMASK(31, 16)
#define ARM_SMMU_CBA2R_VA64		BIT(0)

#define ARM_SMMU_CB_SCTLR		0x0
#define ARM_SMMU_SCTLR_WACFG		GENMASK(27, 26)
#define ARM_SMMU_SCTLR_WACFG_WA		0x2
#define ARM_SMMU_SCTLR_RACFG		GENMASK(25, 24)
#define ARM_SMMU_SCTLR_RACFG_RA		0x2
#define ARM_SMMU_SCTLR_SHCFG		GENMASK(23, 22)
#define ARM_SMMU_SCTLR_SHCFG_OSH	0x1
#define ARM_SMMU_SCTLR_SHCFG_NSH	0x3
#define ARM_SMMU_SCTLR_MTCFG		BIT(20)
#define ARM_SMMU_SCTLR_MEM_ATTR		GENMASK(19, 16)
#define ARM_SMMU_SCTLR_MEM_ATTR_OISH_WB_CACHE	0xf
#define ARM_SMMU_SCTLR_S1_ASIDPNE	BIT(12)
#define ARM_SMMU_SCTLR_HUPCF		BIT(8)
#define ARM_SMMU_SCTLR_CFCFG		BIT(7)
#define ARM_SMMU_SCTLR_CFIE		BIT(6)
#define ARM_SMMU_SCTLR_CFRE		BIT(5)
#define ARM_SMMU_SCTLR_E		BIT(4)
#define ARM_SMMU_SCTLR_AFE		BIT(2)
#define ARM_SMMU_SCTLR_TRE		BIT(1)
#define ARM_SMMU_SCTLR_M		BIT(0)

#define ARM_SMMU_CB_ACTLR		0x4

#define ARM_SMMU_CB_RESUME		0x8
#define ARM_SMMU_RESUME_TERMINATE	BIT(0)

#define ARM_SMMU_CB_TCR2		0x10
#define ARM_SMMU_TCR2_SEP		GENMASK(17, 15)
#define ARM_SMMU_TCR2_SEP_UPSTREAM	0x7
#define ARM_SMMU_TCR2_AS		BIT(4)
#define ARM_SMMU_TCR2_PASIZE		GENMASK(3, 0)

#define ARM_SMMU_CB_TTBR0		0x20
#define ARM_SMMU_CB_TTBR1		0x28
#define ARM_SMMU_TTBRn_ASID		GENMASK_ULL(63, 48)

#define ARM_SMMU_CB_TCR			0x30
#define ARM_SMMU_TCR_EAE		BIT(31)
#define ARM_SMMU_TCR_EPD1		BIT(23)
#define ARM_SMMU_TCR_A1			BIT(22)
#define ARM_SMMU_TCR_TG0		GENMASK(15, 14)
#define ARM_SMMU_TCR_SH0		GENMASK(13, 12)
#define ARM_SMMU_TCR_ORGN0		GENMASK(11, 10)
#define ARM_SMMU_TCR_IRGN0		GENMASK(9, 8)
#define ARM_SMMU_TCR_EPD0		BIT(7)
#define ARM_SMMU_TCR_T0SZ		GENMASK(5, 0)

#define ARM_SMMU_VTCR_RES1		BIT(31)
#define ARM_SMMU_VTCR_PS		GENMASK(18, 16)
#define ARM_SMMU_VTCR_TG0		ARM_SMMU_TCR_TG0
#define ARM_SMMU_VTCR_SH0		ARM_SMMU_TCR_SH0
#define ARM_SMMU_VTCR_ORGN0		ARM_SMMU_TCR_ORGN0
#define ARM_SMMU_VTCR_IRGN0		ARM_SMMU_TCR_IRGN0
#define ARM_SMMU_VTCR_SL0		GENMASK(7, 6)
#define ARM_SMMU_VTCR_T0SZ		ARM_SMMU_TCR_T0SZ

#define ARM_SMMU_CB_CONTEXTIDR		0x34
#define ARM_SMMU_CB_S1_MAIR0		0x38
#define ARM_SMMU_CB_S1_MAIR1		0x3c

#define ARM_SMMU_CB_PAR			0x50
#define ARM_SMMU_CB_PAR_F		BIT(0)

#define ARM_SMMU_CB_FSR			0x58
#define ARM_SMMU_FSR_MULTI		BIT(31)
#define ARM_SMMU_FSR_SS			BIT(30)
#define ARM_SMMU_FSR_UUT		BIT(8)
#define ARM_SMMU_FSR_ASF		BIT(7)
#define ARM_SMMU_FSR_TLBLKF		BIT(6)
#define ARM_SMMU_FSR_TLBMCF		BIT(5)
#define ARM_SMMU_FSR_EF			BIT(4)
#define ARM_SMMU_FSR_PF			BIT(3)
#define ARM_SMMU_FSR_AFF		BIT(2)
#define ARM_SMMU_FSR_TF			BIT(1)

#define ARM_SMMU_FSR_IGN		(ARM_SMMU_FSR_AFF |		\
					 ARM_SMMU_FSR_ASF |		\
					 ARM_SMMU_FSR_TLBMCF |		\
					 ARM_SMMU_FSR_TLBLKF)

#define ARM_SMMU_FSR_FAULT		(ARM_SMMU_FSR_MULTI |		\
					 ARM_SMMU_FSR_SS |		\
					 ARM_SMMU_FSR_UUT |		\
					 ARM_SMMU_FSR_EF |		\
					 ARM_SMMU_FSR_PF |		\
					 ARM_SMMU_FSR_TF |		\
					 ARM_SMMU_FSR_IGN)

#define ARM_SMMU_CB_FSRRESTORE		0x5c
#define ARM_SMMU_CB_FAR			0x60

#define ARM_SMMU_CB_FSYNR0		0x68
#define ARM_SMMU_FSYNR0_WNR		BIT(4)
#define ARM_SMMU_FSYNR0_PNU		BIT(5)
#define ARM_SMMU_FSYNR0_IND		BIT(6)
#define ARM_SMMU_FSYNR0_NSATTR		BIT(8)

#define ARM_SMMU_CB_FSYNR1		0x6c
#define ARM_SMMU_FSYNR1_BID		GENMASK(15, 13)
#define ARM_SMMU_FSYNR1_PID		GENMASK(12, 8)
#define ARM_SMMU_FSYNR1_MID		GENMASK(7, 0)

#define ARM_SMMU_CB_S1_TLBIVA		0x600
#define ARM_SMMU_CB_S1_TLBIASID		0x610
#define ARM_SMMU_CB_S1_TLBIALL		0x618
#define ARM_SMMU_CB_S1_TLBIVAL		0x620
#define ARM_SMMU_CB_S2_TLBIIPAS2	0x630
#define ARM_SMMU_CB_S2_TLBIIPAS2L	0x638
#define ARM_SMMU_CB_TLBSYNC		0x7f0
#define ARM_SMMU_CB_TLBSTATUS		0x7f4
#define TLBSTATUS_SACTIVE		BIT(0)
#define ARM_SMMU_CB_ATS1PR		0x800

/* Implementation Defined Register Space 5 registers*/
/* Relative to IMPL_DEF5 page */
#define ARM_SMMU_STATS_SYNC_INV_TBU_ACK 0x5dc
#define TBU_SYNC_ACK			GENMASK(31, 17)
#define TBU_SYNC_REQ			BIT(16)
#define TBU_INV_ACK			GENMASK(15, 1)
#define TBU_INV_REQ			BIT(0)
#define APPS_SMMU_TBU_REG_ACCESS_REQ_NS 0x5f8
#define APPS_SMMU_TBU_REG_ACCESS_ACK_NS 0x5fc

/* Relative to SMMU_BASE */
#define ARM_SMMU_TBU_PWR_STATUS         0x2204

/* Relative SMMU_BASE */
#define ARM_SMMU_MMU2QSS_AND_SAFE_WAIT_CNTR 0x2670
#define TCU_SYNC_IN_PRGSS		BIT(20)
#define TCU_INV_IN_PRGSS		BIT(16)

#define ARM_SMMU_CB_ATSR		0x8f0
#define ARM_SMMU_ATSR_ACTIVE		BIT(0)


/* Maximum number of context banks per SMMU */
#define ARM_SMMU_MAX_CBS		128

#define TLB_LOOP_TIMEOUT		500000	/* 500ms */
#define TLB_SPIN_COUNT			10
#define TLB_LOOP_INC_MAX		1000      /*1ms*/

/* Shared driver definitions */
enum arm_smmu_arch_version {
	ARM_SMMU_V1,
	ARM_SMMU_V1_64K,
	ARM_SMMU_V2,
};

enum arm_smmu_implementation {
	GENERIC_SMMU,
	ARM_MMU500,
	CAVIUM_SMMUV2,
	QCOM_SMMUV2,
	QCOM_SMMUV500,
};

struct arm_smmu_impl_def_reg {
	u32 offset;
	u32 value;
};

/*
 * Describes resources required for on/off power operation.
 * Separate reference count is provided for atomic/nonatomic
 * operations.
 */
struct arm_smmu_power_resources {
	struct device			*dev;

	struct clk			**clocks;
	int				num_clocks;

	struct regulator_bulk_data	*gdscs;
	int				num_gdscs;

	struct icc_path			*icc_path;

	/* Protects power_count */
	struct mutex			power_lock;
	int				power_count;

	int (*resume)(struct arm_smmu_power_resources *pwr);
	void (*suspend)(struct arm_smmu_power_resources *pwr);
};

struct arm_smmu_s2cr {
	struct iommu_group		*group;
	int				count;
	enum arm_smmu_s2cr_type		type;
	enum arm_smmu_s2cr_privcfg	privcfg;
	u8				cbndx;
	bool				cb_handoff;
	bool				pinned;
};

struct arm_smmu_smr {
	u16				mask;
	u16				id;
	bool				valid;
};

struct arm_smmu_device {
	struct device			*dev;

	void __iomem			*base;
	unsigned int			numpage;
	unsigned int			pgshift;

#define ARM_SMMU_FEAT_COHERENT_WALK	(1 << 0)
#define ARM_SMMU_FEAT_STREAM_MATCH	(1 << 1)
#define ARM_SMMU_FEAT_TRANS_S1		(1 << 2)
#define ARM_SMMU_FEAT_TRANS_S2		(1 << 3)
#define ARM_SMMU_FEAT_TRANS_NESTED	(1 << 4)
#define ARM_SMMU_FEAT_TRANS_OPS		(1 << 5)
#define ARM_SMMU_FEAT_VMID16		(1 << 6)
#define ARM_SMMU_FEAT_FMT_AARCH64_4K	(1 << 7)
#define ARM_SMMU_FEAT_FMT_AARCH64_16K	(1 << 8)
#define ARM_SMMU_FEAT_FMT_AARCH64_64K	(1 << 9)
#define ARM_SMMU_FEAT_FMT_AARCH32_L	(1 << 10)
#define ARM_SMMU_FEAT_FMT_AARCH32_S	(1 << 11)
#define ARM_SMMU_FEAT_EXIDS		(1 << 12)
	u32				features;

#define ARM_SMMU_OPT_FATAL_ASF		(1 << 0)
#define ARM_SMMU_OPT_3LVL_TABLES	(1 << 2)
#define ARM_SMMU_OPT_NO_ASID_RETENTION	(1 << 3)
#define ARM_SMMU_OPT_DISABLE_ATOS	(1 << 4)
	u32				options;
	enum arm_smmu_arch_version	version;
	enum arm_smmu_implementation	model;
	const struct arm_smmu_impl	*impl;

	u32				num_context_banks;
	u32				num_s2_context_banks;
	DECLARE_BITMAP(context_map, ARM_SMMU_MAX_CBS);
	struct arm_smmu_cb		*cbs;
	atomic_t			irptndx;

	u32				num_mapping_groups;
	u16				streamid_mask;
	u16				smr_mask_mask;
	struct arm_smmu_smr		*smrs;
	struct arm_smmu_s2cr		*s2crs;
	struct mutex			stream_map_mutex;
	struct mutex			iommu_group_mutex;
	unsigned long			va_size;
	unsigned long			ipa_size;
	unsigned long			pa_size;
	unsigned long			pgsize_bitmap;

	u32				num_global_irqs;
	u32				num_context_irqs;
	unsigned int			*irqs;
	struct clk_bulk_data		*clks;
	int				num_clks;

	struct list_head		list;

	spinlock_t			global_sync_lock;

	/* IOMMU core code handle */
	struct iommu_device		iommu;

	/* Specific to QCOM */
	struct arm_smmu_impl_def_reg	*impl_def_attach_registers;
	unsigned int			num_impl_def_attach_registers;

	struct arm_smmu_power_resources *pwr;

	/* used for qsmmuv500 scm_io_readl */
	phys_addr_t                     phys_addr;

	unsigned long			sync_timed_out;
};

struct qsmmuv500_tbu_device {
	struct list_head		list;
	struct device			*dev;
	struct arm_smmu_device		*smmu;
	void __iomem			*base;
	void __iomem			*status_reg;

	struct arm_smmu_power_resources *pwr;
	u32				sid_start;
	u32				num_sids;

	/* Protects halt count */
	spinlock_t			halt_lock;
	u32				halt_count;

	bool				has_micro_idle;
};

enum arm_smmu_context_fmt {
	ARM_SMMU_CTX_FMT_NONE,
	ARM_SMMU_CTX_FMT_AARCH64,
	ARM_SMMU_CTX_FMT_AARCH32_L,
	ARM_SMMU_CTX_FMT_AARCH32_S,
};

struct arm_smmu_cfg {
	u8				cbndx;
	u8				irptndx;
	union {
		u16			asid;
		u16			vmid;
	};
	u32				procid;
	struct {
		u32     wacfg:2;
		u32     racfg:2;
		u32     shcfg:2;
		u32     mtcfg:1;
		u32     memattr:4;
		u32     hupcf:1;
		u32     cfcfg:1;
		u32     cfre:1;
		u32     m:1;
	}       sctlr;

	enum arm_smmu_cbar_type		cbar;
	enum arm_smmu_context_fmt	fmt;
};
#define ARM_SMMU_INVALID_IRPTNDX	0xff

struct arm_smmu_cb {
	u64				ttbr[2];
	u32				tcr[2];
	u32				mair[2];
	u32 sctlr;
	struct arm_smmu_cfg		*cfg;
};

enum arm_smmu_domain_stage {
	ARM_SMMU_DOMAIN_S1 = 0,
	ARM_SMMU_DOMAIN_S2,
	ARM_SMMU_DOMAIN_NESTED,
	ARM_SMMU_DOMAIN_BYPASS,
};

struct arm_smmu_domain {
	struct arm_smmu_device		*smmu;
	struct device			*dev;
	struct io_pgtable_ops		*pgtbl_ops;
	const struct iommu_flush_ops	*flush_ops;
	struct arm_smmu_cfg		cfg;
	enum arm_smmu_domain_stage	stage;
	bool				non_strict;
	struct mutex			init_mutex; /* Protects smmu pointer */
	spinlock_t			cb_lock; /* Serialises ATS1* ops */
	spinlock_t			sync_lock; /* Serialises TLB syncs */
	DECLARE_BITMAP(attributes, DOMAIN_ATTR_EXTENDED_MAX);
	u32				secure_vmid;
	struct list_head		pte_info_list;
	struct list_head		unassign_list;
<<<<<<< HEAD
=======
	/* Protects pte_info_list, unassign_list, and secure_pool_list. */
>>>>>>> d7a52a7b
	struct mutex			assign_lock;
	struct list_head		secure_pool_list;

	/*
	 * Track PMDs which require tlb invalidate prior to being
	 * freed, or before their iovas can be reused by iommu_map().
	 */
	spinlock_t			iotlb_gather_lock;
	struct list_head		iotlb_gather_freelist;
	struct iommu_iotlb_gather	iotlb_gather;

	struct iommu_debug_attachment	*logger;
	struct iommu_domain		domain;
	/*
	 * test_bit(DOMAIN_ATTR_ATOMIC, aattributes) indicates that
	 * runtime power management should be disabled.
	 */
	bool				rpm_always_on;
};

struct arm_smmu_master_cfg {
	struct arm_smmu_device		*smmu;
	s16				smendx[];
};

static inline u32 arm_smmu_lpae_tcr(const struct io_pgtable_cfg *cfg)
{
	u32 tcr = FIELD_PREP(ARM_SMMU_TCR_TG0, cfg->arm_lpae_s1_cfg.tcr.tg) |
		FIELD_PREP(ARM_SMMU_TCR_SH0, cfg->arm_lpae_s1_cfg.tcr.sh) |
		FIELD_PREP(ARM_SMMU_TCR_ORGN0, cfg->arm_lpae_s1_cfg.tcr.orgn) |
		FIELD_PREP(ARM_SMMU_TCR_IRGN0, cfg->arm_lpae_s1_cfg.tcr.irgn) |
		FIELD_PREP(ARM_SMMU_TCR_T0SZ, cfg->arm_lpae_s1_cfg.tcr.tsz);

       /*
	* When TTBR1 is selected shift the TCR fields by 16 bits and disable
	* translation in TTBR0
	*/
	if (cfg->quirks & IO_PGTABLE_QUIRK_ARM_TTBR1) {
		tcr = (tcr << 16) & ~ARM_SMMU_TCR_A1;
		tcr |= ARM_SMMU_TCR_EPD0;
	} else
		tcr |= ARM_SMMU_TCR_EPD1;

	return tcr;
}

static inline u32 arm_smmu_lpae_tcr2(const struct io_pgtable_cfg *cfg)
{
	return FIELD_PREP(ARM_SMMU_TCR2_PASIZE, cfg->arm_lpae_s1_cfg.tcr.ips) |
	       FIELD_PREP(ARM_SMMU_TCR2_SEP, ARM_SMMU_TCR2_SEP_UPSTREAM);
}

static inline u32 arm_smmu_lpae_vtcr(const struct io_pgtable_cfg *cfg)
{
	return ARM_SMMU_VTCR_RES1 |
	       FIELD_PREP(ARM_SMMU_VTCR_PS, cfg->arm_lpae_s2_cfg.vtcr.ps) |
	       FIELD_PREP(ARM_SMMU_VTCR_TG0, cfg->arm_lpae_s2_cfg.vtcr.tg) |
	       FIELD_PREP(ARM_SMMU_VTCR_SH0, cfg->arm_lpae_s2_cfg.vtcr.sh) |
	       FIELD_PREP(ARM_SMMU_VTCR_ORGN0, cfg->arm_lpae_s2_cfg.vtcr.orgn) |
	       FIELD_PREP(ARM_SMMU_VTCR_IRGN0, cfg->arm_lpae_s2_cfg.vtcr.irgn) |
	       FIELD_PREP(ARM_SMMU_VTCR_SL0, cfg->arm_lpae_s2_cfg.vtcr.sl) |
	       FIELD_PREP(ARM_SMMU_VTCR_T0SZ, cfg->arm_lpae_s2_cfg.vtcr.tsz);
}

static inline u32 arm_smmu_lpae_sctlr(struct arm_smmu_cfg *cfg)
{
	bool stage1 = cfg->cbar != CBAR_TYPE_S2_TRANS;

	return FIELD_PREP(ARM_SMMU_SCTLR_WACFG, cfg->sctlr.wacfg) |
	FIELD_PREP(ARM_SMMU_SCTLR_RACFG, cfg->sctlr.racfg) |
	FIELD_PREP(ARM_SMMU_SCTLR_SHCFG, cfg->sctlr.shcfg) |
	FIELD_PREP(ARM_SMMU_SCTLR_MTCFG, cfg->sctlr.mtcfg) |
	FIELD_PREP(ARM_SMMU_SCTLR_MEM_ATTR, cfg->sctlr.memattr) |
	FIELD_PREP(ARM_SMMU_SCTLR_S1_ASIDPNE, stage1) |
	FIELD_PREP(ARM_SMMU_SCTLR_HUPCF, cfg->sctlr.hupcf) |
	FIELD_PREP(ARM_SMMU_SCTLR_CFCFG, cfg->sctlr.cfcfg) |
	ARM_SMMU_SCTLR_CFIE |
	FIELD_PREP(ARM_SMMU_SCTLR_CFRE, cfg->sctlr.cfre) |
	FIELD_PREP(ARM_SMMU_SCTLR_E, IS_ENABLED(CONFIG_CPU_BIG_ENDIAN)) |
	ARM_SMMU_SCTLR_AFE |
	ARM_SMMU_SCTLR_TRE |
	FIELD_PREP(ARM_SMMU_SCTLR_M, cfg->sctlr.m);
}

/* Implementation details, yay! */

struct arm_smmu_impl {
	u32 (*read_reg)(struct arm_smmu_device *smmu, int page, int offset);
	void (*write_reg)(struct arm_smmu_device *smmu, int page, int offset,
			  u32 val);
	u64 (*read_reg64)(struct arm_smmu_device *smmu, int page, int offset);
	void (*write_reg64)(struct arm_smmu_device *smmu, int page, int offset,
			    u64 val);
	int (*cfg_probe)(struct arm_smmu_device *smmu);
	int (*reset)(struct arm_smmu_device *smmu);
	int (*init_context)(struct arm_smmu_domain *smmu_domain,
			struct io_pgtable_cfg *cfg, struct device *dev);
	void (*init_context_bank)(struct arm_smmu_domain *smmu_domain,
				  struct device *dev);
	phys_addr_t (*iova_to_phys_hard)(struct arm_smmu_domain *smmu_domain,
					 struct qcom_iommu_atos_txn *txn);
	void (*tlb_sync_timeout)(struct arm_smmu_device *smmu);
	void (*device_remove)(struct arm_smmu_device *smmu);
	int (*device_group)(struct device *dev, struct iommu_group *group);
	void (*tlb_sync)(struct arm_smmu_device *smmu, int page, int sync,
			 int status);
	int (*def_domain_type)(struct device *dev);
	irqreturn_t (*global_fault)(int irq, void *dev);
	irqreturn_t (*context_fault)(int irq, void *dev);
	int (*alloc_context_bank)(struct arm_smmu_domain *smmu_domain,
				  struct arm_smmu_device *smmu,
				  struct device *dev, int start);
	void (*write_s2cr)(struct arm_smmu_device *smmu, int idx);
};

#define INVALID_SMENDX			-1
#define cfg_smendx(cfg, fw, i) \
	(i >= fw->num_ids ? INVALID_SMENDX : cfg->smendx[i])
#define for_each_cfg_sme(cfg, fw, i, idx) \
	for (i = 0; idx = cfg_smendx(cfg, fw, i), i < fw->num_ids; ++i)

static inline int __arm_smmu_alloc_bitmap(unsigned long *map, int start, int end)
{
	int idx;

	do {
		idx = find_next_zero_bit(map, end, start);
		if (idx == end)
			return -ENOSPC;
	} while (test_and_set_bit(idx, map));

	return idx;
}

int __arm_smmu_alloc_cb(unsigned long *map, int start, int end,
			struct device *dev, struct arm_smmu_domain *smmu_domain);

static inline void __iomem *arm_smmu_page(struct arm_smmu_device *smmu, int n)
{
	return smmu->base + (n << smmu->pgshift);
}

static inline u32 arm_smmu_readl(struct arm_smmu_device *smmu, int page, int offset)
{
	if (smmu->impl && unlikely(smmu->impl->read_reg))
		return smmu->impl->read_reg(smmu, page, offset);
	return readl_relaxed(arm_smmu_page(smmu, page) + offset);
}

static inline void arm_smmu_writel(struct arm_smmu_device *smmu, int page,
				   int offset, u32 val)
{
	if (smmu->impl && unlikely(smmu->impl->write_reg))
		smmu->impl->write_reg(smmu, page, offset, val);
	else
		writel_relaxed(val, arm_smmu_page(smmu, page) + offset);
}

static inline u64 arm_smmu_readq(struct arm_smmu_device *smmu, int page, int offset)
{
	if (smmu->impl && unlikely(smmu->impl->read_reg64))
		return smmu->impl->read_reg64(smmu, page, offset);
	return readq_relaxed(arm_smmu_page(smmu, page) + offset);
}

static inline void arm_smmu_writeq(struct arm_smmu_device *smmu, int page,
				   int offset, u64 val)
{
	if (smmu->impl && unlikely(smmu->impl->write_reg64))
		smmu->impl->write_reg64(smmu, page, offset, val);
	else
		writeq_relaxed(val, arm_smmu_page(smmu, page) + offset);
}

#define ARM_SMMU_GR0		0
#define ARM_SMMU_GR1		1

/*
 * Implementation defined space starts after SMMU GR space, so IMPL_DEF page n
 * is page n + 2 in the SMMU register space.
 */
#define ARM_SMMU_IMPL_DEF5	7

#define ARM_SMMU_CB(s, n)	((s)->numpage + (n))

#define arm_smmu_gr0_read(s, o)		\
	arm_smmu_readl((s), ARM_SMMU_GR0, (o))
#define arm_smmu_gr0_write(s, o, v)	\
	arm_smmu_writel((s), ARM_SMMU_GR0, (o), (v))

#define arm_smmu_gr1_read(s, o)		\
	arm_smmu_readl((s), ARM_SMMU_GR1, (o))
#define arm_smmu_gr1_write(s, o, v)	\
	arm_smmu_writel((s), ARM_SMMU_GR1, (o), (v))

#define arm_smmu_cb_read(s, n, o)	\
	arm_smmu_readl((s), ARM_SMMU_CB((s), (n)), (o))
#define arm_smmu_cb_write(s, n, o, v)	\
	arm_smmu_writel((s), ARM_SMMU_CB((s), (n)), (o), (v))
#define arm_smmu_cb_readq(s, n, o)	\
	arm_smmu_readq((s), ARM_SMMU_CB((s), (n)), (o))
#define arm_smmu_cb_writeq(s, n, o, v)	\
	arm_smmu_writeq((s), ARM_SMMU_CB((s), (n)), (o), (v))

struct arm_smmu_device *arm_smmu_impl_init(struct arm_smmu_device *smmu);
struct arm_smmu_device *nvidia_smmu_impl_init(struct arm_smmu_device *smmu);
struct arm_smmu_device *qcom_smmu_impl_init(struct arm_smmu_device *smmu);
struct arm_smmu_device *qsmmuv500_impl_init(struct arm_smmu_device *smmu);
struct arm_smmu_device *qcom_adreno_smmu_impl_init(struct arm_smmu_device *smmu);

void arm_smmu_write_context_bank(struct arm_smmu_device *smmu, int idx);
int arm_mmu500_reset(struct arm_smmu_device *smmu);

int arm_smmu_micro_idle_wake(struct arm_smmu_power_resources *pwr);
void arm_smmu_micro_idle_allow(struct arm_smmu_power_resources *pwr);
int arm_smmu_power_on(struct arm_smmu_power_resources *pwr);
void arm_smmu_power_off(struct arm_smmu_device *smmu,
			struct arm_smmu_power_resources *pwr);
struct arm_smmu_power_resources *arm_smmu_init_power_resources(
			struct device *dev);

/* Misc. constants */
#define TBUID_SHIFT                     10
#define ARM_MMU500_ACR_CACHE_LOCK	(1 << 26)

#endif /* _ARM_SMMU_H */<|MERGE_RESOLUTION|>--- conflicted
+++ resolved
@@ -505,10 +505,7 @@
 	u32				secure_vmid;
 	struct list_head		pte_info_list;
 	struct list_head		unassign_list;
-<<<<<<< HEAD
-=======
 	/* Protects pte_info_list, unassign_list, and secure_pool_list. */
->>>>>>> d7a52a7b
 	struct mutex			assign_lock;
 	struct list_head		secure_pool_list;
 

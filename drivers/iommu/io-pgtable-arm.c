--- conflicted
+++ resolved
@@ -169,12 +169,9 @@
 #define ARM_LPAE_MAIR_ATTR_IDX_NC	0
 #define ARM_LPAE_MAIR_ATTR_IDX_CACHE	1
 #define ARM_LPAE_MAIR_ATTR_IDX_DEV	2
-<<<<<<< HEAD
 #define ARM_LPAE_MAIR_ATTR_IDX_UPSTREAM	3
 #define ARM_LPAE_MAIR_ATTR_IDX_LLC_NWA	0x4ULL
-=======
 #define ARM_LPAE_MAIR_ATTR_IDX_INC_OCACHE	3
->>>>>>> 1a9d9156
 
 #define ARM_MALI_LPAE_TTBR_ADRMODE_TABLE (3u << 0)
 #define ARM_MALI_LPAE_TTBR_READ_INNER	BIT(2)
@@ -318,12 +315,7 @@
 	if (!pages)
 		return NULL;
 
-<<<<<<< HEAD
 	if (!(cfg->quirks & IO_PGTABLE_QUIRK_NO_DMA)) {
-=======
-	pages = page_address(p);
-	if (!cfg->coherent_walk) {
->>>>>>> 1a9d9156
 		dma = dma_map_single(dev, pages, size, DMA_TO_DEVICE);
 		if (dma_mapping_error(dev, dma))
 			goto out_free;
@@ -349,7 +341,7 @@
 static void __arm_lpae_free_pages(void *pages, size_t size,
 				  struct io_pgtable_cfg *cfg, void *cookie)
 {
-	if (!cfg->coherent_walk)
+	if (!(cfg->quirks & IO_PGTABLE_QUIRK_NO_DMA))
 		dma_unmap_single(cfg->iommu_dev, __arm_lpae_dma_addr(pages),
 				 size, DMA_TO_DEVICE);
 	io_pgtable_free_pages_exact(cfg, cookie, pages, size);
@@ -367,7 +359,7 @@
 {
 	*ptep = pte;
 
-	if (!cfg->coherent_walk)
+	if (!(cfg->quirks & IO_PGTABLE_QUIRK_NO_DMA))
 		__arm_lpae_sync_pte(ptep, cfg);
 }
 
@@ -444,7 +436,8 @@
 
 	old = cmpxchg64_relaxed(ptep, curr, new);
 
-	if (cfg->coherent_walk || (old & ARM_LPAE_PTE_SW_SYNC))
+	if ((cfg->quirks & IO_PGTABLE_QUIRK_NO_DMA) ||
+	     (old & ARM_LPAE_PTE_SW_SYNC))
 		return old;
 
 	/* Even if it's not ours, there's no point waiting; just kick it */
@@ -532,14 +525,9 @@
 
 		pte = arm_lpae_install_table(cptep, ptep, 0, cfg, 0);
 		if (pte)
-<<<<<<< HEAD
 			__arm_lpae_free_pages(cptep, tblsz, cfg, cookie);
 	} else if (!(cfg->quirks & IO_PGTABLE_QUIRK_NO_DMA) &&
 		   !(pte & ARM_LPAE_PTE_SW_SYNC)) {
-=======
-			__arm_lpae_free_pages(cptep, tblsz, cfg);
-	} else if (!cfg->coherent_walk && !(pte & ARM_LPAE_PTE_SW_SYNC)) {
->>>>>>> 1a9d9156
 		__arm_lpae_sync_pte(ptep, cfg);
 	}
 
@@ -598,16 +586,14 @@
 		else if (prot & IOMMU_CACHE)
 			pte |= (ARM_LPAE_MAIR_ATTR_IDX_CACHE
 				<< ARM_LPAE_PTE_ATTRINDX_SHIFT);
-<<<<<<< HEAD
+		else if (prot & IOMMU_QCOM_SYS_CACHE)
+			pte |= (ARM_LPAE_MAIR_ATTR_IDX_INC_OCACHE
+				<< ARM_LPAE_PTE_ATTRINDX_SHIFT);
 		else if (prot & IOMMU_USE_UPSTREAM_HINT)
 			pte |= (ARM_LPAE_MAIR_ATTR_IDX_UPSTREAM
 				<< ARM_LPAE_PTE_ATTRINDX_SHIFT);
 		else if (prot & IOMMU_USE_LLC_NWA)
 			pte |= (ARM_LPAE_MAIR_ATTR_IDX_LLC_NWA
-=======
-		else if (prot & IOMMU_QCOM_SYS_CACHE)
-			pte |= (ARM_LPAE_MAIR_ATTR_IDX_INC_OCACHE
->>>>>>> 1a9d9156
 				<< ARM_LPAE_PTE_ATTRINDX_SHIFT);
 	}
 
@@ -1140,16 +1126,11 @@
 	u64 reg;
 	struct arm_lpae_io_pgtable *data;
 
-<<<<<<< HEAD
 	if (cfg->quirks & ~(IO_PGTABLE_QUIRK_ARM_NS
 			  | IO_PGTABLE_QUIRK_NO_DMA
 			  | IO_PGTABLE_QUIRK_NON_STRICT
 			  | IO_PGTABLE_QUIRK_QCOM_USE_UPSTREAM_HINT
 			  | IO_PGTABLE_QUIRK_QCOM_USE_LLC_NWA))
-=======
-	if (cfg->quirks & ~(IO_PGTABLE_QUIRK_ARM_NS |
-			    IO_PGTABLE_QUIRK_NON_STRICT))
->>>>>>> 1a9d9156
 		return NULL;
 
 	data = arm_lpae_alloc_pgtable(cfg);
@@ -1157,7 +1138,6 @@
 		return NULL;
 
 	/* TCR */
-<<<<<<< HEAD
 	if (cfg->quirks & IO_PGTABLE_QUIRK_NO_DMA)
 		reg = (ARM_LPAE_TCR_SH_OS << ARM_LPAE_TCR_SH0_SHIFT) |
 			(ARM_LPAE_TCR_RGN_WBWA << ARM_LPAE_TCR_IRGN0_SHIFT) |
@@ -1174,17 +1154,6 @@
 		reg = (ARM_LPAE_TCR_SH_OS << ARM_LPAE_TCR_SH0_SHIFT) |
 			(ARM_LPAE_TCR_RGN_NC << ARM_LPAE_TCR_IRGN0_SHIFT) |
 			(ARM_LPAE_TCR_RGN_NC << ARM_LPAE_TCR_ORGN0_SHIFT);
-=======
-	if (cfg->coherent_walk) {
-		reg = (ARM_LPAE_TCR_SH_IS << ARM_LPAE_TCR_SH0_SHIFT) |
-		      (ARM_LPAE_TCR_RGN_WBWA << ARM_LPAE_TCR_IRGN0_SHIFT) |
-		      (ARM_LPAE_TCR_RGN_WBWA << ARM_LPAE_TCR_ORGN0_SHIFT);
-	} else {
-		reg = (ARM_LPAE_TCR_SH_OS << ARM_LPAE_TCR_SH0_SHIFT) |
-		      (ARM_LPAE_TCR_RGN_NC << ARM_LPAE_TCR_IRGN0_SHIFT) |
-		      (ARM_LPAE_TCR_RGN_NC << ARM_LPAE_TCR_ORGN0_SHIFT);
-	}
->>>>>>> 1a9d9156
 
 	switch (ARM_LPAE_GRANULE(data)) {
 	case SZ_4K:
@@ -1234,13 +1203,10 @@
 	       << ARM_LPAE_MAIR_ATTR_SHIFT(ARM_LPAE_MAIR_ATTR_IDX_CACHE)) |
 	      (ARM_LPAE_MAIR_ATTR_DEVICE
 	       << ARM_LPAE_MAIR_ATTR_SHIFT(ARM_LPAE_MAIR_ATTR_IDX_DEV)) |
-<<<<<<< HEAD
 	      (ARM_LPAE_MAIR_ATTR_UPSTREAM
-	       << ARM_LPAE_MAIR_ATTR_SHIFT(ARM_LPAE_MAIR_ATTR_IDX_UPSTREAM));
-=======
+	       << ARM_LPAE_MAIR_ATTR_SHIFT(ARM_LPAE_MAIR_ATTR_IDX_UPSTREAM)) |
 	      (ARM_LPAE_MAIR_ATTR_INC_OWBRWA
 	       << ARM_LPAE_MAIR_ATTR_SHIFT(ARM_LPAE_MAIR_ATTR_IDX_INC_OCACHE));
->>>>>>> 1a9d9156
 
 	cfg->arm_lpae_s1_cfg.mair[0] = reg;
 
@@ -1770,6 +1736,7 @@
 	struct io_pgtable_cfg cfg = {
 		.tlb = &dummy_tlb_ops,
 		.oas = 48,
+		.quirks = IO_PGTABLE_QUIRK_NO_DMA,
 		.coherent_walk = true,
 	};
 

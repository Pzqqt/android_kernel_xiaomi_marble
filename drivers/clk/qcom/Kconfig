# SPDX-License-Identifier: GPL-2.0-only
config KRAIT_CLOCKS
	bool
	select KRAIT_L2_ACCESSORS

config QCOM_GDSC
	bool
	select PM_GENERIC_DOMAINS if PM

config QCOM_RPMCC
	bool

menuconfig COMMON_CLK_QCOM
	tristate "Support for Qualcomm's clock controllers"
	depends on OF
	depends on ARCH_QCOM || COMPILE_TEST
	select RATIONAL
	select REGMAP_MMIO
	select RESET_CONTROLLER
	select REGULATOR

if COMMON_CLK_QCOM

config QCOM_A53PLL
	tristate "MSM8916 A53 PLL"
	help
	  Support for the A53 PLL on MSM8916 devices. It provides
	  the CPU with frequencies above 1GHz.
	  Say Y if you want to support higher CPU frequencies on MSM8916
	  devices.

config QCOM_CLK_APCS_MSM8916
	tristate "MSM8916 APCS Clock Controller"
	depends on QCOM_APCS_IPC || COMPILE_TEST
	help
	  Support for the APCS Clock Controller on msm8916 devices. The
	  APCS is managing the mux and divider which feeds the CPUs.
	  Say Y if you want to support CPU frequency scaling on devices
	  such as msm8916.

config QCOM_CLK_APCC_MSM8996
	tristate "MSM8996 CPU Clock Controller"
	select QCOM_KRYO_L2_ACCESSORS
	depends on ARM64
	help
	  Support for the CPU clock controller on msm8996 devices.
	  Say Y if you want to support CPU clock scaling using CPUfreq
	  drivers for dyanmic power management.

config QCOM_CLK_RPM
	tristate "RPM based Clock Controller"
	depends on MFD_QCOM_RPM
	select QCOM_RPMCC
	help
	  The RPM (Resource Power Manager) is a dedicated hardware engine for
	  managing the shared SoC resources in order to keep the lowest power
	  profile. It communicates with other hardware subsystems via shared
	  memory and accepts clock requests, aggregates the requests and turns
	  the clocks on/off or scales them on demand.
	  Say Y if you want to support the clocks exposed by the RPM on
	  platforms such as apq8064, msm8660, msm8960 etc.

config QCOM_CLK_SMD_RPM
	tristate "RPM over SMD based Clock Controller"
	depends on MSM_RPM_SMD
	select QCOM_RPMCC
	help
	  The RPM (Resource Power Manager) is a dedicated hardware engine for
	  managing the shared SoC resources in order to keep the lowest power
	  profile. It communicates with other hardware subsystems via shared
	  memory and accepts clock requests, aggregates the requests and turns
	  the clocks on/off or scales them on demand.
	  Say Y if you want to support the clocks exposed by the RPM on
	  platforms such as apq8016, apq8084, msm8974 etc.

config QCOM_CLK_RPMH
	tristate "RPMh Clock Driver"
	depends on QCOM_RPMH
	help
	 RPMh manages shared resources on some Qualcomm Technologies, Inc.
	 SoCs. It accepts requests from other hardware subsystems via RSC.
	 Say Y if you want to support the clocks exposed by RPMh on
	 platforms such as SDM845.

config APQ_GCC_8084
	tristate "APQ8084 Global Clock Controller"
	select QCOM_GDSC
	help
	  Support for the global clock controller on apq8084 devices.
	  Say Y if you want to use peripheral devices such as UART, SPI,
	  i2c, USB, SD/eMMC, SATA, PCIe, etc.

config APQ_MMCC_8084
	tristate "APQ8084 Multimedia Clock Controller"
	select APQ_GCC_8084
	select QCOM_GDSC
	help
	  Support for the multimedia clock controller on apq8084 devices.
	  Say Y if you want to support multimedia devices such as display,
	  graphics, video encode/decode, camera, etc.

config IPQ_APSS_PLL
	tristate "IPQ APSS PLL"
	help
	  Support for APSS PLL on ipq devices. The APSS PLL is the main
	  clock that feeds the CPUs on ipq based devices.
	  Say Y if you want to support CPU frequency scaling on ipq based
	  devices.

config IPQ_APSS_6018
	tristate "IPQ APSS Clock Controller"
	select IPQ_APSS_PLL
	depends on QCOM_APCS_IPC || COMPILE_TEST
	help
	  Support for APSS clock controller on IPQ platforms. The
	  APSS clock controller manages the Mux and enable block that feeds the
	  CPUs.
	  Say Y if you want to support CPU frequency scaling on
	  ipq based devices.

config IPQ_GCC_4019
	tristate "IPQ4019 Global Clock Controller"
	help
	  Support for the global clock controller on ipq4019 devices.
	  Say Y if you want to use peripheral devices such as UART, SPI,
	  i2c, USB, SD/eMMC, etc.

config IPQ_GCC_6018
	tristate "IPQ6018 Global Clock Controller"
	help
	  Support for global clock controller on ipq6018 devices.
	  Say Y if you want to use peripheral devices such as UART, SPI,
	  i2c, USB, SD/eMMC, etc. Select this for the root clock
	  of ipq6018.

config IPQ_GCC_806X
	tristate "IPQ806x Global Clock Controller"
	help
	  Support for the global clock controller on ipq806x devices.
	  Say Y if you want to use peripheral devices such as UART, SPI,
	  i2c, USB, SD/eMMC, etc.

config IPQ_LCC_806X
	tristate "IPQ806x LPASS Clock Controller"
	select IPQ_GCC_806X
	help
	  Support for the LPASS clock controller on ipq806x devices.
	  Say Y if you want to use audio devices such as i2s, pcm,
	  S/PDIF, etc.

config IPQ_GCC_8074
	tristate "IPQ8074 Global Clock Controller"
	help
	  Support for global clock controller on ipq8074 devices.
	  Say Y if you want to use peripheral devices such as UART, SPI,
	  i2c, USB, SD/eMMC, etc. Select this for the root clock
	  of ipq8074.

config MSM_GCC_8660
	tristate "MSM8660 Global Clock Controller"
	help
	  Support for the global clock controller on msm8660 devices.
	  Say Y if you want to use peripheral devices such as UART, SPI,
	  i2c, USB, SD/eMMC, etc.

config MSM_GCC_8916
	tristate "MSM8916 Global Clock Controller"
	select QCOM_GDSC
	help
	  Support for the global clock controller on msm8916 devices.
	  Say Y if you want to use devices such as UART, SPI i2c, USB,
	  SD/eMMC, display, graphics, camera etc.

config MSM_GCC_8939
	tristate "MSM8939 Global Clock Controller"
	select QCOM_GDSC
	help
	  Support for the global clock controller on msm8939 devices.
	  Say Y if you want to use devices such as UART, SPI i2c, USB,
	  SD/eMMC, display, graphics, camera etc.

config MSM_GCC_8960
	tristate "APQ8064/MSM8960 Global Clock Controller"
	help
	  Support for the global clock controller on apq8064/msm8960 devices.
	  Say Y if you want to use peripheral devices such as UART, SPI,
	  i2c, USB, SD/eMMC, SATA, PCIe, etc.

config MSM_LCC_8960
	tristate "APQ8064/MSM8960 LPASS Clock Controller"
	select MSM_GCC_8960
	help
	  Support for the LPASS clock controller on apq8064/msm8960 devices.
	  Say Y if you want to use audio devices such as i2s, pcm,
	  SLIMBus, etc.

config MDM_GCC_9615
	tristate "MDM9615 Global Clock Controller"
	help
	  Support for the global clock controller on mdm9615 devices.
	  Say Y if you want to use peripheral devices such as UART, SPI,
	  i2c, USB, SD/eMMC, etc.

config MDM_LCC_9615
	tristate "MDM9615 LPASS Clock Controller"
	select MDM_GCC_9615
	help
	  Support for the LPASS clock controller on mdm9615 devices.
	  Say Y if you want to use audio devices such as i2s, pcm,
	  SLIMBus, etc.

config MSM_MMCC_8960
	tristate "MSM8960 Multimedia Clock Controller"
	select MSM_GCC_8960
	help
	  Support for the multimedia clock controller on msm8960 devices.
	  Say Y if you want to support multimedia devices such as display,
	  graphics, video encode/decode, camera, etc.

config MSM_GCC_8974
	tristate "MSM8974 Global Clock Controller"
	select QCOM_GDSC
	help
	  Support for the global clock controller on msm8974 devices.
	  Say Y if you want to use peripheral devices such as UART, SPI,
	  i2c, USB, SD/eMMC, SATA, PCIe, etc.

config MSM_MMCC_8974
	tristate "MSM8974 Multimedia Clock Controller"
	select MSM_GCC_8974
	select QCOM_GDSC
	help
	  Support for the multimedia clock controller on msm8974 devices.
	  Say Y if you want to support multimedia devices such as display,
	  graphics, video encode/decode, camera, etc.

config MSM_GCC_8994
	tristate "MSM8994 Global Clock Controller"
	help
	  Support for the global clock controller on msm8994 devices.
	  Say Y if you want to use peripheral devices such as UART, SPI,
	  i2c, USB, UFS, SD/eMMC, PCIe, etc.

config MSM_GCC_8996
	tristate "MSM8996 Global Clock Controller"
	select QCOM_GDSC
	help
	  Support for the global clock controller on msm8996 devices.
	  Say Y if you want to use peripheral devices such as UART, SPI,
	  i2c, USB, UFS, SD/eMMC, PCIe, etc.

config MSM_MMCC_8996
	tristate "MSM8996 Multimedia Clock Controller"
	select MSM_GCC_8996
	select QCOM_GDSC
	help
	  Support for the multimedia clock controller on msm8996 devices.
	  Say Y if you want to support multimedia devices such as display,
	  graphics, video encode/decode, camera, etc.

config MSM_GCC_8998
	tristate "MSM8998 Global Clock Controller"
	select QCOM_GDSC
	help
	  Support for the global clock controller on msm8998 devices.
	  Say Y if you want to use peripheral devices such as UART, SPI,
	  i2c, USB, UFS, SD/eMMC, PCIe, etc.

config MSM_GPUCC_8998
	tristate "MSM8998 Graphics Clock Controller"
	select MSM_GCC_8998
	select QCOM_GDSC
	help
	  Support for the graphics clock controller on MSM8998 devices.
	  Say Y if you want to support graphics controller devices and
	  functionality such as 3D graphics.

config MSM_MMCC_8998
	tristate "MSM8998 Multimedia Clock Controller"
	select MSM_GCC_8998
	select QCOM_GDSC
	help
	  Support for the multimedia clock controller on msm8998 devices.
	  Say Y if you want to support multimedia devices such as display,
	  graphics, video encode/decode, camera, etc.

config QCS_GCC_404
	tristate "QCS404 Global Clock Controller"
	help
	  Support for the global clock controller on QCS404 devices.
	  Say Y if you want to use multimedia devices or peripheral
	  devices such as UART, SPI, I2C, USB, SD/eMMC, PCIe etc.

config SC_DISPCC_7180
	tristate "SC7180 Display Clock Controller"
	select SC_GCC_7180
	help
	  Support for the display clock controller on Qualcomm Technologies, Inc
	  SC7180 devices.
	  Say Y if you want to support display devices and functionality such as
	  splash screen.

config SC_GCC_7180
	tristate "SC7180 Global Clock Controller"
	select QCOM_GDSC
	depends on COMMON_CLK_QCOM
	help
	  Support for the global clock controller on SC7180 devices.
	  Say Y if you want to use peripheral devices such as UART, SPI,
	  I2C, USB, UFS, SDCC, etc.

config SC_LPASS_CORECC_7180
	tristate "SC7180 LPASS Core Clock Controller"
	select SC_GCC_7180
	help
	  Support for the LPASS(Low Power Audio Subsystem) core clock controller
	  on SC7180 devices.
	  Say Y if you want to use LPASS clocks and power domains of the LPASS
	  core clock controller.

config SC_GPUCC_7180
	tristate "SC7180 Graphics Clock Controller"
	select SC_GCC_7180
	help
	  Support for the graphics clock controller on SC7180 devices.
	  Say Y if you want to support graphics controller devices and
	  functionality such as 3D graphics.

config SC_MSS_7180
	tristate "SC7180 Modem Clock Controller"
	select SC_GCC_7180
	help
	  Support for the Modem Subsystem clock controller on Qualcomm
	  Technologies, Inc on SC7180 devices.
	  Say Y if you want to use the Modem branch clocks of the Modem
	  subsystem clock controller to reset the MSS subsystem.

config SC_VIDEOCC_7180
	tristate "SC7180 Video Clock Controller"
	select SC_GCC_7180
	help
	  Support for the video clock controller on SC7180 devices.
	  Say Y if you want to support video devices and functionality such as
	  video encode and decode.

config SDM_CAMCC_845
	tristate "SDM845 Camera Clock Controller"
	select SDM_GCC_845
	help
	  Support for the camera clock controller on SDM845 devices.
	  Say Y if you want to support camera devices and camera functionality.

config SDM_GCC_660
	tristate "SDM660 Global Clock Controller"
	select QCOM_GDSC
	help
	  Support for the global clock controller on SDM660 devices.
	  Say Y if you want to use peripheral devices such as UART, SPI,
	  i2C, USB, UFS, SDDC, PCIe, etc.

config QCS_TURING_404
	tristate "QCS404 Turing Clock Controller"
	help
	  Support for the Turing Clock Controller on QCS404, provides clocks
	  and resets for the Turing subsystem.

config QCS_Q6SSTOP_404
	tristate "QCS404 Q6SSTOP Clock Controller"
	select QCS_GCC_404
	help
	  Support for the Q6SSTOP clock controller on QCS404 devices.
	  Say Y if you want to use the Q6SSTOP branch clocks of the WCSS clock
	  controller to reset the Q6SSTOP subsystem.

config SDM_GCC_845
	tristate "SDM845 Global Clock Controller"
	select QCOM_GDSC
	help
	  Support for the global clock controller on SDM845 devices.
	  Say Y if you want to use peripheral devices such as UART, SPI,
	  i2C, USB, UFS, SDDC, PCIe, etc.

config SDM_GPUCC_845
	tristate "SDM845 Graphics Clock Controller"
	select SDM_GCC_845
	help
	  Support for the graphics clock controller on SDM845 devices.
	  Say Y if you want to support graphics controller devices and
	  functionality such as 3D graphics.

config SDM_VIDEOCC_845
	tristate "SDM845 Video Clock Controller"
	select SDM_GCC_845
	select QCOM_GDSC
	help
	  Support for the video clock controller on SDM845 devices.
	  Say Y if you want to support video devices and functionality such as
	  video encode and decode.

config SDM_DISPCC_845
	tristate "SDM845 Display Clock Controller"
	select SDM_GCC_845
	help
	  Support for the display clock controller on Qualcomm Technologies, Inc
	  SDM845 devices.
	  Say Y if you want to support display devices and functionality such as
	  splash screen.

config SDM_LPASSCC_845
	tristate "SDM845 Low Power Audio Subsystem (LPAAS) Clock Controller"
	select SDM_GCC_845
	help
	  Support for the LPASS clock controller on SDM845 devices.
	  Say Y if you want to use the LPASS branch clocks of the LPASS clock
	  controller to reset the LPASS subsystem.

config SM_DISPCC_8250
	tristate "SM8150 and SM8250 Display Clock Controller"
	depends on SM_GCC_8150 || SM_GCC_8250
	help
	  Support for the display clock controller on Qualcomm Technologies, Inc
	  SM8150 and SM8250 devices.
	  Say Y if you want to support display devices and functionality such as
	  splash screen.

config SM_GCC_8150
	tristate "SM8150 Global Clock Controller"
	help
	  Support for the global clock controller on SM8150 devices.
	  Say Y if you want to use peripheral devices such as UART,
	  SPI, I2C, USB, SD/UFS, PCIe etc.

config SM_GCC_8250
	tristate "SM8250 Global Clock Controller"
	select QCOM_GDSC
	help
	  Support for the global clock controller on SM8250 devices.
	  Say Y if you want to use peripheral devices such as UART,
	  SPI, I2C, USB, SD/UFS, PCIe etc.

config SM_GPUCC_8150
	tristate "SM8150 Graphics Clock Controller"
	select SM_GCC_8150
	help
	  Support for the graphics clock controller on SM8150 devices.
	  Say Y if you want to support graphics controller devices and
	  functionality such as 3D graphics.

config SM_GPUCC_8250
	tristate "SM8250 Graphics Clock Controller"
	select SM_GCC_8250
	help
	  Support for the graphics clock controller on SM8250 devices.
	  Say Y if you want to support graphics controller devices and
	  functionality such as 3D graphics.

config SM_VIDEOCC_8150
	tristate "SM8150 Video Clock Controller"
	select SDM_GCC_8150
	select QCOM_GDSC
	help
	  Support for the video clock controller on SM8150 devices.
	  Say Y if you want to support video devices and functionality such as
	  video encode and decode.

config SM_VIDEOCC_8250
	tristate "SM8250 Video Clock Controller"
	select SDM_GCC_8250
	select QCOM_GDSC
	help
	  Support for the video clock controller on SM8250 devices.
	  Say Y if you want to support video devices and functionality such as
	  video encode and decode.

config SPMI_PMIC_CLKDIV
	tristate "SPMI PMIC clkdiv Support"
	depends on SPMI || COMPILE_TEST
	help
	  This driver supports the clkdiv functionality on the Qualcomm
	  Technologies, Inc. SPMI PMIC. It configures the frequency of
	  clkdiv outputs of the PMIC. These clocks are typically wired
	  through alternate functions on GPIO pins.

config QCOM_HFPLL
	tristate "High-Frequency PLL (HFPLL) Clock Controller"
	help
	  Support for the high-frequency PLLs present on Qualcomm devices.
	  Say Y if you want to support CPU frequency scaling on devices
	  such as MSM8974, APQ8084, etc.

config KPSS_XCC
	tristate "KPSS Clock Controller"
	help
	  Support for the Krait ACC and GCC clock controllers. Say Y
	  if you want to support CPU frequency scaling on devices such
	  as MSM8960, APQ8064, etc.

config KRAITCC
	tristate "Krait Clock Controller"
	depends on ARM
	select KRAIT_CLOCKS
	help
	  Support for the Krait CPU clocks on Qualcomm devices.
	  Say Y if you want to support CPU frequency scaling.

config MSM_CLK_AOP_QMP
	tristate "AOP QMP Clock Driver"
	depends on COMMON_CLK_QCOM && MSM_QMP
	help
	  The Always On Processor (AOP) manages a few of the shared clocks on
	  some Qualcomm Technologies, Inc. SoCs. It accepts requests from other
	  hardware subsystems via QMP mailboxes.
	  Say Y to support the clocks managed by AOP on platforms such as
	  sdm845.

config MSM_GCC_LAHAINA
	tristate "LAHAINA Global Clock Controller"
	depends on COMMON_CLK_QCOM
	help
	  Support for the global clock controller on Qualcomm Technologies, Inc
	  LAHAINA devices.
	  Say Y if you want to use peripheral devices such as UART, SPI, I2C,
	  USB, UFS, SD/eMMC, PCIe, etc.

config MSM_VIDEOCC_LAHAINA
	tristate "LAHAINA Video Clock Controller"
	select MSM_GCC_LAHAINA
	help
	  Support for the video clock controller on Qualcomm Technologies, Inc.
	  LAHAINA devices.
	  Say Y if you want to support video devices and functionality such as
	  video encode/decode.

config MSM_DISPCC_LAHAINA
	tristate "LAHAINA Display Clock Controller"
	select MSM_GCC_LAHAINA
	help
	  Support for the display clock controller on Qualcomm Technologies, Inc
	  Lahaina devices.
	  Say Y if you want to support display devices and functionality such as
	  splash screen.

config MSM_GPUCC_LAHAINA
	tristate "Lahaina Graphics Clock Controller"
	depends on COMMON_CLK_QCOM
	help
	  Support for the graphics clock controller on Qualcomm Technologies, Inc
	  LAHAINA devices.
	  Say Y if you want to support graphics controller devices and
	  functionality such as 3D graphics.

config MSM_CAMCC_LAHAINA
	tristate "Lahaina Camera Clock Controller"
	depends on COMMON_CLK_QCOM
	help
	  Support for the camera clock controller on Qualcomm Technologies, Inc.
	  LAHAINA devices.
	  Say Y if you want to support camera devices and functionality such as
	  capturing pictures.

config MSM_DEBUGCC_LAHAINA
	tristate "LAHAINA Debug Clock Controller"
	depends on COMMON_CLK_QCOM
	help
	  Support for the debug clock controller on Qualcomm Technologies, Inc
	  Lahaina devices.
	  Say Y if you want to support the debug clocks such as
	  clock measurement functionality.

config SM_GCC_HOLI
	tristate "HOLI Global Clock Controller"
	depends on COMMON_CLK_QCOM
	help
	  Support for the global clock controller on Qualcomm Technologies, Inc
	  HOLI devices.
	  Say Y if you want to use peripheral devices such as UART, SPI, I2C,
	  USB, UFS, SD/eMMC etc.

config SM_GCC_SHIMA
	tristate "SHIMA Global Clock Controller"
	depends on COMMON_CLK_QCOM
	help
	  Support for the global clock controller on Qualcomm Technologies, Inc
	  SHIMA devices.
	  Say Y if you want to use peripheral devices such as UART, SPI, I2C,
	  USB, UFS, SD/eMMC, PCIe, etc.

<<<<<<< HEAD
config MSM_GCC_WAIPIO
	tristate "WAIPIO Global Clock Controller"
	depends on COMMON_CLK_QCOM
	help
	  Support for the global clock controller on Qualcomm Technologies, Inc
	  WAIPIO devices.
	  Say Y if you want to use peripheral devices such as UART, SPI, I2C,
	  USB, UFS, SD/eMMC, PCIe, etc.

config MSM_VIDEOCC_WAIPIO
	tristate "WAIPIO Video Clock Controller"
	select MSM_GCC_WAIPIO
	help
	  Support for the video clock controller on Qualcomm Technologies, Inc.
	  WAIPIO devices.
	  Say Y if you want to support video devices and functionality such as
	  video encode/decode.

config MSM_GPUCC_WAIPIO
	tristate "Waipio Graphics Clock Controller"
	depends on COMMON_CLK_QCOM
	help
	  Support for the graphics clock controller on Qualcomm Technologies, Inc
	  WAIPIO devices.
	  Say Y if you want to support graphics controller devices and
	  functionality such as 3D graphics.

config MSM_DISPCC_WAIPIO
	tristate "WAIPIO Display Clock Controller"
	select MSM_GCC_WAIPIO
	help
	  Support for the display clock controller on Qualcomm Technologies, Inc
	  Waipio devices.
	  Say Y if you want to support display devices and functionality such as
	  splash screen.

config MSM_DEBUGCC_WAIPIO
	tristate "WAIPIO Debug Clock Controller"
	depends on COMMON_CLK_QCOM
	help
	  Support for the debug clock controller on Qualcomm Technologies, Inc
	  Waipio devices.
	  Say Y if you want to support the debug clocks such as
	  clock measurement functionality.

config MSM_CAMCC_WAIPIO
	tristate "WAIPIO Camera Clock Controller"
	depends on COMMON_CLK_QCOM
	help
	  Support for the camera clock controller on Qualcomm Technologies, Inc.
	  WAIPIO devices.
	  Say Y if you want to support camera devices and functionality such as
	  capturing pictures.
=======
config SM_VIDEOCC_SHIMA
	tristate "SHIMA Video Clock Controller"
	depends on SM_GCC_SHIMA
	help
	  Support for the video clock controller on Qualcomm Technologies, Inc.
	  SHIMA devices.
	  Say Y if you want to support video devices and functionality such as
	  video encode/decode.

config SM_CAMCC_SHIMA
	tristate "Shima Camera Clock Controller"
	depends on SM_GCC_SHIMA
	help
	  Support for the camera clock controller on Qualcomm Technologies, Inc.
	  SHIMA devices.
	  Say Y if you want to support camera devices and functionality such as
	  capturing pictures.

config SM_GPUCC_SHIMA
	tristate "SHIMA Graphics Clock Controller"
	depends on SM_GCC_SHIMA
	help
	  Support for the graphics clock controller on Qualcomm Technologies, Inc.
	  SHIMA devices.
	  Say Y if you want to support graphics controller devices and
	  functionality such as 3D graphics.

config SM_GPUCC_HOLI
	tristate "HOLI Graphics Clock Controller"
	select SM_GCC_HOLI
	help
	  Support for the graphics clock controller on Qualcomm Technologies,
	  Inc. HOLI devices.
	  Say Y if you want to support graphics controller devices and
	  functionality such as 3D graphics.

config SM_DISPCC_SHIMA
	tristate "SHIMA Display Clock Controller"
	depends on SM_GCC_SHIMA
	help
	  Support for the display clock controller on Qualcomm Technologies, Inc.
	  Shima devices.
	  Say Y if you want to support display devices and functionality such as
	  splash screen.

config SM_DEBUGCC_SHIMA
	tristate "SHIMA Debug Clock Controller"
	depends on SM_GCC_SHIMA
	help
	  Support for the debug clock controller on Qualcomm Technologies, Inc.
	  Shima devices.
	  Say Y if you want to support the debug clocks such as clock measurement
	  functionality.

config SM_DISPCC_HOLI
	tristate "HOLI Display Clock Controller"
	select SM_GCC_HOLI
	help
	  Support for the display clock controller on Qualcomm Technologies,
	  Inc. HOLI devices.
	  Say Y if you want to support display devices and functionality such as
	  splash screen.

config SM_DEBUGCC_HOLI
	tristate "HOLI Debug Clock Controller"
	depends on SM_GCC_HOLI
	help
	  Support for the debug clock controller on Qualcomm Technologies, Inc.
	  HOLI devices.
	  Say Y if you want to support the debug clocks such as
	  clock measurement functionality.

config SDX_GCC_LEMUR
	tristate "SDXLEMUR Global Clock Controller"
	depends on COMMON_CLK_QCOM
	help
	  Support for the global clock controller on Qualcomm Technologies, Inc.
	  SDXLEMUR devices.
	  Say Y if you want to use peripheral devices such as UART, SPI, I2C,
	  USB, UFS, SD/eMMC, PCIe, etc.

config SDX_DEBUGCC_LEMUR
	tristate "SDXLEMUR Debug Clock Controller"
	depends on COMMON_CLK_QCOM
	help
	  Support for the debug clock controller on Qualcomm Technologies, Inc.
	  sdxlemur devices.
	  Say Y if you want to support the debug clocks such as
	  clock measurement functionality.
>>>>>>> 158801d1

endif<|MERGE_RESOLUTION|>--- conflicted
+++ resolved
@@ -585,7 +585,6 @@
 	  Say Y if you want to use peripheral devices such as UART, SPI, I2C,
 	  USB, UFS, SD/eMMC, PCIe, etc.
 
-<<<<<<< HEAD
 config MSM_GCC_WAIPIO
 	tristate "WAIPIO Global Clock Controller"
 	depends on COMMON_CLK_QCOM
@@ -639,7 +638,7 @@
 	  WAIPIO devices.
 	  Say Y if you want to support camera devices and functionality such as
 	  capturing pictures.
-=======
+
 config SM_VIDEOCC_SHIMA
 	tristate "SHIMA Video Clock Controller"
 	depends on SM_GCC_SHIMA
@@ -729,6 +728,5 @@
 	  sdxlemur devices.
 	  Say Y if you want to support the debug clocks such as
 	  clock measurement functionality.
->>>>>>> 158801d1
 
 endif
// SPDX-License-Identifier: GPL-2.0-only
/*
 * Copyright (c) 2018-2021, The Linux Foundation. All rights reserved.
 */

#include <linux/clk-provider.h>
#include <linux/err.h>
#include <linux/kernel.h>
#include <linux/module.h>
#include <linux/of.h>
#include <linux/of_device.h>
#include <linux/platform_device.h>
#include <soc/qcom/cmd-db.h>
#include <soc/qcom/rpmh.h>
#include <soc/qcom/tcs.h>

#include <dt-bindings/clock/qcom,rpmh.h>

#define CLK_RPMH_ARC_EN_OFFSET		0
#define CLK_RPMH_VRM_EN_OFFSET		4

/**
 * struct bcm_db - Auxiliary data pertaining to each Bus Clock Manager(BCM)
 * @unit: divisor used to convert Hz value to an RPMh msg
 * @width: multiplier used to convert Hz value to an RPMh msg
 * @vcd: virtual clock domain that this bcm belongs to
 * @reserved: reserved to pad the struct
 */
struct bcm_db {
	__le32 unit;
	__le16 width;
	u8 vcd;
	u8 reserved;
};

/**
 * struct clk_rpmh - individual rpmh clock data structure
 * @hw:			handle between common and hardware-specific interfaces
 * @res_name:		resource name for the rpmh clock
 * @div:		clock divider to compute the clock rate
 * @res_addr:		base address of the rpmh resource within the RPMh
 * @res_on_val:		rpmh clock enable value
 * @state:		rpmh clock requested state
 * @aggr_state:		rpmh clock aggregated state
 * @last_sent_aggr_state: rpmh clock last aggr state sent to RPMh
 * @valid_state_mask:	mask to determine the state of the rpmh clock
 * @unit:		divisor to convert rate to rpmh msg in magnitudes of Khz
 * @dev:		device to which it is attached
 * @peer:		pointer to the clock rpmh sibling
 */
struct clk_rpmh {
	struct clk_hw hw;
	const char *res_name;
	u8 div;
	bool optional;
	u32 res_addr;
	u32 res_on_val;
	u32 state;
	u32 aggr_state;
	u32 last_sent_aggr_state;
	u32 valid_state_mask;
	u32 unit;
	struct device *dev;
	struct clk_rpmh *peer;
};

struct clk_rpmh_desc {
	struct clk_hw **clks;
	size_t num_clks;
};

static DEFINE_MUTEX(rpmh_clk_lock);

#define __DEFINE_CLK_RPMH(_platform, _name, _name_active, _res_name,	\
			  _res_en_offset, _res_on, _div, _optional)	\
	static struct clk_rpmh _platform##_##_name_active;		\
	static struct clk_rpmh _platform##_##_name = {			\
		.res_name = _res_name,					\
		.res_addr = _res_en_offset,				\
		.res_on_val = _res_on,					\
		.div = _div,						\
		.optional = _optional,					\
		.peer = &_platform##_##_name_active,			\
		.valid_state_mask = (BIT(RPMH_WAKE_ONLY_STATE) |	\
				      BIT(RPMH_ACTIVE_ONLY_STATE) |	\
				      BIT(RPMH_SLEEP_STATE)),		\
		.hw.init = &(struct clk_init_data){			\
			.ops = &clk_rpmh_ops,				\
			.name = #_name,					\
			.parent_data =  &(const struct clk_parent_data){ \
					.fw_name = "xo",		\
					.name = "xo_board",		\
			},						\
			.num_parents = 1,				\
		},							\
	};								\
	static struct clk_rpmh _platform##_##_name_active = {		\
		.res_name = _res_name,					\
		.res_addr = _res_en_offset,				\
		.res_on_val = _res_on,					\
		.div = _div,						\
		.optional = _optional,					\
		.peer = &_platform##_##_name,				\
		.valid_state_mask = (BIT(RPMH_WAKE_ONLY_STATE) |	\
					BIT(RPMH_ACTIVE_ONLY_STATE)),	\
		.hw.init = &(struct clk_init_data){			\
			.ops = &clk_rpmh_ops,				\
			.name = #_name_active,				\
			.parent_data =  &(const struct clk_parent_data){ \
					.fw_name = "xo",		\
					.name = "xo_board",		\
			},						\
			.num_parents = 1,				\
		},							\
	}

#define DEFINE_CLK_RPMH_ARC(_platform, _name, _name_active, _res_name,	\
			    _res_on, _div)				\
	__DEFINE_CLK_RPMH(_platform, _name, _name_active, _res_name,	\
			  CLK_RPMH_ARC_EN_OFFSET, _res_on, _div, false)

#define DEFINE_CLK_RPMH_VRM(_platform, _name, _name_active, _res_name,	\
				_div)					\
	__DEFINE_CLK_RPMH(_platform, _name, _name_active, _res_name,	\
			  CLK_RPMH_VRM_EN_OFFSET, 1, _div, false)

#define DEFINE_CLK_RPMH_VRM_OPT(_platform, _name, _name_active,		\
			_res_name, _div)				\
	__DEFINE_CLK_RPMH(_platform, _name, _name_active, _res_name,	\
			  CLK_RPMH_VRM_EN_OFFSET, 1, _div, true)



#define DEFINE_CLK_RPMH_BCM(_platform, _name, _res_name)		\
	static struct clk_rpmh _platform##_##_name = {			\
		.res_name = _res_name,					\
		.valid_state_mask = BIT(RPMH_ACTIVE_ONLY_STATE),	\
		.div = 1,						\
		.hw.init = &(struct clk_init_data){			\
			.ops = &clk_rpmh_bcm_ops,			\
			.name = #_name,					\
		},							\
	}

static inline struct clk_rpmh *to_clk_rpmh(struct clk_hw *_hw)
{
	return container_of(_hw, struct clk_rpmh, hw);
}

static inline bool has_state_changed(struct clk_rpmh *c, u32 state)
{
	return (c->last_sent_aggr_state & BIT(state))
		!= (c->aggr_state & BIT(state));
}

static int clk_rpmh_send(struct clk_rpmh *c, enum rpmh_state state,
			 struct tcs_cmd *cmd, bool wait)
{
	if (wait)
		return rpmh_write(c->dev, state, cmd, 1);

	return rpmh_write_async(c->dev, state, cmd, 1);
}

static int clk_rpmh_send_aggregate_command(struct clk_rpmh *c)
{
	struct tcs_cmd cmd = { 0 };
	u32 cmd_state, on_val;
	enum rpmh_state state = RPMH_SLEEP_STATE;
	int ret;
	bool wait;

	cmd.addr = c->res_addr;
	cmd_state = c->aggr_state;
	on_val = c->res_on_val;

	for (; state <= RPMH_ACTIVE_ONLY_STATE; state++) {
		if (has_state_changed(c, state)) {
			if (cmd_state & BIT(state))
				cmd.data = on_val;

			wait = cmd_state && state == RPMH_ACTIVE_ONLY_STATE;
			ret = clk_rpmh_send(c, state, &cmd, wait);
			if (ret) {
				dev_err(c->dev, "set %s state of %s failed: (%d)\n",
					!state ? "sleep" :
					state == RPMH_WAKE_ONLY_STATE	?
					"wake" : "active", c->res_name, ret);
				return ret;
			}
		}
	}

	c->last_sent_aggr_state = c->aggr_state;
	c->peer->last_sent_aggr_state =  c->last_sent_aggr_state;

	return 0;
}

/*
 * Update state and aggregate state values based on enable value.
 */
static int clk_rpmh_aggregate_state_send_command(struct clk_rpmh *c,
						bool enable)
{
	int ret;

	/* Nothing required to be done if already off or on */
	if (enable == c->state)
		return 0;

	c->state = enable ? c->valid_state_mask : 0;
	c->aggr_state = c->state | c->peer->state;
	c->peer->aggr_state = c->aggr_state;

	ret = clk_rpmh_send_aggregate_command(c);
	if (!ret)
		return 0;

	if (ret && enable)
		c->state = 0;
	else if (ret)
		c->state = c->valid_state_mask;

	WARN(1, "clk: %s failed to %s\n", c->res_name,
	     enable ? "enable" : "disable");
	return ret;
}

static int clk_rpmh_prepare(struct clk_hw *hw)
{
	struct clk_rpmh *c = to_clk_rpmh(hw);
	int ret = 0;

	mutex_lock(&rpmh_clk_lock);
	ret = clk_rpmh_aggregate_state_send_command(c, true);
	mutex_unlock(&rpmh_clk_lock);

	return ret;
}

static void clk_rpmh_unprepare(struct clk_hw *hw)
{
	struct clk_rpmh *c = to_clk_rpmh(hw);

	mutex_lock(&rpmh_clk_lock);
	clk_rpmh_aggregate_state_send_command(c, false);
	mutex_unlock(&rpmh_clk_lock);
};

static unsigned long clk_rpmh_recalc_rate(struct clk_hw *hw,
					unsigned long prate)
{
	struct clk_rpmh *r = to_clk_rpmh(hw);

	/*
	 * RPMh clocks have a fixed rate. Return static rate.
	 */
	return prate / r->div;
}

static const struct clk_ops clk_rpmh_ops = {
	.prepare	= clk_rpmh_prepare,
	.unprepare	= clk_rpmh_unprepare,
	.recalc_rate	= clk_rpmh_recalc_rate,
};

static int clk_rpmh_bcm_send_cmd(struct clk_rpmh *c, bool enable)
{
	struct tcs_cmd cmd = { 0 };
	u32 cmd_state;
	int ret = 0;

	mutex_lock(&rpmh_clk_lock);
	if (enable) {
		cmd_state = 1;
		if (c->aggr_state)
			cmd_state = c->aggr_state;
	} else {
		cmd_state = 0;
	}

	if (c->last_sent_aggr_state != cmd_state) {
		cmd.addr = c->res_addr;
		cmd.data = BCM_TCS_CMD(1, enable, 0, cmd_state);

		ret = clk_rpmh_send(c, RPMH_ACTIVE_ONLY_STATE, &cmd, enable);
		if (ret) {
			dev_err(c->dev, "set active state of %s failed: (%d)\n",
				c->res_name, ret);
		} else {
			c->last_sent_aggr_state = cmd_state;
		}
	}

	mutex_unlock(&rpmh_clk_lock);

	return ret;
}

static int clk_rpmh_bcm_prepare(struct clk_hw *hw)
{
	struct clk_rpmh *c = to_clk_rpmh(hw);

	return clk_rpmh_bcm_send_cmd(c, true);
}

static void clk_rpmh_bcm_unprepare(struct clk_hw *hw)
{
	struct clk_rpmh *c = to_clk_rpmh(hw);

	clk_rpmh_bcm_send_cmd(c, false);
}

static int clk_rpmh_bcm_set_rate(struct clk_hw *hw, unsigned long rate,
				 unsigned long parent_rate)
{
	struct clk_rpmh *c = to_clk_rpmh(hw);

	c->aggr_state = rate / c->unit;
	/*
	 * Since any non-zero value sent to hw would result in enabling the
	 * clock, only send the value if the clock has already been prepared.
	 */
	if (clk_hw_is_prepared(hw))
		clk_rpmh_bcm_send_cmd(c, true);

	return 0;
}

static long clk_rpmh_round_rate(struct clk_hw *hw, unsigned long rate,
				unsigned long *parent_rate)
{
	return rate;
}

static unsigned long clk_rpmh_bcm_recalc_rate(struct clk_hw *hw,
					unsigned long prate)
{
	struct clk_rpmh *c = to_clk_rpmh(hw);

	return c->aggr_state * c->unit;
}

static const struct clk_ops clk_rpmh_bcm_ops = {
	.prepare	= clk_rpmh_bcm_prepare,
	.unprepare	= clk_rpmh_bcm_unprepare,
	.set_rate	= clk_rpmh_bcm_set_rate,
	.round_rate	= clk_rpmh_round_rate,
	.recalc_rate	= clk_rpmh_bcm_recalc_rate,
};

/* Resource name must match resource id present in cmd-db */
DEFINE_CLK_RPMH_ARC(sdm845, bi_tcxo, bi_tcxo_ao, "xo.lvl", 0x3, 2);
DEFINE_CLK_RPMH_VRM(sdm845, ln_bb_clk2, ln_bb_clk2_ao, "lnbclka2", 2);
DEFINE_CLK_RPMH_VRM(sdm845, ln_bb_clk3, ln_bb_clk3_ao, "lnbclka3", 2);
DEFINE_CLK_RPMH_VRM(sdm845, rf_clk1, rf_clk1_ao, "rfclka1", 1);
DEFINE_CLK_RPMH_VRM(sdm845, rf_clk2, rf_clk2_ao, "rfclka2", 1);
DEFINE_CLK_RPMH_VRM(sdm845, rf_clk3, rf_clk3_ao, "rfclka3", 1);
DEFINE_CLK_RPMH_VRM(sm8150, rf_clk3, rf_clk3_ao, "rfclka3", 1);
DEFINE_CLK_RPMH_BCM(sdm845, ipa, "IP0");

static struct clk_hw *sdm845_rpmh_clocks[] = {
	[RPMH_CXO_CLK]		= &sdm845_bi_tcxo.hw,
	[RPMH_CXO_CLK_A]	= &sdm845_bi_tcxo_ao.hw,
	[RPMH_LN_BB_CLK2]	= &sdm845_ln_bb_clk2.hw,
	[RPMH_LN_BB_CLK2_A]	= &sdm845_ln_bb_clk2_ao.hw,
	[RPMH_LN_BB_CLK3]	= &sdm845_ln_bb_clk3.hw,
	[RPMH_LN_BB_CLK3_A]	= &sdm845_ln_bb_clk3_ao.hw,
	[RPMH_RF_CLK1]		= &sdm845_rf_clk1.hw,
	[RPMH_RF_CLK1_A]	= &sdm845_rf_clk1_ao.hw,
	[RPMH_RF_CLK2]		= &sdm845_rf_clk2.hw,
	[RPMH_RF_CLK2_A]	= &sdm845_rf_clk2_ao.hw,
	[RPMH_RF_CLK3]		= &sdm845_rf_clk3.hw,
	[RPMH_RF_CLK3_A]	= &sdm845_rf_clk3_ao.hw,
	[RPMH_IPA_CLK]		= &sdm845_ipa.hw,
};

static const struct clk_rpmh_desc clk_rpmh_sdm845 = {
	.clks = sdm845_rpmh_clocks,
	.num_clks = ARRAY_SIZE(sdm845_rpmh_clocks),
};

DEFINE_CLK_RPMH_ARC(kona, bi_tcxo, bi_tcxo_ao, "xo.lvl", 0x3, 2);
DEFINE_CLK_RPMH_VRM(kona, ln_bb_clk1, ln_bb_clk1_ao, "lnbclka1", 2);
DEFINE_CLK_RPMH_VRM(kona, ln_bb_clk2, ln_bb_clk2_ao, "lnbclka2", 2);
DEFINE_CLK_RPMH_VRM(kona, ln_bb_clk3, ln_bb_clk3_ao, "lnbclka3", 2);
DEFINE_CLK_RPMH_VRM(kona, rf_clk1, rf_clk1_ao, "rfclka1", 1);
DEFINE_CLK_RPMH_VRM(kona, rf_clk3, rf_clk3_ao, "rfclka3", 1);
DEFINE_CLK_RPMH_VRM_OPT(kona, rf_clkd3, rf_clkd3_ao, "rfclkd3", 1);
DEFINE_CLK_RPMH_VRM_OPT(kona, rf_clkd4, rf_clkd4_ao, "rfclkd4", 1);

static struct clk_hw *kona_rpmh_clocks[] = {
	[RPMH_CXO_CLK]		= &kona_bi_tcxo.hw,
	[RPMH_CXO_CLK_A]	= &kona_bi_tcxo_ao.hw,
	[RPMH_LN_BB_CLK1]	= &kona_ln_bb_clk1.hw,
	[RPMH_LN_BB_CLK1_A]	= &kona_ln_bb_clk1_ao.hw,
	[RPMH_LN_BB_CLK2]	= &kona_ln_bb_clk2.hw,
	[RPMH_LN_BB_CLK2_A]	= &kona_ln_bb_clk2_ao.hw,
	[RPMH_LN_BB_CLK3]	= &kona_ln_bb_clk3.hw,
	[RPMH_LN_BB_CLK3_A]	= &kona_ln_bb_clk3_ao.hw,
	[RPMH_RF_CLK1]		= &kona_rf_clk1.hw,
	[RPMH_RF_CLK1_A]	= &kona_rf_clk1_ao.hw,
	[RPMH_RF_CLK3]		= &kona_rf_clk3.hw,
	[RPMH_RF_CLK3_A]	= &kona_rf_clk3_ao.hw,
	[RPMH_RF_CLKD3]		= &kona_rf_clkd3.hw,
	[RPMH_RF_CLKD3_A]	= &kona_rf_clkd3_ao.hw,
	[RPMH_RF_CLKD4]		= &kona_rf_clkd4.hw,
	[RPMH_RF_CLKD4_A]	= &kona_rf_clkd4_ao.hw,
};

static const struct clk_rpmh_desc clk_rpmh_kona = {
	.clks = kona_rpmh_clocks,
	.num_clks = ARRAY_SIZE(kona_rpmh_clocks),
};

DEFINE_CLK_RPMH_ARC(sm8150, bi_tcxo, bi_tcxo_ao, "xo.lvl", 0x3, 2);
DEFINE_CLK_RPMH_VRM(sm8150, ln_bb_clk2, ln_bb_clk2_ao, "lnbclka2", 2);
DEFINE_CLK_RPMH_VRM(sm8150, ln_bb_clk3, ln_bb_clk3_ao, "lnbclka3", 2);
DEFINE_CLK_RPMH_VRM(sm8150, rf_clk1, rf_clk1_ao, "rfclka1", 1);
DEFINE_CLK_RPMH_VRM(sm8150, rf_clk2, rf_clk2_ao, "rfclka2", 1);

static struct clk_hw *sm8150_rpmh_clocks[] = {
	[RPMH_CXO_CLK]		= &sdm845_bi_tcxo.hw,
	[RPMH_CXO_CLK_A]	= &sdm845_bi_tcxo_ao.hw,
	[RPMH_LN_BB_CLK2]	= &sdm845_ln_bb_clk2.hw,
	[RPMH_LN_BB_CLK2_A]	= &sdm845_ln_bb_clk2_ao.hw,
	[RPMH_LN_BB_CLK3]	= &sdm845_ln_bb_clk3.hw,
	[RPMH_LN_BB_CLK3_A]	= &sdm845_ln_bb_clk3_ao.hw,
	[RPMH_RF_CLK1]		= &sdm845_rf_clk1.hw,
	[RPMH_RF_CLK1_A]	= &sdm845_rf_clk1_ao.hw,
	[RPMH_RF_CLK2]		= &sdm845_rf_clk2.hw,
	[RPMH_RF_CLK2_A]	= &sdm845_rf_clk2_ao.hw,
	[RPMH_RF_CLK3]		= &sdm845_rf_clk3.hw,
	[RPMH_RF_CLK3_A]	= &sdm845_rf_clk3_ao.hw,
};

static const struct clk_rpmh_desc clk_rpmh_sm8150 = {
	.clks = sm8150_rpmh_clocks,
	.num_clks = ARRAY_SIZE(sm8150_rpmh_clocks),
};

static struct clk_hw *sc7180_rpmh_clocks[] = {
	[RPMH_CXO_CLK]		= &sdm845_bi_tcxo.hw,
	[RPMH_CXO_CLK_A]	= &sdm845_bi_tcxo_ao.hw,
	[RPMH_LN_BB_CLK2]	= &sdm845_ln_bb_clk2.hw,
	[RPMH_LN_BB_CLK2_A]	= &sdm845_ln_bb_clk2_ao.hw,
	[RPMH_LN_BB_CLK3]	= &sdm845_ln_bb_clk3.hw,
	[RPMH_LN_BB_CLK3_A]	= &sdm845_ln_bb_clk3_ao.hw,
	[RPMH_RF_CLK1]		= &sdm845_rf_clk1.hw,
	[RPMH_RF_CLK1_A]	= &sdm845_rf_clk1_ao.hw,
	[RPMH_RF_CLK2]		= &sdm845_rf_clk2.hw,
	[RPMH_RF_CLK2_A]	= &sdm845_rf_clk2_ao.hw,
	[RPMH_IPA_CLK]		= &sdm845_ipa.hw,
};

static const struct clk_rpmh_desc clk_rpmh_sc7180 = {
	.clks = sc7180_rpmh_clocks,
	.num_clks = ARRAY_SIZE(sc7180_rpmh_clocks),
};

DEFINE_CLK_RPMH_ARC(lahaina, bi_tcxo, bi_tcxo_ao, "xo.lvl", 0x3, 2);
DEFINE_CLK_RPMH_VRM_OPT(lahaina, div_clk1, div_clk1_ao, "divclka1", 2);
DEFINE_CLK_RPMH_VRM(lahaina, ln_bb_clk1, ln_bb_clk1_ao, "lnbclka1", 2);
DEFINE_CLK_RPMH_VRM(lahaina, ln_bb_clk2, ln_bb_clk2_ao, "lnbclka2", 2);
DEFINE_CLK_RPMH_VRM(lahaina, rf_clk1, rf_clk1_ao, "rfclka1", 1);
DEFINE_CLK_RPMH_VRM_OPT(lahaina, rf_clk2, rf_clk2_ao, "rfclka2", 1);
DEFINE_CLK_RPMH_VRM(lahaina, rf_clk3, rf_clk3_ao, "rfclka3", 1);
DEFINE_CLK_RPMH_VRM(lahaina, rf_clk4, rf_clk4_ao, "rfclka4", 1);
DEFINE_CLK_RPMH_VRM(lahaina, rf_clk5, rf_clk5_ao, "rfclka5", 1);
DEFINE_CLK_RPMH_BCM(lahaina, ipa, "IP0");
DEFINE_CLK_RPMH_BCM(lahaina, pka, "PKA0");
DEFINE_CLK_RPMH_BCM(lahaina, hwkm, "HK0");

static struct clk_hw *lahaina_rpmh_clocks[] = {
	[RPMH_CXO_CLK]		= &lahaina_bi_tcxo.hw,
	[RPMH_CXO_CLK_A]	= &lahaina_bi_tcxo_ao.hw,
	[RPMH_DIV_CLK1]		= &lahaina_div_clk1.hw,
	[RPMH_DIV_CLK1_A]	= &lahaina_div_clk1_ao.hw,
	[RPMH_LN_BB_CLK1]	= &lahaina_ln_bb_clk1.hw,
	[RPMH_LN_BB_CLK1_A]	= &lahaina_ln_bb_clk1_ao.hw,
	[RPMH_LN_BB_CLK2]	= &lahaina_ln_bb_clk2.hw,
	[RPMH_LN_BB_CLK2_A]	= &lahaina_ln_bb_clk2_ao.hw,
	[RPMH_RF_CLK1]		= &lahaina_rf_clk1.hw,
	[RPMH_RF_CLK1_A]	= &lahaina_rf_clk1_ao.hw,
	[RPMH_RF_CLK2]		= &lahaina_rf_clk2.hw,
	[RPMH_RF_CLK2_A]	= &lahaina_rf_clk2_ao.hw,
	[RPMH_RF_CLK3]		= &lahaina_rf_clk3.hw,
	[RPMH_RF_CLK3_A]	= &lahaina_rf_clk3_ao.hw,
	[RPMH_RF_CLK4]		= &lahaina_rf_clk4.hw,
	[RPMH_RF_CLK4_A]	= &lahaina_rf_clk4_ao.hw,
	[RPMH_RF_CLK5]		= &lahaina_rf_clk5.hw,
	[RPMH_RF_CLK5_A]	= &lahaina_rf_clk5_ao.hw,
	[RPMH_IPA_CLK]		= &lahaina_ipa.hw,
	[RPMH_PKA_CLK]		= &lahaina_pka.hw,
	[RPMH_HWKM_CLK]		= &lahaina_hwkm.hw,
};

static const struct clk_rpmh_desc clk_rpmh_lahaina = {
	.clks = lahaina_rpmh_clocks,
	.num_clks = ARRAY_SIZE(lahaina_rpmh_clocks),
};

static struct clk_hw *shima_rpmh_clocks[] = {
	[RPMH_CXO_CLK]		= &lahaina_bi_tcxo.hw,
	[RPMH_CXO_CLK_A]	= &lahaina_bi_tcxo_ao.hw,
	[RPMH_LN_BB_CLK2]	= &lahaina_ln_bb_clk2.hw,
	[RPMH_LN_BB_CLK2_A]	= &lahaina_ln_bb_clk2_ao.hw,
	[RPMH_RF_CLK1]		= &lahaina_rf_clk1.hw,
	[RPMH_RF_CLK1_A]	= &lahaina_rf_clk1_ao.hw,
	[RPMH_RF_CLK3]		= &lahaina_rf_clk3.hw,
	[RPMH_RF_CLK3_A]	= &lahaina_rf_clk3_ao.hw,
	[RPMH_RF_CLK4]		= &lahaina_rf_clk4.hw,
	[RPMH_RF_CLK4_A]	= &lahaina_rf_clk4_ao.hw,
	[RPMH_IPA_CLK]		= &lahaina_ipa.hw,
	[RPMH_PKA_CLK]		= &lahaina_pka.hw,
	[RPMH_HWKM_CLK]		= &lahaina_hwkm.hw,
};

static const struct clk_rpmh_desc clk_rpmh_shima = {
	.clks = shima_rpmh_clocks,
	.num_clks = ARRAY_SIZE(shima_rpmh_clocks),
};

DEFINE_CLK_RPMH_VRM(sm8250, ln_bb_clk1, ln_bb_clk1_ao, "lnbclka1", 2);

static struct clk_hw *sm8250_rpmh_clocks[] = {
	[RPMH_CXO_CLK]		= &sdm845_bi_tcxo.hw,
	[RPMH_CXO_CLK_A]	= &sdm845_bi_tcxo_ao.hw,
	[RPMH_LN_BB_CLK1]	= &sm8250_ln_bb_clk1.hw,
	[RPMH_LN_BB_CLK1_A]	= &sm8250_ln_bb_clk1_ao.hw,
	[RPMH_LN_BB_CLK2]	= &sdm845_ln_bb_clk2.hw,
	[RPMH_LN_BB_CLK2_A]	= &sdm845_ln_bb_clk2_ao.hw,
	[RPMH_LN_BB_CLK3]	= &sdm845_ln_bb_clk3.hw,
	[RPMH_LN_BB_CLK3_A]	= &sdm845_ln_bb_clk3_ao.hw,
	[RPMH_RF_CLK1]		= &sdm845_rf_clk1.hw,
	[RPMH_RF_CLK1_A]	= &sdm845_rf_clk1_ao.hw,
	[RPMH_RF_CLK3]		= &sdm845_rf_clk3.hw,
	[RPMH_RF_CLK3_A]	= &sdm845_rf_clk3_ao.hw,
};

static const struct clk_rpmh_desc clk_rpmh_sm8250 = {
	.clks = sm8250_rpmh_clocks,
	.num_clks = ARRAY_SIZE(sm8250_rpmh_clocks),
};

DEFINE_CLK_RPMH_ARC(waipio, bi_tcxo, bi_tcxo_ao, "xo.lvl", 0x3, 4);
DEFINE_CLK_RPMH_VRM(waipio, ln_bb_clk1, ln_bb_clk1_ao, "lnbclka1", 4);
DEFINE_CLK_RPMH_VRM(waipio, ln_bb_clk2, ln_bb_clk2_ao, "lnbclka2", 4);
DEFINE_CLK_RPMH_VRM_OPT(waipio, rf_clk5, rf_clk5_ao, "rfclka5", 1);

static struct clk_hw *waipio_rpmh_clocks[] = {
	[RPMH_CXO_CLK]		= &waipio_bi_tcxo.hw,
	[RPMH_CXO_CLK_A]	= &waipio_bi_tcxo_ao.hw,
	[RPMH_LN_BB_CLK1]	= &waipio_ln_bb_clk1.hw,
	[RPMH_LN_BB_CLK1_A]	= &waipio_ln_bb_clk1_ao.hw,
	[RPMH_LN_BB_CLK2]	= &waipio_ln_bb_clk2.hw,
	[RPMH_LN_BB_CLK2_A]	= &waipio_ln_bb_clk2_ao.hw,
	[RPMH_RF_CLK1]		= &lahaina_rf_clk1.hw,
	[RPMH_RF_CLK1_A]	= &lahaina_rf_clk1_ao.hw,
	[RPMH_RF_CLK2]		= &lahaina_rf_clk2.hw,
	[RPMH_RF_CLK2_A]	= &lahaina_rf_clk2_ao.hw,
	[RPMH_RF_CLK3]		= &lahaina_rf_clk3.hw,
	[RPMH_RF_CLK3_A]	= &lahaina_rf_clk3_ao.hw,
	[RPMH_RF_CLK4]		= &lahaina_rf_clk4.hw,
	[RPMH_RF_CLK4_A]	= &lahaina_rf_clk4_ao.hw,
	[RPMH_RF_CLK5]		= &waipio_rf_clk5.hw,
	[RPMH_RF_CLK5_A]	= &waipio_rf_clk5_ao.hw,
	[RPMH_IPA_CLK]		= &lahaina_ipa.hw,
};

static const struct clk_rpmh_desc clk_rpmh_waipio = {
	.clks = waipio_rpmh_clocks,
	.num_clks = ARRAY_SIZE(waipio_rpmh_clocks),
};

<<<<<<< HEAD
=======
static struct clk_hw *diwali_rpmh_clocks[] = {
	[RPMH_CXO_CLK]		= &waipio_bi_tcxo.hw,
	[RPMH_CXO_CLK_A]	= &waipio_bi_tcxo_ao.hw,
	[RPMH_LN_BB_CLK2]	= &waipio_ln_bb_clk2.hw,
	[RPMH_LN_BB_CLK2_A]	= &waipio_ln_bb_clk2_ao.hw,
	[RPMH_RF_CLK1]		= &lahaina_rf_clk1.hw,
	[RPMH_RF_CLK1_A]	= &lahaina_rf_clk1_ao.hw,
	[RPMH_RF_CLK2]		= &lahaina_rf_clk2.hw,
	[RPMH_RF_CLK2_A]	= &lahaina_rf_clk2_ao.hw,
	[RPMH_RF_CLK3]		= &lahaina_rf_clk3.hw,
	[RPMH_RF_CLK3_A]	= &lahaina_rf_clk3_ao.hw,
	[RPMH_RF_CLK4]		= &lahaina_rf_clk4.hw,
	[RPMH_RF_CLK4_A]	= &lahaina_rf_clk4_ao.hw,
	[RPMH_IPA_CLK]		= &lahaina_ipa.hw,
};

static const struct clk_rpmh_desc clk_rpmh_diwali = {
	.clks = diwali_rpmh_clocks,
	.num_clks = ARRAY_SIZE(diwali_rpmh_clocks),
};

>>>>>>> d7a52a7b
DEFINE_CLK_RPMH_ARC(sdxlemur, bi_tcxo, bi_tcxo_ao, "xo.lvl", 0x3, 4);
DEFINE_CLK_RPMH_VRM(sdxlemur, ln_bb_clk1, ln_bb_clk1_ao, "lnbclka1", 4);
DEFINE_CLK_RPMH_BCM(sdxlemur, qpic_clk, "QP0");

static struct clk_hw *sdxlemur_rpmh_clocks[] = {
	[RPMH_CXO_CLK]		= &sdxlemur_bi_tcxo.hw,
	[RPMH_CXO_CLK_A]	= &sdxlemur_bi_tcxo_ao.hw,
	[RPMH_LN_BB_CLK1]	= &sdxlemur_ln_bb_clk1.hw,
	[RPMH_LN_BB_CLK1_A]	= &sdxlemur_ln_bb_clk1_ao.hw,
	[RPMH_RF_CLK1]		= &lahaina_rf_clk1.hw,
	[RPMH_RF_CLK1_A]	= &lahaina_rf_clk1_ao.hw,
	[RPMH_RF_CLK2]		= &lahaina_rf_clk2.hw,
	[RPMH_RF_CLK2_A]	= &lahaina_rf_clk2_ao.hw,
	[RPMH_RF_CLK3]		= &lahaina_rf_clk3.hw,
	[RPMH_RF_CLK3_A]	= &lahaina_rf_clk3_ao.hw,
	[RPMH_RF_CLK4]		= &lahaina_rf_clk4.hw,
	[RPMH_RF_CLK4_A]	= &lahaina_rf_clk4_ao.hw,
	[RPMH_IPA_CLK]		= &lahaina_ipa.hw,
	[RPMH_QPIC_CLK]		= &sdxlemur_qpic_clk.hw,
};

static const struct clk_rpmh_desc clk_rpmh_sdxlemur = {
	.clks = sdxlemur_rpmh_clocks,
	.num_clks = ARRAY_SIZE(sdxlemur_rpmh_clocks),
};

static struct clk_hw *of_clk_rpmh_hw_get(struct of_phandle_args *clkspec,
					 void *data)
{
	struct clk_rpmh_desc *rpmh = data;
	unsigned int idx = clkspec->args[0];
	struct clk_rpmh *c;

	if (idx >= rpmh->num_clks) {
		pr_err("%s: invalid index %u\n", __func__, idx);
		return ERR_PTR(-EINVAL);
	}

	if (!rpmh->clks[idx])
		return ERR_PTR(-ENOENT);

	c = to_clk_rpmh(rpmh->clks[idx]);
	if (!c->res_addr)
		return ERR_PTR(-ENODEV);

	return rpmh->clks[idx];
}

static int clk_rpmh_probe(struct platform_device *pdev)
{
	struct clk_hw **hw_clks;
	struct clk_rpmh *rpmh_clk;
	const struct clk_rpmh_desc *desc;
	int ret, i;

	desc = of_device_get_match_data(&pdev->dev);
	if (!desc)
		return -ENODEV;

	hw_clks = desc->clks;

	for (i = 0; i < desc->num_clks; i++) {
		const char *name;
		u32 res_addr;
		size_t aux_data_len;
		const struct bcm_db *data;

		if (!hw_clks[i])
			continue;

		name = hw_clks[i]->init->name;

		rpmh_clk = to_clk_rpmh(hw_clks[i]);
		res_addr = cmd_db_read_addr(rpmh_clk->res_name);
		if (!res_addr) {
			if (rpmh_clk->optional)
				continue;
			WARN(1, "clk-rpmh: Missing RPMh resource address for %s\n",
				rpmh_clk->res_name);
			return -ENODEV;
		}

		data = cmd_db_read_aux_data(rpmh_clk->res_name, &aux_data_len);
		if (IS_ERR(data)) {
			ret = PTR_ERR(data);
			WARN(1, "clk-rpmh: error reading RPMh aux data for %s (%d)\n",
				rpmh_clk->res_name, ret);
			return ret;
		}

		/* Convert unit from Khz to Hz */
		if (aux_data_len == sizeof(*data))
			rpmh_clk->unit = le32_to_cpu(data->unit) * 1000ULL;

		rpmh_clk->res_addr += res_addr;
		rpmh_clk->dev = &pdev->dev;

		ret = devm_clk_hw_register(&pdev->dev, hw_clks[i]);
		if (ret) {
			dev_err(&pdev->dev, "failed to register %s\n", name);
			return ret;
		}
	}

	/* typecast to silence compiler warning */
	ret = devm_of_clk_add_hw_provider(&pdev->dev, of_clk_rpmh_hw_get,
					  (void *)desc);
	if (ret) {
		dev_err(&pdev->dev, "Failed to add clock provider\n");
		return ret;
	}

	dev_dbg(&pdev->dev, "Registered RPMh clocks\n");

	return 0;
}

static const struct of_device_id clk_rpmh_match_table[] = {
	{ .compatible = "qcom,sc7180-rpmh-clk", .data = &clk_rpmh_sc7180},
	{ .compatible = "qcom,sdm845-rpmh-clk", .data = &clk_rpmh_sdm845},
	{ .compatible = "qcom,kona-rpmh-clk", .data = &clk_rpmh_kona},
	{ .compatible = "qcom,sm8150-rpmh-clk", .data = &clk_rpmh_sm8150},
	{ .compatible = "qcom,lahaina-rpmh-clk", .data = &clk_rpmh_lahaina},
	{ .compatible = "qcom,shima-rpmh-clk", .data = &clk_rpmh_shima},
	{ .compatible = "qcom,sm8250-rpmh-clk", .data = &clk_rpmh_sm8250},
	{ .compatible = "qcom,waipio-rpmh-clk", .data = &clk_rpmh_waipio},
	{ .compatible = "qcom,sdxlemur-rpmh-clk", .data = &clk_rpmh_sdxlemur},
<<<<<<< HEAD
=======
	{ .compatible = "qcom,diwali-rpmh-clk", .data = &clk_rpmh_diwali},
>>>>>>> d7a52a7b
	{ }
};
MODULE_DEVICE_TABLE(of, clk_rpmh_match_table);

static struct platform_driver clk_rpmh_driver = {
	.probe		= clk_rpmh_probe,
	.driver		= {
		.name	= "clk-rpmh",
		.of_match_table = clk_rpmh_match_table,
	},
};

static int __init clk_rpmh_init(void)
{
	return platform_driver_register(&clk_rpmh_driver);
}
core_initcall(clk_rpmh_init);

static void __exit clk_rpmh_exit(void)
{
	platform_driver_unregister(&clk_rpmh_driver);
}
module_exit(clk_rpmh_exit);

MODULE_DESCRIPTION("QCOM RPMh Clock Driver");
MODULE_LICENSE("GPL v2");<|MERGE_RESOLUTION|>--- conflicted
+++ resolved
@@ -574,8 +574,6 @@
 	.num_clks = ARRAY_SIZE(waipio_rpmh_clocks),
 };
 
-<<<<<<< HEAD
-=======
 static struct clk_hw *diwali_rpmh_clocks[] = {
 	[RPMH_CXO_CLK]		= &waipio_bi_tcxo.hw,
 	[RPMH_CXO_CLK_A]	= &waipio_bi_tcxo_ao.hw,
@@ -597,7 +595,6 @@
 	.num_clks = ARRAY_SIZE(diwali_rpmh_clocks),
 };
 
->>>>>>> d7a52a7b
 DEFINE_CLK_RPMH_ARC(sdxlemur, bi_tcxo, bi_tcxo_ao, "xo.lvl", 0x3, 4);
 DEFINE_CLK_RPMH_VRM(sdxlemur, ln_bb_clk1, ln_bb_clk1_ao, "lnbclka1", 4);
 DEFINE_CLK_RPMH_BCM(sdxlemur, qpic_clk, "QP0");
@@ -725,10 +722,7 @@
 	{ .compatible = "qcom,sm8250-rpmh-clk", .data = &clk_rpmh_sm8250},
 	{ .compatible = "qcom,waipio-rpmh-clk", .data = &clk_rpmh_waipio},
 	{ .compatible = "qcom,sdxlemur-rpmh-clk", .data = &clk_rpmh_sdxlemur},
-<<<<<<< HEAD
-=======
 	{ .compatible = "qcom,diwali-rpmh-clk", .data = &clk_rpmh_diwali},
->>>>>>> d7a52a7b
 	{ }
 };
 MODULE_DEVICE_TABLE(of, clk_rpmh_match_table);

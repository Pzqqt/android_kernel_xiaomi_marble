--- conflicted
+++ resolved
@@ -28,6 +28,7 @@
 # define PLL_VOTE_FSM_RESET	BIT(21)
 # define PLL_UPDATE		BIT(22)
 # define PLL_UPDATE_BYPASS	BIT(23)
+#define PLL_FSM_LEGACY_MODE	BIT(24)
 # define PLL_OFFLINE_ACK	BIT(28)
 # define ALPHA_PLL_ACK_LATCH	BIT(29)
 # define PLL_ACTIVE_FLAG	BIT(30)
@@ -54,15 +55,10 @@
 #define PLL_CONFIG_CTL_U1(p)	((p)->offset + (p)->regs[PLL_OFF_CONFIG_CTL_U1])
 #define PLL_TEST_CTL(p)		((p)->offset + (p)->regs[PLL_OFF_TEST_CTL])
 #define PLL_TEST_CTL_U(p)	((p)->offset + (p)->regs[PLL_OFF_TEST_CTL_U])
-#define PLL_TEST_CTL_U1(p)	((p)->offset + (p)->regs[PLL_OFF_TEST_CTL_U1])
+#define PLL_TEST_CTL_U1(p)     ((p)->offset + (p)->regs[PLL_OFF_TEST_CTL_U1])
 #define PLL_STATUS(p)		((p)->offset + (p)->regs[PLL_OFF_STATUS])
 #define PLL_OPMODE(p)		((p)->offset + (p)->regs[PLL_OFF_OPMODE])
 #define PLL_FRAC(p)		((p)->offset + (p)->regs[PLL_OFF_FRAC])
-<<<<<<< HEAD
-
-#define FABIA_PLL_RATE_MARGIN   500
-=======
->>>>>>> 158801d1
 
 const u8 clk_alpha_pll_regs[][PLL_OFF_MAX_REGS] = {
 	[CLK_ALPHA_PLL_TYPE_DEFAULT] =  {
@@ -97,6 +93,7 @@
 	},
 	[CLK_ALPHA_PLL_TYPE_FABIA] =  {
 		[PLL_OFF_L_VAL] = 0x04,
+		[PLL_OFF_CAL_L_VAL] = 0x08,
 		[PLL_OFF_USER_CTL] = 0x0c,
 		[PLL_OFF_USER_CTL_U] = 0x10,
 		[PLL_OFF_CONFIG_CTL] = 0x14,
@@ -122,29 +119,10 @@
 		[PLL_OFF_STATUS] = 0x30,
 		[PLL_OFF_OPMODE] = 0x38,
 		[PLL_OFF_ALPHA_VAL] = 0x40,
-	},
-<<<<<<< HEAD
-=======
-	[CLK_ALPHA_PLL_TYPE_LUCID] =  {
-		[PLL_OFF_L_VAL] = 0x04,
-		[PLL_OFF_CAL_L_VAL] = 0x08,
-		[PLL_OFF_USER_CTL] = 0x0c,
-		[PLL_OFF_USER_CTL_U] = 0x10,
-		[PLL_OFF_USER_CTL_U1] = 0x14,
-		[PLL_OFF_CONFIG_CTL] = 0x18,
-		[PLL_OFF_CONFIG_CTL_U] = 0x1c,
-		[PLL_OFF_CONFIG_CTL_U1] = 0x20,
-		[PLL_OFF_TEST_CTL] = 0x24,
-		[PLL_OFF_TEST_CTL_U] = 0x28,
-		[PLL_OFF_TEST_CTL_U1] = 0x2c,
-		[PLL_OFF_STATUS] = 0x30,
-		[PLL_OFF_OPMODE] = 0x38,
-		[PLL_OFF_ALPHA_VAL] = 0x40,
 		[PLL_OFF_SSC_DELTA_ALPHA] = 0x48,
 		[PLL_OFF_SSC_NUM_STEPS] = 0x4C,
 		[PLL_OFF_SSC_UPDATE_RATE] = 0x50,
 	},
->>>>>>> 158801d1
 	[CLK_ALPHA_PLL_TYPE_ZONDA] =  {
 		[PLL_OFF_L_VAL] = 0x04,
 		[PLL_OFF_ALPHA_VAL] = 0x08,
@@ -194,6 +172,29 @@
 		[PLL_OFF_SSC_UPDATE_RATE] =  0x30,
 		[PLL_OFF_STATUS] = 0x38,
 	},
+	[CLK_ALPHA_PLL_TYPE_REGERA] =  {
+		[PLL_OFF_L_VAL] = 0x04,
+		[PLL_OFF_ALPHA_VAL] = 0x08,
+		[PLL_OFF_USER_CTL] = 0x0c,
+		[PLL_OFF_CONFIG_CTL] = 0x10,
+		[PLL_OFF_CONFIG_CTL_U] = 0x14,
+		[PLL_OFF_CONFIG_CTL_U1] = 0x18,
+		[PLL_OFF_TEST_CTL] = 0x1c,
+		[PLL_OFF_TEST_CTL_U] = 0x20,
+		[PLL_OFF_TEST_CTL_U1] = 0x24,
+		[PLL_OFF_OPMODE] = 0x28,
+		[PLL_OFF_STATUS] = 0x38,
+	},
+	[CLK_ALPHA_PLL_TYPE_AGERA] =  {
+		[PLL_OFF_L_VAL] = 0x04,
+		[PLL_OFF_ALPHA_VAL] = 0x08,
+		[PLL_OFF_USER_CTL] = 0x0c,
+		[PLL_OFF_CONFIG_CTL] = 0x10,
+		[PLL_OFF_CONFIG_CTL_U] = 0x14,
+		[PLL_OFF_TEST_CTL] = 0x18,
+		[PLL_OFF_TEST_CTL_U] = 0x1c,
+		[PLL_OFF_STATUS] = 0x2c,
+	},
 	[CLK_ALPHA_PLL_TYPE_LUCID_EVO] = {
 		[PLL_OFF_OPMODE] = 0x04,
 		[PLL_OFF_STATUS] = 0x0c,
@@ -220,21 +221,6 @@
 		[PLL_OFF_TEST_CTL] = 0x28,
 		[PLL_OFF_TEST_CTL_U] = 0x2c,
 	},
-	[CLK_ALPHA_PLL_TYPE_LUCID_EVO] = {
-		[PLL_OFF_OPMODE] = 0x04,
-		[PLL_OFF_STATUS] = 0x0c,
-		[PLL_OFF_L_VAL] = 0x10,
-		[PLL_OFF_ALPHA_VAL] = 0x14,
-		[PLL_OFF_USER_CTL] = 0x18,
-		[PLL_OFF_USER_CTL_U] = 0x1c,
-		[PLL_OFF_CONFIG_CTL] = 0x20,
-		[PLL_OFF_CONFIG_CTL_U] = 0x24,
-		[PLL_OFF_CONFIG_CTL_U1] = 0x28,
-		[PLL_OFF_TEST_CTL] = 0x2c,
-		[PLL_OFF_TEST_CTL_U] = 0x30,
-		[PLL_OFF_TEST_CTL_U1] = 0x34,
-	},
-
 };
 EXPORT_SYMBOL_GPL(clk_alpha_pll_regs);
 
@@ -253,9 +239,18 @@
 #define PLL_HUAYRA_N_MASK		0xff
 #define PLL_HUAYRA_ALPHA_WIDTH		16
 
+#define PLL_STANDBY		0x0
+#define PLL_RUN			0x1
+#define PLL_OUT_MASK		0x7
+#define PLL_RATE_MARGIN		500
+
+/* TRION PLL specific settings and offsets */
+#define TRION_PLL_CAL_VAL	0x44
+#define TRION_PCAL_DONE		BIT(26)
+
 /* LUCID PLL specific settings and offsets */
+#define LUCID_PCAL_DONE		BIT(27)
 #define LUCID_PLL_CAL_VAL		0x44
-#define LUCID_PCAL_DONE		BIT(27)
 #define LUCID_5LPE_PCAL_DONE		BIT(11)
 #define LUCID_5LPE_ENABLE_VOTE_RUN	BIT(21)
 #define LUCID_5LPE_PLL_LATCH_INPUT	BIT(14)
@@ -271,17 +266,8 @@
 #define ZONDA_PLL_FREQ_LOCK_DET	BIT(29)
 #define ZONDA_5LPE_ENABLE_VOTE_RUN	BIT(21)
 
-#define PLL_STANDBY		0x0
-#define PLL_RUN			0x1
-#define PLL_OUT_MASK		0x7
-#define PLL_RATE_MARGIN		500
-
-/* TRION PLL specific settings and offsets */
-#define TRION_PLL_CAL_VAL	0x44
-#define TRION_PCAL_DONE		BIT(26)
-
-/* LUCID PLL specific settings and offsets */
-#define LUCID_PCAL_DONE		BIT(27)
+/* FABIA PLL specific settings */
+#define FABIA_PLL_CAL_VAL		0x3F
 
 #define pll_alpha_width(p)					\
 		((PLL_ALPHA_VAL_U(p) - PLL_ALPHA_VAL(p) == 4) ?	\
@@ -999,7 +985,7 @@
 
 	return alpha_pll_calc_rate(parent_rate, l, frac, alpha_width);
 }
-#if 0
+
 const struct clk_ops clk_alpha_pll_fixed_ops = {
 	.enable = clk_alpha_pll_enable,
 	.disable = clk_alpha_pll_disable,
@@ -1007,526 +993,6 @@
 	.recalc_rate = clk_alpha_pll_recalc_rate,
 };
 EXPORT_SYMBOL_GPL(clk_alpha_pll_fixed_ops);
-
-const struct clk_ops clk_alpha_pll_ops = {
-	.enable = clk_alpha_pll_enable,
-	.disable = clk_alpha_pll_disable,
-	.is_enabled = clk_alpha_pll_is_enabled,
-	.recalc_rate = clk_alpha_pll_recalc_rate,
-	.round_rate = clk_alpha_pll_round_rate,
-	.set_rate = clk_alpha_pll_set_rate,
-};
-EXPORT_SYMBOL_GPL(clk_alpha_pll_ops);
-
-const struct clk_ops clk_alpha_pll_huayra_ops = {
-	.enable = clk_alpha_pll_enable,
-	.disable = clk_alpha_pll_disable,
-	.is_enabled = clk_alpha_pll_is_enabled,
-	.recalc_rate = alpha_pll_huayra_recalc_rate,
-	.round_rate = alpha_pll_huayra_round_rate,
-	.set_rate = alpha_pll_huayra_set_rate,
-};
-EXPORT_SYMBOL_GPL(clk_alpha_pll_huayra_ops);
-
-const struct clk_ops clk_alpha_pll_hwfsm_ops = {
-	.enable = clk_alpha_pll_hwfsm_enable,
-	.disable = clk_alpha_pll_hwfsm_disable,
-	.is_enabled = clk_alpha_pll_hwfsm_is_enabled,
-	.recalc_rate = clk_alpha_pll_recalc_rate,
-	.round_rate = clk_alpha_pll_round_rate,
-	.set_rate = clk_alpha_pll_hwfsm_set_rate,
-};
-EXPORT_SYMBOL_GPL(clk_alpha_pll_hwfsm_ops);
-
-const struct clk_ops clk_alpha_pll_fixed_trion_ops = {
-	.enable = clk_trion_pll_enable,
-	.disable = clk_trion_pll_disable,
-	.is_enabled = clk_trion_pll_is_enabled,
-	.recalc_rate = clk_trion_pll_recalc_rate,
-	.round_rate = clk_alpha_pll_round_rate,
-};
-EXPORT_SYMBOL_GPL(clk_alpha_pll_fixed_trion_ops);
-#endif
-
-static int __zonda_pll_is_enabled(struct clk_alpha_pll *pll,
-					struct regmap *regmap)
-{
-	u32 mode_regval, opmode_regval;
-	int ret;
-
-	ret = regmap_read(regmap, PLL_MODE(pll), &mode_regval);
-	ret |= regmap_read(regmap, PLL_OPMODE(pll), &opmode_regval);
-	if (ret) {
-		pr_err("zonda pll is enabled reg read failed\n");
-		return ret;
-	}
-
-	return ((opmode_regval & PLL_RUN) &&
-		(mode_regval & PLL_OUTCTRL));
-}
-
-static int clk_zonda_pll_is_enabled(struct clk_hw *hw)
-{
-	struct clk_alpha_pll *pll = to_clk_alpha_pll(hw);
-
-	return __zonda_pll_is_enabled(pll, pll->clkr.regmap);
-}
-
-int clk_zonda_pll_configure(struct clk_alpha_pll *pll, struct regmap *regmap,
-				const struct alpha_pll_config *config)
-{
-	int ret;
-
-	ret = __zonda_pll_is_enabled(pll, regmap);
-	if (ret)
-		return ret;
-
-	if (config->l)
-		ret |= regmap_write(regmap, PLL_L_VAL(pll), config->l);
-
-	if (config->alpha)
-		ret |= regmap_write(regmap, PLL_ALPHA_VAL(pll), config->alpha);
-
-	if (config->config_ctl_val)
-		ret |= regmap_write(regmap, PLL_CONFIG_CTL(pll),
-				config->config_ctl_val);
-
-	if (config->config_ctl_hi_val)
-		ret |= regmap_write(regmap, PLL_CONFIG_CTL_U(pll),
-				config->config_ctl_hi_val);
-
-	if (config->config_ctl_hi1_val)
-		ret |= regmap_write(regmap, PLL_CONFIG_CTL_U1(pll),
-				config->config_ctl_hi1_val);
-
-<<<<<<< HEAD
-=======
-	static struct clk_register_data data[] = {
-		{"PLL_MODE", PLL_OFF_MODE},
-		{"PLL_L_VAL", PLL_OFF_L_VAL},
-		{"PLL_CAL_L_VAL", PLL_OFF_CAL_L_VAL},
-		{"PLL_USER_CTL", PLL_OFF_USER_CTL},
-		{"PLL_USER_CTL_U", PLL_OFF_USER_CTL_U},
-		{"PLL_USER_CTL_U1", PLL_OFF_USER_CTL_U1},
-		{"PLL_CONFIG_CTL", PLL_OFF_CONFIG_CTL},
-		{"PLL_CONFIG_CTL_U", PLL_OFF_CONFIG_CTL_U},
-		{"PLL_CONFIG_CTL_U1", PLL_OFF_CONFIG_CTL_U1},
-		{"PLL_TEST_CTL", PLL_OFF_TEST_CTL},
-		{"PLL_TEST_CTL_U", PLL_OFF_TEST_CTL_U},
-		{"PLL_TEST_CTL_U1", PLL_OFF_TEST_CTL_U1},
-		{"PLL_STATUS", PLL_OFF_STATUS},
-		{"PLL_OPMODE", PLL_OFF_OPMODE},
-		{"PLL_ALPHA_VAL", PLL_OFF_ALPHA_VAL},
-	};
-
-	static struct clk_register_data data1[] = {
-		{"APSS_PLL_VOTE", 0x0},
-	};
-
-	size = ARRAY_SIZE(data);
-
-	for (i = 0; i < size; i++) {
-		regmap_read(pll->clkr.regmap, pll->offset +
-					pll->regs[data[i].offset], &val);
-		seq_printf(f, "%20s: 0x%.8x\n", data[i].name, val);
-	}
-
-	regmap_read(pll->clkr.regmap, pll->offset + pll->regs[data[0].offset],
-								&val);
-
-	if (val & PLL_FSM_ENA) {
-		regmap_read(pll->clkr.regmap, pll->clkr.enable_reg +
-				data1[0].offset, &val);
-		seq_printf(f, "%20s: 0x%.8x\n", data1[0].name, val);
-	}
-}
-
-static struct clk_regmap_ops clk_trion_pll_regmap_ops = {
-	.list_registers = &clk_trion_pll_list_registers,
-};
-
-static void clk_trion_pll_init(struct clk_hw *hw)
-{
-	struct clk_regmap *rclk = to_clk_regmap(hw);
-
-	if (!rclk->ops)
-		rclk->ops = &clk_trion_pll_regmap_ops;
-}
-
-static int __zonda_pll_is_enabled(struct clk_alpha_pll *pll,
-					struct regmap *regmap)
-{
-	u32 mode_regval, opmode_regval;
-	int ret;
-
-	ret = regmap_read(regmap, PLL_MODE(pll), &mode_regval);
-	ret |= regmap_read(regmap, PLL_OPMODE(pll), &opmode_regval);
-	if (ret) {
-		pr_err("zonda pll is enabled reg read failed\n");
-		return ret;
-	}
-
-	return ((opmode_regval & PLL_OPMODE_RUN) &&
-		(mode_regval & PLL_OUTCTRL));
-}
-
-static int clk_zonda_pll_is_enabled(struct clk_hw *hw)
-{
-	struct clk_alpha_pll *pll = to_clk_alpha_pll(hw);
-
-	return __zonda_pll_is_enabled(pll, pll->clkr.regmap);
-}
-
-int clk_zonda_pll_configure(struct clk_alpha_pll *pll, struct regmap *regmap,
-				const struct alpha_pll_config *config)
-{
-	int ret;
-
-	ret = __zonda_pll_is_enabled(pll, regmap);
-	if (ret)
-		return ret;
-
-	if (config->l)
-		ret |= regmap_write(regmap, PLL_L_VAL(pll), config->l);
-
-	if (config->alpha)
-		ret |= regmap_write(regmap, PLL_ALPHA_VAL(pll), config->alpha);
-
-	if (config->config_ctl_val)
-		ret |= regmap_write(regmap, PLL_CONFIG_CTL(pll),
-				config->config_ctl_val);
-
-	if (config->config_ctl_hi_val)
-		ret |= regmap_write(regmap, PLL_CONFIG_CTL_U(pll),
-				config->config_ctl_hi_val);
-
-	if (config->config_ctl_hi1_val)
-		ret |= regmap_write(regmap, PLL_CONFIG_CTL_U1(pll),
-				config->config_ctl_hi1_val);
-
->>>>>>> 158801d1
-	if (config->user_ctl_val)
-		ret |= regmap_write(regmap, PLL_USER_CTL(pll),
-				config->user_ctl_val);
-
-	if (config->user_ctl_hi_val)
-		ret |= regmap_write(regmap, PLL_USER_CTL_U(pll),
-				config->user_ctl_hi_val);
-
-	if (config->user_ctl_hi1_val)
-		ret |= regmap_write(regmap, PLL_USER_CTL_U1(pll),
-				config->user_ctl_hi1_val);
-
-	if (config->test_ctl_val)
-		ret |= regmap_write(regmap, PLL_TEST_CTL(pll),
-				config->test_ctl_val);
-
-	if (config->test_ctl_hi_val)
-		ret |= regmap_write(regmap, PLL_TEST_CTL_U(pll),
-				config->test_ctl_hi_val);
-
-	if (config->test_ctl_hi1_val)
-		ret |= regmap_write(regmap, PLL_TEST_CTL_U1(pll),
-				config->test_ctl_hi1_val);
-
-	ret |= regmap_update_bits(regmap, PLL_MODE(pll),
-			 PLL_BYPASSNL, 0);
-
-	/* Disable PLL output */
-	ret |= regmap_update_bits(regmap, PLL_MODE(pll),
-			 PLL_OUTCTRL, 0);
-
-	/* Set operation mode to OFF */
-	ret |= regmap_write(regmap, PLL_OPMODE(pll), PLL_STANDBY);
-
-	/* PLL should be in OFF mode before continuing */
-	wmb();
-
-	/* Place the PLL in STANDBY mode */
-	ret |= regmap_update_bits(regmap, PLL_MODE(pll),
-				 PLL_RESET_N, PLL_RESET_N);
-
-	return ret ? -EIO : 0;
-}
-
-static int clk_zonda_pll_enable(struct clk_hw *hw)
-{
-	struct clk_alpha_pll *pll = to_clk_alpha_pll(hw);
-	u32 val, test_ctl_val;
-	int ret;
-
-	ret = regmap_read(pll->clkr.regmap, PLL_MODE(pll), &val);
-	if (ret)
-		return ret;
-
-	/* If in FSM mode, just vote for it */
-	if (val & PLL_VOTE_FSM_ENA) {
-		ret = clk_enable_regmap(hw);
-		if (ret)
-			return ret;
-		return wait_for_pll_enable_active(pll);
-	}
-
-	/* Get the PLL out of bypass mode */
-	ret = regmap_update_bits(pll->clkr.regmap, PLL_MODE(pll),
-						PLL_BYPASSNL, PLL_BYPASSNL);
-	if (ret)
-		return ret;
-
-	/*
-	 * H/W requires a 1us delay between disabling the bypass and
-	 * de-asserting the reset.
-	 */
-	mb();
-	udelay(1);
-
-	ret = regmap_update_bits(pll->clkr.regmap, PLL_MODE(pll),
-						 PLL_RESET_N, PLL_RESET_N);
-	if (ret)
-		return ret;
-
-	/* Set operation mode to RUN */
-	regmap_write(pll->clkr.regmap, PLL_OPMODE(pll),
-						PLL_RUN);
-
-	ret = regmap_read(pll->clkr.regmap, PLL_TEST_CTL(pll), &test_ctl_val);
-	if (ret)
-		return ret;
-
-	/* If cfa mode then poll for freq lock */
-	if (test_ctl_val & ZONDA_STAY_IN_CFA)
-		ret = wait_for_zonda_pll_freq_lock(pll);
-	else
-		ret = wait_for_pll_enable_lock(pll);
-	if (ret)
-		return ret;
-
-	/* Enable the PLL outputs */
-	ret = regmap_update_bits(pll->clkr.regmap, PLL_USER_CTL(pll),
-				ZONDA_PLL_OUT_MASK, ZONDA_PLL_OUT_MASK);
-	if (ret)
-		return ret;
-
-	/* Enable the global PLL outputs */
-	ret = regmap_update_bits(pll->clkr.regmap, PLL_MODE(pll),
-				 PLL_OUTCTRL, PLL_OUTCTRL);
-	if (ret)
-		return ret;
-
-	/* Ensure that the write above goes through before returning. */
-	mb();
-
-	return 0;
-}
-
-static void clk_zonda_pll_disable(struct clk_hw *hw)
-{
-	struct clk_alpha_pll *pll = to_clk_alpha_pll(hw);
-	u32 val, mask, off = pll->offset;
-	int ret;
-
-	ret = regmap_read(pll->clkr.regmap, off + PLL_MODE(pll), &val);
-	if (ret)
-		return;
-
-	/* If in FSM mode, just unvote it */
-	if (val & PLL_VOTE_FSM_ENA) {
-		clk_disable_regmap(hw);
-		return;
-	}
-
-	/* Disable the global PLL output */
-	ret = regmap_update_bits(pll->clkr.regmap, PLL_MODE(pll),
-							PLL_OUTCTRL, 0);
-	if (ret)
-		return;
-
-	/* Disable the PLL outputs */
-	ret = regmap_update_bits(pll->clkr.regmap, PLL_USER_CTL(pll),
-					ZONDA_PLL_OUT_MASK, 0);
-
-	/* Put the PLL in bypass and reset */
-	mask = PLL_RESET_N | PLL_BYPASSNL;
-	ret = regmap_update_bits(pll->clkr.regmap, PLL_MODE(pll), mask, 0);
-	if (ret)
-		return;
-
-	/* Place the PLL mode in OFF state */
-	regmap_write(pll->clkr.regmap, PLL_OPMODE(pll),
-			0x0);
-}
-
-static int clk_zonda_pll_set_rate(struct clk_hw *hw, unsigned long rate,
-				  unsigned long prate)
-{
-	struct clk_alpha_pll *pll = to_clk_alpha_pll(hw);
-	unsigned long rrate;
-	u32 test_ctl_val;
-	u32 l;
-	u64 a;
-	int ret;
-
-	rrate = alpha_pll_round_rate(rate, prate, &l, &a, ALPHA_BITWIDTH);
-	/*
-	 * Due to a limited number of bits for fractional rate programming, the
-	 * rounded up rate could be marginally higher than the requested rate.
-	 */
-	if (rrate > (rate + PLL_RATE_MARGIN) || rrate < rate) {
-		pr_err("Requested rate (%lu) not matching the PLL's supported frequency (%lu)\n",
-				rate, rrate);
-		return -EINVAL;
-	}
-
-	regmap_write(pll->clkr.regmap, PLL_ALPHA_VAL(pll), a);
-	regmap_write(pll->clkr.regmap, PLL_L_VAL(pll), l);
-
-	if (!clk_hw_is_enabled(hw))
-		return 0;
-
-	/* Wait before polling for the frequency latch */
-	udelay(5);
-
-	/* Read stay in cfa mode */
-	ret = regmap_read(pll->clkr.regmap, PLL_TEST_CTL(pll), &test_ctl_val);
-	if (ret)
-		return ret;
-
-	/* If cfa mode then poll for freq lock */
-	if (test_ctl_val & ZONDA_STAY_IN_CFA)
-		ret = wait_for_zonda_pll_freq_lock(pll);
-	else
-		ret = wait_for_pll_enable_lock(pll);
-	if (ret)
-		return ret;
-
-	return 0;
-}
-
-static unsigned long
-clk_zonda_pll_recalc_rate(struct clk_hw *hw, unsigned long parent_rate)
-{
-	struct clk_alpha_pll *pll = to_clk_alpha_pll(hw);
-	u32 l, frac;
-
-	regmap_read(pll->clkr.regmap, PLL_L_VAL(pll), &l);
-	regmap_read(pll->clkr.regmap, PLL_ALPHA_VAL(pll), &frac);
-
-	return alpha_pll_calc_rate(parent_rate, l, frac, ALPHA_BITWIDTH);
-}
-
-int clk_zonda_5lpe_pll_configure(struct clk_alpha_pll *pll,
-		struct regmap *regmap,
-		const struct alpha_pll_config *config)
-{
-	return clk_zonda_pll_configure(pll, regmap, config);
-}
-EXPORT_SYMBOL(clk_zonda_5lpe_pll_configure);
-
-
-static int clk_zonda_5lpe_pll_enable(struct clk_hw *hw)
-{
-	struct clk_alpha_pll *pll = to_clk_alpha_pll(hw);
-	u32 val, test_ctl_val;
-	int ret;
-
-	ret = regmap_read(pll->clkr.regmap, PLL_USER_CTL(pll), &val);
-	if (ret)
-		return ret;
-
-	/* If in FSM mode, just vote for it */
-	if (val & ZONDA_5LPE_ENABLE_VOTE_RUN) {
-		ret = clk_enable_regmap(hw);
-		if (ret)
-			return ret;
-		return wait_for_pll_enable_active(pll);
-	}
-
-	/* Check if PLL is already enabled */
-	ret = __zonda_pll_is_enabled(pll, pll->clkr.regmap);
-	if (ret < 0)
-		return ret;
-	else if (ret) {
-		pr_warn("%s PLL is already enabled\n",
-				clk_hw_get_name(&pll->clkr.hw));
-		return 0;
-	}
-
-	ret = regmap_update_bits(pll->clkr.regmap, PLL_MODE(pll),
-						 PLL_RESET_N | PLL_BYPASSNL,
-						 PLL_RESET_N | PLL_BYPASSNL);
-	if (ret)
-		return ret;
-
-	/* Set operation mode to RUN */
-	regmap_write(pll->clkr.regmap, PLL_OPMODE(pll), PLL_RUN);
-
-	ret = regmap_read(pll->clkr.regmap, PLL_TEST_CTL(pll), &test_ctl_val);
-	if (ret)
-		return ret;
-
-	/* If cfa mode then poll for freq lock */
-	if (test_ctl_val & ZONDA_STAY_IN_CFA)
-		ret = wait_for_zonda_pll_freq_lock(pll);
-	else
-		ret = wait_for_pll_enable_lock(pll);
-	if (ret)
-		return ret;
-
-	/* Enable the PLL outputs */
-	ret = regmap_update_bits(pll->clkr.regmap, PLL_USER_CTL(pll),
-				ZONDA_PLL_OUT_MASK, ZONDA_PLL_OUT_MASK);
-	if (ret)
-		return ret;
-
-	/* Enable the global PLL outputs */
-	ret = regmap_update_bits(pll->clkr.regmap, PLL_MODE(pll),
-				 PLL_OUTCTRL, PLL_OUTCTRL);
-	if (ret)
-		return ret;
-
-	/* Ensure that the write above goes through before returning. */
-	mb();
-
-	return ret;
-}
-
-static void clk_zonda_5lpe_pll_disable(struct clk_hw *hw)
-{
-	struct clk_alpha_pll *pll = to_clk_alpha_pll(hw);
-	u32 val, mask;
-	int ret;
-
-	ret = regmap_read(pll->clkr.regmap, PLL_USER_CTL(pll), &val);
-	if (ret)
-		return;
-
-	/* If in FSM mode, just unvote it */
-	if (val & ZONDA_5LPE_ENABLE_VOTE_RUN) {
-		clk_disable_regmap(hw);
-		return;
-	}
-
-	/* Disable the global PLL output */
-	ret = regmap_update_bits(pll->clkr.regmap, PLL_MODE(pll),
-							PLL_OUTCTRL, 0);
-	if (ret)
-		return;
-
-	/* Disable the PLL outputs */
-	ret = regmap_update_bits(pll->clkr.regmap, PLL_USER_CTL(pll),
-			PLL_OUT_MASK, 0);
-	if (ret)
-		return;
-
-	/* Place the PLL mode in STANDBY */
-	regmap_write(pll->clkr.regmap, PLL_OPMODE(pll),
-			PLL_STANDBY);
-
-	mask = PLL_RESET_N | PLL_BYPASSNL;
-	ret = regmap_update_bits(pll->clkr.regmap, PLL_MODE(pll), mask, 0);
-	if (ret)
-		return;
-}
 
 static void clk_alpha_pll_list_registers(struct seq_file *f, struct clk_hw *hw)
 {
@@ -1577,6 +1043,62 @@
 	return 0;
 }
 
+static void clk_alpha_pll_huayra_list_registers(struct seq_file *f,
+							struct clk_hw *hw)
+{
+	struct clk_alpha_pll *pll = to_clk_alpha_pll(hw);
+	int size, i, val;
+
+	static struct clk_register_data data[] = {
+		{"PLL_MODE", PLL_OFF_MODE},
+		{"PLL_L_VAL", PLL_OFF_L_VAL},
+		{"PLL_ALPHA_VAL", PLL_OFF_ALPHA_VAL},
+		{"PLL_USER_CTL", PLL_OFF_USER_CTL},
+		{"PLL_CONFIG_CTL", PLL_OFF_CONFIG_CTL},
+		{"PLL_CONFIG_CTL_U", PLL_OFF_CONFIG_CTL_U},
+		{"PLL_CONFIG_CTL_U1", PLL_OFF_CONFIG_CTL_U1},
+		{"PLL_TEST_CTL", PLL_OFF_TEST_CTL},
+		{"PLL_TEST_CTL_U", PLL_OFF_TEST_CTL_U},
+		{"PLL_TEST_CTL_U1", PLL_OFF_TEST_CTL_U1},
+		{"PLL_OPMODE", PLL_OFF_OPMODE},
+		{"PLL_STATUS", PLL_OFF_STATUS},
+	};
+
+	static struct clk_register_data data1[] = {
+		{"APSS_PLL_VOTE", 0x0},
+	};
+
+	size = ARRAY_SIZE(data);
+
+	for (i = 0; i < size; i++) {
+		regmap_read(pll->clkr.regmap, pll->offset +
+					pll->regs[data[i].offset], &val);
+		seq_printf(f, "%20s: 0x%.8x\n", data[i].name, val);
+	}
+
+	regmap_read(pll->clkr.regmap, pll->offset + pll->regs[data[0].offset],
+								&val);
+
+	if (val & PLL_FSM_ENA) {
+		regmap_read(pll->clkr.regmap, pll->clkr.enable_reg +
+				data1[0].offset, &val);
+		seq_printf(f, "%20s: 0x%.8x\n", data1[0].name, val);
+	}
+}
+
+static struct clk_regmap_ops clk_alpha_pll_huayra_regmap_ops = {
+	.list_registers = clk_alpha_pll_huayra_list_registers,
+};
+
+static int clk_alpha_pll_huayra_init(struct clk_hw *hw)
+{
+	struct clk_regmap *rclk = to_clk_regmap(hw);
+
+	if (!rclk->ops)
+		rclk->ops = &clk_alpha_pll_huayra_regmap_ops;
+
+	return 0;
+}
 const struct clk_ops clk_alpha_pll_ops = {
 	.prepare = clk_prepare_regmap,
 	.unprepare = clk_unprepare_regmap,
@@ -1607,6 +1129,8 @@
 	.recalc_rate = alpha_pll_huayra_recalc_rate,
 	.round_rate = alpha_pll_huayra_round_rate,
 	.set_rate = alpha_pll_huayra_set_rate,
+	.debug_init = clk_common_debug_init,
+	.init = clk_alpha_pll_huayra_init,
 #ifdef CONFIG_COMMON_CLK_QCOM_DEBUG
 	.list_rate_vdd_level = clk_list_rate_vdd_level,
 #endif
@@ -1631,7 +1155,65 @@
 };
 EXPORT_SYMBOL_GPL(clk_alpha_pll_hwfsm_ops);
 
-const struct clk_ops clk_trion_fixed_pll_ops = {
+static void clk_trion_pll_list_registers(struct seq_file *f, struct clk_hw *hw)
+{
+	struct clk_alpha_pll *pll = to_clk_alpha_pll(hw);
+	int size, i, val;
+
+	static struct clk_register_data data[] = {
+		{"PLL_MODE", PLL_OFF_MODE},
+		{"PLL_L_VAL", PLL_OFF_L_VAL},
+		{"PLL_CAL_L_VAL", PLL_OFF_CAL_L_VAL},
+		{"PLL_USER_CTL", PLL_OFF_USER_CTL},
+		{"PLL_USER_CTL_U", PLL_OFF_USER_CTL_U},
+		{"PLL_USER_CTL_U1", PLL_OFF_USER_CTL_U1},
+		{"PLL_CONFIG_CTL", PLL_OFF_CONFIG_CTL},
+		{"PLL_CONFIG_CTL_U", PLL_OFF_CONFIG_CTL_U},
+		{"PLL_CONFIG_CTL_U1", PLL_OFF_CONFIG_CTL_U1},
+		{"PLL_TEST_CTL", PLL_OFF_TEST_CTL},
+		{"PLL_TEST_CTL_U", PLL_OFF_TEST_CTL_U},
+		{"PLL_TEST_CTL_U1", PLL_OFF_TEST_CTL_U1},
+		{"PLL_STATUS", PLL_OFF_STATUS},
+		{"PLL_OPMODE", PLL_OFF_OPMODE},
+		{"PLL_ALPHA_VAL", PLL_OFF_ALPHA_VAL},
+	};
+
+	static struct clk_register_data data1[] = {
+		{"APSS_PLL_VOTE", 0x0},
+	};
+
+	size = ARRAY_SIZE(data);
+
+	for (i = 0; i < size; i++) {
+		regmap_read(pll->clkr.regmap, pll->offset +
+					pll->regs[data[i].offset], &val);
+		seq_printf(f, "%20s: 0x%.8x\n", data[i].name, val);
+	}
+
+	regmap_read(pll->clkr.regmap, pll->offset + pll->regs[data[0].offset],
+								&val);
+
+	if (val & PLL_FSM_ENA) {
+		regmap_read(pll->clkr.regmap, pll->clkr.enable_reg +
+				data1[0].offset, &val);
+		seq_printf(f, "%20s: 0x%.8x\n", data1[0].name, val);
+	}
+}
+
+static struct clk_regmap_ops clk_trion_pll_regmap_ops = {
+	.list_registers = &clk_trion_pll_list_registers,
+};
+
+static int clk_trion_pll_init(struct clk_hw *hw)
+{
+	struct clk_regmap *rclk = to_clk_regmap(hw);
+
+	if (!rclk->ops)
+		rclk->ops = &clk_trion_pll_regmap_ops;
+
+	return 0;
+}
+const struct clk_ops clk_alpha_pll_fixed_trion_ops = {
 	.prepare = clk_prepare_regmap,
 	.unprepare = clk_unprepare_regmap,
 	.pre_rate_change = clk_pre_change_regmap,
@@ -1641,102 +1223,13 @@
 	.is_enabled = clk_trion_pll_is_enabled,
 	.recalc_rate = clk_trion_pll_recalc_rate,
 	.round_rate = clk_alpha_pll_round_rate,
+	.debug_init = clk_common_debug_init,
+	.init = clk_trion_pll_init,
 #ifdef CONFIG_COMMON_CLK_QCOM_DEBUG
 	.list_rate_vdd_level = clk_list_rate_vdd_level,
 #endif
 };
-EXPORT_SYMBOL_GPL(clk_trion_fixed_pll_ops);
-
-<<<<<<< HEAD
-=======
-static void clk_alpha_pll_zonda_list_registers(struct seq_file *f,
-							struct clk_hw *hw)
-{
-	struct clk_alpha_pll *pll = to_clk_alpha_pll(hw);
-	int size, i, val;
-
-	static struct clk_register_data data[] = {
-		{"PLL_MODE", PLL_OFF_MODE},
-		{"PLL_L_VAL", PLL_OFF_L_VAL},
-		{"PLL_ALPHA_VAL", PLL_OFF_ALPHA_VAL},
-		{"PLL_USER_CTL", PLL_OFF_USER_CTL},
-		{"PLL_CONFIG_CTL", PLL_OFF_CONFIG_CTL},
-		{"PLL_CONFIG_CTL_U", PLL_OFF_CONFIG_CTL_U},
-		{"PLL_CONFIG_CTL_U1", PLL_OFF_CONFIG_CTL_U1},
-		{"PLL_TEST_CTL", PLL_OFF_TEST_CTL},
-		{"PLL_TEST_CTL_U", PLL_OFF_TEST_CTL_U},
-		{"PLL_TEST_CTL_U1", PLL_OFF_TEST_CTL_U1},
-		{"PLL_OPMODE", PLL_OFF_OPMODE},
-		{"PLL_STATUS", PLL_OFF_STATUS},
-		{"PLL_SSC_DELTA_ALPHA", PLL_OFF_SSC_DELTA_ALPHA},
-		{"PLL_SSC_UPDATE_RATE", PLL_OFF_SSC_UPDATE_RATE},
-	};
-
-	static struct clk_register_data data1[] = {
-		{"APSS_PLL_VOTE", 0x0},
-	};
-
-	size = ARRAY_SIZE(data);
-
-	for (i = 0; i < size; i++) {
-		regmap_read(pll->clkr.regmap, pll->offset +
-					pll->regs[data[i].offset], &val);
-		seq_printf(f, "%20s: 0x%.8x\n", data[i].name, val);
-	}
-
-	regmap_read(pll->clkr.regmap, pll->offset + pll->regs[data[0].offset],
-								&val);
-
-	if (val & PLL_FSM_ENA) {
-		regmap_read(pll->clkr.regmap, pll->clkr.enable_reg +
-				data1[0].offset, &val);
-		seq_printf(f, "%20s: 0x%.8x\n", data1[0].name, val);
-	}
-}
-
-static struct clk_regmap_ops clk_alpha_pll_zonda_regmap_ops = {
-	.list_registers = clk_alpha_pll_zonda_list_registers,
-};
-
-static void clk_alpha_pll_zonda_init(struct clk_hw *hw)
-{
-	struct clk_regmap *rclk = to_clk_regmap(hw);
-
-	if (!rclk->ops)
-		rclk->ops = &clk_alpha_pll_zonda_regmap_ops;
-}
-
->>>>>>> 158801d1
-const struct clk_ops clk_alpha_pll_zonda_ops = {
-	.prepare = clk_prepare_regmap,
-	.unprepare = clk_unprepare_regmap,
-	.pre_rate_change = clk_pre_change_regmap,
-	.post_rate_change = clk_post_change_regmap,
-	.enable = clk_zonda_pll_enable,
-	.disable = clk_zonda_pll_disable,
-	.is_enabled = clk_zonda_pll_is_enabled,
-	.recalc_rate = clk_zonda_pll_recalc_rate,
-	.round_rate = clk_alpha_pll_round_rate,
-	.set_rate = clk_zonda_pll_set_rate,
-#ifdef CONFIG_COMMON_CLK_QCOM_DEBUG
-	.list_rate_vdd_level = clk_list_rate_vdd_level,
-#endif
-};
-EXPORT_SYMBOL(clk_alpha_pll_zonda_ops);
-
-const struct clk_ops clk_alpha_pll_zonda_5lpe_ops = {
-	.prepare = clk_prepare_regmap,
-	.unprepare = clk_unprepare_regmap,
-	.pre_rate_change = clk_pre_change_regmap,
-	.post_rate_change = clk_post_change_regmap,
-	.enable = clk_zonda_5lpe_pll_enable,
-	.disable = clk_zonda_5lpe_pll_disable,
-	.is_enabled = clk_zonda_pll_is_enabled,
-	.recalc_rate = clk_zonda_pll_recalc_rate,
-	.round_rate = clk_alpha_pll_round_rate,
-	.set_rate = clk_zonda_pll_set_rate,
-};
-EXPORT_SYMBOL(clk_alpha_pll_zonda_5lpe_ops);
+EXPORT_SYMBOL_GPL(clk_alpha_pll_fixed_trion_ops);
 
 static unsigned long
 clk_alpha_pll_postdiv_recalc_rate(struct clk_hw *hw, unsigned long parent_rate)
@@ -1836,13 +1329,23 @@
 };
 EXPORT_SYMBOL_GPL(clk_alpha_pll_postdiv_ro_ops);
 
-void clk_fabia_pll_configure(struct clk_alpha_pll *pll, struct regmap *regmap,
+int clk_fabia_pll_configure(struct clk_alpha_pll *pll, struct regmap *regmap,
 			     const struct alpha_pll_config *config)
 {
 	u32 val, mask;
+
+	if (!config) {
+		pr_err("PLL configuration missing.\n");
+		return -EINVAL;
+	}
 
 	if (config->l)
 		regmap_write(regmap, PLL_L_VAL(pll), config->l);
+
+	if (config->cal_l)
+		regmap_write(regmap, PLL_CAL_L_VAL(pll), config->cal_l);
+	else
+		regmap_write(regmap, PLL_CAL_L_VAL(pll), FABIA_PLL_CAL_VAL);
 
 	if (config->alpha)
 		regmap_write(regmap, PLL_FRAC(pll), config->alpha);
@@ -1876,10 +1379,16 @@
 		regmap_update_bits(regmap, PLL_USER_CTL(pll), mask, val);
 	}
 
+	if (pll->flags & SUPPORTS_FSM_LEGACY_MODE)
+		regmap_update_bits(regmap, PLL_MODE(pll), PLL_FSM_LEGACY_MODE,
+						PLL_FSM_LEGACY_MODE);
+
 	regmap_update_bits(regmap, PLL_MODE(pll), PLL_UPDATE_BYPASS,
 							PLL_UPDATE_BYPASS);
 
 	regmap_update_bits(regmap, PLL_MODE(pll), PLL_RESET_N, PLL_RESET_N);
+
+	return 0;
 }
 EXPORT_SYMBOL_GPL(clk_fabia_pll_configure);
 
@@ -1962,8 +1471,7 @@
 		return;
 
 	/* Disable main outputs */
-	ret = regmap_update_bits(regmap, PLL_USER_CTL(pll), PLL_OUT_MASK,
-				 0);
+	ret = regmap_update_bits(regmap, PLL_USER_CTL(pll), PLL_OUT_MASK, 0);
 	if (ret)
 		return;
 
@@ -2067,6 +1575,62 @@
 	}
 
 	clk_alpha_pll_disable(hw);
+
+	return 0;
+}
+
+static void clk_fabia_pll_list_registers(struct seq_file *f, struct clk_hw *hw)
+{
+	struct clk_alpha_pll *pll = to_clk_alpha_pll(hw);
+	int size, i, val;
+
+	static struct clk_register_data data[] = {
+		{"PLL_MODE", PLL_OFF_MODE},
+		{"PLL_L_VAL", PLL_OFF_L_VAL},
+		{"PLL_CAL_L_VAL", PLL_OFF_CAL_L_VAL},
+		{"PLL_USER_CTL", PLL_OFF_USER_CTL},
+		{"PLL_USER_CTL_U", PLL_OFF_USER_CTL_U},
+		{"PLL_CONFIG_CTL", PLL_OFF_CONFIG_CTL},
+		{"PLL_CONFIG_CTL_U", PLL_OFF_CONFIG_CTL_U},
+		{"PLL_TEST_CTL", PLL_OFF_TEST_CTL},
+		{"PLL_TEST_CTL_U", PLL_OFF_TEST_CTL_U},
+		{"PLL_STATUS", PLL_OFF_STATUS},
+		{"PLL_OPMODE", PLL_OFF_OPMODE},
+		{"PLL_FRAC", PLL_OFF_FRAC},
+	};
+
+	static struct clk_register_data data1[] = {
+		{"APSS_PLL_VOTE", 0x0},
+	};
+
+	size = ARRAY_SIZE(data);
+
+	for (i = 0; i < size; i++) {
+		regmap_read(pll->clkr.regmap, pll->offset +
+					pll->regs[data[i].offset], &val);
+		seq_printf(f, "%20s: 0x%.8x\n", data[i].name, val);
+	}
+
+	regmap_read(pll->clkr.regmap, pll->offset + pll->regs[data[0].offset],
+								&val);
+
+	if (val & PLL_FSM_ENA) {
+		regmap_read(pll->clkr.regmap, pll->clkr.enable_reg +
+				data1[0].offset, &val);
+		seq_printf(f, "%20s: 0x%.8x\n", data1[0].name, val);
+	}
+}
+
+static struct clk_regmap_ops clk_fabia_pll_regmap_ops = {
+	.list_registers = &clk_fabia_pll_list_registers,
+};
+
+static int clk_fabia_pll_init(struct clk_hw *hw)
+{
+	struct clk_regmap *rclk = to_clk_regmap(hw);
+
+	if (!rclk->ops)
+		rclk->ops = &clk_fabia_pll_regmap_ops;
 
 	return 0;
 }
@@ -2082,6 +1646,8 @@
 	.set_rate = alpha_pll_fabia_set_rate,
 	.recalc_rate = alpha_pll_fabia_recalc_rate,
 	.round_rate = clk_alpha_pll_round_rate,
+	.debug_init = clk_common_debug_init,
+	.init = clk_fabia_pll_init,
 #ifdef CONFIG_COMMON_CLK_QCOM_DEBUG
 	.list_rate_vdd_level = clk_list_rate_vdd_level,
 #endif
@@ -2098,6 +1664,8 @@
 	.is_enabled = clk_alpha_pll_is_enabled,
 	.recalc_rate = alpha_pll_fabia_recalc_rate,
 	.round_rate = clk_alpha_pll_round_rate,
+	.debug_init = clk_common_debug_init,
+	.init = clk_fabia_pll_init,
 #ifdef CONFIG_COMMON_CLK_QCOM_DEBUG
 	.list_rate_vdd_level = clk_list_rate_vdd_level,
 #endif
@@ -2243,30 +1811,6 @@
 	.set_rate = clk_alpha_pll_postdiv_fabia_set_rate,
 };
 EXPORT_SYMBOL_GPL(clk_alpha_pll_postdiv_fabia_ops);
-
-const struct clk_ops clk_alpha_pll_postdiv_zonda_ops = {
-	.recalc_rate = clk_alpha_pll_postdiv_fabia_recalc_rate,
-	.round_rate = clk_alpha_pll_postdiv_fabia_round_rate,
-	.set_rate = clk_alpha_pll_postdiv_fabia_set_rate,
-};
-EXPORT_SYMBOL(clk_alpha_pll_postdiv_zonda_ops);
-
-static int lucid_pll_is_enabled(struct clk_alpha_pll *pll,
-					struct regmap *regmap)
-{
-	u32 mode_regval, opmode_regval;
-	int ret;
-
-	ret = regmap_read(regmap, PLL_MODE(pll), &mode_regval);
-	ret |= regmap_read(regmap, PLL_OPMODE(pll), &opmode_regval);
-	if (ret) {
-		pr_err("lucid pll is enabled reg read failed\n");
-		return ret;
-	}
-
-	return ((opmode_regval & PLL_RUN) &&
-		(mode_regval & PLL_OUTCTRL));
-}
 
 static void clk_alpha_pll_custom_configure(struct clk_alpha_pll *pll,
 		struct regmap *regmap, const struct alpha_pll_config *config)
@@ -2285,14 +1829,20 @@
  * @regmap: register map
  * @config: configuration to apply for pll
  */
-void clk_trion_pll_configure(struct clk_alpha_pll *pll, struct regmap *regmap,
-			     const struct alpha_pll_config *config)
+int clk_trion_pll_configure(struct clk_alpha_pll *pll, struct regmap *regmap,
+			    const struct alpha_pll_config *config)
 {
 	int ret;
 
-	ret = lucid_pll_is_enabled(pll, regmap);
-	if (ret)
-		return;
+	if (!config) {
+		pr_err("PLL configuration missing.\n");
+		return -EINVAL;
+	}
+
+	if (trion_pll_is_enabled(pll, regmap)) {
+		pr_warn("PLL is already enabled. Skipping configuration.\n");
+		return 0;
+	}
 
 	if (config->l)
 		regmap_write(regmap, PLL_L_VAL(pll), config->l);
@@ -2304,51 +1854,53 @@
 
 	if (config->alpha)
 		regmap_write(regmap, PLL_ALPHA_VAL(pll), config->alpha);
+
 	if (config->config_ctl_val)
 		regmap_write(regmap, PLL_CONFIG_CTL(pll),
-				config->config_ctl_val);
+			     config->config_ctl_val);
 
 	if (config->config_ctl_hi_val)
 		regmap_write(regmap, PLL_CONFIG_CTL_U(pll),
-				config->config_ctl_hi_val);
+			     config->config_ctl_hi_val);
 
 	if (config->config_ctl_hi1_val)
 		regmap_write(regmap, PLL_CONFIG_CTL_U1(pll),
-				config->config_ctl_hi1_val);
+			     config->config_ctl_hi1_val);
 
 	if (config->user_ctl_val)
 		regmap_write(regmap, PLL_USER_CTL(pll),
-				config->user_ctl_val);
+			     config->user_ctl_val);
 
 	if (config->user_ctl_hi_val)
 		regmap_write(regmap, PLL_USER_CTL_U(pll),
-				config->user_ctl_hi_val);
+			     config->user_ctl_hi_val);
 
 	if (config->user_ctl_hi1_val)
 		regmap_write(regmap, PLL_USER_CTL_U1(pll),
-				config->user_ctl_hi1_val);
+			     config->user_ctl_hi1_val);
 
 	if (config->test_ctl_val)
 		regmap_write(regmap, PLL_TEST_CTL(pll),
-				config->test_ctl_val);
+			     config->test_ctl_val);
 
 	if (config->test_ctl_hi_val)
 		regmap_write(regmap, PLL_TEST_CTL_U(pll),
-				config->test_ctl_hi_val);
+			     config->test_ctl_hi_val);
 
 	if (config->test_ctl_hi1_val)
 		regmap_write(regmap, PLL_TEST_CTL_U1(pll),
-				config->test_ctl_hi1_val);
+			     config->test_ctl_hi1_val);
 
 	clk_alpha_pll_custom_configure(pll, regmap, config);
 
-	regmap_update_bits(regmap, PLL_MODE(pll),
-				 PLL_UPDATE_BYPASS,
-				 PLL_UPDATE_BYPASS);
+	regmap_update_bits(regmap, PLL_MODE(pll), PLL_UPDATE_BYPASS,
+			   PLL_UPDATE_BYPASS);
 
 	/* Disable PLL output */
-	regmap_update_bits(regmap, PLL_MODE(pll),
-					PLL_OUTCTRL, 0);
+	ret = regmap_update_bits(regmap, PLL_MODE(pll), PLL_OUTCTRL, 0);
+	if (ret)
+		return ret;
+
 	/* Set operation mode to OFF */
 	regmap_write(regmap, PLL_OPMODE(pll), PLL_STANDBY);
 
@@ -2356,88 +1908,10 @@
 	wmb();
 
 	/* Place the PLL in STANDBY mode */
-	regmap_update_bits(regmap, PLL_MODE(pll),
-				 PLL_RESET_N, PLL_RESET_N);
+	ret = regmap_update_bits(regmap, PLL_MODE(pll), PLL_RESET_N, PLL_RESET_N);
+	return ret;
 }
 EXPORT_SYMBOL_GPL(clk_trion_pll_configure);
-
-static int alpha_pll_lucid_enable(struct clk_hw *hw)
-{
-	struct clk_alpha_pll *pll = to_clk_alpha_pll(hw);
-	u32 val;
-	int ret;
-
-	ret = regmap_read(pll->clkr.regmap, PLL_MODE(pll), &val);
-	if (ret)
-		return ret;
-
-	/* If in FSM mode, just vote for it */
-	if (val & PLL_VOTE_FSM_ENA) {
-		ret = clk_enable_regmap(hw);
-		if (ret)
-			return ret;
-		return wait_for_pll_enable_active(pll);
-	}
-
-	/* Set operation mode to RUN */
-	regmap_write(pll->clkr.regmap, PLL_OPMODE(pll), PLL_RUN);
-
-	ret = wait_for_pll_enable_lock(pll);
-	if (ret)
-		return ret;
-
-	/* Enable the PLL outputs */
-	ret = regmap_update_bits(pll->clkr.regmap, PLL_USER_CTL(pll),
-				 PLL_OUT_MASK, PLL_OUT_MASK);
-	if (ret)
-		return ret;
-
-	/* Enable the global PLL outputs */
-	ret = regmap_update_bits(pll->clkr.regmap, PLL_MODE(pll),
-				 PLL_OUTCTRL, PLL_OUTCTRL);
-	if (ret)
-		return ret;
-
-	/* Ensure that the write above goes through before returning. */
-	mb();
-	return ret;
-}
-
-static void alpha_pll_lucid_disable(struct clk_hw *hw)
-{
-	struct clk_alpha_pll *pll = to_clk_alpha_pll(hw);
-	u32 val;
-	int ret;
-
-	ret = regmap_read(pll->clkr.regmap, PLL_MODE(pll), &val);
-	if (ret)
-		return;
-
-	/* If in FSM mode, just unvote it */
-	if (val & PLL_VOTE_FSM_ENA) {
-		clk_disable_regmap(hw);
-		return;
-	}
-
-	/* Disable the global PLL output */
-	ret = regmap_update_bits(pll->clkr.regmap, PLL_MODE(pll),
-							PLL_OUTCTRL, 0);
-	if (ret)
-		return;
-
-	/* Disable the PLL outputs */
-	ret = regmap_update_bits(pll->clkr.regmap, PLL_USER_CTL(pll),
-			PLL_OUT_MASK, 0);
-	if (ret)
-		return;
-
-	/* Place the PLL mode in STANDBY */
-	regmap_write(pll->clkr.regmap, PLL_OPMODE(pll),
-			PLL_STANDBY);
-
-	regmap_update_bits(pll->clkr.regmap, PLL_MODE(pll), PLL_RESET_N,
-			PLL_RESET_N);
-}
 
 /*
  * The TRION PLL requires a power-on self-calibration which happens when the
@@ -2446,9 +1920,7 @@
 static int __alpha_pll_trion_prepare(struct clk_hw *hw, u32 pcal_done)
 {
 	struct clk_alpha_pll *pll = to_clk_alpha_pll(hw);
-	struct clk_hw *p;
 	u32 regval;
-	unsigned long prate;
 	int ret;
 
 	ret = clk_prepare_regmap(hw);
@@ -2456,51 +1928,16 @@
 		return ret;
 
 	/* Return early if calibration is not needed. */
-	regmap_read(pll->clkr.regmap, PLL_MODE(pll), &regval);
+	regmap_read(pll->clkr.regmap, PLL_STATUS(pll), &regval);
 	if (regval & pcal_done)
 		return 0;
 
-	if (pll->config) {
-		/*
-		 * Reconfigure the PLL if CAL_L_VAL is 0 (which implies that all
-		 * clock controller registers have been reset).
-		 */
-		regmap_read(pll->clkr.regmap, PLL_CAL_L_VAL(pll), &regval);
-		if (!regval) {
-			pr_debug("reconfiguring %s after it was reset\n",
-				clk_hw_get_name(hw));
-			clk_lucid_pll_configure(pll, pll->clkr.regmap,
-						pll->config);
-		}
-	}
-
-	p = clk_hw_get_parent(hw);
-	if (!p)
-		return -EINVAL;
-
-	prate = clk_hw_get_rate(p);
-	if (!prate)
-		return -EINVAL;
-
-	ret = alpha_pll_lucid_enable(hw);
-	if (ret)
-		return ret;
-
-	alpha_pll_lucid_disable(hw);
-
-	return 0;
-}
-
-static unsigned long
-alpha_pll_lucid_recalc_rate(struct clk_hw *hw, unsigned long parent_rate)
-{
-	struct clk_alpha_pll *pll = to_clk_alpha_pll(hw);
-	u32 l, frac;
-
-	regmap_read(pll->clkr.regmap, PLL_L_VAL(pll), &l);
-	regmap_read(pll->clkr.regmap, PLL_ALPHA_VAL(pll), &frac);
-
-	return alpha_pll_calc_rate(parent_rate, l, frac, ALPHA_REG_16BIT_WIDTH);
+	/* On/off to calibrate */
+	ret = clk_trion_pll_enable(hw);
+	if (!ret)
+		clk_trion_pll_disable(hw);
+
+	return ret;
 }
 
 static int alpha_pll_trion_prepare(struct clk_hw *hw)
@@ -2518,9 +1955,29 @@
 {
 	struct clk_alpha_pll *pll = to_clk_alpha_pll(hw);
 	unsigned long rrate;
-	u32 regval, l, alpha_width = pll_alpha_width(pll);
+	u32 regval, l, cal_val, alpha_width = pll_alpha_width(pll);
 	u64 a;
 	int ret;
+
+	ret = regmap_read(pll->clkr.regmap, PLL_L_VAL(pll), &l);
+	if (ret)
+		return ret;
+
+	ret = regmap_read(pll->clkr.regmap, PLL_CAL_L_VAL(pll), &cal_val);
+	if (ret)
+		return ret;
+
+	/* PLL has lost it's L or CAL value, needs reconfiguration */
+	if (!l || !cal_val) {
+		ret = clk_trion_pll_configure(pll, pll->clkr.regmap,
+						pll->config);
+		if (ret) {
+			pr_err("Failed to configure %s\n", clk_hw_get_name(hw));
+			return ret;
+		}
+		pr_warn("%s: PLL configuration lost, reconfiguration of PLL done.\n",
+				clk_hw_get_name(hw));
+	}
 
 	rrate = alpha_pll_round_rate(rate, prate, &l, &a, alpha_width);
 
@@ -2538,7 +1995,7 @@
 
 	/* Latch the PLL input */
 	ret = regmap_update_bits(pll->clkr.regmap, PLL_MODE(pll),
-			   PLL_UPDATE, PLL_UPDATE);
+				 PLL_UPDATE, PLL_UPDATE);
 	if (ret)
 		return ret;
 
@@ -2552,7 +2009,7 @@
 
 	/* Return the latch input to 0 */
 	ret = regmap_update_bits(pll->clkr.regmap, PLL_MODE(pll),
-			   PLL_UPDATE, 0);
+				 PLL_UPDATE, 0);
 	if (ret)
 		return ret;
 
@@ -2567,324 +2024,24 @@
 	return 0;
 }
 
-int clk_lucid_5lpe_pll_configure(struct clk_alpha_pll *pll,
-		struct regmap *regmap,	const struct alpha_pll_config *config)
-{
-	int ret;
-
-	ret = lucid_pll_is_enabled(pll, regmap);
-	if (ret)
-		return ret;
-
-	if (config->l)
-		ret |= regmap_write(regmap, PLL_L_VAL(pll), config->l);
-
-	if (config->cal_l)
-		ret |= regmap_write(regmap, PLL_CAL_L_VAL(pll), config->cal_l);
-	else
-		ret |= regmap_write(regmap, PLL_CAL_L_VAL(pll),
-			LUCID_PLL_CAL_VAL);
-
-	if (config->alpha)
-		ret |= regmap_write(regmap, PLL_ALPHA_VAL(pll), config->alpha);
-
-	if (config->config_ctl_val)
-		ret |= regmap_write(regmap, PLL_CONFIG_CTL(pll),
-				config->config_ctl_val);
-
-	if (config->config_ctl_hi_val)
-		ret |= regmap_write(regmap, PLL_CONFIG_CTL_U(pll),
-				config->config_ctl_hi_val);
-
-	if (config->config_ctl_hi1_val)
-		ret |= regmap_write(regmap, PLL_CONFIG_CTL_U1(pll),
-				config->config_ctl_hi1_val);
-
-	if (config->user_ctl_val)
-		ret |= regmap_write(regmap, PLL_USER_CTL(pll),
-				config->user_ctl_val);
-
-	if (config->user_ctl_hi_val)
-		ret |= regmap_write(regmap, PLL_USER_CTL_U(pll),
-				config->user_ctl_hi_val);
-
-	if (config->user_ctl_hi1_val)
-		ret |= regmap_write(regmap, PLL_USER_CTL_U1(pll),
-				config->user_ctl_hi1_val);
-
-	if (config->test_ctl_val)
-		ret |= regmap_write(regmap, PLL_TEST_CTL(pll),
-				config->test_ctl_val);
-
-	if (config->test_ctl_hi_val)
-		ret |= regmap_write(regmap, PLL_TEST_CTL_U(pll),
-				config->test_ctl_hi_val);
-
-	if (config->test_ctl_hi1_val)
-		ret |= regmap_write(regmap, PLL_TEST_CTL_U1(pll),
-				config->test_ctl_hi1_val);
-
-	/* Disable PLL output */
-	ret |= regmap_update_bits(regmap, PLL_MODE(pll),
-					PLL_OUTCTRL, 0);
-
-	/* Set operation mode to STANDBY */
-	ret |= regmap_write(regmap, PLL_OPMODE(pll), PLL_STANDBY);
-
-	/* PLL should be in OFF mode before continuing */
-	wmb();
-
-	/* Place the PLL in STANDBY mode */
-	ret |= regmap_update_bits(regmap, PLL_MODE(pll),
-				 PLL_RESET_N, PLL_RESET_N);
-
-	return ret ? -EIO : 0;
-}
-EXPORT_SYMBOL(clk_lucid_5lpe_pll_configure);
-
-static int alpha_pll_lucid_5lpe_enable(struct clk_hw *hw)
-{
-	struct clk_alpha_pll *pll = to_clk_alpha_pll(hw);
-	u32 val;
-	int ret;
-
-	ret = regmap_read(pll->clkr.regmap, PLL_USER_CTL(pll), &val);
-	if (ret)
-		return ret;
-
-	/* If in FSM mode, just vote for it */
-	if (val & LUCID_5LPE_ENABLE_VOTE_RUN) {
-		ret = clk_enable_regmap(hw);
-		if (ret)
-			return ret;
-		return wait_for_pll_enable_lock(pll);
-	}
-
-	/* Check if PLL is already enabled */
-	ret = lucid_pll_is_enabled(pll, pll->clkr.regmap);
-	if (ret < 0)
-		return ret;
-	else if (ret) {
-		pr_warn("%s PLL is already enabled\n",
-				clk_hw_get_name(&pll->clkr.hw));
-		return 0;
-	}
-
-	ret = regmap_update_bits(pll->clkr.regmap, PLL_MODE(pll),
-						 PLL_RESET_N, PLL_RESET_N);
-	if (ret)
-		return ret;
-
-	/* Set operation mode to RUN */
-	regmap_write(pll->clkr.regmap, PLL_OPMODE(pll), PLL_RUN);
-
-	ret = wait_for_pll_enable_lock(pll);
-	if (ret)
-		return ret;
-
-	/* Enable the PLL outputs */
-	ret = regmap_update_bits(pll->clkr.regmap, PLL_USER_CTL(pll),
-				 PLL_OUT_MASK, PLL_OUT_MASK);
-	if (ret)
-		return ret;
-
-	/* Enable the global PLL outputs */
-	ret = regmap_update_bits(pll->clkr.regmap, PLL_MODE(pll),
-				 PLL_OUTCTRL, PLL_OUTCTRL);
-	if (ret)
-		return ret;
-
-	/* Ensure that the write above goes through before returning. */
-	mb();
-	return ret;
-}
-
-static void alpha_pll_lucid_5lpe_disable(struct clk_hw *hw)
-{
-	struct clk_alpha_pll *pll = to_clk_alpha_pll(hw);
-	u32 val;
-	int ret;
-
-	ret = regmap_read(pll->clkr.regmap, PLL_USER_CTL(pll), &val);
-	if (ret)
-		return;
-
-	/* If in FSM mode, just unvote it */
-	if (val & LUCID_5LPE_ENABLE_VOTE_RUN) {
-		clk_disable_regmap(hw);
-		return;
-	}
-
-	/* Disable the global PLL output */
-	ret = regmap_update_bits(pll->clkr.regmap, PLL_MODE(pll),
-							PLL_OUTCTRL, 0);
-	if (ret)
-		return;
-
-	/* Disable the PLL outputs */
-	ret = regmap_update_bits(pll->clkr.regmap, PLL_USER_CTL(pll),
-			PLL_OUT_MASK, 0);
-	if (ret)
-		return;
-
-	/* Place the PLL mode in STANDBY */
-	regmap_write(pll->clkr.regmap, PLL_OPMODE(pll),
-			PLL_STANDBY);
-}
-
-/*
- * The Lucid PLL requires a power-on self-calibration which happens when the
- * PLL comes out of reset. The calibration is performed at an output frequency
- * of ~1300 MHz which means that SW will have to vote on a voltage that's
- * equal to or greater than SVS_L1 on the corresponding rail. Since this is not
- * feasable to do in the atomic enable path, temporarily bring up the PLL here,
- * let it calibrate, and place it in standby before returning.
- */
-static int alpha_pll_lucid_5lpe_prepare(struct clk_hw *hw)
-{
-	struct clk_alpha_pll *pll = to_clk_alpha_pll(hw);
-	struct clk_hw *p;
-	u32 regval;
-	unsigned long prate;
-	int ret;
-
-	ret = clk_prepare_regmap(hw);
-	if (ret)
-		return ret;
-
-	/* Return early if calibration is not needed. */
-	regmap_read(pll->clkr.regmap, PLL_MODE(pll), &regval);
-	if (regval & LUCID_5LPE_PCAL_DONE)
-		return 0;
-
-	if (pll->config) {
-		/*
-		 * Reconfigure the PLL if CAL_L_VAL is 0 (which implies that all
-		 * clock controller registers have been reset).
-		 */
-		regmap_read(pll->clkr.regmap, PLL_CAL_L_VAL(pll), &regval);
-		if (!regval) {
-			pr_debug("reconfiguring %s after it was reset\n",
-				clk_hw_get_name(hw));
-			ret = clk_lucid_5lpe_pll_configure(pll,
-				pll->clkr.regmap, pll->config);
-			if (ret) {
-				pr_err("pll configuration failed: %u\n", ret);
-				return ret;
-			}
-		}
-	}
-
-	p = clk_hw_get_parent(hw);
-	if (!p)
-		return -EINVAL;
-
-	prate = clk_hw_get_rate(p);
-	if (!prate)
-		return -EINVAL;
-
-	ret = alpha_pll_lucid_5lpe_enable(hw);
-	if (ret)
-		return ret;
-
-	alpha_pll_lucid_5lpe_disable(hw);
-
-	return 0;
-}
-
-static int alpha_pll_lucid_5lpe_set_rate(struct clk_hw *hw, unsigned long rate,
-					unsigned long prate)
-{
-	struct clk_alpha_pll *pll = to_clk_alpha_pll(hw);
-	unsigned long rrate;
-	u32 regval, l;
-	u64 a;
-	int ret;
-
-	rrate = alpha_pll_round_rate(rate, prate, &l, &a,
-					ALPHA_REG_16BIT_WIDTH);
-	/*
-	 * Due to a limited number of bits for fractional rate programming, the
-	 * rounded up rate could be marginally higher than the requested rate.
-	 */
-	if (rrate > (rate + PLL_RATE_MARGIN) || rrate < rate) {
-		pr_err("Call set rate on the PLL with rounded rates!\n");
-		return -EINVAL;
-	}
-
-	regmap_write(pll->clkr.regmap, PLL_L_VAL(pll), l);
-	regmap_write(pll->clkr.regmap, PLL_ALPHA_VAL(pll), a);
-
-	/* Latch the PLL input */
-	ret = regmap_update_bits(pll->clkr.regmap, PLL_MODE(pll),
-			LUCID_5LPE_PLL_LATCH_INPUT, LUCID_5LPE_PLL_LATCH_INPUT);
-	if (ret)
-		return ret;
-
-	/* Wait for 2 reference cycles before checking the ACK bit. */
-	udelay(1);
-	regmap_read(pll->clkr.regmap, PLL_MODE(pll), &regval);
-	if (!(regval & LUCID_5LPE_ALPHA_PLL_ACK_LATCH)) {
-		WARN(1, "PLL latch failed. Output may be unstable!\n");
-		return -EINVAL;
-	}
-
-	/* Return the latch input to 0 */
-	ret = regmap_update_bits(pll->clkr.regmap, PLL_MODE(pll),
-			LUCID_5LPE_PLL_LATCH_INPUT, 0);
-	if (ret)
-		return ret;
-
-	if (clk_hw_is_enabled(hw)) {
-		ret = wait_for_pll_enable_lock(pll);
-		if (ret)
-			return ret;
-	}
-
-	return 0;
-}
-
-static int clk_lucid_5lpe_pll_postdiv_set_rate(struct clk_hw *hw,
-				unsigned long rate, unsigned long parent_rate)
-{
-	struct clk_alpha_pll_postdiv *pll = to_clk_alpha_pll_postdiv(hw);
-	int i, val = 0, div, ret;
-
-	/*
-	 * If the PLL is in FSM mode, then treat set_rate callback as a
-	 * no-operation.
-	 */
-	ret = regmap_read(pll->clkr.regmap, PLL_USER_CTL(pll), &val);
-	if (ret)
-		return ret;
-
-	if (val & LUCID_5LPE_ENABLE_VOTE_RUN)
-		return 0;
-
-	if (!pll->post_div_table) {
-		pr_err("Missing the post_div_table for the PLL\n");
-		return -EINVAL;
-	}
-
-	div = DIV_ROUND_UP_ULL((u64)parent_rate, rate);
-	for (i = 0; i < pll->num_post_div; i++) {
-		if (pll->post_div_table[i].div == div) {
-			val = pll->post_div_table[i].val;
-			break;
-		}
-	}
-
-	return regmap_update_bits(pll->clkr.regmap, PLL_USER_CTL(pll),
-				(BIT(pll->width) - 1) << pll->post_div_shift,
-				val << pll->post_div_shift);
-}
-
-static int alpha_pll_lucid_is_enabled(struct clk_hw *hw)
-{
-	struct clk_alpha_pll *pll = to_clk_alpha_pll(hw);
-
-	return lucid_pll_is_enabled(pll, pll->clkr.regmap);
-}
+const struct clk_ops clk_alpha_pll_trion_ops = {
+	.prepare = alpha_pll_trion_prepare,
+	.unprepare = clk_unprepare_regmap,
+	.pre_rate_change = clk_pre_change_regmap,
+	.post_rate_change = clk_post_change_regmap,
+	.enable = clk_trion_pll_enable,
+	.disable = clk_trion_pll_disable,
+	.is_enabled = clk_trion_pll_is_enabled,
+	.recalc_rate = clk_trion_pll_recalc_rate,
+	.round_rate = clk_alpha_pll_round_rate,
+	.set_rate = alpha_pll_trion_set_rate,
+	.debug_init = clk_common_debug_init,
+	.init = clk_trion_pll_init,
+#ifdef CONFIG_COMMON_CLK_QCOM_DEBUG
+	.list_rate_vdd_level = clk_list_rate_vdd_level,
+#endif
+};
+EXPORT_SYMBOL_GPL(clk_alpha_pll_trion_ops);
 
 static void lucid_pll_list_registers(struct seq_file *f,
 		struct clk_hw *hw)
@@ -2949,26 +2106,15 @@
 	return 0;
 }
 
-const struct clk_ops clk_alpha_pll_trion_ops = {
-	.prepare = alpha_pll_trion_prepare,
+const struct clk_ops clk_alpha_pll_lucid_ops = {
+	.prepare = alpha_pll_lucid_prepare,
+	.unprepare = clk_unprepare_regmap,
 	.enable = clk_trion_pll_enable,
 	.disable = clk_trion_pll_disable,
 	.is_enabled = clk_trion_pll_is_enabled,
 	.recalc_rate = clk_trion_pll_recalc_rate,
-	.round_rate = clk_alpha_pll_round_rate,
-	.set_rate = alpha_pll_trion_set_rate,
-};
-EXPORT_SYMBOL_GPL(clk_alpha_pll_trion_ops);
-
-const struct clk_ops clk_alpha_pll_lucid_ops = {
-	.prepare = alpha_pll_lucid_prepare,
-	.unprepare = clk_unprepare_regmap,
-	.enable = alpha_pll_lucid_enable,
 	.pre_rate_change = clk_pre_change_regmap,
 	.post_rate_change = clk_post_change_regmap,
-	.disable = alpha_pll_lucid_disable,
-	.is_enabled = alpha_pll_lucid_is_enabled,
-	.recalc_rate = alpha_pll_lucid_recalc_rate,
 	.round_rate = clk_alpha_pll_round_rate,
 	.set_rate = alpha_pll_trion_set_rate,
 	.debug_init = clk_common_debug_init,
@@ -2977,7 +2123,810 @@
 	.list_rate_vdd_level = clk_list_rate_vdd_level,
 #endif
 };
-EXPORT_SYMBOL(clk_alpha_pll_lucid_ops);
+EXPORT_SYMBOL_GPL(clk_alpha_pll_lucid_ops);
+
+const struct clk_ops clk_alpha_pll_postdiv_lucid_ops = {
+	.recalc_rate = clk_alpha_pll_postdiv_fabia_recalc_rate,
+	.round_rate = clk_alpha_pll_postdiv_fabia_round_rate,
+	.set_rate = clk_alpha_pll_postdiv_fabia_set_rate,
+};
+EXPORT_SYMBOL_GPL(clk_alpha_pll_postdiv_lucid_ops);
+
+static int __zonda_pll_is_enabled(struct clk_alpha_pll *pll,
+					struct regmap *regmap)
+{
+	u32 mode_regval, opmode_regval;
+	int ret;
+
+	ret = regmap_read(regmap, PLL_MODE(pll), &mode_regval);
+	ret |= regmap_read(regmap, PLL_OPMODE(pll), &opmode_regval);
+	if (ret) {
+		pr_err("zonda pll is enabled reg read failed\n");
+		return ret;
+	}
+
+	return ((opmode_regval & PLL_RUN) &&
+		(mode_regval & PLL_OUTCTRL));
+}
+
+static int clk_zonda_pll_is_enabled(struct clk_hw *hw)
+{
+	struct clk_alpha_pll *pll = to_clk_alpha_pll(hw);
+
+	return __zonda_pll_is_enabled(pll, pll->clkr.regmap);
+}
+
+int clk_zonda_pll_configure(struct clk_alpha_pll *pll, struct regmap *regmap,
+				const struct alpha_pll_config *config)
+{
+	int ret;
+
+	ret = __zonda_pll_is_enabled(pll, regmap);
+	if (ret)
+		return ret;
+
+	if (config->l)
+		ret |= regmap_write(regmap, PLL_L_VAL(pll), config->l);
+
+	if (config->alpha)
+		ret |= regmap_write(regmap, PLL_ALPHA_VAL(pll), config->alpha);
+
+	if (config->config_ctl_val)
+		ret |= regmap_write(regmap, PLL_CONFIG_CTL(pll),
+				config->config_ctl_val);
+
+	if (config->config_ctl_hi_val)
+		ret |= regmap_write(regmap, PLL_CONFIG_CTL_U(pll),
+				config->config_ctl_hi_val);
+
+	if (config->config_ctl_hi1_val)
+		ret |= regmap_write(regmap, PLL_CONFIG_CTL_U1(pll),
+				config->config_ctl_hi1_val);
+
+	if (config->user_ctl_val)
+		ret |= regmap_write(regmap, PLL_USER_CTL(pll),
+				config->user_ctl_val);
+
+	if (config->user_ctl_hi_val)
+		ret |= regmap_write(regmap, PLL_USER_CTL_U(pll),
+				config->user_ctl_hi_val);
+
+	if (config->user_ctl_hi1_val)
+		ret |= regmap_write(regmap, PLL_USER_CTL_U1(pll),
+				config->user_ctl_hi1_val);
+
+	if (config->test_ctl_val)
+		ret |= regmap_write(regmap, PLL_TEST_CTL(pll),
+				config->test_ctl_val);
+
+	if (config->test_ctl_hi_val)
+		ret |= regmap_write(regmap, PLL_TEST_CTL_U(pll),
+				config->test_ctl_hi_val);
+
+	if (config->test_ctl_hi1_val)
+		ret |= regmap_write(regmap, PLL_TEST_CTL_U1(pll),
+				config->test_ctl_hi1_val);
+
+	ret |= regmap_update_bits(regmap, PLL_MODE(pll),
+			 PLL_BYPASSNL, 0);
+
+	/* Disable PLL output */
+	ret |= regmap_update_bits(regmap, PLL_MODE(pll),
+			 PLL_OUTCTRL, 0);
+
+	/* Set operation mode to OFF */
+	ret |= regmap_write(regmap, PLL_OPMODE(pll), PLL_STANDBY);
+
+	/* PLL should be in OFF mode before continuing */
+	wmb();
+
+	/* Place the PLL in STANDBY mode */
+	ret |= regmap_update_bits(regmap, PLL_MODE(pll),
+				 PLL_RESET_N, PLL_RESET_N);
+
+	return ret ? -EIO : 0;
+}
+
+static int clk_zonda_pll_enable(struct clk_hw *hw)
+{
+	struct clk_alpha_pll *pll = to_clk_alpha_pll(hw);
+	u32 val, test_ctl_val;
+	int ret;
+
+	ret = regmap_read(pll->clkr.regmap, PLL_MODE(pll), &val);
+	if (ret)
+		return ret;
+
+	/* If in FSM mode, just vote for it */
+	if (val & PLL_VOTE_FSM_ENA) {
+		ret = clk_enable_regmap(hw);
+		if (ret)
+			return ret;
+		return wait_for_pll_enable_active(pll);
+	}
+
+	/* Get the PLL out of bypass mode */
+	ret = regmap_update_bits(pll->clkr.regmap, PLL_MODE(pll),
+						PLL_BYPASSNL, PLL_BYPASSNL);
+	if (ret)
+		return ret;
+
+	/*
+	 * H/W requires a 1us delay between disabling the bypass and
+	 * de-asserting the reset.
+	 */
+	mb();
+	udelay(1);
+
+	ret = regmap_update_bits(pll->clkr.regmap, PLL_MODE(pll),
+						 PLL_RESET_N, PLL_RESET_N);
+	if (ret)
+		return ret;
+
+	/* Set operation mode to RUN */
+	regmap_write(pll->clkr.regmap, PLL_OPMODE(pll),
+						PLL_RUN);
+
+	ret = regmap_read(pll->clkr.regmap, PLL_TEST_CTL(pll), &test_ctl_val);
+	if (ret)
+		return ret;
+
+	/* If cfa mode then poll for freq lock */
+	if (test_ctl_val & ZONDA_STAY_IN_CFA)
+		ret = wait_for_zonda_pll_freq_lock(pll);
+	else
+		ret = wait_for_pll_enable_lock(pll);
+	if (ret)
+		return ret;
+
+	/* Enable the PLL outputs */
+	ret = regmap_update_bits(pll->clkr.regmap, PLL_USER_CTL(pll),
+				ZONDA_PLL_OUT_MASK, ZONDA_PLL_OUT_MASK);
+	if (ret)
+		return ret;
+
+	/* Enable the global PLL outputs */
+	ret = regmap_update_bits(pll->clkr.regmap, PLL_MODE(pll),
+				 PLL_OUTCTRL, PLL_OUTCTRL);
+	if (ret)
+		return ret;
+
+	/* Ensure that the write above goes through before returning. */
+	mb();
+
+	return 0;
+}
+
+static void clk_zonda_pll_disable(struct clk_hw *hw)
+{
+	struct clk_alpha_pll *pll = to_clk_alpha_pll(hw);
+	u32 val, mask, off = pll->offset;
+	int ret;
+
+	ret = regmap_read(pll->clkr.regmap, off + PLL_MODE(pll), &val);
+	if (ret)
+		return;
+
+	/* If in FSM mode, just unvote it */
+	if (val & PLL_VOTE_FSM_ENA) {
+		clk_disable_regmap(hw);
+		return;
+	}
+
+	/* Disable the global PLL output */
+	ret = regmap_update_bits(pll->clkr.regmap, PLL_MODE(pll),
+							PLL_OUTCTRL, 0);
+	if (ret)
+		return;
+
+	/* Disable the PLL outputs */
+	ret = regmap_update_bits(pll->clkr.regmap, PLL_USER_CTL(pll),
+					ZONDA_PLL_OUT_MASK, 0);
+
+	/* Put the PLL in bypass and reset */
+	mask = PLL_RESET_N | PLL_BYPASSNL;
+	ret = regmap_update_bits(pll->clkr.regmap, PLL_MODE(pll), mask, 0);
+	if (ret)
+		return;
+
+	/* Place the PLL mode in OFF state */
+	regmap_write(pll->clkr.regmap, PLL_OPMODE(pll),
+			0x0);
+}
+
+static int clk_zonda_pll_set_rate(struct clk_hw *hw, unsigned long rate,
+				  unsigned long prate)
+{
+	struct clk_alpha_pll *pll = to_clk_alpha_pll(hw);
+	unsigned long rrate;
+	u32 test_ctl_val;
+	u32 l;
+	u64 a;
+	int ret;
+
+	rrate = alpha_pll_round_rate(rate, prate, &l, &a, ALPHA_BITWIDTH);
+	/*
+	 * Due to a limited number of bits for fractional rate programming, the
+	 * rounded up rate could be marginally higher than the requested rate.
+	 */
+	if (rrate > (rate + PLL_RATE_MARGIN) || rrate < rate) {
+		pr_err("Requested rate (%lu) not matching the PLL's supported frequency (%lu)\n",
+				rate, rrate);
+		return -EINVAL;
+	}
+
+	regmap_write(pll->clkr.regmap, PLL_ALPHA_VAL(pll), a);
+	regmap_write(pll->clkr.regmap, PLL_L_VAL(pll), l);
+
+	if (!clk_hw_is_enabled(hw))
+		return 0;
+
+	/* Wait before polling for the frequency latch */
+	udelay(5);
+
+	/* Read stay in cfa mode */
+	ret = regmap_read(pll->clkr.regmap, PLL_TEST_CTL(pll), &test_ctl_val);
+	if (ret)
+		return ret;
+
+	/* If cfa mode then poll for freq lock */
+	if (test_ctl_val & ZONDA_STAY_IN_CFA)
+		ret = wait_for_zonda_pll_freq_lock(pll);
+	else
+		ret = wait_for_pll_enable_lock(pll);
+	if (ret)
+		return ret;
+
+	return 0;
+}
+
+static unsigned long
+clk_zonda_pll_recalc_rate(struct clk_hw *hw, unsigned long parent_rate)
+{
+	struct clk_alpha_pll *pll = to_clk_alpha_pll(hw);
+	u32 l, frac;
+
+	regmap_read(pll->clkr.regmap, PLL_L_VAL(pll), &l);
+	regmap_read(pll->clkr.regmap, PLL_ALPHA_VAL(pll), &frac);
+
+	return alpha_pll_calc_rate(parent_rate, l, frac, ALPHA_BITWIDTH);
+}
+
+static void clk_alpha_pll_zonda_list_registers(struct seq_file *f,
+							struct clk_hw *hw)
+{
+	struct clk_alpha_pll *pll = to_clk_alpha_pll(hw);
+	int size, i, val;
+
+	static struct clk_register_data data[] = {
+		{"PLL_MODE", PLL_OFF_MODE},
+		{"PLL_L_VAL", PLL_OFF_L_VAL},
+		{"PLL_ALPHA_VAL", PLL_OFF_ALPHA_VAL},
+		{"PLL_USER_CTL", PLL_OFF_USER_CTL},
+		{"PLL_CONFIG_CTL", PLL_OFF_CONFIG_CTL},
+		{"PLL_CONFIG_CTL_U", PLL_OFF_CONFIG_CTL_U},
+		{"PLL_CONFIG_CTL_U1", PLL_OFF_CONFIG_CTL_U1},
+		{"PLL_TEST_CTL", PLL_OFF_TEST_CTL},
+		{"PLL_TEST_CTL_U", PLL_OFF_TEST_CTL_U},
+		{"PLL_TEST_CTL_U1", PLL_OFF_TEST_CTL_U1},
+		{"PLL_OPMODE", PLL_OFF_OPMODE},
+		{"PLL_STATUS", PLL_OFF_STATUS},
+		{"PLL_SSC_DELTA_ALPHA", PLL_OFF_SSC_DELTA_ALPHA},
+		{"PLL_SSC_UPDATE_RATE", PLL_OFF_SSC_UPDATE_RATE},
+	};
+
+	static struct clk_register_data data1[] = {
+		{"APSS_PLL_VOTE", 0x0},
+	};
+
+	size = ARRAY_SIZE(data);
+
+	for (i = 0; i < size; i++) {
+		regmap_read(pll->clkr.regmap, pll->offset +
+					pll->regs[data[i].offset], &val);
+		seq_printf(f, "%20s: 0x%.8x\n", data[i].name, val);
+	}
+
+	regmap_read(pll->clkr.regmap, pll->offset + pll->regs[data[0].offset],
+								&val);
+
+	if (val & PLL_FSM_ENA) {
+		regmap_read(pll->clkr.regmap, pll->clkr.enable_reg +
+				data1[0].offset, &val);
+		seq_printf(f, "%20s: 0x%.8x\n", data1[0].name, val);
+	}
+}
+
+static struct clk_regmap_ops clk_alpha_pll_zonda_regmap_ops = {
+	.list_registers = clk_alpha_pll_zonda_list_registers,
+};
+
+static int clk_alpha_pll_zonda_init(struct clk_hw *hw)
+{
+	struct clk_regmap *rclk = to_clk_regmap(hw);
+
+	if (!rclk->ops)
+		rclk->ops = &clk_alpha_pll_zonda_regmap_ops;
+
+	return 0;
+}
+
+const struct clk_ops clk_alpha_pll_zonda_ops = {
+	.prepare = clk_prepare_regmap,
+	.unprepare = clk_unprepare_regmap,
+	.pre_rate_change = clk_pre_change_regmap,
+	.post_rate_change = clk_post_change_regmap,
+	.enable = clk_zonda_pll_enable,
+	.disable = clk_zonda_pll_disable,
+	.is_enabled = clk_zonda_pll_is_enabled,
+	.recalc_rate = clk_zonda_pll_recalc_rate,
+	.round_rate = clk_alpha_pll_round_rate,
+	.set_rate = clk_zonda_pll_set_rate,
+	.debug_init = clk_common_debug_init,
+	.init = clk_alpha_pll_zonda_init,
+#ifdef CONFIG_COMMON_CLK_QCOM_DEBUG
+	.list_rate_vdd_level = clk_list_rate_vdd_level,
+#endif
+};
+EXPORT_SYMBOL(clk_alpha_pll_zonda_ops);
+
+const struct clk_ops clk_alpha_pll_postdiv_zonda_ops = {
+	.recalc_rate = clk_alpha_pll_postdiv_fabia_recalc_rate,
+	.round_rate = clk_alpha_pll_postdiv_fabia_round_rate,
+	.set_rate = clk_alpha_pll_postdiv_fabia_set_rate,
+};
+EXPORT_SYMBOL(clk_alpha_pll_postdiv_zonda_ops);
+
+int clk_zonda_5lpe_pll_configure(struct clk_alpha_pll *pll,
+		struct regmap *regmap,
+		const struct alpha_pll_config *config)
+{
+	return clk_zonda_pll_configure(pll, regmap, config);
+}
+EXPORT_SYMBOL(clk_zonda_5lpe_pll_configure);
+
+static int clk_zonda_5lpe_pll_enable(struct clk_hw *hw)
+{
+	struct clk_alpha_pll *pll = to_clk_alpha_pll(hw);
+	u32 val, test_ctl_val;
+	int ret;
+
+	ret = regmap_read(pll->clkr.regmap, PLL_USER_CTL(pll), &val);
+	if (ret)
+		return ret;
+
+	/* If in FSM mode, just vote for it */
+	if (val & ZONDA_5LPE_ENABLE_VOTE_RUN) {
+		ret = clk_enable_regmap(hw);
+		if (ret)
+			return ret;
+		return wait_for_pll_enable_active(pll);
+	}
+
+	/* Check if PLL is already enabled */
+	ret = __zonda_pll_is_enabled(pll, pll->clkr.regmap);
+	if (ret < 0)
+		return ret;
+	else if (ret) {
+		pr_warn("%s PLL is already enabled\n",
+				clk_hw_get_name(&pll->clkr.hw));
+		return 0;
+	}
+
+	ret = regmap_update_bits(pll->clkr.regmap, PLL_MODE(pll),
+						 PLL_RESET_N | PLL_BYPASSNL,
+						 PLL_RESET_N | PLL_BYPASSNL);
+	if (ret)
+		return ret;
+
+	/* Set operation mode to RUN */
+	regmap_write(pll->clkr.regmap, PLL_OPMODE(pll), PLL_RUN);
+
+	ret = regmap_read(pll->clkr.regmap, PLL_TEST_CTL(pll), &test_ctl_val);
+	if (ret)
+		return ret;
+
+	/* If cfa mode then poll for freq lock */
+	if (test_ctl_val & ZONDA_STAY_IN_CFA)
+		ret = wait_for_zonda_pll_freq_lock(pll);
+	else
+		ret = wait_for_pll_enable_lock(pll);
+	if (ret)
+		return ret;
+
+	/* Enable the PLL outputs */
+	ret = regmap_update_bits(pll->clkr.regmap, PLL_USER_CTL(pll),
+				ZONDA_PLL_OUT_MASK, ZONDA_PLL_OUT_MASK);
+	if (ret)
+		return ret;
+
+	/* Enable the global PLL outputs */
+	ret = regmap_update_bits(pll->clkr.regmap, PLL_MODE(pll),
+				 PLL_OUTCTRL, PLL_OUTCTRL);
+	if (ret)
+		return ret;
+
+	/* Ensure that the write above goes through before returning. */
+	mb();
+
+	return ret;
+}
+
+static void clk_zonda_5lpe_pll_disable(struct clk_hw *hw)
+{
+	struct clk_alpha_pll *pll = to_clk_alpha_pll(hw);
+	u32 val, mask;
+	int ret;
+
+	ret = regmap_read(pll->clkr.regmap, PLL_USER_CTL(pll), &val);
+	if (ret)
+		return;
+
+	/* If in FSM mode, just unvote it */
+	if (val & ZONDA_5LPE_ENABLE_VOTE_RUN) {
+		clk_disable_regmap(hw);
+		return;
+	}
+
+	/* Disable the global PLL output */
+	ret = regmap_update_bits(pll->clkr.regmap, PLL_MODE(pll),
+							PLL_OUTCTRL, 0);
+	if (ret)
+		return;
+
+	/* Disable the PLL outputs */
+	ret = regmap_update_bits(pll->clkr.regmap, PLL_USER_CTL(pll),
+			PLL_OUT_MASK, 0);
+	if (ret)
+		return;
+
+	/* Place the PLL mode in STANDBY */
+	regmap_write(pll->clkr.regmap, PLL_OPMODE(pll),
+			PLL_STANDBY);
+
+	mask = PLL_RESET_N | PLL_BYPASSNL;
+	ret = regmap_update_bits(pll->clkr.regmap, PLL_MODE(pll), mask, 0);
+	if (ret)
+		return;
+}
+
+const struct clk_ops clk_alpha_pll_zonda_5lpe_ops = {
+	.prepare = clk_prepare_regmap,
+	.unprepare = clk_unprepare_regmap,
+	.pre_rate_change = clk_pre_change_regmap,
+	.post_rate_change = clk_post_change_regmap,
+	.enable = clk_zonda_5lpe_pll_enable,
+	.disable = clk_zonda_5lpe_pll_disable,
+	.is_enabled = clk_zonda_pll_is_enabled,
+	.recalc_rate = clk_zonda_pll_recalc_rate,
+	.round_rate = clk_alpha_pll_round_rate,
+	.set_rate = clk_zonda_pll_set_rate,
+	.debug_init = clk_common_debug_init,
+	.init = clk_alpha_pll_zonda_init,
+#ifdef CONFIG_COMMON_CLK_QCOM_DEBUG
+	.list_rate_vdd_level = clk_list_rate_vdd_level,
+#endif
+};
+EXPORT_SYMBOL(clk_alpha_pll_zonda_5lpe_ops);
+
+int clk_lucid_5lpe_pll_configure(struct clk_alpha_pll *pll,
+		struct regmap *regmap,	const struct alpha_pll_config *config)
+{
+	int ret;
+
+	ret = trion_pll_is_enabled(pll, regmap);
+	if (ret)
+		return ret;
+
+	if (config->l)
+		ret |= regmap_write(regmap, PLL_L_VAL(pll), config->l);
+
+	if (config->cal_l)
+		ret |= regmap_write(regmap, PLL_CAL_L_VAL(pll), config->cal_l);
+	else
+		ret |= regmap_write(regmap, PLL_CAL_L_VAL(pll),
+			LUCID_PLL_CAL_VAL);
+
+	if (config->alpha)
+		ret |= regmap_write(regmap, PLL_ALPHA_VAL(pll), config->alpha);
+
+	if (config->config_ctl_val)
+		ret |= regmap_write(regmap, PLL_CONFIG_CTL(pll),
+				config->config_ctl_val);
+
+	if (config->config_ctl_hi_val)
+		ret |= regmap_write(regmap, PLL_CONFIG_CTL_U(pll),
+				config->config_ctl_hi_val);
+
+	if (config->config_ctl_hi1_val)
+		ret |= regmap_write(regmap, PLL_CONFIG_CTL_U1(pll),
+				config->config_ctl_hi1_val);
+
+	if (config->user_ctl_val)
+		ret |= regmap_write(regmap, PLL_USER_CTL(pll),
+				config->user_ctl_val);
+
+	if (config->user_ctl_hi_val)
+		ret |= regmap_write(regmap, PLL_USER_CTL_U(pll),
+				config->user_ctl_hi_val);
+
+	if (config->user_ctl_hi1_val)
+		ret |= regmap_write(regmap, PLL_USER_CTL_U1(pll),
+				config->user_ctl_hi1_val);
+
+	if (config->test_ctl_val)
+		ret |= regmap_write(regmap, PLL_TEST_CTL(pll),
+				config->test_ctl_val);
+
+	if (config->test_ctl_hi_val)
+		ret |= regmap_write(regmap, PLL_TEST_CTL_U(pll),
+				config->test_ctl_hi_val);
+
+	if (config->test_ctl_hi1_val)
+		ret |= regmap_write(regmap, PLL_TEST_CTL_U1(pll),
+				config->test_ctl_hi1_val);
+
+	/* Disable PLL output */
+	ret |= regmap_update_bits(regmap, PLL_MODE(pll),
+					PLL_OUTCTRL, 0);
+
+	/* Set operation mode to STANDBY */
+	ret |= regmap_write(regmap, PLL_OPMODE(pll), PLL_STANDBY);
+
+	/* PLL should be in OFF mode before continuing */
+	wmb();
+
+	/* Place the PLL in STANDBY mode */
+	ret |= regmap_update_bits(regmap, PLL_MODE(pll),
+				 PLL_RESET_N, PLL_RESET_N);
+
+	return ret ? -EIO : 0;
+}
+EXPORT_SYMBOL(clk_lucid_5lpe_pll_configure);
+
+static int alpha_pll_lucid_5lpe_enable(struct clk_hw *hw)
+{
+	struct clk_alpha_pll *pll = to_clk_alpha_pll(hw);
+	u32 val;
+	int ret;
+
+	ret = regmap_read(pll->clkr.regmap, PLL_USER_CTL(pll), &val);
+	if (ret)
+		return ret;
+
+	/* If in FSM mode, just vote for it */
+	if (val & LUCID_5LPE_ENABLE_VOTE_RUN) {
+		ret = clk_enable_regmap(hw);
+		if (ret)
+			return ret;
+		return wait_for_pll_enable_lock(pll);
+	}
+
+	/* Check if PLL is already enabled */
+	ret = trion_pll_is_enabled(pll, pll->clkr.regmap);
+	if (ret < 0)
+		return ret;
+	else if (ret) {
+		pr_warn("%s PLL is already enabled\n",
+				clk_hw_get_name(&pll->clkr.hw));
+		return 0;
+	}
+
+	ret = regmap_update_bits(pll->clkr.regmap, PLL_MODE(pll),
+						 PLL_RESET_N, PLL_RESET_N);
+	if (ret)
+		return ret;
+
+	/* Set operation mode to RUN */
+	regmap_write(pll->clkr.regmap, PLL_OPMODE(pll), PLL_RUN);
+
+	ret = wait_for_pll_enable_lock(pll);
+	if (ret)
+		return ret;
+
+	/* Enable the PLL outputs */
+	ret = regmap_update_bits(pll->clkr.regmap, PLL_USER_CTL(pll),
+				 PLL_OUT_MASK, PLL_OUT_MASK);
+	if (ret)
+		return ret;
+
+	/* Enable the global PLL outputs */
+	ret = regmap_update_bits(pll->clkr.regmap, PLL_MODE(pll),
+				 PLL_OUTCTRL, PLL_OUTCTRL);
+	if (ret)
+		return ret;
+
+	/* Ensure that the write above goes through before returning. */
+	mb();
+	return ret;
+}
+
+static void alpha_pll_lucid_5lpe_disable(struct clk_hw *hw)
+{
+	struct clk_alpha_pll *pll = to_clk_alpha_pll(hw);
+	u32 val;
+	int ret;
+
+	ret = regmap_read(pll->clkr.regmap, PLL_USER_CTL(pll), &val);
+	if (ret)
+		return;
+
+	/* If in FSM mode, just unvote it */
+	if (val & LUCID_5LPE_ENABLE_VOTE_RUN) {
+		clk_disable_regmap(hw);
+		return;
+	}
+
+	/* Disable the global PLL output */
+	ret = regmap_update_bits(pll->clkr.regmap, PLL_MODE(pll),
+							PLL_OUTCTRL, 0);
+	if (ret)
+		return;
+
+	/* Disable the PLL outputs */
+	ret = regmap_update_bits(pll->clkr.regmap, PLL_USER_CTL(pll),
+			PLL_OUT_MASK, 0);
+	if (ret)
+		return;
+
+	/* Place the PLL mode in STANDBY */
+	regmap_write(pll->clkr.regmap, PLL_OPMODE(pll),
+			PLL_STANDBY);
+}
+
+/*
+ * The Lucid PLL requires a power-on self-calibration which happens when the
+ * PLL comes out of reset. The calibration is performed at an output frequency
+ * of ~1300 MHz which means that SW will have to vote on a voltage that's
+ * equal to or greater than SVS_L1 on the corresponding rail. Since this is not
+ * feasable to do in the atomic enable path, temporarily bring up the PLL here,
+ * let it calibrate, and place it in standby before returning.
+ */
+static int alpha_pll_lucid_5lpe_prepare(struct clk_hw *hw)
+{
+	struct clk_alpha_pll *pll = to_clk_alpha_pll(hw);
+	struct clk_hw *p;
+	u32 regval;
+	unsigned long prate;
+	int ret;
+
+	ret = clk_prepare_regmap(hw);
+	if (ret)
+		return ret;
+
+	/* Return early if calibration is not needed. */
+	regmap_read(pll->clkr.regmap, PLL_MODE(pll), &regval);
+	if (regval & LUCID_5LPE_PCAL_DONE)
+		return 0;
+
+	if (pll->config) {
+		/*
+		 * Reconfigure the PLL if CAL_L_VAL is 0 (which implies that all
+		 * clock controller registers have been reset).
+		 */
+		regmap_read(pll->clkr.regmap, PLL_CAL_L_VAL(pll), &regval);
+		if (!regval) {
+			pr_debug("reconfiguring %s after it was reset\n",
+				clk_hw_get_name(hw));
+			ret = clk_lucid_5lpe_pll_configure(pll,
+				pll->clkr.regmap, pll->config);
+			if (ret) {
+				pr_err("pll configuration failed: %u\n", ret);
+				return ret;
+			}
+		}
+	}
+
+	p = clk_hw_get_parent(hw);
+	if (!p)
+		return -EINVAL;
+
+	prate = clk_hw_get_rate(p);
+	if (!prate)
+		return -EINVAL;
+
+	ret = alpha_pll_lucid_5lpe_enable(hw);
+	if (ret)
+		return ret;
+
+	alpha_pll_lucid_5lpe_disable(hw);
+
+	return 0;
+}
+
+static int alpha_pll_lucid_5lpe_set_rate(struct clk_hw *hw, unsigned long rate,
+					unsigned long prate)
+{
+	struct clk_alpha_pll *pll = to_clk_alpha_pll(hw);
+	unsigned long rrate;
+	u32 regval, l;
+	u64 a;
+	int ret;
+
+	rrate = alpha_pll_round_rate(rate, prate, &l, &a,
+					ALPHA_REG_16BIT_WIDTH);
+	/*
+	 * Due to a limited number of bits for fractional rate programming, the
+	 * rounded up rate could be marginally higher than the requested rate.
+	 */
+	if (rrate > (rate + PLL_RATE_MARGIN) || rrate < rate) {
+		pr_err("Call set rate on the PLL with rounded rates!\n");
+		return -EINVAL;
+	}
+
+	regmap_write(pll->clkr.regmap, PLL_L_VAL(pll), l);
+	regmap_write(pll->clkr.regmap, PLL_ALPHA_VAL(pll), a);
+
+	/* Latch the PLL input */
+	ret = regmap_update_bits(pll->clkr.regmap, PLL_MODE(pll),
+			LUCID_5LPE_PLL_LATCH_INPUT, LUCID_5LPE_PLL_LATCH_INPUT);
+	if (ret)
+		return ret;
+
+	/* Wait for 2 reference cycles before checking the ACK bit. */
+	udelay(1);
+	regmap_read(pll->clkr.regmap, PLL_MODE(pll), &regval);
+	if (!(regval & LUCID_5LPE_ALPHA_PLL_ACK_LATCH)) {
+		WARN(1, "PLL latch failed. Output may be unstable!\n");
+		return -EINVAL;
+	}
+
+	/* Return the latch input to 0 */
+	ret = regmap_update_bits(pll->clkr.regmap, PLL_MODE(pll),
+			LUCID_5LPE_PLL_LATCH_INPUT, 0);
+	if (ret)
+		return ret;
+
+	if (clk_hw_is_enabled(hw)) {
+		ret = wait_for_pll_enable_lock(pll);
+		if (ret)
+			return ret;
+	}
+
+	return 0;
+}
+
+static int clk_lucid_5lpe_pll_postdiv_set_rate(struct clk_hw *hw,
+				unsigned long rate, unsigned long parent_rate)
+{
+	struct clk_alpha_pll_postdiv *pll = to_clk_alpha_pll_postdiv(hw);
+	int i, val = 0, div, ret;
+
+	/*
+	 * If the PLL is in FSM mode, then treat set_rate callback as a
+	 * no-operation.
+	 */
+	ret = regmap_read(pll->clkr.regmap, PLL_USER_CTL(pll), &val);
+	if (ret)
+		return ret;
+
+	if (val & LUCID_5LPE_ENABLE_VOTE_RUN)
+		return 0;
+
+	if (!pll->post_div_table) {
+		pr_err("Missing the post_div_table for the PLL\n");
+		return -EINVAL;
+	}
+
+	div = DIV_ROUND_UP_ULL((u64)parent_rate, rate);
+	for (i = 0; i < pll->num_post_div; i++) {
+		if (pll->post_div_table[i].div == div) {
+			val = pll->post_div_table[i].val;
+			break;
+		}
+	}
+
+	return regmap_update_bits(pll->clkr.regmap, PLL_USER_CTL(pll),
+				(BIT(pll->width) - 1) << pll->post_div_shift,
+				val << pll->post_div_shift);
+}
+
+static int alpha_pll_lucid_is_enabled(struct clk_hw *hw)
+{
+	struct clk_alpha_pll *pll = to_clk_alpha_pll(hw);
+
+	return trion_pll_is_enabled(pll, pll->clkr.regmap);
+}
 
 const struct clk_ops clk_alpha_pll_lucid_5lpe_ops = {
 	.prepare = alpha_pll_lucid_5lpe_prepare,
@@ -2987,7 +2936,7 @@
 	.enable = alpha_pll_lucid_5lpe_enable,
 	.disable = alpha_pll_lucid_5lpe_disable,
 	.is_enabled = alpha_pll_lucid_is_enabled,
-	.recalc_rate = alpha_pll_lucid_recalc_rate,
+	.recalc_rate = clk_trion_pll_recalc_rate,
 	.round_rate = clk_alpha_pll_round_rate,
 	.set_rate = alpha_pll_lucid_5lpe_set_rate,
 	.debug_init = clk_common_debug_init,
@@ -2998,13 +2947,6 @@
 };
 EXPORT_SYMBOL(clk_alpha_pll_lucid_5lpe_ops);
 
-const struct clk_ops clk_alpha_pll_postdiv_lucid_ops = {
-	.recalc_rate = clk_alpha_pll_postdiv_fabia_recalc_rate,
-	.round_rate = clk_alpha_pll_postdiv_fabia_round_rate,
-	.set_rate = clk_alpha_pll_postdiv_fabia_set_rate,
-};
-EXPORT_SYMBOL(clk_alpha_pll_postdiv_lucid_ops);
-
 const struct clk_ops clk_alpha_pll_fixed_lucid_5lpe_ops = {
 	.prepare = clk_prepare_regmap,
 	.unprepare = clk_unprepare_regmap,
@@ -3013,7 +2955,7 @@
 	.enable = alpha_pll_lucid_5lpe_enable,
 	.disable = alpha_pll_lucid_5lpe_disable,
 	.is_enabled = alpha_pll_lucid_is_enabled,
-	.recalc_rate = alpha_pll_lucid_recalc_rate,
+	.recalc_rate = clk_trion_pll_recalc_rate,
 	.round_rate = clk_alpha_pll_round_rate,
 	.debug_init = clk_common_debug_init,
 	.init = clk_lucid_pll_init,
@@ -3032,12 +2974,10 @@
 
 int clk_lucid_evo_pll_configure(struct clk_alpha_pll *pll,
 		struct regmap *regmap, const struct alpha_pll_config *config)
-<<<<<<< HEAD
-=======
 {
 	int ret;
 
-	ret = lucid_pll_is_enabled(pll, regmap);
+	ret = trion_pll_is_enabled(pll, regmap);
 	if (ret)
 		return ret;
 
@@ -3092,7 +3032,7 @@
 					PLL_OUTCTRL, 0);
 
 	/* Set operation mode to STANDBY */
-	ret |= regmap_write(regmap, PLL_OPMODE(pll), PLL_OPMODE_STANDBY);
+	ret |= regmap_write(regmap, PLL_OPMODE(pll), PLL_STANDBY);
 
 	/* PLL should be in OFF mode before continuing */
 	wmb();
@@ -3124,7 +3064,7 @@
 	}
 
 	/* Check if PLL is already enabled */
-	ret = lucid_pll_is_enabled(pll, pll->clkr.regmap);
+	ret = trion_pll_is_enabled(pll, pll->clkr.regmap);
 	if (ret < 0)
 		return ret;
 	else if (ret) {
@@ -3139,7 +3079,7 @@
 		return ret;
 
 	/* Set operation mode to RUN */
-	regmap_write(pll->clkr.regmap, PLL_OPMODE(pll), PLL_OPMODE_RUN);
+	regmap_write(pll->clkr.regmap, PLL_OPMODE(pll), PLL_RUN);
 
 	ret = wait_for_pll_enable_lock(pll);
 	if (ret)
@@ -3192,7 +3132,7 @@
 
 	/* Place the PLL mode in STANDBY */
 	regmap_write(pll->clkr.regmap, PLL_OPMODE(pll),
-			PLL_OPMODE_STANDBY);
+			PLL_STANDBY);
 }
 
 /*
@@ -3319,15 +3259,14 @@
 	 * Due to a limited number of bits for fractional rate programming, the
 	 * rounded up rate could be marginally higher than the requested rate.
 	 */
-	if (rrate > (rate + PLL_OUT_RATE_MARGIN) || rrate < rate) {
+	if (rrate > (rate + PLL_RATE_MARGIN) || rrate < rate) {
 		pr_err("Call set rate on the PLL with rounded rates!\n");
 		return -EINVAL;
 	}
 
 	regmap_update_bits(pll->clkr.regmap, PLL_L_VAL(pll),
 			   LUCID_EVO_PLL_L_VAL_MASK, l);
-	regmap_update_bits(pll->clkr.regmap, PLL_L_VAL(pll),
-			   LUCID_EVO_PLL_CAL_L_VAL_MASK, a);
+	regmap_write(pll->clkr.regmap, PLL_ALPHA_VAL(pll), a);
 
 	/* Latch the PLL input */
 	ret = regmap_update_bits(pll->clkr.regmap, PLL_MODE(pll),
@@ -3405,12 +3344,14 @@
 	.list_registers = &lucid_evo_pll_list_registers,
 };
 
-static void clk_lucid_evo_pll_init(struct clk_hw *hw)
+static int clk_lucid_evo_pll_init(struct clk_hw *hw)
 {
 	struct clk_regmap *rclk = to_clk_regmap(hw);
 
 	if (!rclk->ops)
 		rclk->ops = &clk_lucid_evo_pll_regmap_ops;
+
+	return 0;
 }
 
 const struct clk_ops clk_alpha_pll_fixed_lucid_evo_ops = {
@@ -3457,440 +3398,13 @@
 };
 EXPORT_SYMBOL(clk_alpha_pll_lucid_evo_ops);
 
-int clk_regera_pll_configure(struct clk_alpha_pll *pll, struct regmap *regmap,
-				const struct alpha_pll_config *config)
->>>>>>> 158801d1
-{
-	int ret;
-
-	ret = lucid_pll_is_enabled(pll, regmap);
-	if (ret)
-		return ret;
-
-	if (config->l)
-		ret |= regmap_update_bits(regmap, PLL_L_VAL(pll),
-					LUCID_EVO_PLL_L_VAL_MASK, config->l);
-
-	if (config->cal_l)
-		ret |= regmap_update_bits(regmap, PLL_L_VAL(pll),
-				LUCID_EVO_PLL_CAL_L_VAL_MASK, config->cal_l);
-	else
-		ret |= regmap_update_bits(regmap, PLL_L_VAL(pll),
-			LUCID_EVO_PLL_CAL_L_VAL_MASK, LUCID_PLL_CAL_VAL);
-
-	if (config->alpha)
-		ret |= regmap_write(regmap, PLL_ALPHA_VAL(pll), config->alpha);
-
-	if (config->config_ctl_val)
-		ret |= regmap_write(regmap, PLL_CONFIG_CTL(pll),
-				config->config_ctl_val);
-
-	if (config->config_ctl_hi_val)
-		ret |= regmap_write(regmap, PLL_CONFIG_CTL_U(pll),
-				config->config_ctl_hi_val);
-
-	if (config->config_ctl_hi1_val)
-		ret |= regmap_write(regmap, PLL_CONFIG_CTL_U1(pll),
-				config->config_ctl_hi1_val);
-
-	if (config->user_ctl_val)
-		ret |= regmap_write(regmap, PLL_USER_CTL(pll),
-				config->user_ctl_val);
-
-	if (config->user_ctl_hi_val)
-		ret |= regmap_write(regmap, PLL_USER_CTL_U(pll),
-				config->user_ctl_hi_val);
-
-	if (config->test_ctl_val)
-		ret |= regmap_write(regmap, PLL_TEST_CTL(pll),
-				config->test_ctl_val);
-
-	if (config->test_ctl_hi_val)
-		ret |= regmap_write(regmap, PLL_TEST_CTL_U(pll),
-				config->test_ctl_hi_val);
-
-	if (config->test_ctl_hi1_val)
-		ret |= regmap_write(regmap, PLL_TEST_CTL_U1(pll),
-				config->test_ctl_hi1_val);
-
-	/* Disable PLL output */
-	ret |= regmap_update_bits(regmap, PLL_MODE(pll),
-					PLL_OUTCTRL, 0);
-
-	/* Set operation mode to STANDBY */
-	ret |= regmap_write(regmap, PLL_OPMODE(pll), PLL_STANDBY);
-
-	/* PLL should be in OFF mode before continuing */
-	wmb();
-
-	/* Place the PLL in STANDBY mode */
-	ret |= regmap_update_bits(regmap, PLL_MODE(pll),
-				 PLL_RESET_N, PLL_RESET_N);
-
-	return ret ? -EIO : 0;
-}
-EXPORT_SYMBOL(clk_lucid_evo_pll_configure);
-
-static int alpha_pll_lucid_evo_enable(struct clk_hw *hw)
-{
-	struct clk_alpha_pll *pll = to_clk_alpha_pll(hw);
-	u32 val;
-	int ret;
-
-	ret = regmap_read(pll->clkr.regmap, PLL_USER_CTL(pll), &val);
-	if (ret)
-		return ret;
-
-	/* If in FSM mode, just vote for it */
-	if (val & LUCID_EVO_ENABLE_VOTE_RUN) {
-		ret = clk_enable_regmap(hw);
-		if (ret)
-			return ret;
-		return wait_for_pll_enable_lock(pll);
-	}
-
-	/* Check if PLL is already enabled */
-	ret = lucid_pll_is_enabled(pll, pll->clkr.regmap);
-	if (ret < 0)
-		return ret;
-	else if (ret) {
-		pr_warn("%s PLL is already enabled\n",
-				clk_hw_get_name(&pll->clkr.hw));
-		return 0;
-	}
-
-	ret = regmap_update_bits(pll->clkr.regmap, PLL_MODE(pll),
-						 PLL_RESET_N, PLL_RESET_N);
-	if (ret)
-		return ret;
-
-	/* Set operation mode to RUN */
-	regmap_write(pll->clkr.regmap, PLL_OPMODE(pll), PLL_RUN);
-
-	ret = wait_for_pll_enable_lock(pll);
-	if (ret)
-		return ret;
-
-	/* Enable the PLL outputs */
-	ret = regmap_update_bits(pll->clkr.regmap, PLL_USER_CTL(pll),
-				 PLL_OUT_MASK, PLL_OUT_MASK);
-	if (ret)
-		return ret;
-
-	/* Enable the global PLL outputs */
-	ret = regmap_update_bits(pll->clkr.regmap, PLL_MODE(pll),
-				 PLL_OUTCTRL, PLL_OUTCTRL);
-	if (ret)
-		return ret;
-
-	/* Ensure that the write above goes through before returning. */
-	mb();
-	return ret;
-}
-
-static void alpha_pll_lucid_evo_disable(struct clk_hw *hw)
-{
-	struct clk_alpha_pll *pll = to_clk_alpha_pll(hw);
-	u32 val;
-	int ret;
-
-	ret = regmap_read(pll->clkr.regmap, PLL_USER_CTL(pll), &val);
-	if (ret)
-		return;
-
-	/* If in FSM mode, just unvote it */
-	if (val & LUCID_EVO_ENABLE_VOTE_RUN) {
-		clk_disable_regmap(hw);
-		return;
-	}
-
-	/* Disable the global PLL output */
-	ret = regmap_update_bits(pll->clkr.regmap, PLL_MODE(pll),
-							PLL_OUTCTRL, 0);
-	if (ret)
-		return;
-
-	/* Disable the PLL outputs */
-	ret = regmap_update_bits(pll->clkr.regmap, PLL_USER_CTL(pll),
-			PLL_OUT_MASK, 0);
-	if (ret)
-		return;
-
-	/* Place the PLL mode in STANDBY */
-	regmap_write(pll->clkr.regmap, PLL_OPMODE(pll),
-			PLL_STANDBY);
-}
-
-/*
- * The Lucid PLL requires a power-on self-calibration which happens when the
- * PLL comes out of reset. The calibration is performed at an output frequency
- * of ~1300 MHz which means that SW will have to vote on a voltage that's
- * equal to or greater than SVS_L1 on the corresponding rail. Since this is not
- * feasable to do in the atomic enable path, temporarily bring up the PLL here,
- * let it calibrate, and place it in standby before returning.
- */
-static int alpha_pll_lucid_evo_prepare(struct clk_hw *hw)
-{
-	struct clk_alpha_pll *pll = to_clk_alpha_pll(hw);
-	struct clk_hw *p;
-	u32 regval;
-	unsigned long prate;
-	int ret;
-
-	ret = clk_prepare_regmap(hw);
-	if (ret)
-		return ret;
-
-	/* Return early if calibration is not needed. */
-	regmap_read(pll->clkr.regmap, PLL_MODE(pll), &regval);
-	if (!(regval & LUCID_EVO_PCAL_NOT_DONE))
-		return 0;
-
-	if (pll->config) {
-		/*
-		 * Reconfigure the PLL if CAL_L_VAL is 0 (which implies that all
-		 * clock controller registers have been reset).
-		 */
-		regmap_read(pll->clkr.regmap, PLL_L_VAL(pll), &regval);
-		regval &= LUCID_EVO_PLL_CAL_L_VAL_MASK;
-		if (!regval) {
-			pr_debug("reconfiguring %s after it was reset\n",
-				clk_hw_get_name(hw));
-			ret = clk_lucid_evo_pll_configure(pll,
-				pll->clkr.regmap, pll->config);
-			if (ret) {
-				pr_err("pll configuration failed: %u\n", ret);
-				return ret;
-			}
-		}
-	}
-
-	p = clk_hw_get_parent(hw);
-	if (!p)
-		return -EINVAL;
-
-	prate = clk_hw_get_rate(p);
-	if (!prate)
-		return -EINVAL;
-
-	ret = alpha_pll_lucid_evo_enable(hw);
-	if (ret)
-		return ret;
-
-	alpha_pll_lucid_evo_disable(hw);
-
-	return 0;
-}
-
-static unsigned long
-alpha_pll_lucid_evo_recalc_rate(struct clk_hw *hw, unsigned long parent_rate)
-{
-	struct clk_alpha_pll *pll = to_clk_alpha_pll(hw);
-	u32 l, frac;
-
-	regmap_read(pll->clkr.regmap, PLL_L_VAL(pll), &l);
-	l &= LUCID_EVO_PLL_L_VAL_MASK;
-	regmap_read(pll->clkr.regmap, PLL_ALPHA_VAL(pll), &frac);
-
-	return alpha_pll_calc_rate(parent_rate, l, frac, ALPHA_REG_16BIT_WIDTH);
-}
-
-static int clk_lucid_evo_pll_postdiv_set_rate(struct clk_hw *hw,
-				unsigned long rate, unsigned long parent_rate)
-{
-	struct clk_alpha_pll_postdiv *pll = to_clk_alpha_pll_postdiv(hw);
-	int i, val = 0, div, ret;
-
-	/*
-	 * If the PLL is in FSM mode, then treat set_rate callback as a
-	 * no-operation.
-	 */
-	ret = regmap_read(pll->clkr.regmap, PLL_USER_CTL(pll), &val);
-	if (ret)
-		return ret;
-
-	if (val & LUCID_EVO_ENABLE_VOTE_RUN)
-		return 0;
-
-	if (!pll->post_div_table) {
-		pr_err("Missing the post_div_table for the PLL\n");
-		return -EINVAL;
-	}
-
-	div = DIV_ROUND_UP_ULL((u64)parent_rate, rate);
-	for (i = 0; i < pll->num_post_div; i++) {
-		if (pll->post_div_table[i].div == div) {
-			val = pll->post_div_table[i].val;
-			break;
-		}
-	}
-
-	return regmap_update_bits(pll->clkr.regmap, PLL_USER_CTL(pll),
-				(BIT(pll->width) - 1) << pll->post_div_shift,
-				val << pll->post_div_shift);
-}
-
-static int alpha_pll_lucid_evo_set_rate(struct clk_hw *hw, unsigned long rate,
-					unsigned long prate)
-{
-	struct clk_alpha_pll *pll = to_clk_alpha_pll(hw);
-	unsigned long rrate;
-	u32 regval, l;
-	u64 a;
-	int ret;
-
-	rrate = alpha_pll_round_rate(rate, prate, &l, &a,
-					ALPHA_REG_16BIT_WIDTH);
-	/*
-	 * Due to a limited number of bits for fractional rate programming, the
-	 * rounded up rate could be marginally higher than the requested rate.
-	 */
-	if (rrate > (rate + PLL_RATE_MARGIN) || rrate < rate) {
-		pr_err("Call set rate on the PLL with rounded rates!\n");
-		return -EINVAL;
-	}
-
-	regmap_update_bits(pll->clkr.regmap, PLL_L_VAL(pll),
-			   LUCID_EVO_PLL_L_VAL_MASK, l);
-	regmap_write(pll->clkr.regmap, PLL_ALPHA_VAL(pll), a);
-
-	/* Latch the PLL input */
-	ret = regmap_update_bits(pll->clkr.regmap, PLL_MODE(pll),
-			LUCID_5LPE_PLL_LATCH_INPUT, LUCID_5LPE_PLL_LATCH_INPUT);
-	if (ret)
-		return ret;
-
-	/* Wait for 2 reference cycles before checking the ACK bit. */
-	udelay(1);
-	regmap_read(pll->clkr.regmap, PLL_MODE(pll), &regval);
-	if (!(regval & LUCID_5LPE_ALPHA_PLL_ACK_LATCH)) {
-		WARN(1, "PLL latch failed. Output may be unstable!\n");
-		return -EINVAL;
-	}
-
-	/* Return the latch input to 0 */
-	ret = regmap_update_bits(pll->clkr.regmap, PLL_MODE(pll),
-			LUCID_5LPE_PLL_LATCH_INPUT, 0);
-	if (ret)
-		return ret;
-
-	if (clk_hw_is_enabled(hw)) {
-		ret = wait_for_pll_enable_lock(pll);
-		if (ret)
-			return ret;
-	}
-
-	return 0;
-}
-
-static void lucid_evo_pll_list_registers(struct seq_file *f,
-		struct clk_hw *hw)
-{
-	struct clk_alpha_pll *pll = to_clk_alpha_pll(hw);
-	int size, i, val;
-
-	static struct clk_register_data data[] = {
-		{"PLL_MODE", PLL_OFF_MODE},
-		{"PLL_OPMODE", PLL_OFF_OPMODE},
-		{"PLL_STATUS", PLL_OFF_STATUS},
-		{"PLL_L_VAL", PLL_OFF_L_VAL},
-		{"PLL_ALPHA_VAL", PLL_OFF_ALPHA_VAL},
-		{"PLL_USER_CTL", PLL_OFF_USER_CTL},
-		{"PLL_USER_CTL_U", PLL_OFF_USER_CTL_U},
-		{"PLL_CONFIG_CTL", PLL_OFF_CONFIG_CTL},
-		{"PLL_CONFIG_CTL_U", PLL_OFF_CONFIG_CTL_U},
-		{"PLL_CONFIG_CTL_U1", PLL_OFF_CONFIG_CTL_U1},
-		{"PLL_TEST_CTL", PLL_OFF_TEST_CTL},
-		{"PLL_TEST_CTL_U", PLL_OFF_TEST_CTL_U},
-		{"PLL_TEST_CTL_U1", PLL_OFF_TEST_CTL_U1},
-	};
-
-	static struct clk_register_data data1[] = {
-		{"APSS_PLL_VOTE", 0x0},
-	};
-
-	size = ARRAY_SIZE(data);
-
-	for (i = 0; i < size; i++) {
-		regmap_read(pll->clkr.regmap, pll->offset +
-					pll->regs[data[i].offset], &val);
-		seq_printf(f, "%20s: 0x%.8x\n", data[i].name, val);
-	}
-
-	regmap_read(pll->clkr.regmap, PLL_USER_CTL(pll), &val);
-
-	if (val & LUCID_EVO_ENABLE_VOTE_RUN) {
-		regmap_read(pll->clkr.regmap, pll->clkr.enable_reg +
-					data1[0].offset, &val);
-		seq_printf(f, "%20s: 0x%.8x\n", data1[0].name, val);
-	}
-}
-
-static struct clk_regmap_ops clk_lucid_evo_pll_regmap_ops = {
-	.list_registers = &lucid_evo_pll_list_registers,
-};
-
-static int clk_lucid_evo_pll_init(struct clk_hw *hw)
-{
-	struct clk_regmap *rclk = to_clk_regmap(hw);
-
-	if (!rclk->ops)
-		rclk->ops = &clk_lucid_evo_pll_regmap_ops;
-
-	return 0;
-}
-
-const struct clk_ops clk_alpha_pll_fixed_lucid_evo_ops = {
-	.prepare = clk_prepare_regmap,
-	.unprepare = clk_unprepare_regmap,
-	.pre_rate_change = clk_pre_change_regmap,
-	.post_rate_change = clk_post_change_regmap,
-	.enable = alpha_pll_lucid_evo_enable,
-	.disable = alpha_pll_lucid_evo_disable,
-	.is_enabled = alpha_pll_lucid_is_enabled,
-	.recalc_rate = alpha_pll_lucid_evo_recalc_rate,
-	.round_rate = clk_alpha_pll_round_rate,
-	.debug_init = clk_common_debug_init,
-	.init = clk_lucid_evo_pll_init,
-#ifdef CONFIG_COMMON_CLK_QCOM_DEBUG
-	.list_rate_vdd_level = clk_list_rate_vdd_level,
-#endif
-};
-EXPORT_SYMBOL(clk_alpha_pll_fixed_lucid_evo_ops);
-
-const struct clk_ops clk_alpha_pll_postdiv_lucid_evo_ops = {
-	.recalc_rate = clk_alpha_pll_postdiv_fabia_recalc_rate,
-	.round_rate = clk_alpha_pll_postdiv_fabia_round_rate,
-	.set_rate = clk_lucid_evo_pll_postdiv_set_rate,
-};
-EXPORT_SYMBOL(clk_alpha_pll_postdiv_lucid_evo_ops);
-
-const struct clk_ops clk_alpha_pll_lucid_evo_ops = {
-	.prepare = alpha_pll_lucid_evo_prepare,
-	.unprepare = clk_unprepare_regmap,
-	.pre_rate_change = clk_pre_change_regmap,
-	.post_rate_change = clk_post_change_regmap,
-	.enable = alpha_pll_lucid_evo_enable,
-	.disable = alpha_pll_lucid_evo_disable,
-	.is_enabled = alpha_pll_lucid_is_enabled,
-	.recalc_rate = alpha_pll_lucid_evo_recalc_rate,
-	.round_rate = clk_alpha_pll_round_rate,
-	.set_rate = alpha_pll_lucid_evo_set_rate,
-	.debug_init = clk_common_debug_init,
-	.init = clk_lucid_evo_pll_init,
-#ifdef CONFIG_COMMON_CLK_QCOM_DEBUG
-	.list_rate_vdd_level = clk_list_rate_vdd_level,
-#endif
-};
-EXPORT_SYMBOL(clk_alpha_pll_lucid_evo_ops);
-
 int clk_rivian_evo_pll_configure(struct clk_alpha_pll *pll,
 		struct regmap *regmap, const struct alpha_pll_config *config)
 {
 	u32 mask;
 	int ret;
 
-	ret = lucid_pll_is_enabled(pll, regmap);
+	ret = trion_pll_is_enabled(pll, regmap);
 	if (ret)
 		return ret;
 
@@ -4022,4 +3536,477 @@
 	.list_rate_vdd_level = clk_list_rate_vdd_level,
 #endif
 };
-EXPORT_SYMBOL(clk_alpha_pll_rivian_evo_ops);+EXPORT_SYMBOL(clk_alpha_pll_rivian_evo_ops);
+
+int clk_regera_pll_configure(struct clk_alpha_pll *pll, struct regmap *regmap,
+				const struct alpha_pll_config *config)
+{
+	u32 mode_regval;
+	int ret;
+
+	if (!config) {
+		pr_err("PLL configuration missing.\n");
+		return -EINVAL;
+	}
+
+	ret = regmap_read(regmap, PLL_MODE(pll), &mode_regval);
+	if (ret)
+		return ret;
+
+	if (mode_regval & PLL_LOCK_DET) {
+		pr_warn("PLL is already enabled. Skipping configuration.\n");
+		return 0;
+	}
+
+	if (config->alpha)
+		regmap_write(regmap, PLL_ALPHA_VAL(pll), config->alpha);
+
+	if (config->l)
+		regmap_write(regmap, PLL_L_VAL(pll), config->l);
+
+	if (config->config_ctl_val)
+		regmap_write(regmap, PLL_CONFIG_CTL(pll),
+						config->config_ctl_val);
+
+	if (config->config_ctl_hi_val)
+		regmap_write(regmap, PLL_CONFIG_CTL_U(pll),
+						config->config_ctl_hi_val);
+
+	if (config->config_ctl_hi1_val)
+		regmap_write(regmap, PLL_CONFIG_CTL_U1(pll),
+						config->config_ctl_hi1_val);
+
+	if (config->user_ctl_val)
+		regmap_write(regmap, PLL_USER_CTL(pll), config->user_ctl_val);
+
+	if (config->test_ctl_val)
+		regmap_write(regmap, PLL_TEST_CTL(pll), config->test_ctl_val);
+
+	if (config->test_ctl_hi_val)
+		regmap_write(regmap, PLL_TEST_CTL_U(pll),
+						config->test_ctl_hi_val);
+
+	if (config->test_ctl_hi1_val)
+		regmap_write(regmap, PLL_TEST_CTL_U1(pll),
+						config->test_ctl_hi1_val);
+
+	/* Set operation mode to OFF */
+	regmap_write(regmap, PLL_OPMODE(pll), PLL_STANDBY);
+
+	return 0;
+}
+
+static int clk_regera_pll_enable(struct clk_hw *hw)
+{
+	struct clk_alpha_pll *pll = to_clk_alpha_pll(hw);
+	u32 val, l_val;
+	int ret;
+
+	ret = regmap_read(pll->clkr.regmap, PLL_MODE(pll), &val);
+	if (ret)
+		return ret;
+
+	/* If in FSM mode, just vote for it */
+	if (val & PLL_VOTE_FSM_ENA) {
+		ret = clk_enable_regmap(hw);
+		if (ret)
+			return ret;
+		return wait_for_pll_enable_active(pll);
+	}
+
+	ret = regmap_read(pll->clkr.regmap, PLL_L_VAL(pll), &l_val);
+	if (ret)
+		return ret;
+
+	/* PLL has lost it's L value, needs reconfiguration */
+	if (!l_val) {
+		ret = clk_regera_pll_configure(pll, pll->clkr.regmap,
+						pll->config);
+		if (ret) {
+			pr_err("Failed to configure %s\n", clk_hw_get_name(hw));
+			return ret;
+		}
+		pr_warn("%s: PLL configuration lost, reconfiguration of PLL done.\n",
+				clk_hw_get_name(hw));
+	}
+
+	/* Get the PLL out of bypass mode */
+	ret = regmap_update_bits(pll->clkr.regmap, PLL_MODE(pll),
+						PLL_BYPASSNL, PLL_BYPASSNL);
+	if (ret)
+		return ret;
+
+	/*
+	 * H/W requires a 1us delay between disabling the bypass and
+	 * de-asserting the reset.
+	 */
+	mb();
+	udelay(1);
+
+	ret = regmap_update_bits(pll->clkr.regmap, PLL_MODE(pll),
+						 PLL_RESET_N, PLL_RESET_N);
+	if (ret)
+		return ret;
+
+	/* Set operation mode to RUN */
+	regmap_write(pll->clkr.regmap, PLL_OPMODE(pll), PLL_RUN);
+
+	ret = wait_for_pll_enable_lock(pll);
+	if (ret)
+		return ret;
+
+	/* Enable the PLL outputs */
+	ret = regmap_update_bits(pll->clkr.regmap, PLL_USER_CTL(pll),
+				ZONDA_PLL_OUT_MASK, ZONDA_PLL_OUT_MASK);
+	if (ret)
+		return ret;
+
+	/* Enable the global PLL outputs */
+	ret = regmap_update_bits(pll->clkr.regmap, PLL_MODE(pll),
+				 PLL_OUTCTRL, PLL_OUTCTRL);
+	if (ret)
+		return ret;
+
+	/* Ensure that the write above goes through before returning. */
+	mb();
+	return ret;
+}
+
+static void clk_regera_pll_disable(struct clk_hw *hw)
+{
+	int ret;
+	struct clk_alpha_pll *pll = to_clk_alpha_pll(hw);
+	u32 val, mask;
+
+	ret = regmap_read(pll->clkr.regmap, PLL_MODE(pll), &val);
+	if (ret)
+		return;
+
+	/* If in FSM mode, just unvote it */
+	if (val & PLL_VOTE_FSM_ENA) {
+		clk_disable_regmap(hw);
+		return;
+	}
+
+	/* Disable the global PLL output */
+	ret = regmap_update_bits(pll->clkr.regmap, PLL_MODE(pll),
+							PLL_OUTCTRL, 0);
+	if (ret)
+		return;
+
+	/* Disable the PLL outputs */
+	ret = regmap_update_bits(pll->clkr.regmap, PLL_USER_CTL(pll),
+					ZONDA_PLL_OUT_MASK, 0);
+
+	/* Put the PLL in bypass and reset */
+	mask = PLL_RESET_N | PLL_BYPASSNL;
+	ret = regmap_update_bits(pll->clkr.regmap, PLL_MODE(pll), mask, 0);
+	if (ret)
+		return;
+
+	/* Place the PLL mode in OFF state */
+	regmap_write(pll->clkr.regmap, PLL_OPMODE(pll), PLL_STANDBY);
+}
+
+static int clk_regera_pll_set_rate(struct clk_hw *hw, unsigned long rate,
+				  unsigned long prate)
+{
+	struct clk_alpha_pll *pll = to_clk_alpha_pll(hw);
+	unsigned long rrate;
+	u32 l, regval, alpha_width = pll_alpha_width(pll);
+	u64 a;
+	int ret;
+
+	ret = regmap_read(pll->clkr.regmap, PLL_L_VAL(pll), &l);
+	if (ret)
+		return ret;
+
+	/* PLL has lost it's L value, needs reconfiguration */
+	if (!l) {
+		ret = clk_regera_pll_configure(pll, pll->clkr.regmap,
+						pll->config);
+		if (ret) {
+			pr_err("Failed to configure %s\n", clk_hw_get_name(hw));
+			return ret;
+		}
+		pr_warn("%s: PLL configuration lost, reconfiguration of PLL done.\n",
+				clk_hw_get_name(hw));
+	}
+
+	rrate = alpha_pll_round_rate(rate, prate, &l, &a, alpha_width);
+	/*
+	 * Due to a limited number of bits for fractional rate programming, the
+	 * rounded up rate could be marginally higher than the requested rate.
+	 */
+	if (rrate > (rate + PLL_RATE_MARGIN) || rrate < rate) {
+		pr_err("Call set rate on the PLL with rounded rates!\n");
+		return -EINVAL;
+	}
+
+	regmap_write(pll->clkr.regmap, PLL_ALPHA_VAL(pll), a);
+	regmap_write(pll->clkr.regmap, PLL_L_VAL(pll), l);
+
+	/* Return early if the PLL is disabled */
+	ret = regmap_read(pll->clkr.regmap, PLL_OPMODE(pll), &regval);
+	if (ret)
+		return ret;
+
+	if (regval == PLL_STANDBY)
+		return 0;
+
+	/* Wait before polling for the frequency latch */
+	udelay(5);
+
+	ret = wait_for_pll_enable_lock(pll);
+	if (ret)
+		return ret;
+
+	/* Wait for PLL output to stabilize */
+	udelay(100);
+	return 0;
+}
+
+static unsigned long
+clk_regera_pll_recalc_rate(struct clk_hw *hw, unsigned long parent_rate)
+{
+	struct clk_alpha_pll *pll = to_clk_alpha_pll(hw);
+	u32 l, frac, alpha_width = pll_alpha_width(pll);
+
+	regmap_read(pll->clkr.regmap, PLL_L_VAL(pll), &l);
+	regmap_read(pll->clkr.regmap, PLL_ALPHA_VAL(pll), &frac);
+
+	return alpha_pll_calc_rate(parent_rate, l, frac, alpha_width);
+}
+
+static void clk_regera_pll_list_registers(struct seq_file *f, struct clk_hw *hw)
+{
+	struct clk_alpha_pll *pll = to_clk_alpha_pll(hw);
+	int size, i, val;
+
+	static struct clk_register_data data[] = {
+		{"PLL_MODE", PLL_OFF_MODE},
+		{"PLL_L_VAL", PLL_OFF_L_VAL},
+		{"PLL_ALPHA_VAL", PLL_OFF_ALPHA_VAL},
+		{"PLL_USER_CTL", PLL_OFF_USER_CTL},
+		{"PLL_CONFIG_CTL", PLL_OFF_CONFIG_CTL},
+		{"PLL_CONFIG_CTL_U", PLL_OFF_CONFIG_CTL_U},
+		{"PLL_CONFIG_CTL_U1", PLL_OFF_CONFIG_CTL_U1},
+		{"PLL_TEST_CTL", PLL_OFF_TEST_CTL},
+		{"PLL_TEST_CTL_U", PLL_OFF_TEST_CTL_U},
+		{"PLL_TEST_CTL_U1", PLL_OFF_TEST_CTL_U1},
+		{"PLL_OPMODE", PLL_OFF_OPMODE},
+		{"PLL_STATUS", PLL_OFF_STATUS},
+	};
+
+	static struct clk_register_data data1[] = {
+		{"APSS_PLL_VOTE", 0x0},
+	};
+
+
+	size = ARRAY_SIZE(data);
+
+	for (i = 0; i < size; i++) {
+		regmap_read(pll->clkr.regmap, pll->offset +
+					pll->regs[data[i].offset], &val);
+		seq_printf(f, "%20s: 0x%.8x\n", data[i].name, val);
+	}
+
+	regmap_read(pll->clkr.regmap, pll->offset + pll->regs[data[0].offset],
+								&val);
+	if (val & PLL_FSM_ENA) {
+		regmap_read(pll->clkr.regmap, pll->clkr.enable_reg +
+				data1[0].offset, &val);
+		seq_printf(f, "%20s: 0x%.8x\n", data1[0].name, val);
+	}
+}
+
+static struct clk_regmap_ops clk_regera_pll_regmap_ops = {
+	.list_registers = clk_regera_pll_list_registers,
+};
+
+static int clk_regera_pll_init(struct clk_hw *hw)
+{
+	struct clk_regmap *rclk = to_clk_regmap(hw);
+
+	if (!rclk->ops)
+		rclk->ops = &clk_regera_pll_regmap_ops;
+
+	return 0;
+}
+
+const struct clk_ops clk_regera_pll_ops = {
+	.prepare = clk_prepare_regmap,
+	.unprepare = clk_unprepare_regmap,
+	.pre_rate_change = clk_pre_change_regmap,
+	.post_rate_change = clk_post_change_regmap,
+	.enable = clk_regera_pll_enable,
+	.disable = clk_regera_pll_disable,
+	.is_enabled = clk_alpha_pll_is_enabled,
+	.recalc_rate = clk_regera_pll_recalc_rate,
+	.round_rate = clk_alpha_pll_round_rate,
+	.set_rate = clk_regera_pll_set_rate,
+	.debug_init = clk_common_debug_init,
+	.init = clk_regera_pll_init,
+#ifdef CONFIG_COMMON_CLK_QCOM_DEBUG
+	.list_rate_vdd_level = clk_list_rate_vdd_level,
+#endif
+};
+EXPORT_SYMBOL_GPL(clk_regera_pll_ops);
+
+int clk_agera_pll_configure(struct clk_alpha_pll *pll, struct regmap *regmap,
+					const struct alpha_pll_config *config)
+{
+	u32 val, mask;
+
+	if (!config) {
+		pr_err("PLL configuration missing.\n");
+		return -EINVAL;
+	}
+
+	if (config->l)
+		regmap_write(regmap, PLL_L_VAL(pll), config->l);
+
+	if (config->alpha)
+		regmap_write(regmap, PLL_ALPHA_VAL(pll), config->alpha);
+
+	if (config->config_ctl_val)
+		regmap_write(regmap, PLL_CONFIG_CTL(pll),
+						config->config_ctl_val);
+
+	if (config->config_ctl_hi_val)
+		regmap_write(regmap, PLL_CONFIG_CTL_U(pll),
+						config->config_ctl_hi_val);
+
+	val = config->main_output_mask;
+	val |= config->aux_output_mask;
+	val |= config->aux2_output_mask;
+	val |= config->early_output_mask;
+
+	mask = config->main_output_mask;
+	mask |= config->aux_output_mask;
+	mask |= config->aux2_output_mask;
+	mask |= config->early_output_mask;
+
+	regmap_update_bits(regmap, PLL_USER_CTL(pll), mask, val);
+
+	if (config->post_div_mask) {
+		mask = config->post_div_mask;
+		val = config->post_div_val;
+		regmap_update_bits(regmap, PLL_USER_CTL(pll), mask, val);
+	}
+
+	if (config->test_ctl_val)
+		regmap_write(regmap, PLL_TEST_CTL(pll),
+						config->test_ctl_val);
+
+	if (config->test_ctl_hi_val)
+		regmap_write(regmap,  PLL_TEST_CTL_U(pll),
+						config->test_ctl_hi_val);
+	return 0;
+}
+EXPORT_SYMBOL(clk_agera_pll_configure);
+
+static int alpha_pll_agera_set_rate(struct clk_hw *hw, unsigned long rate,
+							unsigned long prate)
+{
+	struct clk_alpha_pll *pll = to_clk_alpha_pll(hw);
+	u32 l, alpha_width = pll_alpha_width(pll);
+	unsigned long rrate;
+	u64 a;
+
+	rrate = alpha_pll_round_rate(rate, prate, &l, &a, alpha_width);
+
+	/*
+	 * Due to limited number of bits for fractional rate
+	 * programming, the rounded up rate could be marginally
+	 * higher than the requested rate.
+	 */
+	if (rrate > (rate + PLL_RATE_MARGIN) || rrate < rate) {
+		pr_err("Call set rate on the PLL with rounded rates!\n");
+		return -EINVAL;
+	}
+
+	/* change L_VAL without having to go through the power on sequence */
+	regmap_write(pll->clkr.regmap, PLL_L_VAL(pll), l);
+	regmap_write(pll->clkr.regmap, PLL_ALPHA_VAL(pll), a);
+
+	/* Ensure that the write above goes through before proceeding. */
+	mb();
+
+	if (clk_hw_is_enabled(hw))
+		return wait_for_pll_enable_lock(pll);
+
+	return 0;
+}
+
+static void clk_agera_pll_list_registers(struct seq_file *f, struct clk_hw *hw)
+{
+	struct clk_alpha_pll *pll = to_clk_alpha_pll(hw);
+	int size, i, val;
+
+	static struct clk_register_data data[] = {
+		{"PLL_MODE", PLL_OFF_MODE},
+		{"PLL_L_VAL", PLL_OFF_L_VAL},
+		{"PLL_ALPHA_VAL", PLL_OFF_ALPHA_VAL},
+		{"PLL_USER_CTL", PLL_OFF_USER_CTL},
+		{"PLL_CONFIG_CTL", PLL_OFF_CONFIG_CTL},
+		{"PLL_CONFIG_CTL_U", PLL_OFF_CONFIG_CTL_U},
+		{"PLL_TEST_CTL", PLL_OFF_TEST_CTL},
+		{"PLL_TEST_CTL_U", PLL_OFF_TEST_CTL_U},
+		{"PLL_STATUS", PLL_OFF_STATUS},
+	};
+
+	static struct clk_register_data data1[] = {
+		{"APSS_PLL_VOTE", 0x0},
+	};
+
+
+	size = ARRAY_SIZE(data);
+
+	for (i = 0; i < size; i++) {
+		regmap_read(pll->clkr.regmap, pll->offset +
+					pll->regs[data[i].offset], &val);
+		seq_printf(f, "%20s: 0x%.8x\n", data[i].name, val);
+	}
+
+	regmap_read(pll->clkr.regmap, pll->offset + pll->regs[data[0].offset],
+								&val);
+	if (val & PLL_FSM_ENA) {
+		regmap_read(pll->clkr.regmap, pll->clkr.enable_reg +
+				data1[0].offset, &val);
+		seq_printf(f, "%20s: 0x%.8x\n", data1[0].name, val);
+	}
+}
+
+static struct clk_regmap_ops clk_agera_pll_regmap_ops = {
+	.list_registers = clk_agera_pll_list_registers,
+};
+
+static int clk_agera_pll_init(struct clk_hw *hw)
+{
+	struct clk_regmap *rclk = to_clk_regmap(hw);
+
+	if (!rclk->ops)
+		rclk->ops = &clk_agera_pll_regmap_ops;
+
+	return 0;
+}
+
+const struct clk_ops clk_agera_pll_ops = {
+	.prepare = clk_prepare_regmap,
+	.unprepare = clk_unprepare_regmap,
+	.pre_rate_change = clk_pre_change_regmap,
+	.post_rate_change = clk_post_change_regmap,
+	.enable = clk_alpha_pll_enable,
+	.disable = clk_alpha_pll_disable,
+	.is_enabled = clk_alpha_pll_is_enabled,
+	.recalc_rate = clk_alpha_pll_recalc_rate,
+	.round_rate = clk_alpha_pll_round_rate,
+	.set_rate = alpha_pll_agera_set_rate,
+	.debug_init = clk_common_debug_init,
+	.init = clk_agera_pll_init,
+#ifdef CONFIG_COMMON_CLK_QCOM_DEBUG
+	.list_rate_vdd_level = clk_list_rate_vdd_level,
+#endif
+};
+EXPORT_SYMBOL(clk_agera_pll_ops);
// SPDX-License-Identifier: GPL-2.0
/*
 * xhci-plat.c - xHCI host controller driver platform Bus Glue.
 *
 * Copyright (C) 2012 Texas Instruments Incorporated - https://www.ti.com
 * Author: Sebastian Andrzej Siewior <bigeasy@linutronix.de>
 *
 * A lot of code borrowed from the Linux xHCI driver.
 */

#include <linux/clk.h>
#include <linux/dma-mapping.h>
#include <linux/module.h>
#include <linux/pci.h>
#include <linux/of.h>
#include <linux/of_device.h>
#include <linux/platform_device.h>
#include <linux/usb/phy.h>
#include <linux/slab.h>
#include <linux/acpi.h>
#include <linux/usb/of.h>

#include "xhci.h"
#include "xhci-plat.h"
#include "xhci-mvebu.h"
#include "xhci-rcar.h"

static struct hc_driver __read_mostly xhci_plat_hc_driver;

static int xhci_plat_setup(struct usb_hcd *hcd);
static int xhci_plat_start(struct usb_hcd *hcd);

static const struct xhci_driver_overrides xhci_plat_overrides __initconst = {
	.extra_priv_size = sizeof(struct xhci_plat_priv),
	.reset = xhci_plat_setup,
	.start = xhci_plat_start,
};

static void xhci_priv_plat_start(struct usb_hcd *hcd)
{
	struct xhci_plat_priv *priv = hcd_to_xhci_priv(hcd);

	if (priv->plat_start)
		priv->plat_start(hcd);
}

static int xhci_priv_init_quirk(struct usb_hcd *hcd)
{
	struct xhci_plat_priv *priv = hcd_to_xhci_priv(hcd);

	if (!priv->init_quirk)
		return 0;

	return priv->init_quirk(hcd);
}

static int xhci_priv_suspend_quirk(struct usb_hcd *hcd)
{
	struct xhci_plat_priv *priv = hcd_to_xhci_priv(hcd);

	if (!priv->suspend_quirk)
		return 0;

	return priv->suspend_quirk(hcd);
}

static int xhci_priv_resume_quirk(struct usb_hcd *hcd)
{
	struct xhci_plat_priv *priv = hcd_to_xhci_priv(hcd);

	if (!priv->resume_quirk)
		return 0;

	return priv->resume_quirk(hcd);
}

static void xhci_plat_quirks(struct device *dev, struct xhci_hcd *xhci)
{
	struct xhci_plat_priv *priv = xhci_to_priv(xhci);

	/*
	 * As of now platform drivers don't provide MSI support so we ensure
	 * here that the generic code does not try to make a pci_dev from our
	 * dev struct in order to setup MSI
	 */
	xhci->quirks |= XHCI_PLAT | priv->quirks;
}

/* called during probe() after chip reset completes */
static int xhci_plat_setup(struct usb_hcd *hcd)
{
	int ret;


	ret = xhci_priv_init_quirk(hcd);
	if (ret)
		return ret;

	return xhci_gen_setup(hcd, xhci_plat_quirks);
}

static int xhci_plat_start(struct usb_hcd *hcd)
{
	xhci_priv_plat_start(hcd);
	return xhci_run(hcd);
}

#ifdef CONFIG_OF
static const struct xhci_plat_priv xhci_plat_marvell_armada = {
	.init_quirk = xhci_mvebu_mbus_init_quirk,
};

static const struct xhci_plat_priv xhci_plat_marvell_armada3700 = {
	.init_quirk = xhci_mvebu_a3700_init_quirk,
};

static const struct xhci_plat_priv xhci_plat_renesas_rcar_gen2 = {
	SET_XHCI_PLAT_PRIV_FOR_RCAR(XHCI_RCAR_FIRMWARE_NAME_V1)
};

static const struct xhci_plat_priv xhci_plat_renesas_rcar_gen3 = {
	SET_XHCI_PLAT_PRIV_FOR_RCAR(XHCI_RCAR_FIRMWARE_NAME_V3)
};

static const struct xhci_plat_priv xhci_plat_brcm = {
	.quirks = XHCI_RESET_ON_RESUME,
};

static const struct of_device_id usb_xhci_of_match[] = {
	{
		.compatible = "generic-xhci",
	}, {
		.compatible = "xhci-platform",
	}, {
		.compatible = "marvell,armada-375-xhci",
		.data = &xhci_plat_marvell_armada,
	}, {
		.compatible = "marvell,armada-380-xhci",
		.data = &xhci_plat_marvell_armada,
	}, {
		.compatible = "marvell,armada3700-xhci",
		.data = &xhci_plat_marvell_armada3700,
	}, {
		.compatible = "renesas,xhci-r8a7790",
		.data = &xhci_plat_renesas_rcar_gen2,
	}, {
		.compatible = "renesas,xhci-r8a7791",
		.data = &xhci_plat_renesas_rcar_gen2,
	}, {
		.compatible = "renesas,xhci-r8a7793",
		.data = &xhci_plat_renesas_rcar_gen2,
	}, {
		.compatible = "renesas,xhci-r8a7795",
		.data = &xhci_plat_renesas_rcar_gen3,
	}, {
		.compatible = "renesas,xhci-r8a7796",
		.data = &xhci_plat_renesas_rcar_gen3,
	}, {
		.compatible = "renesas,rcar-gen2-xhci",
		.data = &xhci_plat_renesas_rcar_gen2,
	}, {
		.compatible = "renesas,rcar-gen3-xhci",
		.data = &xhci_plat_renesas_rcar_gen3,
	}, {
		.compatible = "brcm,xhci-brcm-v2",
		.data = &xhci_plat_brcm,
	}, {
		.compatible = "brcm,bcm7445-xhci",
		.data = &xhci_plat_brcm,
	},
	{},
};
MODULE_DEVICE_TABLE(of, usb_xhci_of_match);
#endif

static int xhci_plat_probe(struct platform_device *pdev)
{
	const struct xhci_plat_priv *priv_match;
	const struct hc_driver	*driver;
	struct device		*sysdev, *tmpdev;
	struct xhci_hcd		*xhci;
	struct resource         *res;
	struct usb_hcd		*hcd;
	int			ret;
	int			irq;
	struct xhci_plat_priv	*priv = NULL;


	if (usb_disabled())
		return -ENODEV;

	driver = &xhci_plat_hc_driver;

	irq = platform_get_irq(pdev, 0);
	if (irq < 0)
		return irq;

	/*
	 * sysdev must point to a device that is known to the system firmware
	 * or PCI hardware. We handle these three cases here:
	 * 1. xhci_plat comes from firmware
	 * 2. xhci_plat is child of a device from firmware (dwc3-plat)
	 * 3. xhci_plat is grandchild of a pci device (dwc3-pci)
	 */
	for (sysdev = &pdev->dev; sysdev; sysdev = sysdev->parent) {
		if (is_of_node(sysdev->fwnode) ||
			is_acpi_device_node(sysdev->fwnode))
			break;
#ifdef CONFIG_PCI
		else if (sysdev->bus == &pci_bus_type)
			break;
#endif
	}

	if (!sysdev)
		sysdev = &pdev->dev;

	/*
	 * If sysdev dev is having parent i.e. "linux,sysdev_is_parent" is true,
	 * then use sysdev->parent device.
	 */
	if (sysdev->parent && sysdev->parent->of_node &&
		device_property_read_bool(sysdev, "linux,sysdev_is_parent"))
		sysdev = sysdev->parent;

	/* Try to set 64-bit DMA first */
	if (WARN_ON(!sysdev->dma_mask))
		/* Platform did not initialize dma_mask */
		ret = dma_coerce_mask_and_coherent(sysdev,
						   DMA_BIT_MASK(64));
	else
		ret = dma_set_mask_and_coherent(sysdev, DMA_BIT_MASK(64));

	/* If seting 64-bit DMA mask fails, fall back to 32-bit DMA mask */
	if (ret) {
		ret = dma_set_mask_and_coherent(sysdev, DMA_BIT_MASK(32));
		if (ret)
			return ret;
	}

	hcd = __usb_create_hcd(driver, sysdev, &pdev->dev,
			       dev_name(&pdev->dev), NULL);
	if (!hcd)
		return -ENOMEM;

	hcd->regs = devm_platform_get_and_ioremap_resource(pdev, 0, &res);
	if (IS_ERR(hcd->regs)) {
		ret = PTR_ERR(hcd->regs);
		goto put_hcd;
	}

	hcd->rsrc_start = res->start;
	hcd->rsrc_len = resource_size(res);

	xhci = hcd_to_xhci(hcd);

	/*
	 * Not all platforms have clks so it is not an error if the
	 * clock do not exist.
	 */
	xhci->reg_clk = devm_clk_get_optional(&pdev->dev, "reg");
	if (IS_ERR(xhci->reg_clk)) {
		ret = PTR_ERR(xhci->reg_clk);
		goto put_hcd;
	}

	ret = clk_prepare_enable(xhci->reg_clk);
	if (ret)
		goto put_hcd;

	xhci->clk = devm_clk_get_optional(&pdev->dev, NULL);
	if (IS_ERR(xhci->clk)) {
		ret = PTR_ERR(xhci->clk);
		goto disable_reg_clk;
	}

	ret = clk_prepare_enable(xhci->clk);
	if (ret)
		goto disable_reg_clk;

<<<<<<< HEAD
	if (pdev->dev.parent)
		pm_runtime_resume(pdev->dev.parent);

	pm_runtime_use_autosuspend(&pdev->dev);
	pm_runtime_set_autosuspend_delay(&pdev->dev, 1000);
	pm_runtime_set_active(&pdev->dev);
	pm_runtime_enable(&pdev->dev);
	pm_runtime_get_sync(&pdev->dev);

	priv_match = of_device_get_match_data(&pdev->dev);
	if (priv_match) {
		struct xhci_plat_priv *priv = hcd_to_xhci_priv(hcd);
=======
	if (pdev->dev.of_node)
		priv_match = of_device_get_match_data(&pdev->dev);
	else
		priv_match = dev_get_platdata(&pdev->dev);
>>>>>>> 561eb836

	if (priv_match) {
		priv = hcd_to_xhci_priv(hcd);
		/* Just copy data for now */
		*priv = *priv_match;
	}

	device_set_wakeup_capable(&pdev->dev, true);

	xhci->main_hcd = hcd;
	xhci->shared_hcd = __usb_create_hcd(driver, sysdev, &pdev->dev,
			dev_name(&pdev->dev), hcd);
	if (!xhci->shared_hcd) {
		ret = -ENOMEM;
		goto disable_clk;
	}

	/* imod_interval is the interrupt moderation value in nanoseconds. */
	xhci->imod_interval = 40000;

	/* Iterate over all parent nodes for finding quirks */
	for (tmpdev = &pdev->dev; tmpdev; tmpdev = tmpdev->parent) {

		if (device_property_read_bool(tmpdev, "usb2-lpm-disable"))
			xhci->quirks |= XHCI_HW_LPM_DISABLE;

		if (device_property_read_bool(tmpdev, "usb3-lpm-capable"))
			xhci->quirks |= XHCI_LPM_SUPPORT;

		if (device_property_read_bool(tmpdev, "quirk-broken-port-ped"))
			xhci->quirks |= XHCI_BROKEN_PORT_PED;

		device_property_read_u32(tmpdev, "imod-interval-ns",
					 &xhci->imod_interval);
	}

	hcd->usb_phy = devm_usb_get_phy_by_phandle(sysdev, "usb-phy", 0);
	if (IS_ERR(hcd->usb_phy)) {
		ret = PTR_ERR(hcd->usb_phy);
		if (ret == -EPROBE_DEFER)
			goto put_usb3_hcd;
		hcd->usb_phy = NULL;
	} else {
		ret = usb_phy_init(hcd->usb_phy);
		if (ret)
			goto put_usb3_hcd;
	}

	hcd->tpl_support = of_usb_host_tpl_support(sysdev->of_node);
	xhci->shared_hcd->tpl_support = hcd->tpl_support;
	if (priv && (priv->quirks & XHCI_SKIP_PHY_INIT))
		hcd->skip_phy_initialization = 1;

	ret = usb_add_hcd(hcd, irq, IRQF_SHARED);
	if (ret)
		goto disable_usb_phy;

	if (HCC_MAX_PSA(xhci->hcc_params) >= 4)
		xhci->shared_hcd->can_do_streams = 1;

	ret = usb_add_hcd(xhci->shared_hcd, irq, IRQF_SHARED);
	if (ret)
		goto dealloc_usb2_hcd;

	device_enable_async_suspend(&pdev->dev);

	pm_runtime_mark_last_busy(&pdev->dev);
	pm_runtime_put_autosuspend(&pdev->dev);

	return 0;


dealloc_usb2_hcd:
	usb_remove_hcd(hcd);

disable_usb_phy:
	usb_phy_shutdown(hcd->usb_phy);

put_usb3_hcd:
	usb_put_hcd(xhci->shared_hcd);

disable_clk:
	pm_runtime_put_noidle(&pdev->dev);
	pm_runtime_disable(&pdev->dev);
	clk_disable_unprepare(xhci->clk);

disable_reg_clk:
	clk_disable_unprepare(xhci->reg_clk);

put_hcd:
	usb_put_hcd(hcd);

	return ret;
}

static int xhci_plat_remove(struct platform_device *dev)
{
	struct usb_hcd	*hcd = platform_get_drvdata(dev);
	struct xhci_hcd	*xhci = hcd_to_xhci(hcd);
	struct clk *clk = xhci->clk;
	struct clk *reg_clk = xhci->reg_clk;
	struct usb_hcd *shared_hcd = xhci->shared_hcd;

	pm_runtime_get_sync(&dev->dev);
	xhci->xhc_state |= XHCI_STATE_REMOVING;

	usb_remove_hcd(shared_hcd);
	xhci->shared_hcd = NULL;
	usb_phy_shutdown(hcd->usb_phy);

	usb_remove_hcd(hcd);
	usb_put_hcd(shared_hcd);

	clk_disable_unprepare(clk);
	clk_disable_unprepare(reg_clk);
	usb_put_hcd(hcd);

	pm_runtime_disable(&dev->dev);
	pm_runtime_put_noidle(&dev->dev);
	pm_runtime_set_suspended(&dev->dev);

	return 0;
}

static int __maybe_unused xhci_plat_runtime_idle(struct device *dev)
{
<<<<<<< HEAD
	/*
	 * When pm_runtime_put_autosuspend() is called on this device,
	 * after this idle callback returns the PM core will schedule the
	 * autosuspend if there is any remaining time until expiry. However,
	 * when reaching this point because the child_count becomes 0, the
	 * core does not honor autosuspend in that case and results in
	 * idle/suspend happening immediately. In order to have a delay
	 * before suspend we have to call pm_runtime_autosuspend() manually.
=======
	struct usb_hcd	*hcd = dev_get_drvdata(dev);
	struct xhci_hcd	*xhci = hcd_to_xhci(hcd);
	int ret;

	ret = xhci_priv_suspend_quirk(hcd);
	if (ret)
		return ret;
	/*
	 * xhci_suspend() needs `do_wakeup` to know whether host is allowed
	 * to do wakeup during suspend.
>>>>>>> 561eb836
	 */

	pm_runtime_mark_last_busy(dev);
	pm_runtime_autosuspend(dev);
	return -EBUSY;
}

static int __maybe_unused xhci_plat_runtime_suspend(struct device *dev)
{
	struct usb_hcd  *hcd = dev_get_drvdata(dev);
	struct xhci_hcd *xhci = hcd_to_xhci(hcd);
	int ret;

	ret = xhci_priv_suspend_quirk(hcd);
	if (ret)
		return ret;

	if (!xhci)
		return 0;

	dev_dbg(dev, "xhci-plat runtime suspend\n");

	return xhci_suspend(xhci, true);
}

static int __maybe_unused xhci_plat_runtime_resume(struct device *dev)
{
	struct usb_hcd  *hcd = dev_get_drvdata(dev);
	struct xhci_hcd *xhci = hcd_to_xhci(hcd);
	int ret;

	if (!xhci)
		return 0;

	dev_dbg(dev, "xhci-plat runtime resume\n");

	ret = xhci_priv_resume_quirk(hcd);
	if (ret)
		return ret;

	ret = xhci_resume(xhci, false);
	pm_runtime_mark_last_busy(dev);

	return ret;
}

static const struct dev_pm_ops xhci_plat_pm_ops = {
	SET_SYSTEM_SLEEP_PM_OPS(NULL, NULL)

	SET_RUNTIME_PM_OPS(xhci_plat_runtime_suspend,
			   xhci_plat_runtime_resume,
			   xhci_plat_runtime_idle)
};

#ifdef CONFIG_ACPI
static const struct acpi_device_id usb_xhci_acpi_match[] = {
	/* XHCI-compliant USB Controller */
	{ "PNP0D10", },
	{ }
};
MODULE_DEVICE_TABLE(acpi, usb_xhci_acpi_match);
#endif

static struct platform_driver usb_xhci_driver = {
	.probe	= xhci_plat_probe,
	.remove	= xhci_plat_remove,
	.shutdown = usb_hcd_platform_shutdown,
	.driver	= {
		.name = "xhci-hcd",
		.pm = &xhci_plat_pm_ops,
		.of_match_table = of_match_ptr(usb_xhci_of_match),
		.acpi_match_table = ACPI_PTR(usb_xhci_acpi_match),
	},
};
MODULE_ALIAS("platform:xhci-hcd");

static int __init xhci_plat_init(void)
{
	xhci_init_driver(&xhci_plat_hc_driver, &xhci_plat_overrides);
	return platform_driver_register(&usb_xhci_driver);
}
module_init(xhci_plat_init);

static void __exit xhci_plat_exit(void)
{
	platform_driver_unregister(&usb_xhci_driver);
}
module_exit(xhci_plat_exit);

MODULE_DESCRIPTION("xHCI Platform Host Controller Driver");
MODULE_LICENSE("GPL");<|MERGE_RESOLUTION|>--- conflicted
+++ resolved
@@ -278,7 +278,6 @@
 	if (ret)
 		goto disable_reg_clk;
 
-<<<<<<< HEAD
 	if (pdev->dev.parent)
 		pm_runtime_resume(pdev->dev.parent);
 
@@ -288,15 +287,10 @@
 	pm_runtime_enable(&pdev->dev);
 	pm_runtime_get_sync(&pdev->dev);
 
-	priv_match = of_device_get_match_data(&pdev->dev);
-	if (priv_match) {
-		struct xhci_plat_priv *priv = hcd_to_xhci_priv(hcd);
-=======
 	if (pdev->dev.of_node)
 		priv_match = of_device_get_match_data(&pdev->dev);
 	else
 		priv_match = dev_get_platdata(&pdev->dev);
->>>>>>> 561eb836
 
 	if (priv_match) {
 		priv = hcd_to_xhci_priv(hcd);
@@ -423,7 +417,6 @@
 
 static int __maybe_unused xhci_plat_runtime_idle(struct device *dev)
 {
-<<<<<<< HEAD
 	/*
 	 * When pm_runtime_put_autosuspend() is called on this device,
 	 * after this idle callback returns the PM core will schedule the
@@ -432,18 +425,6 @@
 	 * core does not honor autosuspend in that case and results in
 	 * idle/suspend happening immediately. In order to have a delay
 	 * before suspend we have to call pm_runtime_autosuspend() manually.
-=======
-	struct usb_hcd	*hcd = dev_get_drvdata(dev);
-	struct xhci_hcd	*xhci = hcd_to_xhci(hcd);
-	int ret;
-
-	ret = xhci_priv_suspend_quirk(hcd);
-	if (ret)
-		return ret;
-	/*
-	 * xhci_suspend() needs `do_wakeup` to know whether host is allowed
-	 * to do wakeup during suspend.
->>>>>>> 561eb836
 	 */
 
 	pm_runtime_mark_last_busy(dev);
@@ -457,14 +438,14 @@
 	struct xhci_hcd *xhci = hcd_to_xhci(hcd);
 	int ret;
 
-	ret = xhci_priv_suspend_quirk(hcd);
-	if (ret)
-		return ret;
-
 	if (!xhci)
 		return 0;
 
 	dev_dbg(dev, "xhci-plat runtime suspend\n");
+
+	ret = xhci_priv_suspend_quirk(hcd);
+	if (ret)
+		return ret;
 
 	return xhci_suspend(xhci, true);
 }

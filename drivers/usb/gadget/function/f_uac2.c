// SPDX-License-Identifier: GPL-2.0+
/*
 * f_uac2.c -- USB Audio Class 2.0 Function
 *
 * Copyright (C) 2011
 *    Yadwinder Singh (yadi.brar01@gmail.com)
 *    Jaswinder Singh (jaswinder.singh@linaro.org)
 */

#include <linux/usb/audio.h>
#include <linux/usb/audio-v2.h>
#include <linux/module.h>

#include "u_audio.h"
#include "u_uac2.h"

/* Keep everyone on toes */
#define USB_XFERS	8

/*
 * The driver implements a simple UAC_2 topology.
 * USB-OUT -> IT_1 -> OT_3 -> ALSA_Capture
 * ALSA_Playback -> IT_2 -> OT_4 -> USB-IN
 * Capture and Playback sampling rates are independently
 *  controlled by two clock sources :
 *    CLK_5 := c_srate, and CLK_6 := p_srate
 */
#define USB_OUT_CLK_ID	(out_clk_src_desc.bClockID)
#define USB_IN_CLK_ID	(in_clk_src_desc.bClockID)

#define CONTROL_ABSENT	0
#define CONTROL_RDONLY	1
#define CONTROL_RDWR	3

#define CLK_FREQ_CTRL	0
#define CLK_VLD_CTRL	2

#define COPY_CTRL	0
#define CONN_CTRL	2
#define OVRLD_CTRL	4
#define CLSTR_CTRL	6
#define UNFLW_CTRL	8
#define OVFLW_CTRL	10

#define EPIN_EN(_opts) ((_opts)->p_chmask != 0)
#define EPOUT_EN(_opts) ((_opts)->c_chmask != 0)

struct f_uac2 {
	struct g_audio g_audio;
	u8 ac_intf, as_in_intf, as_out_intf;
	u8 ac_alt, as_in_alt, as_out_alt;	/* needed for get_alt() */
};

static inline struct f_uac2 *func_to_uac2(struct usb_function *f)
{
	return container_of(f, struct f_uac2, g_audio.func);
}

static inline
struct f_uac2_opts *g_audio_to_uac2_opts(struct g_audio *agdev)
{
	return container_of(agdev->func.fi, struct f_uac2_opts, func_inst);
}

/* --------- USB Function Interface ------------- */

enum {
	STR_ASSOC,
	STR_IF_CTRL,
	STR_CLKSRC_IN,
	STR_CLKSRC_OUT,
	STR_USB_IT,
	STR_IO_IT,
	STR_USB_OT,
	STR_IO_OT,
	STR_AS_OUT_ALT0,
	STR_AS_OUT_ALT1,
	STR_AS_IN_ALT0,
	STR_AS_IN_ALT1,
};

static char clksrc_in[8];
static char clksrc_out[8];

static struct usb_string strings_fn[] = {
	[STR_ASSOC].s = "Source/Sink",
	[STR_IF_CTRL].s = "Topology Control",
	[STR_CLKSRC_IN].s = clksrc_in,
	[STR_CLKSRC_OUT].s = clksrc_out,
	[STR_USB_IT].s = "USBH Out",
	[STR_IO_IT].s = "USBD Out",
	[STR_USB_OT].s = "USBH In",
	[STR_IO_OT].s = "USBD In",
	[STR_AS_OUT_ALT0].s = "Playback Inactive",
	[STR_AS_OUT_ALT1].s = "Playback Active",
	[STR_AS_IN_ALT0].s = "Capture Inactive",
	[STR_AS_IN_ALT1].s = "Capture Active",
	{ },
};

static struct usb_gadget_strings str_fn = {
	.language = 0x0409,	/* en-us */
	.strings = strings_fn,
};

static struct usb_gadget_strings *fn_strings[] = {
	&str_fn,
	NULL,
};

static struct usb_interface_assoc_descriptor iad_desc = {
	.bLength = sizeof iad_desc,
	.bDescriptorType = USB_DT_INTERFACE_ASSOCIATION,

	.bFirstInterface = 0,
	.bInterfaceCount = 3,
	.bFunctionClass = USB_CLASS_AUDIO,
	.bFunctionSubClass = UAC2_FUNCTION_SUBCLASS_UNDEFINED,
	.bFunctionProtocol = UAC_VERSION_2,
};

/* Audio Control Interface */
static struct usb_interface_descriptor std_ac_if_desc = {
	.bLength = sizeof std_ac_if_desc,
	.bDescriptorType = USB_DT_INTERFACE,

	.bAlternateSetting = 0,
	.bNumEndpoints = 0,
	.bInterfaceClass = USB_CLASS_AUDIO,
	.bInterfaceSubClass = USB_SUBCLASS_AUDIOCONTROL,
	.bInterfaceProtocol = UAC_VERSION_2,
};

/* Clock source for IN traffic */
static struct uac_clock_source_descriptor in_clk_src_desc = {
	.bLength = sizeof in_clk_src_desc,
	.bDescriptorType = USB_DT_CS_INTERFACE,

	.bDescriptorSubtype = UAC2_CLOCK_SOURCE,
	/* .bClockID = DYNAMIC */
	.bmAttributes = UAC_CLOCK_SOURCE_TYPE_INT_FIXED,
	.bmControls = (CONTROL_RDONLY << CLK_FREQ_CTRL),
	.bAssocTerminal = 0,
};

/* Clock source for OUT traffic */
static struct uac_clock_source_descriptor out_clk_src_desc = {
	.bLength = sizeof out_clk_src_desc,
	.bDescriptorType = USB_DT_CS_INTERFACE,

	.bDescriptorSubtype = UAC2_CLOCK_SOURCE,
	/* .bClockID = DYNAMIC */
	.bmAttributes = UAC_CLOCK_SOURCE_TYPE_INT_FIXED,
	.bmControls = (CONTROL_RDONLY << CLK_FREQ_CTRL),
	.bAssocTerminal = 0,
};

/* Input Terminal for USB_OUT */
static struct uac2_input_terminal_descriptor usb_out_it_desc = {
	.bLength = sizeof usb_out_it_desc,
	.bDescriptorType = USB_DT_CS_INTERFACE,

	.bDescriptorSubtype = UAC_INPUT_TERMINAL,
	/* .bTerminalID = DYNAMIC */
	.wTerminalType = cpu_to_le16(UAC_TERMINAL_STREAMING),
	.bAssocTerminal = 0,
	/* .bCSourceID = DYNAMIC */
	.iChannelNames = 0,
	.bmControls = cpu_to_le16(CONTROL_RDWR << COPY_CTRL),
};

/* Input Terminal for I/O-In */
static struct uac2_input_terminal_descriptor io_in_it_desc = {
	.bLength = sizeof io_in_it_desc,
	.bDescriptorType = USB_DT_CS_INTERFACE,

	.bDescriptorSubtype = UAC_INPUT_TERMINAL,
	/* .bTerminalID = DYNAMIC */
	.wTerminalType = cpu_to_le16(UAC_INPUT_TERMINAL_UNDEFINED),
	.bAssocTerminal = 0,
	/* .bCSourceID = DYNAMIC */
	.iChannelNames = 0,
	.bmControls = cpu_to_le16(CONTROL_RDWR << COPY_CTRL),
};

/* Ouput Terminal for USB_IN */
static struct uac2_output_terminal_descriptor usb_in_ot_desc = {
	.bLength = sizeof usb_in_ot_desc,
	.bDescriptorType = USB_DT_CS_INTERFACE,

	.bDescriptorSubtype = UAC_OUTPUT_TERMINAL,
	/* .bTerminalID = DYNAMIC */
	.wTerminalType = cpu_to_le16(UAC_TERMINAL_STREAMING),
	.bAssocTerminal = 0,
	/* .bSourceID = DYNAMIC */
	/* .bCSourceID = DYNAMIC */
	.bmControls = cpu_to_le16(CONTROL_RDWR << COPY_CTRL),
};

/* Ouput Terminal for I/O-Out */
static struct uac2_output_terminal_descriptor io_out_ot_desc = {
	.bLength = sizeof io_out_ot_desc,
	.bDescriptorType = USB_DT_CS_INTERFACE,

	.bDescriptorSubtype = UAC_OUTPUT_TERMINAL,
	/* .bTerminalID = DYNAMIC */
	.wTerminalType = cpu_to_le16(UAC_OUTPUT_TERMINAL_UNDEFINED),
	.bAssocTerminal = 0,
	/* .bSourceID = DYNAMIC */
	/* .bCSourceID = DYNAMIC */
	.bmControls = cpu_to_le16(CONTROL_RDWR << COPY_CTRL),
};

static struct uac2_ac_header_descriptor ac_hdr_desc = {
	.bLength = sizeof ac_hdr_desc,
	.bDescriptorType = USB_DT_CS_INTERFACE,

	.bDescriptorSubtype = UAC_MS_HEADER,
	.bcdADC = cpu_to_le16(0x200),
	.bCategory = UAC2_FUNCTION_IO_BOX,
	/* .wTotalLength = DYNAMIC */
	.bmControls = 0,
};

/* Audio Streaming OUT Interface - Alt0 */
static struct usb_interface_descriptor std_as_out_if0_desc = {
	.bLength = sizeof std_as_out_if0_desc,
	.bDescriptorType = USB_DT_INTERFACE,

	.bAlternateSetting = 0,
	.bNumEndpoints = 0,
	.bInterfaceClass = USB_CLASS_AUDIO,
	.bInterfaceSubClass = USB_SUBCLASS_AUDIOSTREAMING,
	.bInterfaceProtocol = UAC_VERSION_2,
};

/* Audio Streaming OUT Interface - Alt1 */
static struct usb_interface_descriptor std_as_out_if1_desc = {
	.bLength = sizeof std_as_out_if1_desc,
	.bDescriptorType = USB_DT_INTERFACE,

	.bAlternateSetting = 1,
	.bNumEndpoints = 1,
	.bInterfaceClass = USB_CLASS_AUDIO,
	.bInterfaceSubClass = USB_SUBCLASS_AUDIOSTREAMING,
	.bInterfaceProtocol = UAC_VERSION_2,
};

/* Audio Stream OUT Intface Desc */
static struct uac2_as_header_descriptor as_out_hdr_desc = {
	.bLength = sizeof as_out_hdr_desc,
	.bDescriptorType = USB_DT_CS_INTERFACE,

	.bDescriptorSubtype = UAC_AS_GENERAL,
	/* .bTerminalLink = DYNAMIC */
	.bmControls = 0,
	.bFormatType = UAC_FORMAT_TYPE_I,
	.bmFormats = cpu_to_le32(UAC_FORMAT_TYPE_I_PCM),
	.iChannelNames = 0,
};

/* Audio USB_OUT Format */
static struct uac2_format_type_i_descriptor as_out_fmt1_desc = {
	.bLength = sizeof as_out_fmt1_desc,
	.bDescriptorType = USB_DT_CS_INTERFACE,
	.bDescriptorSubtype = UAC_FORMAT_TYPE,
	.bFormatType = UAC_FORMAT_TYPE_I,
};

/* STD AS ISO OUT Endpoint */
static struct usb_endpoint_descriptor fs_epout_desc = {
	.bLength = USB_DT_ENDPOINT_SIZE,
	.bDescriptorType = USB_DT_ENDPOINT,

	.bEndpointAddress = USB_DIR_OUT,
<<<<<<< HEAD
	.bmAttributes = USB_ENDPOINT_XFER_ISOC | USB_ENDPOINT_SYNC_SYNC,
	.wMaxPacketSize = cpu_to_le16(1023),
=======
	.bmAttributes = USB_ENDPOINT_XFER_ISOC | USB_ENDPOINT_SYNC_ASYNC,
	/* .wMaxPacketSize = DYNAMIC */
>>>>>>> 43edfc89
	.bInterval = 1,
};

static struct usb_endpoint_descriptor hs_epout_desc = {
	.bLength = USB_DT_ENDPOINT_SIZE,
	.bDescriptorType = USB_DT_ENDPOINT,

<<<<<<< HEAD
	.bmAttributes = USB_ENDPOINT_XFER_ISOC | USB_ENDPOINT_SYNC_SYNC,
	.wMaxPacketSize = cpu_to_le16(1024),
=======
	.bmAttributes = USB_ENDPOINT_XFER_ISOC | USB_ENDPOINT_SYNC_ASYNC,
	/* .wMaxPacketSize = DYNAMIC */
>>>>>>> 43edfc89
	.bInterval = 4,
};

static struct usb_ss_ep_comp_descriptor ss_epout_comp_desc = {
	 .bLength =		 sizeof(ss_epout_comp_desc),
	 .bDescriptorType =	 USB_DT_SS_ENDPOINT_COMP,

	 .wBytesPerInterval =	cpu_to_le16(1024),
};

/* CS AS ISO OUT Endpoint */
static struct uac2_iso_endpoint_descriptor as_iso_out_desc = {
	.bLength = sizeof as_iso_out_desc,
	.bDescriptorType = USB_DT_CS_ENDPOINT,

	.bDescriptorSubtype = UAC_EP_GENERAL,
	.bmAttributes = 0,
	.bmControls = 0,
	.bLockDelayUnits = 0,
	.wLockDelay = 0,
};

/* Audio Streaming IN Interface - Alt0 */
static struct usb_interface_descriptor std_as_in_if0_desc = {
	.bLength = sizeof std_as_in_if0_desc,
	.bDescriptorType = USB_DT_INTERFACE,

	.bAlternateSetting = 0,
	.bNumEndpoints = 0,
	.bInterfaceClass = USB_CLASS_AUDIO,
	.bInterfaceSubClass = USB_SUBCLASS_AUDIOSTREAMING,
	.bInterfaceProtocol = UAC_VERSION_2,
};

/* Audio Streaming IN Interface - Alt1 */
static struct usb_interface_descriptor std_as_in_if1_desc = {
	.bLength = sizeof std_as_in_if1_desc,
	.bDescriptorType = USB_DT_INTERFACE,

	.bAlternateSetting = 1,
	.bNumEndpoints = 1,
	.bInterfaceClass = USB_CLASS_AUDIO,
	.bInterfaceSubClass = USB_SUBCLASS_AUDIOSTREAMING,
	.bInterfaceProtocol = UAC_VERSION_2,
};

/* Audio Stream IN Intface Desc */
static struct uac2_as_header_descriptor as_in_hdr_desc = {
	.bLength = sizeof as_in_hdr_desc,
	.bDescriptorType = USB_DT_CS_INTERFACE,

	.bDescriptorSubtype = UAC_AS_GENERAL,
	/* .bTerminalLink = DYNAMIC */
	.bmControls = 0,
	.bFormatType = UAC_FORMAT_TYPE_I,
	.bmFormats = cpu_to_le32(UAC_FORMAT_TYPE_I_PCM),
	.iChannelNames = 0,
};

/* Audio USB_IN Format */
static struct uac2_format_type_i_descriptor as_in_fmt1_desc = {
	.bLength = sizeof as_in_fmt1_desc,
	.bDescriptorType = USB_DT_CS_INTERFACE,
	.bDescriptorSubtype = UAC_FORMAT_TYPE,
	.bFormatType = UAC_FORMAT_TYPE_I,
};

/* STD AS ISO IN Endpoint */
static struct usb_endpoint_descriptor fs_epin_desc = {
	.bLength = USB_DT_ENDPOINT_SIZE,
	.bDescriptorType = USB_DT_ENDPOINT,

	.bEndpointAddress = USB_DIR_IN,
<<<<<<< HEAD
	.bmAttributes = USB_ENDPOINT_XFER_ISOC | USB_ENDPOINT_SYNC_SYNC,
	.wMaxPacketSize = cpu_to_le16(1023),
=======
	.bmAttributes = USB_ENDPOINT_XFER_ISOC | USB_ENDPOINT_SYNC_ASYNC,
	/* .wMaxPacketSize = DYNAMIC */
>>>>>>> 43edfc89
	.bInterval = 1,
};

static struct usb_endpoint_descriptor hs_epin_desc = {
	.bLength = USB_DT_ENDPOINT_SIZE,
	.bDescriptorType = USB_DT_ENDPOINT,

<<<<<<< HEAD
	.bmAttributes = USB_ENDPOINT_XFER_ISOC | USB_ENDPOINT_SYNC_SYNC,
	.wMaxPacketSize = cpu_to_le16(1024),
=======
	.bmAttributes = USB_ENDPOINT_XFER_ISOC | USB_ENDPOINT_SYNC_ASYNC,
	/* .wMaxPacketSize = DYNAMIC */
>>>>>>> 43edfc89
	.bInterval = 4,
};

static struct usb_ss_ep_comp_descriptor ss_epin_comp_desc = {
	 .bLength =		 sizeof(ss_epin_comp_desc),
	 .bDescriptorType =	 USB_DT_SS_ENDPOINT_COMP,

	 .wBytesPerInterval =	cpu_to_le16(1024),
};

/* CS AS ISO IN Endpoint */
static struct uac2_iso_endpoint_descriptor as_iso_in_desc = {
	.bLength = sizeof as_iso_in_desc,
	.bDescriptorType = USB_DT_CS_ENDPOINT,

	.bDescriptorSubtype = UAC_EP_GENERAL,
	.bmAttributes = 0,
	.bmControls = 0,
	.bLockDelayUnits = 0,
	.wLockDelay = 0,
};

static struct usb_descriptor_header *fs_audio_desc[] = {
	(struct usb_descriptor_header *)&iad_desc,
	(struct usb_descriptor_header *)&std_ac_if_desc,

	(struct usb_descriptor_header *)&ac_hdr_desc,
	(struct usb_descriptor_header *)&in_clk_src_desc,
	(struct usb_descriptor_header *)&out_clk_src_desc,
	(struct usb_descriptor_header *)&usb_out_it_desc,
	(struct usb_descriptor_header *)&io_in_it_desc,
	(struct usb_descriptor_header *)&usb_in_ot_desc,
	(struct usb_descriptor_header *)&io_out_ot_desc,

	(struct usb_descriptor_header *)&std_as_out_if0_desc,
	(struct usb_descriptor_header *)&std_as_out_if1_desc,

	(struct usb_descriptor_header *)&as_out_hdr_desc,
	(struct usb_descriptor_header *)&as_out_fmt1_desc,
	(struct usb_descriptor_header *)&fs_epout_desc,
	(struct usb_descriptor_header *)&as_iso_out_desc,

	(struct usb_descriptor_header *)&std_as_in_if0_desc,
	(struct usb_descriptor_header *)&std_as_in_if1_desc,

	(struct usb_descriptor_header *)&as_in_hdr_desc,
	(struct usb_descriptor_header *)&as_in_fmt1_desc,
	(struct usb_descriptor_header *)&fs_epin_desc,
	(struct usb_descriptor_header *)&as_iso_in_desc,
	NULL,
};

static struct usb_descriptor_header *hs_audio_desc[] = {
	(struct usb_descriptor_header *)&iad_desc,
	(struct usb_descriptor_header *)&std_ac_if_desc,

	(struct usb_descriptor_header *)&ac_hdr_desc,
	(struct usb_descriptor_header *)&in_clk_src_desc,
	(struct usb_descriptor_header *)&out_clk_src_desc,
	(struct usb_descriptor_header *)&usb_out_it_desc,
	(struct usb_descriptor_header *)&io_in_it_desc,
	(struct usb_descriptor_header *)&usb_in_ot_desc,
	(struct usb_descriptor_header *)&io_out_ot_desc,

	(struct usb_descriptor_header *)&std_as_out_if0_desc,
	(struct usb_descriptor_header *)&std_as_out_if1_desc,

	(struct usb_descriptor_header *)&as_out_hdr_desc,
	(struct usb_descriptor_header *)&as_out_fmt1_desc,
	(struct usb_descriptor_header *)&hs_epout_desc,
	(struct usb_descriptor_header *)&as_iso_out_desc,

	(struct usb_descriptor_header *)&std_as_in_if0_desc,
	(struct usb_descriptor_header *)&std_as_in_if1_desc,

	(struct usb_descriptor_header *)&as_in_hdr_desc,
	(struct usb_descriptor_header *)&as_in_fmt1_desc,
	(struct usb_descriptor_header *)&hs_epin_desc,
	(struct usb_descriptor_header *)&as_iso_in_desc,
	NULL,
};

static struct usb_descriptor_header *ss_audio_desc[] = {
	(struct usb_descriptor_header *)&iad_desc,
	(struct usb_descriptor_header *)&std_ac_if_desc,

	(struct usb_descriptor_header *)&ac_hdr_desc,
	(struct usb_descriptor_header *)&in_clk_src_desc,
	(struct usb_descriptor_header *)&out_clk_src_desc,
	(struct usb_descriptor_header *)&usb_out_it_desc,
	(struct usb_descriptor_header *)&io_in_it_desc,
	(struct usb_descriptor_header *)&usb_in_ot_desc,
	(struct usb_descriptor_header *)&io_out_ot_desc,

	(struct usb_descriptor_header *)&std_as_out_if0_desc,
	(struct usb_descriptor_header *)&std_as_out_if1_desc,

	(struct usb_descriptor_header *)&as_out_hdr_desc,
	(struct usb_descriptor_header *)&as_out_fmt1_desc,
	(struct usb_descriptor_header *)&hs_epout_desc,
	(struct usb_descriptor_header *)&ss_epout_comp_desc,
	(struct usb_descriptor_header *)&as_iso_out_desc,

	(struct usb_descriptor_header *)&std_as_in_if0_desc,
	(struct usb_descriptor_header *)&std_as_in_if1_desc,

	(struct usb_descriptor_header *)&as_in_hdr_desc,
	(struct usb_descriptor_header *)&as_in_fmt1_desc,
	(struct usb_descriptor_header *)&hs_epin_desc,
	(struct usb_descriptor_header *)&ss_epin_comp_desc,
	(struct usb_descriptor_header *)&as_iso_in_desc,
	NULL,
};

struct cntrl_cur_lay3 {
	__le32	dCUR;
};

struct cntrl_range_lay3 {
	__le16	wNumSubRanges;
	__le32	dMIN;
	__le32	dMAX;
	__le32	dRES;
} __packed;

static int set_ep_max_packet_size(const struct f_uac2_opts *uac2_opts,
	struct usb_endpoint_descriptor *ep_desc,
	enum usb_device_speed speed, bool is_playback)
{
	int chmask, srate, ssize;
	u16 max_size_bw, max_size_ep;
	unsigned int factor;

	switch (speed) {
	case USB_SPEED_FULL:
		max_size_ep = 1023;
		factor = 1000;
		break;

	case USB_SPEED_HIGH:
		max_size_ep = 1024;
		factor = 8000;
		break;

	default:
		return -EINVAL;
	}

	if (is_playback) {
		chmask = uac2_opts->p_chmask;
		srate = uac2_opts->p_srate;
		ssize = uac2_opts->p_ssize;
	} else {
		chmask = uac2_opts->c_chmask;
		srate = uac2_opts->c_srate;
		ssize = uac2_opts->c_ssize;
	}

	max_size_bw = num_channels(chmask) * ssize *
		DIV_ROUND_UP(srate, factor / (1 << (ep_desc->bInterval - 1)));
	ep_desc->wMaxPacketSize = cpu_to_le16(min_t(u16, max_size_bw,
						    max_size_ep));

	return 0;
}

/* Use macro to overcome line length limitation */
#define USBDHDR(p) (struct usb_descriptor_header *)(p)

static void setup_descriptor(struct f_uac2_opts *opts)
{
	/* patch descriptors */
	int i = 1; /* ID's start with 1 */

	if (EPOUT_EN(opts))
		usb_out_it_desc.bTerminalID = i++;
	if (EPIN_EN(opts))
		io_in_it_desc.bTerminalID = i++;
	if (EPOUT_EN(opts))
		io_out_ot_desc.bTerminalID = i++;
	if (EPIN_EN(opts))
		usb_in_ot_desc.bTerminalID = i++;
	if (EPOUT_EN(opts))
		out_clk_src_desc.bClockID = i++;
	if (EPIN_EN(opts))
		in_clk_src_desc.bClockID = i++;

	usb_out_it_desc.bCSourceID = out_clk_src_desc.bClockID;
	usb_in_ot_desc.bSourceID = io_in_it_desc.bTerminalID;
	usb_in_ot_desc.bCSourceID = in_clk_src_desc.bClockID;
	io_in_it_desc.bCSourceID = in_clk_src_desc.bClockID;
	io_out_ot_desc.bCSourceID = out_clk_src_desc.bClockID;
	io_out_ot_desc.bSourceID = usb_out_it_desc.bTerminalID;
	as_out_hdr_desc.bTerminalLink = usb_out_it_desc.bTerminalID;
	as_in_hdr_desc.bTerminalLink = usb_in_ot_desc.bTerminalID;

	iad_desc.bInterfaceCount = 1;
	ac_hdr_desc.wTotalLength = cpu_to_le16(sizeof(ac_hdr_desc));

	if (EPIN_EN(opts)) {
		u16 len = le16_to_cpu(ac_hdr_desc.wTotalLength);

		len += sizeof(in_clk_src_desc);
		len += sizeof(usb_in_ot_desc);
		len += sizeof(io_in_it_desc);
		ac_hdr_desc.wTotalLength = cpu_to_le16(len);
		iad_desc.bInterfaceCount++;
	}
	if (EPOUT_EN(opts)) {
		u16 len = le16_to_cpu(ac_hdr_desc.wTotalLength);

		len += sizeof(out_clk_src_desc);
		len += sizeof(usb_out_it_desc);
		len += sizeof(io_out_ot_desc);
		ac_hdr_desc.wTotalLength = cpu_to_le16(len);
		iad_desc.bInterfaceCount++;
	}

	i = 0;
	fs_audio_desc[i++] = USBDHDR(&iad_desc);
	fs_audio_desc[i++] = USBDHDR(&std_ac_if_desc);
	fs_audio_desc[i++] = USBDHDR(&ac_hdr_desc);
	if (EPIN_EN(opts))
		fs_audio_desc[i++] = USBDHDR(&in_clk_src_desc);
	if (EPOUT_EN(opts)) {
		fs_audio_desc[i++] = USBDHDR(&out_clk_src_desc);
		fs_audio_desc[i++] = USBDHDR(&usb_out_it_desc);
	}
	if (EPIN_EN(opts)) {
		fs_audio_desc[i++] = USBDHDR(&io_in_it_desc);
		fs_audio_desc[i++] = USBDHDR(&usb_in_ot_desc);
	}
	if (EPOUT_EN(opts)) {
		fs_audio_desc[i++] = USBDHDR(&io_out_ot_desc);
		fs_audio_desc[i++] = USBDHDR(&std_as_out_if0_desc);
		fs_audio_desc[i++] = USBDHDR(&std_as_out_if1_desc);
		fs_audio_desc[i++] = USBDHDR(&as_out_hdr_desc);
		fs_audio_desc[i++] = USBDHDR(&as_out_fmt1_desc);
		fs_audio_desc[i++] = USBDHDR(&fs_epout_desc);
		fs_audio_desc[i++] = USBDHDR(&as_iso_out_desc);
	}
	if (EPIN_EN(opts)) {
		fs_audio_desc[i++] = USBDHDR(&std_as_in_if0_desc);
		fs_audio_desc[i++] = USBDHDR(&std_as_in_if1_desc);
		fs_audio_desc[i++] = USBDHDR(&as_in_hdr_desc);
		fs_audio_desc[i++] = USBDHDR(&as_in_fmt1_desc);
		fs_audio_desc[i++] = USBDHDR(&fs_epin_desc);
		fs_audio_desc[i++] = USBDHDR(&as_iso_in_desc);
	}
	fs_audio_desc[i] = NULL;

	i = 0;
	hs_audio_desc[i++] = USBDHDR(&iad_desc);
	hs_audio_desc[i++] = USBDHDR(&std_ac_if_desc);
	hs_audio_desc[i++] = USBDHDR(&ac_hdr_desc);
	if (EPIN_EN(opts))
		hs_audio_desc[i++] = USBDHDR(&in_clk_src_desc);
	if (EPOUT_EN(opts)) {
		hs_audio_desc[i++] = USBDHDR(&out_clk_src_desc);
		hs_audio_desc[i++] = USBDHDR(&usb_out_it_desc);
	}
	if (EPIN_EN(opts)) {
		hs_audio_desc[i++] = USBDHDR(&io_in_it_desc);
		hs_audio_desc[i++] = USBDHDR(&usb_in_ot_desc);
	}
	if (EPOUT_EN(opts)) {
		hs_audio_desc[i++] = USBDHDR(&io_out_ot_desc);
		hs_audio_desc[i++] = USBDHDR(&std_as_out_if0_desc);
		hs_audio_desc[i++] = USBDHDR(&std_as_out_if1_desc);
		hs_audio_desc[i++] = USBDHDR(&as_out_hdr_desc);
		hs_audio_desc[i++] = USBDHDR(&as_out_fmt1_desc);
		hs_audio_desc[i++] = USBDHDR(&hs_epout_desc);
		hs_audio_desc[i++] = USBDHDR(&as_iso_out_desc);
	}
	if (EPIN_EN(opts)) {
		hs_audio_desc[i++] = USBDHDR(&std_as_in_if0_desc);
		hs_audio_desc[i++] = USBDHDR(&std_as_in_if1_desc);
		hs_audio_desc[i++] = USBDHDR(&as_in_hdr_desc);
		hs_audio_desc[i++] = USBDHDR(&as_in_fmt1_desc);
		hs_audio_desc[i++] = USBDHDR(&hs_epin_desc);
		hs_audio_desc[i++] = USBDHDR(&as_iso_in_desc);
	}
	hs_audio_desc[i] = NULL;

	i = 0;
	ss_audio_desc[i++] = USBDHDR(&iad_desc);
	ss_audio_desc[i++] = USBDHDR(&std_ac_if_desc);
	ss_audio_desc[i++] = USBDHDR(&ac_hdr_desc);
	if (EPIN_EN(opts))
		ss_audio_desc[i++] = USBDHDR(&in_clk_src_desc);
	if (EPOUT_EN(opts)) {
		ss_audio_desc[i++] = USBDHDR(&out_clk_src_desc);
		ss_audio_desc[i++] = USBDHDR(&usb_out_it_desc);
	}
	if (EPIN_EN(opts)) {
		ss_audio_desc[i++] = USBDHDR(&io_in_it_desc);
		ss_audio_desc[i++] = USBDHDR(&usb_in_ot_desc);
	}
	if (EPOUT_EN(opts)) {
		ss_audio_desc[i++] = USBDHDR(&io_out_ot_desc);
		ss_audio_desc[i++] = USBDHDR(&std_as_out_if0_desc);
		ss_audio_desc[i++] = USBDHDR(&std_as_out_if1_desc);
		ss_audio_desc[i++] = USBDHDR(&as_out_hdr_desc);
		ss_audio_desc[i++] = USBDHDR(&as_out_fmt1_desc);
		ss_audio_desc[i++] = USBDHDR(&hs_epout_desc);
		ss_audio_desc[i++] = USBDHDR(&ss_epout_comp_desc);
		ss_audio_desc[i++] = USBDHDR(&as_iso_out_desc);
	}
	if (EPIN_EN(opts)) {
		ss_audio_desc[i++] = USBDHDR(&std_as_in_if0_desc);
		ss_audio_desc[i++] = USBDHDR(&std_as_in_if1_desc);
		ss_audio_desc[i++] = USBDHDR(&as_in_hdr_desc);
		ss_audio_desc[i++] = USBDHDR(&as_in_fmt1_desc);
		ss_audio_desc[i++] = USBDHDR(&hs_epin_desc);
		ss_audio_desc[i++] = USBDHDR(&ss_epin_comp_desc);
		ss_audio_desc[i++] = USBDHDR(&as_iso_in_desc);
	}
	ss_audio_desc[i] = NULL;
}

static int
afunc_bind(struct usb_configuration *cfg, struct usb_function *fn)
{
	struct f_uac2 *uac2 = func_to_uac2(fn);
	struct g_audio *agdev = func_to_g_audio(fn);
	struct usb_composite_dev *cdev = cfg->cdev;
	struct usb_gadget *gadget = cdev->gadget;
	struct device *dev = &gadget->dev;
	struct f_uac2_opts *uac2_opts;
	struct usb_string *us;
	int ret;

	uac2_opts = container_of(fn->fi, struct f_uac2_opts, func_inst);

	us = usb_gstrings_attach(cdev, fn_strings, ARRAY_SIZE(strings_fn));
	if (IS_ERR(us))
		return PTR_ERR(us);
	iad_desc.iFunction = us[STR_ASSOC].id;
	std_ac_if_desc.iInterface = us[STR_IF_CTRL].id;
	in_clk_src_desc.iClockSource = us[STR_CLKSRC_IN].id;
	out_clk_src_desc.iClockSource = us[STR_CLKSRC_OUT].id;
	usb_out_it_desc.iTerminal = us[STR_USB_IT].id;
	io_in_it_desc.iTerminal = us[STR_IO_IT].id;
	usb_in_ot_desc.iTerminal = us[STR_USB_OT].id;
	io_out_ot_desc.iTerminal = us[STR_IO_OT].id;
	std_as_out_if0_desc.iInterface = us[STR_AS_OUT_ALT0].id;
	std_as_out_if1_desc.iInterface = us[STR_AS_OUT_ALT1].id;
	std_as_in_if0_desc.iInterface = us[STR_AS_IN_ALT0].id;
	std_as_in_if1_desc.iInterface = us[STR_AS_IN_ALT1].id;


	/* Initialize the configurable parameters */
	usb_out_it_desc.bNrChannels = num_channels(uac2_opts->c_chmask);
	usb_out_it_desc.bmChannelConfig = cpu_to_le32(uac2_opts->c_chmask);
	io_in_it_desc.bNrChannels = num_channels(uac2_opts->p_chmask);
	io_in_it_desc.bmChannelConfig = cpu_to_le32(uac2_opts->p_chmask);
	as_out_hdr_desc.bNrChannels = num_channels(uac2_opts->c_chmask);
	as_out_hdr_desc.bmChannelConfig = cpu_to_le32(uac2_opts->c_chmask);
	as_in_hdr_desc.bNrChannels = num_channels(uac2_opts->p_chmask);
	as_in_hdr_desc.bmChannelConfig = cpu_to_le32(uac2_opts->p_chmask);
	as_out_fmt1_desc.bSubslotSize = uac2_opts->c_ssize;
	as_out_fmt1_desc.bBitResolution = uac2_opts->c_ssize * 8;
	as_in_fmt1_desc.bSubslotSize = uac2_opts->p_ssize;
	as_in_fmt1_desc.bBitResolution = uac2_opts->p_ssize * 8;

	snprintf(clksrc_in, sizeof(clksrc_in), "%uHz", uac2_opts->p_srate);
	snprintf(clksrc_out, sizeof(clksrc_out), "%uHz", uac2_opts->c_srate);

	ret = usb_interface_id(cfg, fn);
	if (ret < 0) {
		dev_err(dev, "%s:%d Error!\n", __func__, __LINE__);
		return ret;
	}
	iad_desc.bFirstInterface = ret;

	std_ac_if_desc.bInterfaceNumber = ret;
	uac2->ac_intf = ret;
	uac2->ac_alt = 0;

	if (EPOUT_EN(uac2_opts)) {
		ret = usb_interface_id(cfg, fn);
		if (ret < 0) {
			dev_err(dev, "%s:%d Error!\n", __func__, __LINE__);
			return ret;
		}
		std_as_out_if0_desc.bInterfaceNumber = ret;
		std_as_out_if1_desc.bInterfaceNumber = ret;
		uac2->as_out_intf = ret;
		uac2->as_out_alt = 0;
	}

	if (EPIN_EN(uac2_opts)) {
		ret = usb_interface_id(cfg, fn);
		if (ret < 0) {
			dev_err(dev, "%s:%d Error!\n", __func__, __LINE__);
			return ret;
		}
		std_as_in_if0_desc.bInterfaceNumber = ret;
		std_as_in_if1_desc.bInterfaceNumber = ret;
		uac2->as_in_intf = ret;
		uac2->as_in_alt = 0;
	}

	/* Calculate wMaxPacketSize according to audio bandwidth */
	ret = set_ep_max_packet_size(uac2_opts, &fs_epin_desc, USB_SPEED_FULL,
				     true);
	if (ret < 0) {
		dev_err(dev, "%s:%d Error!\n", __func__, __LINE__);
		return ret;
	}

	ret = set_ep_max_packet_size(uac2_opts, &fs_epout_desc, USB_SPEED_FULL,
				     false);
	if (ret < 0) {
		dev_err(dev, "%s:%d Error!\n", __func__, __LINE__);
		return ret;
	}

	ret = set_ep_max_packet_size(uac2_opts, &hs_epin_desc, USB_SPEED_HIGH,
				     true);
	if (ret < 0) {
		dev_err(dev, "%s:%d Error!\n", __func__, __LINE__);
		return ret;
	}

	ret = set_ep_max_packet_size(uac2_opts, &hs_epout_desc, USB_SPEED_HIGH,
				     false);
	if (ret < 0) {
		dev_err(dev, "%s:%d Error!\n", __func__, __LINE__);
		return ret;
	}

	if (EPOUT_EN(uac2_opts)) {
		agdev->out_ep = usb_ep_autoconfig(gadget, &fs_epout_desc);
		if (!agdev->out_ep) {
			dev_err(dev, "%s:%d Error!\n", __func__, __LINE__);
			return -ENODEV;
		}
	}

	if (EPIN_EN(uac2_opts)) {
		agdev->in_ep = usb_ep_autoconfig(gadget, &fs_epin_desc);
		if (!agdev->in_ep) {
			dev_err(dev, "%s:%d Error!\n", __func__, __LINE__);
			return -ENODEV;
		}
	}

	agdev->in_ep_maxpsize = max_t(u16,
				le16_to_cpu(fs_epin_desc.wMaxPacketSize),
				le16_to_cpu(hs_epin_desc.wMaxPacketSize));
	agdev->out_ep_maxpsize = max_t(u16,
				le16_to_cpu(fs_epout_desc.wMaxPacketSize),
				le16_to_cpu(hs_epout_desc.wMaxPacketSize));

	hs_epout_desc.bEndpointAddress = fs_epout_desc.bEndpointAddress;
	hs_epin_desc.bEndpointAddress = fs_epin_desc.bEndpointAddress;

	setup_descriptor(uac2_opts);

	ret = usb_assign_descriptors(fn, fs_audio_desc, hs_audio_desc,
					ss_audio_desc, ss_audio_desc);
	if (ret)
		return ret;

	agdev->gadget = gadget;

	agdev->params.p_chmask = uac2_opts->p_chmask;
	agdev->params.p_srate = uac2_opts->p_srate;
	agdev->params.p_ssize = uac2_opts->p_ssize;
	agdev->params.c_chmask = uac2_opts->c_chmask;
	agdev->params.c_srate = uac2_opts->c_srate;
	agdev->params.c_ssize = uac2_opts->c_ssize;
	agdev->params.req_number = uac2_opts->req_number;
	ret = g_audio_setup(agdev, "UAC2 PCM", "UAC2_Gadget");
	if (ret)
		goto err_free_descs;
	return 0;

err_free_descs:
	usb_free_all_descriptors(fn);
	agdev->gadget = NULL;
	return ret;
}

static int
afunc_set_alt(struct usb_function *fn, unsigned intf, unsigned alt)
{
	struct usb_composite_dev *cdev = fn->config->cdev;
	struct f_uac2 *uac2 = func_to_uac2(fn);
	struct usb_gadget *gadget = cdev->gadget;
	struct device *dev = &gadget->dev;
	int ret = 0;

	/* No i/f has more than 2 alt settings */
	if (alt > 1) {
		dev_err(dev, "%s:%d Error!\n", __func__, __LINE__);
		return -EINVAL;
	}

	if (intf == uac2->ac_intf) {
		/* Control I/f has only 1 AltSetting - 0 */
		if (alt) {
			dev_err(dev, "%s:%d Error!\n", __func__, __LINE__);
			return -EINVAL;
		}
		return 0;
	}

	if (intf == uac2->as_out_intf) {
		uac2->as_out_alt = alt;

		if (alt)
			ret = u_audio_start_capture(&uac2->g_audio);
		else
			u_audio_stop_capture(&uac2->g_audio);
	} else if (intf == uac2->as_in_intf) {
		uac2->as_in_alt = alt;

		if (alt)
			ret = u_audio_start_playback(&uac2->g_audio);
		else
			u_audio_stop_playback(&uac2->g_audio);
	} else {
		dev_err(dev, "%s:%d Error!\n", __func__, __LINE__);
		return -EINVAL;
	}

	return ret;
}

static int
afunc_get_alt(struct usb_function *fn, unsigned intf)
{
	struct f_uac2 *uac2 = func_to_uac2(fn);
	struct g_audio *agdev = func_to_g_audio(fn);

	if (intf == uac2->ac_intf)
		return uac2->ac_alt;
	else if (intf == uac2->as_out_intf)
		return uac2->as_out_alt;
	else if (intf == uac2->as_in_intf)
		return uac2->as_in_alt;
	else
		dev_err(&agdev->gadget->dev,
			"%s:%d Invalid Interface %d!\n",
			__func__, __LINE__, intf);

	return -EINVAL;
}

static void
afunc_disable(struct usb_function *fn)
{
	struct f_uac2 *uac2 = func_to_uac2(fn);

	uac2->as_in_alt = 0;
	uac2->as_out_alt = 0;
	u_audio_stop_capture(&uac2->g_audio);
	u_audio_stop_playback(&uac2->g_audio);
}

static int
in_rq_cur(struct usb_function *fn, const struct usb_ctrlrequest *cr)
{
	struct usb_request *req = fn->config->cdev->req;
	struct g_audio *agdev = func_to_g_audio(fn);
	struct f_uac2_opts *opts;
	u16 w_length = le16_to_cpu(cr->wLength);
	u16 w_index = le16_to_cpu(cr->wIndex);
	u16 w_value = le16_to_cpu(cr->wValue);
	u8 entity_id = (w_index >> 8) & 0xff;
	u8 control_selector = w_value >> 8;
	int value = -EOPNOTSUPP;
	int p_srate, c_srate;

	opts = g_audio_to_uac2_opts(agdev);
	p_srate = opts->p_srate;
	c_srate = opts->c_srate;

	if (control_selector == UAC2_CS_CONTROL_SAM_FREQ) {
		struct cntrl_cur_lay3 c;
		memset(&c, 0, sizeof(struct cntrl_cur_lay3));

		if (entity_id == USB_IN_CLK_ID)
			c.dCUR = cpu_to_le32(p_srate);
		else if (entity_id == USB_OUT_CLK_ID)
			c.dCUR = cpu_to_le32(c_srate);

		value = min_t(unsigned, w_length, sizeof c);
		memcpy(req->buf, &c, value);
	} else if (control_selector == UAC2_CS_CONTROL_CLOCK_VALID) {
		*(u8 *)req->buf = 1;
		value = min_t(unsigned, w_length, 1);
	} else {
		dev_err(&agdev->gadget->dev,
			"%s:%d control_selector=%d TODO!\n",
			__func__, __LINE__, control_selector);
	}

	return value;
}

static int
in_rq_range(struct usb_function *fn, const struct usb_ctrlrequest *cr)
{
	struct usb_request *req = fn->config->cdev->req;
	struct g_audio *agdev = func_to_g_audio(fn);
	struct f_uac2_opts *opts;
	u16 w_length = le16_to_cpu(cr->wLength);
	u16 w_index = le16_to_cpu(cr->wIndex);
	u16 w_value = le16_to_cpu(cr->wValue);
	u8 entity_id = (w_index >> 8) & 0xff;
	u8 control_selector = w_value >> 8;
	struct cntrl_range_lay3 r;
	int value = -EOPNOTSUPP;
	int p_srate, c_srate;

	opts = g_audio_to_uac2_opts(agdev);
	p_srate = opts->p_srate;
	c_srate = opts->c_srate;

	if (control_selector == UAC2_CS_CONTROL_SAM_FREQ) {
		if (entity_id == USB_IN_CLK_ID)
			r.dMIN = cpu_to_le32(p_srate);
		else if (entity_id == USB_OUT_CLK_ID)
			r.dMIN = cpu_to_le32(c_srate);
		else
			return -EOPNOTSUPP;

		r.dMAX = r.dMIN;
		r.dRES = 0;
		r.wNumSubRanges = cpu_to_le16(1);

		value = min_t(unsigned, w_length, sizeof r);
		memcpy(req->buf, &r, value);
	} else {
		dev_err(&agdev->gadget->dev,
			"%s:%d control_selector=%d TODO!\n",
			__func__, __LINE__, control_selector);
	}

	return value;
}

static int
ac_rq_in(struct usb_function *fn, const struct usb_ctrlrequest *cr)
{
	if (cr->bRequest == UAC2_CS_CUR)
		return in_rq_cur(fn, cr);
	else if (cr->bRequest == UAC2_CS_RANGE)
		return in_rq_range(fn, cr);
	else
		return -EOPNOTSUPP;
}

static int
out_rq_cur(struct usb_function *fn, const struct usb_ctrlrequest *cr)
{
	u16 w_length = le16_to_cpu(cr->wLength);
	u16 w_value = le16_to_cpu(cr->wValue);
	u8 control_selector = w_value >> 8;

	if (control_selector == UAC2_CS_CONTROL_SAM_FREQ)
		return w_length;

	return -EOPNOTSUPP;
}

static int
setup_rq_inf(struct usb_function *fn, const struct usb_ctrlrequest *cr)
{
	struct f_uac2 *uac2 = func_to_uac2(fn);
	struct g_audio *agdev = func_to_g_audio(fn);
	u16 w_index = le16_to_cpu(cr->wIndex);
	u8 intf = w_index & 0xff;

	if (intf != uac2->ac_intf) {
		dev_err(&agdev->gadget->dev,
			"%s:%d Error!\n", __func__, __LINE__);
		return -EOPNOTSUPP;
	}

	if (cr->bRequestType & USB_DIR_IN)
		return ac_rq_in(fn, cr);
	else if (cr->bRequest == UAC2_CS_CUR)
		return out_rq_cur(fn, cr);

	return -EOPNOTSUPP;
}

static int
afunc_setup(struct usb_function *fn, const struct usb_ctrlrequest *cr)
{
	struct usb_composite_dev *cdev = fn->config->cdev;
	struct g_audio *agdev = func_to_g_audio(fn);
	struct usb_request *req = cdev->req;
	u16 w_length = le16_to_cpu(cr->wLength);
	int value = -EOPNOTSUPP;

	/* Only Class specific requests are supposed to reach here */
	if ((cr->bRequestType & USB_TYPE_MASK) != USB_TYPE_CLASS)
		return -EOPNOTSUPP;

	if ((cr->bRequestType & USB_RECIP_MASK) == USB_RECIP_INTERFACE)
		value = setup_rq_inf(fn, cr);
	else
		dev_err(&agdev->gadget->dev, "%s:%d Error!\n",
				__func__, __LINE__);

	if (value >= 0) {
		req->length = value;
		req->zero = value < w_length;
		value = usb_ep_queue(cdev->gadget->ep0, req, GFP_ATOMIC);
		if (value < 0) {
			dev_err(&agdev->gadget->dev,
				"%s:%d Error!\n", __func__, __LINE__);
			req->status = 0;
		}
	}

	return value;
}

static inline struct f_uac2_opts *to_f_uac2_opts(struct config_item *item)
{
	return container_of(to_config_group(item), struct f_uac2_opts,
			    func_inst.group);
}

static void f_uac2_attr_release(struct config_item *item)
{
	struct f_uac2_opts *opts = to_f_uac2_opts(item);

	usb_put_function_instance(&opts->func_inst);
}

static struct configfs_item_operations f_uac2_item_ops = {
	.release	= f_uac2_attr_release,
};

#define UAC2_ATTRIBUTE(name)						\
static ssize_t f_uac2_opts_##name##_show(struct config_item *item,	\
					 char *page)			\
{									\
	struct f_uac2_opts *opts = to_f_uac2_opts(item);		\
	int result;							\
									\
	mutex_lock(&opts->lock);					\
	result = sprintf(page, "%u\n", opts->name);			\
	mutex_unlock(&opts->lock);					\
									\
	return result;							\
}									\
									\
static ssize_t f_uac2_opts_##name##_store(struct config_item *item,	\
					  const char *page, size_t len)	\
{									\
	struct f_uac2_opts *opts = to_f_uac2_opts(item);		\
	int ret;							\
	u32 num;							\
									\
	mutex_lock(&opts->lock);					\
	if (opts->refcnt) {						\
		ret = -EBUSY;						\
		goto end;						\
	}								\
									\
	ret = kstrtou32(page, 0, &num);					\
	if (ret)							\
		goto end;						\
									\
	opts->name = num;						\
	ret = len;							\
									\
end:									\
	mutex_unlock(&opts->lock);					\
	return ret;							\
}									\
									\
CONFIGFS_ATTR(f_uac2_opts_, name)

UAC2_ATTRIBUTE(p_chmask);
UAC2_ATTRIBUTE(p_srate);
UAC2_ATTRIBUTE(p_ssize);
UAC2_ATTRIBUTE(c_chmask);
UAC2_ATTRIBUTE(c_srate);
UAC2_ATTRIBUTE(c_ssize);
UAC2_ATTRIBUTE(req_number);

static struct configfs_attribute *f_uac2_attrs[] = {
	&f_uac2_opts_attr_p_chmask,
	&f_uac2_opts_attr_p_srate,
	&f_uac2_opts_attr_p_ssize,
	&f_uac2_opts_attr_c_chmask,
	&f_uac2_opts_attr_c_srate,
	&f_uac2_opts_attr_c_ssize,
	&f_uac2_opts_attr_req_number,
	NULL,
};

static const struct config_item_type f_uac2_func_type = {
	.ct_item_ops	= &f_uac2_item_ops,
	.ct_attrs	= f_uac2_attrs,
	.ct_owner	= THIS_MODULE,
};

static void afunc_free_inst(struct usb_function_instance *f)
{
	struct f_uac2_opts *opts;

	opts = container_of(f, struct f_uac2_opts, func_inst);
	kfree(opts);
}

static struct usb_function_instance *afunc_alloc_inst(void)
{
	struct f_uac2_opts *opts;

	opts = kzalloc(sizeof(*opts), GFP_KERNEL);
	if (!opts)
		return ERR_PTR(-ENOMEM);

	mutex_init(&opts->lock);
	opts->func_inst.free_func_inst = afunc_free_inst;

	config_group_init_type_name(&opts->func_inst.group, "",
				    &f_uac2_func_type);

	opts->p_chmask = UAC2_DEF_PCHMASK;
	opts->p_srate = UAC2_DEF_PSRATE;
	opts->p_ssize = UAC2_DEF_PSSIZE;
	opts->c_chmask = UAC2_DEF_CCHMASK;
	opts->c_srate = UAC2_DEF_CSRATE;
	opts->c_ssize = UAC2_DEF_CSSIZE;
	opts->req_number = UAC2_DEF_REQ_NUM;
	return &opts->func_inst;
}

static void afunc_free(struct usb_function *f)
{
	struct g_audio *agdev;
	struct f_uac2_opts *opts;

	agdev = func_to_g_audio(f);
	opts = container_of(f->fi, struct f_uac2_opts, func_inst);
	kfree(agdev);
	mutex_lock(&opts->lock);
	--opts->refcnt;
	mutex_unlock(&opts->lock);
}

static void afunc_unbind(struct usb_configuration *c, struct usb_function *f)
{
	struct g_audio *agdev = func_to_g_audio(f);

	g_audio_cleanup(agdev);
	usb_free_all_descriptors(f);

	agdev->gadget = NULL;
}

static struct usb_function *afunc_alloc(struct usb_function_instance *fi)
{
	struct f_uac2	*uac2;
	struct f_uac2_opts *opts;

	uac2 = kzalloc(sizeof(*uac2), GFP_KERNEL);
	if (uac2 == NULL)
		return ERR_PTR(-ENOMEM);

	opts = container_of(fi, struct f_uac2_opts, func_inst);
	mutex_lock(&opts->lock);
	++opts->refcnt;
	mutex_unlock(&opts->lock);

	uac2->g_audio.func.name = "uac2_func";
	uac2->g_audio.func.bind = afunc_bind;
	uac2->g_audio.func.unbind = afunc_unbind;
	uac2->g_audio.func.set_alt = afunc_set_alt;
	uac2->g_audio.func.get_alt = afunc_get_alt;
	uac2->g_audio.func.disable = afunc_disable;
	uac2->g_audio.func.setup = afunc_setup;
	uac2->g_audio.func.free_func = afunc_free;

	return &uac2->g_audio.func;
}

DECLARE_USB_FUNCTION_INIT(uac2, afunc_alloc_inst, afunc_alloc);

MODULE_LICENSE("GPL");
MODULE_AUTHOR("Yadwinder Singh");
MODULE_AUTHOR("Jaswinder Singh");<|MERGE_RESOLUTION|>--- conflicted
+++ resolved
@@ -273,13 +273,8 @@
 	.bDescriptorType = USB_DT_ENDPOINT,
 
 	.bEndpointAddress = USB_DIR_OUT,
-<<<<<<< HEAD
-	.bmAttributes = USB_ENDPOINT_XFER_ISOC | USB_ENDPOINT_SYNC_SYNC,
-	.wMaxPacketSize = cpu_to_le16(1023),
-=======
 	.bmAttributes = USB_ENDPOINT_XFER_ISOC | USB_ENDPOINT_SYNC_ASYNC,
 	/* .wMaxPacketSize = DYNAMIC */
->>>>>>> 43edfc89
 	.bInterval = 1,
 };
 
@@ -287,13 +282,8 @@
 	.bLength = USB_DT_ENDPOINT_SIZE,
 	.bDescriptorType = USB_DT_ENDPOINT,
 
-<<<<<<< HEAD
-	.bmAttributes = USB_ENDPOINT_XFER_ISOC | USB_ENDPOINT_SYNC_SYNC,
-	.wMaxPacketSize = cpu_to_le16(1024),
-=======
 	.bmAttributes = USB_ENDPOINT_XFER_ISOC | USB_ENDPOINT_SYNC_ASYNC,
 	/* .wMaxPacketSize = DYNAMIC */
->>>>>>> 43edfc89
 	.bInterval = 4,
 };
 
@@ -367,13 +357,8 @@
 	.bDescriptorType = USB_DT_ENDPOINT,
 
 	.bEndpointAddress = USB_DIR_IN,
-<<<<<<< HEAD
-	.bmAttributes = USB_ENDPOINT_XFER_ISOC | USB_ENDPOINT_SYNC_SYNC,
-	.wMaxPacketSize = cpu_to_le16(1023),
-=======
 	.bmAttributes = USB_ENDPOINT_XFER_ISOC | USB_ENDPOINT_SYNC_ASYNC,
 	/* .wMaxPacketSize = DYNAMIC */
->>>>>>> 43edfc89
 	.bInterval = 1,
 };
 
@@ -381,13 +366,8 @@
 	.bLength = USB_DT_ENDPOINT_SIZE,
 	.bDescriptorType = USB_DT_ENDPOINT,
 
-<<<<<<< HEAD
-	.bmAttributes = USB_ENDPOINT_XFER_ISOC | USB_ENDPOINT_SYNC_SYNC,
-	.wMaxPacketSize = cpu_to_le16(1024),
-=======
 	.bmAttributes = USB_ENDPOINT_XFER_ISOC | USB_ENDPOINT_SYNC_ASYNC,
 	/* .wMaxPacketSize = DYNAMIC */
->>>>>>> 43edfc89
 	.bInterval = 4,
 };
 

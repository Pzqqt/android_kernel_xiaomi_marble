// SPDX-License-Identifier: GPL-2.0-only
/*
 * Copyright (C) 2013-2017 ARM Limited, All Rights Reserved.
 * Author: Marc Zyngier <marc.zyngier@arm.com>
 */

#define pr_fmt(fmt)	"GICv3: " fmt

#include <linux/acpi.h>
#include <linux/cpu.h>
#include <linux/cpu_pm.h>
#include <linux/delay.h>
#include <linux/interrupt.h>
#include <linux/irqdomain.h>
#include <linux/of.h>
#include <linux/of_address.h>
#include <linux/of_irq.h>
#include <linux/percpu.h>
#include <linux/refcount.h>
#include <linux/slab.h>
#include <linux/msm_rtb.h>

#include <linux/irqchip.h>
#include <linux/irqchip/arm-gic-common.h>
#include <linux/irqchip/arm-gic-v3.h>
#include <linux/irqchip/irq-partition-percpu.h>

#include <asm/cputype.h>
#include <asm/exception.h>
#include <asm/smp_plat.h>
#include <asm/virt.h>

#include <linux/syscore_ops.h>

#include "irq-gic-common.h"

#define GICD_INT_NMI_PRI	(GICD_INT_DEF_PRI & ~0x80)

#define FLAGS_WORKAROUND_GICR_WAKER_MSM8996	(1ULL << 0)

struct redist_region {
	void __iomem		*redist_base;
	phys_addr_t		phys_base;
	bool			single_redist;
};

struct gic_chip_data {
	struct fwnode_handle	*fwnode;
	void __iomem		*dist_base;
	struct redist_region	*redist_regions;
	struct rdists		rdists;
	struct irq_domain	*domain;
	u64			redist_stride;
	u32			nr_redist_regions;
	u64			flags;
	bool			has_rss;
	unsigned int		ppi_nr;
	struct partition_desc	**ppi_descs;
};

static struct gic_chip_data gic_data __read_mostly;
static DEFINE_STATIC_KEY_TRUE(supports_deactivate_key);

#define GIC_ID_NR	(1U << GICD_TYPER_ID_BITS(gic_data.rdists.gicd_typer))
#define GIC_LINE_NR	max(GICD_TYPER_SPIS(gic_data.rdists.gicd_typer), 1020U)
#define GIC_ESPI_NR	GICD_TYPER_ESPIS(gic_data.rdists.gicd_typer)

/*
 * The behaviours of RPR and PMR registers differ depending on the value of
 * SCR_EL3.FIQ, and the behaviour of non-secure priority registers of the
 * distributor and redistributors depends on whether security is enabled in the
 * GIC.
 *
 * When security is enabled, non-secure priority values from the (re)distributor
 * are presented to the GIC CPUIF as follow:
 *     (GIC_(R)DIST_PRI[irq] >> 1) | 0x80;
 *
 * If SCR_EL3.FIQ == 1, the values writen to/read from PMR and RPR at non-secure
 * EL1 are subject to a similar operation thus matching the priorities presented
 * from the (re)distributor when security is enabled.
 *
 * see GICv3/GICv4 Architecture Specification (IHI0069D):
 * - section 4.8.1 Non-secure accesses to register fields for Secure interrupt
 *   priorities.
 * - Figure 4-7 Secure read of the priority field for a Non-secure Group 1
 *   interrupt.
 *
 * For now, we only support pseudo-NMIs if we have non-secure view of
 * priorities.
 */
static DEFINE_STATIC_KEY_FALSE(supports_pseudo_nmis);

/* ppi_nmi_refs[n] == number of cpus having ppi[n + 16] set as NMI */
static refcount_t *ppi_nmi_refs;

static struct gic_kvm_info gic_v3_kvm_info;
static DEFINE_PER_CPU(bool, has_rss);

#define MPIDR_RS(mpidr)			(((mpidr) & 0xF0UL) >> 4)
#define gic_data_rdist()		(this_cpu_ptr(gic_data.rdists.rdist))
#define gic_data_rdist_rd_base()	(gic_data_rdist()->rd_base)
#define gic_data_rdist_sgi_base()	(gic_data_rdist_rd_base() + SZ_64K)

/* Our default, arbitrary priority value. Linux only uses one anyway. */
#define DEFAULT_PMR_VALUE	0xf0

enum gic_intid_range {
	PPI_RANGE,
	SPI_RANGE,
	EPPI_RANGE,
	ESPI_RANGE,
	LPI_RANGE,
	__INVALID_RANGE__
};

static enum gic_intid_range __get_intid_range(irq_hw_number_t hwirq)
{
	switch (hwirq) {
	case 16 ... 31:
		return PPI_RANGE;
	case 32 ... 1019:
		return SPI_RANGE;
	case EPPI_BASE_INTID ... (EPPI_BASE_INTID + 63):
		return EPPI_RANGE;
	case ESPI_BASE_INTID ... (ESPI_BASE_INTID + 1023):
		return ESPI_RANGE;
	case 8192 ... GENMASK(23, 0):
		return LPI_RANGE;
	default:
		return __INVALID_RANGE__;
	}
}

static enum gic_intid_range get_intid_range(struct irq_data *d)
{
	return __get_intid_range(d->hwirq);
}

static inline unsigned int gic_irq(struct irq_data *d)
{
	return d->hwirq;
}

static inline int gic_irq_in_rdist(struct irq_data *d)
{
	enum gic_intid_range range = get_intid_range(d);
	return range == PPI_RANGE || range == EPPI_RANGE;
}

static inline void __iomem *gic_dist_base(struct irq_data *d)
{
	switch (get_intid_range(d)) {
	case PPI_RANGE:
	case EPPI_RANGE:
		/* SGI+PPI -> SGI_base for this CPU */
		return gic_data_rdist_sgi_base();

	case SPI_RANGE:
	case ESPI_RANGE:
		/* SPI -> dist_base */
		return gic_data.dist_base;

	default:
		return NULL;
	}
}

static void gic_do_wait_for_rwp(void __iomem *base)
{
	u32 count = 1000000;	/* 1s! */

	while (readl_relaxed(base + GICD_CTLR) & GICD_CTLR_RWP) {
		count--;
		if (!count) {
			pr_err_ratelimited("RWP timeout, gone fishing\n");
			return;
		}
		cpu_relax();
		udelay(1);
	};
}

/* Wait for completion of a distributor change */
static void gic_dist_wait_for_rwp(void)
{
	gic_do_wait_for_rwp(gic_data.dist_base);
}

/* Wait for completion of a redistributor change */
static void gic_redist_wait_for_rwp(void)
{
	gic_do_wait_for_rwp(gic_data_rdist_rd_base());
}

#ifdef CONFIG_ARM64

static u64 __maybe_unused gic_read_iar(void)
{
	if (cpus_have_const_cap(ARM64_WORKAROUND_CAVIUM_23154))
		return gic_read_iar_cavium_thunderx();
	else
		return gic_read_iar_common();
}
#endif

static void gic_enable_redist(bool enable)
{
	void __iomem *rbase;
	u32 count = 1000000;	/* 1s! */
	u32 val;

	if (gic_data.flags & FLAGS_WORKAROUND_GICR_WAKER_MSM8996)
		return;

	rbase = gic_data_rdist_rd_base();

	val = readl_relaxed(rbase + GICR_WAKER);
	if (enable)
		/* Wake up this CPU redistributor */
		val &= ~GICR_WAKER_ProcessorSleep;
	else
		val |= GICR_WAKER_ProcessorSleep;
	writel_relaxed(val, rbase + GICR_WAKER);

	if (!enable) {		/* Check that GICR_WAKER is writeable */
		val = readl_relaxed(rbase + GICR_WAKER);
		if (!(val & GICR_WAKER_ProcessorSleep))
			return;	/* No PM support in this redistributor */
	}

	while (--count) {
		val = readl_relaxed(rbase + GICR_WAKER);
		if (enable ^ (bool)(val & GICR_WAKER_ChildrenAsleep))
			break;
		cpu_relax();
		udelay(1);
	};
	if (!count)
		pr_err_ratelimited("redistributor failed to %s...\n",
				   enable ? "wakeup" : "sleep");
}

/*
 * Routines to disable, enable, EOI and route interrupts
 */
static u32 convert_offset_index(struct irq_data *d, u32 offset, u32 *index)
{
	switch (get_intid_range(d)) {
	case PPI_RANGE:
	case SPI_RANGE:
		*index = d->hwirq;
		return offset;
	case EPPI_RANGE:
		/*
		 * Contrary to the ESPI range, the EPPI range is contiguous
		 * to the PPI range in the registers, so let's adjust the
		 * displacement accordingly. Consistency is overrated.
		 */
		*index = d->hwirq - EPPI_BASE_INTID + 32;
		return offset;
	case ESPI_RANGE:
		*index = d->hwirq - ESPI_BASE_INTID;
		switch (offset) {
		case GICD_ISENABLER:
			return GICD_ISENABLERnE;
		case GICD_ICENABLER:
			return GICD_ICENABLERnE;
		case GICD_ISPENDR:
			return GICD_ISPENDRnE;
		case GICD_ICPENDR:
			return GICD_ICPENDRnE;
		case GICD_ISACTIVER:
			return GICD_ISACTIVERnE;
		case GICD_ICACTIVER:
			return GICD_ICACTIVERnE;
		case GICD_IPRIORITYR:
			return GICD_IPRIORITYRnE;
		case GICD_ICFGR:
			return GICD_ICFGRnE;
		case GICD_IROUTER:
			return GICD_IROUTERnE;
		default:
			break;
		}
		break;
	default:
		break;
	}

	WARN_ON(1);
	*index = d->hwirq;
	return offset;
}

static int gic_peek_irq(struct irq_data *d, u32 offset)
{
	void __iomem *base;
	u32 index, mask;

	offset = convert_offset_index(d, offset, &index);
	mask = 1 << (index % 32);

	if (gic_irq_in_rdist(d))
		base = gic_data_rdist_sgi_base();
	else
		base = gic_data.dist_base;

	return !!(readl_relaxed(base + offset + (index / 32) * 4) & mask);
}

static void gic_poke_irq(struct irq_data *d, u32 offset)
{
	void (*rwp_wait)(void);
	void __iomem *base;
	u32 index, mask;

	offset = convert_offset_index(d, offset, &index);
	mask = 1 << (index % 32);

	if (gic_irq_in_rdist(d)) {
		base = gic_data_rdist_sgi_base();
		rwp_wait = gic_redist_wait_for_rwp;
	} else {
		base = gic_data.dist_base;
		rwp_wait = gic_dist_wait_for_rwp;
	}

	writel_relaxed(mask, base + offset + (index / 32) * 4);
	rwp_wait();
}

static void gic_mask_irq(struct irq_data *d)
{
	gic_poke_irq(d, GICD_ICENABLER);
}

static void gic_eoimode1_mask_irq(struct irq_data *d)
{
	gic_mask_irq(d);
	/*
	 * When masking a forwarded interrupt, make sure it is
	 * deactivated as well.
	 *
	 * This ensures that an interrupt that is getting
	 * disabled/masked will not get "stuck", because there is
	 * noone to deactivate it (guest is being terminated).
	 */
	if (irqd_is_forwarded_to_vcpu(d))
		gic_poke_irq(d, GICD_ICACTIVER);
}

static void gic_unmask_irq(struct irq_data *d)
{
	gic_poke_irq(d, GICD_ISENABLER);
}

static inline bool gic_supports_nmi(void)
{
	return IS_ENABLED(CONFIG_ARM64_PSEUDO_NMI) &&
	       static_branch_likely(&supports_pseudo_nmis);
}

static int gic_irq_set_irqchip_state(struct irq_data *d,
				     enum irqchip_irq_state which, bool val)
{
	u32 reg;

	if (d->hwirq >= 8192) /* PPI/SPI only */
		return -EINVAL;

	switch (which) {
	case IRQCHIP_STATE_PENDING:
		reg = val ? GICD_ISPENDR : GICD_ICPENDR;
		break;

	case IRQCHIP_STATE_ACTIVE:
		reg = val ? GICD_ISACTIVER : GICD_ICACTIVER;
		break;

	case IRQCHIP_STATE_MASKED:
		reg = val ? GICD_ICENABLER : GICD_ISENABLER;
		break;

	default:
		return -EINVAL;
	}

	gic_poke_irq(d, reg);
	return 0;
}

static int gic_irq_get_irqchip_state(struct irq_data *d,
				     enum irqchip_irq_state which, bool *val)
{
	if (d->hwirq >= 8192) /* PPI/SPI only */
		return -EINVAL;

	switch (which) {
	case IRQCHIP_STATE_PENDING:
		*val = gic_peek_irq(d, GICD_ISPENDR);
		break;

	case IRQCHIP_STATE_ACTIVE:
		*val = gic_peek_irq(d, GICD_ISACTIVER);
		break;

	case IRQCHIP_STATE_MASKED:
		*val = !gic_peek_irq(d, GICD_ISENABLER);
		break;

	default:
		return -EINVAL;
	}

	return 0;
}

static void gic_irq_set_prio(struct irq_data *d, u8 prio)
{
	void __iomem *base = gic_dist_base(d);
	u32 offset, index;

	offset = convert_offset_index(d, GICD_IPRIORITYR, &index);

	writeb_relaxed(prio, base + offset + index);
}

static u32 gic_get_ppi_index(struct irq_data *d)
{
	switch (get_intid_range(d)) {
	case PPI_RANGE:
		return d->hwirq - 16;
	case EPPI_RANGE:
		return d->hwirq - EPPI_BASE_INTID + 16;
	default:
		unreachable();
	}
}

static int gic_irq_nmi_setup(struct irq_data *d)
{
	struct irq_desc *desc = irq_to_desc(d->irq);

	if (!gic_supports_nmi())
		return -EINVAL;

	if (gic_peek_irq(d, GICD_ISENABLER)) {
		pr_err("Cannot set NMI property of enabled IRQ %u\n", d->irq);
		return -EINVAL;
	}

	/*
	 * A secondary irq_chip should be in charge of LPI request,
	 * it should not be possible to get there
	 */
	if (WARN_ON(gic_irq(d) >= 8192))
		return -EINVAL;

	/* desc lock should already be held */
	if (gic_irq_in_rdist(d)) {
		u32 idx = gic_get_ppi_index(d);

		/* Setting up PPI as NMI, only switch handler for first NMI */
		if (!refcount_inc_not_zero(&ppi_nmi_refs[idx])) {
			refcount_set(&ppi_nmi_refs[idx], 1);
			desc->handle_irq = handle_percpu_devid_fasteoi_nmi;
		}
	} else {
		desc->handle_irq = handle_fasteoi_nmi;
	}

	gic_irq_set_prio(d, GICD_INT_NMI_PRI);

	return 0;
}

static void gic_irq_nmi_teardown(struct irq_data *d)
{
	struct irq_desc *desc = irq_to_desc(d->irq);

	if (WARN_ON(!gic_supports_nmi()))
		return;

	if (gic_peek_irq(d, GICD_ISENABLER)) {
		pr_err("Cannot set NMI property of enabled IRQ %u\n", d->irq);
		return;
	}

	/*
	 * A secondary irq_chip should be in charge of LPI request,
	 * it should not be possible to get there
	 */
	if (WARN_ON(gic_irq(d) >= 8192))
		return;

	/* desc lock should already be held */
	if (gic_irq_in_rdist(d)) {
		u32 idx = gic_get_ppi_index(d);

		/* Tearing down NMI, only switch handler for last NMI */
		if (refcount_dec_and_test(&ppi_nmi_refs[idx]))
			desc->handle_irq = handle_percpu_devid_irq;
	} else {
		desc->handle_irq = handle_fasteoi_irq;
	}

	gic_irq_set_prio(d, GICD_INT_DEF_PRI);
}

static void gic_eoi_irq(struct irq_data *d)
{
	gic_write_eoir(gic_irq(d));
}

static void gic_eoimode1_eoi_irq(struct irq_data *d)
{
	/*
	 * No need to deactivate an LPI, or an interrupt that
	 * is is getting forwarded to a vcpu.
	 */
	if (gic_irq(d) >= 8192 || irqd_is_forwarded_to_vcpu(d))
		return;
	gic_write_dir(gic_irq(d));
}

static int gic_set_type(struct irq_data *d, unsigned int type)
{
	enum gic_intid_range range;
	unsigned int irq = gic_irq(d);
	void (*rwp_wait)(void);
	void __iomem *base;
	u32 offset, index;
	int ret;

	/* Interrupt configuration for SGIs can't be changed */
	if (irq < 16)
		return -EINVAL;

	range = get_intid_range(d);

	/* SPIs have restrictions on the supported types */
	if ((range == SPI_RANGE || range == ESPI_RANGE) &&
	    type != IRQ_TYPE_LEVEL_HIGH && type != IRQ_TYPE_EDGE_RISING)
		return -EINVAL;

	if (gic_irq_in_rdist(d)) {
		base = gic_data_rdist_sgi_base();
		rwp_wait = gic_redist_wait_for_rwp;
	} else {
		base = gic_data.dist_base;
		rwp_wait = gic_dist_wait_for_rwp;
	}

	offset = convert_offset_index(d, GICD_ICFGR, &index);

	ret = gic_configure_irq(index, type, base + offset, rwp_wait);
	if (ret && (range == PPI_RANGE || range == EPPI_RANGE)) {
		/* Misconfigured PPIs are usually not fatal */
		pr_warn("GIC: PPI INTID%d is secure or misconfigured\n", irq);
		ret = 0;
	}

	return ret;
}

static int gic_irq_set_vcpu_affinity(struct irq_data *d, void *vcpu)
{
	if (vcpu)
		irqd_set_forwarded_to_vcpu(d);
	else
		irqd_clr_forwarded_to_vcpu(d);
	return 0;
}

#ifdef CONFIG_PM

static int gic_suspend(void)
{
	return 0;
}

static void gic_show_resume_irq(struct gic_chip_data *gic)
{
	unsigned int i;
	u32 enabled;
	u32 pending[32];
	void __iomem *base = gic_data.dist_base;

	if (!msm_show_resume_irq_mask)
		return;

	for (i = 0; i * 32 < gic->irq_nr; i++) {
		enabled = readl_relaxed(base + GICD_ICENABLER + i * 4);
		pending[i] = readl_relaxed(base + GICD_ISPENDR + i * 4);
		pending[i] &= enabled;
	}

	for (i = find_first_bit((unsigned long *)pending, gic->irq_nr);
	     i < gic->irq_nr;
	     i = find_next_bit((unsigned long *)pending, gic->irq_nr, i+1)) {
		unsigned int irq = irq_find_mapping(gic->domain, i);
		struct irq_desc *desc = irq_to_desc(irq);
		const char *name = "null";

		if (desc == NULL)
			name = "stray irq";
		else if (desc->action && desc->action->name)
			name = desc->action->name;

		pr_warn("%s: %d triggered %s\n", __func__, irq, name);
	}
}

static void gic_resume_one(struct gic_chip_data *gic)
{
	gic_show_resume_irq(gic);
}

static void gic_resume(void)
{
	gic_resume_one(&gic_data);
}

static struct syscore_ops gic_syscore_ops = {
	.suspend = gic_suspend,
	.resume = gic_resume,
};

static int __init gic_init_sys(void)
{
	register_syscore_ops(&gic_syscore_ops);
	return 0;
}
arch_initcall(gic_init_sys);

#endif

static u64 gic_mpidr_to_affinity(unsigned long mpidr)
{
	u64 aff;

	aff = ((u64)MPIDR_AFFINITY_LEVEL(mpidr, 3) << 32 |
	       MPIDR_AFFINITY_LEVEL(mpidr, 2) << 16 |
	       MPIDR_AFFINITY_LEVEL(mpidr, 1) << 8  |
	       MPIDR_AFFINITY_LEVEL(mpidr, 0));

	return aff;
}

static void gic_deactivate_unhandled(u32 irqnr)
{
	if (static_branch_likely(&supports_deactivate_key)) {
		if (irqnr < 8192)
			gic_write_dir(irqnr);
	} else {
		gic_write_eoir(irqnr);
	}
}

static inline void gic_handle_nmi(u32 irqnr, struct pt_regs *regs)
{
	bool irqs_enabled = interrupts_enabled(regs);
	int err;

	if (irqs_enabled)
		nmi_enter();

	if (static_branch_likely(&supports_deactivate_key))
		gic_write_eoir(irqnr);
	/*
	 * Leave the PSR.I bit set to prevent other NMIs to be
	 * received while handling this one.
	 * PSR.I will be restored when we ERET to the
	 * interrupted context.
	 */
	err = handle_domain_nmi(gic_data.domain, irqnr, regs);
	if (err)
		gic_deactivate_unhandled(irqnr);

	if (irqs_enabled)
		nmi_exit();
}

static asmlinkage void __exception_irq_entry gic_handle_irq(struct pt_regs *regs)
{
	u32 irqnr;

	irqnr = gic_read_iar();

	if (gic_supports_nmi() &&
	    unlikely(gic_read_rpr() == GICD_INT_NMI_PRI)) {
		gic_handle_nmi(irqnr, regs);
		return;
	}

	if (gic_prio_masking_enabled()) {
		gic_pmr_mask_irqs();
		gic_arch_enable_irqs();
	}

<<<<<<< HEAD

	if (likely(irqnr > 15 && irqnr < 1020) || irqnr >= 8192) {
=======
	/* Check for special IDs first */
	if ((irqnr >= 1020 && irqnr <= 1023))
		return;

	/* Treat anything but SGIs in a uniform way */
	if (likely(irqnr > 15)) {
>>>>>>> 935f8bc6
		int err;

		uncached_logk(LOGK_IRQ, (void *)(uintptr_t)irqnr);
		if (static_branch_likely(&supports_deactivate_key))
			gic_write_eoir(irqnr);
		else
			isb();

		err = handle_domain_irq(gic_data.domain, irqnr, regs);
		if (err) {
			WARN_ONCE(true, "Unexpected interrupt received!\n");
			gic_deactivate_unhandled(irqnr);
		}
		return;
	}
	if (irqnr < 16) {
		uncached_logk(LOGK_IRQ, (void *)(uintptr_t)irqnr);
		gic_write_eoir(irqnr);
		if (static_branch_likely(&supports_deactivate_key))
			gic_write_dir(irqnr);
#ifdef CONFIG_SMP
		/*
		 * Unlike GICv2, we don't need an smp_rmb() here.
		 * The control dependency from gic_read_iar to
		 * the ISB in gic_write_eoir is enough to ensure
		 * that any shared data read by handle_IPI will
		 * be read after the ACK.
		 */
		handle_IPI(irqnr, regs);
#else
		WARN_ONCE(true, "Unexpected SGI received!\n");
#endif
	}
}

static u32 gic_get_pribits(void)
{
	u32 pribits;

	pribits = gic_read_ctlr();
	pribits &= ICC_CTLR_EL1_PRI_BITS_MASK;
	pribits >>= ICC_CTLR_EL1_PRI_BITS_SHIFT;
	pribits++;

	return pribits;
}

static bool gic_has_group0(void)
{
	u32 val;
	u32 old_pmr;

	old_pmr = gic_read_pmr();

	/*
	 * Let's find out if Group0 is under control of EL3 or not by
	 * setting the highest possible, non-zero priority in PMR.
	 *
	 * If SCR_EL3.FIQ is set, the priority gets shifted down in
	 * order for the CPU interface to set bit 7, and keep the
	 * actual priority in the non-secure range. In the process, it
	 * looses the least significant bit and the actual priority
	 * becomes 0x80. Reading it back returns 0, indicating that
	 * we're don't have access to Group0.
	 */
	gic_write_pmr(BIT(8 - gic_get_pribits()));
	val = gic_read_pmr();

	gic_write_pmr(old_pmr);

	return val != 0;
}

static void __init gic_dist_init(void)
{
	unsigned int i;
	u64 affinity;
	void __iomem *base = gic_data.dist_base;

	/* Disable the distributor */
	writel_relaxed(0, base + GICD_CTLR);
	gic_dist_wait_for_rwp();

	/*
	 * Configure SPIs as non-secure Group-1. This will only matter
	 * if the GIC only has a single security state. This will not
	 * do the right thing if the kernel is running in secure mode,
	 * but that's not the intended use case anyway.
	 */
	for (i = 32; i < GIC_LINE_NR; i += 32)
		writel_relaxed(~0, base + GICD_IGROUPR + i / 8);

	/* Extended SPI range, not handled by the GICv2/GICv3 common code */
	for (i = 0; i < GIC_ESPI_NR; i += 32) {
		writel_relaxed(~0U, base + GICD_ICENABLERnE + i / 8);
		writel_relaxed(~0U, base + GICD_ICACTIVERnE + i / 8);
	}

	for (i = 0; i < GIC_ESPI_NR; i += 32)
		writel_relaxed(~0U, base + GICD_IGROUPRnE + i / 8);

	for (i = 0; i < GIC_ESPI_NR; i += 16)
		writel_relaxed(0, base + GICD_ICFGRnE + i / 4);

	for (i = 0; i < GIC_ESPI_NR; i += 4)
		writel_relaxed(GICD_INT_DEF_PRI_X4, base + GICD_IPRIORITYRnE + i);

	/* Now do the common stuff, and wait for the distributor to drain */
	gic_dist_config(base, GIC_LINE_NR, gic_dist_wait_for_rwp);

	/* Enable distributor with ARE, Group1 */
	writel_relaxed(GICD_CTLR_ARE_NS | GICD_CTLR_ENABLE_G1A | GICD_CTLR_ENABLE_G1,
		       base + GICD_CTLR);

	/*
	 * Set all global interrupts to the boot CPU only. ARE must be
	 * enabled.
	 */
	affinity = gic_mpidr_to_affinity(cpu_logical_map(smp_processor_id()));
	for (i = 32; i < GIC_LINE_NR; i++)
		gic_write_irouter(affinity, base + GICD_IROUTER + i * 8);

	for (i = 0; i < GIC_ESPI_NR; i++)
		gic_write_irouter(affinity, base + GICD_IROUTERnE + i * 8);
}

static int gic_iterate_rdists(int (*fn)(struct redist_region *, void __iomem *))
{
	int ret = -ENODEV;
	int i;

	for (i = 0; i < gic_data.nr_redist_regions; i++) {
		void __iomem *ptr = gic_data.redist_regions[i].redist_base;
		u64 typer;
		u32 reg;

		reg = readl_relaxed(ptr + GICR_PIDR2) & GIC_PIDR2_ARCH_MASK;
		if (reg != GIC_PIDR2_ARCH_GICv3 &&
		    reg != GIC_PIDR2_ARCH_GICv4) { /* We're in trouble... */
			pr_warn("No redistributor present @%p\n", ptr);
			break;
		}

		do {
			typer = gic_read_typer(ptr + GICR_TYPER);
			ret = fn(gic_data.redist_regions + i, ptr);
			if (!ret)
				return 0;

			if (gic_data.redist_regions[i].single_redist)
				break;

			if (gic_data.redist_stride) {
				ptr += gic_data.redist_stride;
			} else {
				ptr += SZ_64K * 2; /* Skip RD_base + SGI_base */
				if (typer & GICR_TYPER_VLPIS)
					ptr += SZ_64K * 2; /* Skip VLPI_base + reserved page */
			}
		} while (!(typer & GICR_TYPER_LAST));
	}

	return ret ? -ENODEV : 0;
}

static int __gic_populate_rdist(struct redist_region *region, void __iomem *ptr)
{
	unsigned long mpidr = cpu_logical_map(smp_processor_id());
	u64 typer;
	u32 aff;

	/*
	 * Convert affinity to a 32bit value that can be matched to
	 * GICR_TYPER bits [63:32].
	 */
	aff = (MPIDR_AFFINITY_LEVEL(mpidr, 3) << 24 |
	       MPIDR_AFFINITY_LEVEL(mpidr, 2) << 16 |
	       MPIDR_AFFINITY_LEVEL(mpidr, 1) << 8 |
	       MPIDR_AFFINITY_LEVEL(mpidr, 0));

	typer = gic_read_typer(ptr + GICR_TYPER);
	if ((typer >> 32) == aff) {
		u64 offset = ptr - region->redist_base;
		gic_data_rdist_rd_base() = ptr;
		gic_data_rdist()->phys_base = region->phys_base + offset;

		return 0;
	}

	/* Try next one */
	return 1;
}

static int gic_populate_rdist(void)
{
	if (gic_iterate_rdists(__gic_populate_rdist) == 0)
		return 0;

	/* We couldn't even deal with ourselves... */
	WARN(true, "CPU%d: mpidr %lx has no re-distributor!\n",
	     smp_processor_id(),
	     (unsigned long)cpu_logical_map(smp_processor_id()));
	return -ENODEV;
}

static int __gic_update_rdist_properties(struct redist_region *region,
					 void __iomem *ptr)
{
	u64 typer = gic_read_typer(ptr + GICR_TYPER);
	gic_data.rdists.has_vlpis &= !!(typer & GICR_TYPER_VLPIS);
	gic_data.rdists.has_direct_lpi &= !!(typer & GICR_TYPER_DirectLPIS);
	gic_data.ppi_nr = min(GICR_TYPER_NR_PPIS(typer), gic_data.ppi_nr);

	return 1;
}

static void gic_update_rdist_properties(void)
{
	gic_data.ppi_nr = UINT_MAX;
	gic_iterate_rdists(__gic_update_rdist_properties);
	if (WARN_ON(gic_data.ppi_nr == UINT_MAX))
		gic_data.ppi_nr = 0;
	pr_info("%d PPIs implemented\n", gic_data.ppi_nr);
	pr_info("%sVLPI support, %sdirect LPI support\n",
		!gic_data.rdists.has_vlpis ? "no " : "",
		!gic_data.rdists.has_direct_lpi ? "no " : "");
}

/* Check whether it's single security state view */
static inline bool gic_dist_security_disabled(void)
{
	return readl_relaxed(gic_data.dist_base + GICD_CTLR) & GICD_CTLR_DS;
}

static void gic_cpu_sys_reg_init(void)
{
	int i, cpu = smp_processor_id();
	u64 mpidr = cpu_logical_map(cpu);
	u64 need_rss = MPIDR_RS(mpidr);
	bool group0;
	u32 pribits;

	/*
	 * Need to check that the SRE bit has actually been set. If
	 * not, it means that SRE is disabled at EL2. We're going to
	 * die painfully, and there is nothing we can do about it.
	 *
	 * Kindly inform the luser.
	 */
	if (!gic_enable_sre())
		pr_err("GIC: unable to set SRE (disabled at EL2), panic ahead\n");

	pribits = gic_get_pribits();

	group0 = gic_has_group0();

	/* Set priority mask register */
	if (!gic_prio_masking_enabled()) {
		write_gicreg(DEFAULT_PMR_VALUE, ICC_PMR_EL1);
	} else {
		/*
		 * Mismatch configuration with boot CPU, the system is likely
		 * to die as interrupt masking will not work properly on all
		 * CPUs
		 */
		WARN_ON(gic_supports_nmi() && group0 &&
			!gic_dist_security_disabled());
	}

	/*
	 * Some firmwares hand over to the kernel with the BPR changed from
	 * its reset value (and with a value large enough to prevent
	 * any pre-emptive interrupts from working at all). Writing a zero
	 * to BPR restores is reset value.
	 */
	gic_write_bpr1(0);

	if (static_branch_likely(&supports_deactivate_key)) {
		/* EOI drops priority only (mode 1) */
		gic_write_ctlr(ICC_CTLR_EL1_EOImode_drop);
	} else {
		/* EOI deactivates interrupt too (mode 0) */
		gic_write_ctlr(ICC_CTLR_EL1_EOImode_drop_dir);
	}

	/* Always whack Group0 before Group1 */
	if (group0) {
		switch(pribits) {
		case 8:
		case 7:
			write_gicreg(0, ICC_AP0R3_EL1);
			write_gicreg(0, ICC_AP0R2_EL1);
		/* Fall through */
		case 6:
			write_gicreg(0, ICC_AP0R1_EL1);
		/* Fall through */
		case 5:
		case 4:
			write_gicreg(0, ICC_AP0R0_EL1);
		}

		isb();
	}

	switch(pribits) {
	case 8:
	case 7:
		write_gicreg(0, ICC_AP1R3_EL1);
		write_gicreg(0, ICC_AP1R2_EL1);
		/* Fall through */
	case 6:
		write_gicreg(0, ICC_AP1R1_EL1);
		/* Fall through */
	case 5:
	case 4:
		write_gicreg(0, ICC_AP1R0_EL1);
	}

	isb();

	/* ... and let's hit the road... */
	gic_write_grpen1(1);

	/* Keep the RSS capability status in per_cpu variable */
	per_cpu(has_rss, cpu) = !!(gic_read_ctlr() & ICC_CTLR_EL1_RSS);

	/* Check all the CPUs have capable of sending SGIs to other CPUs */
	for_each_online_cpu(i) {
		bool have_rss = per_cpu(has_rss, i) && per_cpu(has_rss, cpu);

		need_rss |= MPIDR_RS(cpu_logical_map(i));
		if (need_rss && (!have_rss))
			pr_crit("CPU%d (%lx) can't SGI CPU%d (%lx), no RSS\n",
				cpu, (unsigned long)mpidr,
				i, (unsigned long)cpu_logical_map(i));
	}

	/**
	 * GIC spec says, when ICC_CTLR_EL1.RSS==1 and GICD_TYPER.RSS==0,
	 * writing ICC_ASGI1R_EL1 register with RS != 0 is a CONSTRAINED
	 * UNPREDICTABLE choice of :
	 *   - The write is ignored.
	 *   - The RS field is treated as 0.
	 */
	if (need_rss && (!gic_data.has_rss))
		pr_crit_once("RSS is required but GICD doesn't support it\n");
}

static bool gicv3_nolpi;

static int __init gicv3_nolpi_cfg(char *buf)
{
	return strtobool(buf, &gicv3_nolpi);
}
early_param("irqchip.gicv3_nolpi", gicv3_nolpi_cfg);

static int gic_dist_supports_lpis(void)
{
	return (IS_ENABLED(CONFIG_ARM_GIC_V3_ITS) &&
		!!(readl_relaxed(gic_data.dist_base + GICD_TYPER) & GICD_TYPER_LPIS) &&
		!gicv3_nolpi);
}

static void gic_cpu_init(void)
{
	void __iomem *rbase;
	int i;

	/* Register ourselves with the rest of the world */
	if (gic_populate_rdist())
		return;

	gic_enable_redist(true);

	WARN((gic_data.ppi_nr > 16 || GIC_ESPI_NR != 0) &&
	     !(gic_read_ctlr() & ICC_CTLR_EL1_ExtRange),
	     "Distributor has extended ranges, but CPU%d doesn't\n",
	     smp_processor_id());

	rbase = gic_data_rdist_sgi_base();

	/* Configure SGIs/PPIs as non-secure Group-1 */
	for (i = 0; i < gic_data.ppi_nr + 16; i += 32)
		writel_relaxed(~0, rbase + GICR_IGROUPR0 + i / 8);

	gic_cpu_config(rbase, gic_data.ppi_nr + 16, gic_redist_wait_for_rwp);

	/* initialise system registers */
	gic_cpu_sys_reg_init();
}

#ifdef CONFIG_SMP

#define MPIDR_TO_SGI_RS(mpidr)	(MPIDR_RS(mpidr) << ICC_SGI1R_RS_SHIFT)
#define MPIDR_TO_SGI_CLUSTER_ID(mpidr)	((mpidr) & ~0xFUL)

static int gic_starting_cpu(unsigned int cpu)
{
	gic_cpu_init();

	if (gic_dist_supports_lpis())
		its_cpu_init();

	return 0;
}

static u16 gic_compute_target_list(int *base_cpu, const struct cpumask *mask,
				   unsigned long cluster_id)
{
	int next_cpu, cpu = *base_cpu;
	unsigned long mpidr = cpu_logical_map(cpu);
	u16 tlist = 0;

	while (cpu < nr_cpu_ids) {
		tlist |= 1 << (mpidr & 0xf);

		next_cpu = cpumask_next(cpu, mask);
		if (next_cpu >= nr_cpu_ids)
			goto out;
		cpu = next_cpu;

		mpidr = cpu_logical_map(cpu);

		if (cluster_id != MPIDR_TO_SGI_CLUSTER_ID(mpidr)) {
			cpu--;
			goto out;
		}
	}
out:
	*base_cpu = cpu;
	return tlist;
}

#define MPIDR_TO_SGI_AFFINITY(cluster_id, level) \
	(MPIDR_AFFINITY_LEVEL(cluster_id, level) \
		<< ICC_SGI1R_AFFINITY_## level ##_SHIFT)

static void gic_send_sgi(u64 cluster_id, u16 tlist, unsigned int irq)
{
	u64 val;

	val = (MPIDR_TO_SGI_AFFINITY(cluster_id, 3)	|
	       MPIDR_TO_SGI_AFFINITY(cluster_id, 2)	|
	       irq << ICC_SGI1R_SGI_ID_SHIFT		|
	       MPIDR_TO_SGI_AFFINITY(cluster_id, 1)	|
	       MPIDR_TO_SGI_RS(cluster_id)		|
	       tlist << ICC_SGI1R_TARGET_LIST_SHIFT);

	pr_devel("CPU%d: ICC_SGI1R_EL1 %llx\n", smp_processor_id(), val);
	gic_write_sgi1r(val);
}

static void gic_raise_softirq(const struct cpumask *mask, unsigned int irq)
{
	int cpu;

	if (WARN_ON(irq >= 16))
		return;

	/*
	 * Ensure that stores to Normal memory are visible to the
	 * other CPUs before issuing the IPI.
	 */
	wmb();

	for_each_cpu(cpu, mask) {
		u64 cluster_id = MPIDR_TO_SGI_CLUSTER_ID(cpu_logical_map(cpu));
		u16 tlist;

		tlist = gic_compute_target_list(&cpu, mask, cluster_id);
		gic_send_sgi(cluster_id, tlist, irq);
	}

	/* Force the above writes to ICC_SGI1R_EL1 to be executed */
	isb();
}

static void gic_smp_init(void)
{
	set_smp_cross_call(gic_raise_softirq);
	cpuhp_setup_state_nocalls(CPUHP_AP_IRQ_GIC_STARTING,
				  "irqchip/arm/gicv3:starting",
				  gic_starting_cpu, NULL);
}

static int gic_set_affinity(struct irq_data *d, const struct cpumask *mask_val,
			    bool force)
{
	unsigned int cpu;
	u32 offset, index;
	void __iomem *reg;
	int enabled;
	u64 val;

	if (force)
		cpu = cpumask_first(mask_val);
	else
		cpu = cpumask_any_and(mask_val, cpu_online_mask);

	if (cpu >= nr_cpu_ids)
		return -EINVAL;

	if (gic_irq_in_rdist(d))
		return -EINVAL;

	/* If interrupt was enabled, disable it first */
	enabled = gic_peek_irq(d, GICD_ISENABLER);
	if (enabled)
		gic_mask_irq(d);

	offset = convert_offset_index(d, GICD_IROUTER, &index);
	reg = gic_dist_base(d) + offset + (index * 8);
	val = gic_mpidr_to_affinity(cpu_logical_map(cpu));

	gic_write_irouter(val, reg);

	/*
	 * If the interrupt was enabled, enabled it again. Otherwise,
	 * just wait for the distributor to have digested our changes.
	 */
	if (enabled)
		gic_unmask_irq(d);
	else
		gic_dist_wait_for_rwp();

	irq_data_update_effective_affinity(d, cpumask_of(cpu));

	return IRQ_SET_MASK_OK_DONE;
}
#else
#define gic_set_affinity	NULL
#define gic_smp_init()		do { } while(0)
#endif

#ifdef CONFIG_CPU_PM
static int gic_cpu_pm_notifier(struct notifier_block *self,
			       unsigned long cmd, void *v)
{
	if (cmd == CPU_PM_EXIT) {
		if (gic_dist_security_disabled())
			gic_enable_redist(true);
		gic_cpu_sys_reg_init();
	} else if (cmd == CPU_PM_ENTER && gic_dist_security_disabled()) {
		gic_write_grpen1(0);
		gic_enable_redist(false);
	}
	return NOTIFY_OK;
}

static struct notifier_block gic_cpu_pm_notifier_block = {
	.notifier_call = gic_cpu_pm_notifier,
};

static void gic_cpu_pm_init(void)
{
	cpu_pm_register_notifier(&gic_cpu_pm_notifier_block);
}

#else
static inline void gic_cpu_pm_init(void) { }
#endif /* CONFIG_CPU_PM */

static struct irq_chip gic_chip = {
	.name			= "GICv3",
	.irq_mask		= gic_mask_irq,
	.irq_unmask		= gic_unmask_irq,
	.irq_eoi		= gic_eoi_irq,
	.irq_set_type		= gic_set_type,
	.irq_set_affinity	= gic_set_affinity,
	.irq_get_irqchip_state	= gic_irq_get_irqchip_state,
	.irq_set_irqchip_state	= gic_irq_set_irqchip_state,
	.irq_nmi_setup		= gic_irq_nmi_setup,
	.irq_nmi_teardown	= gic_irq_nmi_teardown,
	.flags			= IRQCHIP_SET_TYPE_MASKED |
				  IRQCHIP_SKIP_SET_WAKE |
				  IRQCHIP_MASK_ON_SUSPEND,
};

static struct irq_chip gic_eoimode1_chip = {
	.name			= "GICv3",
	.irq_mask		= gic_eoimode1_mask_irq,
	.irq_unmask		= gic_unmask_irq,
	.irq_eoi		= gic_eoimode1_eoi_irq,
	.irq_set_type		= gic_set_type,
	.irq_set_affinity	= gic_set_affinity,
	.irq_get_irqchip_state	= gic_irq_get_irqchip_state,
	.irq_set_irqchip_state	= gic_irq_set_irqchip_state,
	.irq_set_vcpu_affinity	= gic_irq_set_vcpu_affinity,
	.irq_nmi_setup		= gic_irq_nmi_setup,
	.irq_nmi_teardown	= gic_irq_nmi_teardown,
	.flags			= IRQCHIP_SET_TYPE_MASKED |
				  IRQCHIP_SKIP_SET_WAKE |
				  IRQCHIP_MASK_ON_SUSPEND,
};

static int gic_irq_domain_map(struct irq_domain *d, unsigned int irq,
			      irq_hw_number_t hw)
{
	struct irq_chip *chip = &gic_chip;

	if (static_branch_likely(&supports_deactivate_key))
		chip = &gic_eoimode1_chip;

	switch (__get_intid_range(hw)) {
	case PPI_RANGE:
	case EPPI_RANGE:
		irq_set_percpu_devid(irq);
		irq_domain_set_info(d, irq, hw, chip, d->host_data,
				    handle_percpu_devid_irq, NULL, NULL);
		irq_set_status_flags(irq, IRQ_NOAUTOEN);
		break;

	case SPI_RANGE:
	case ESPI_RANGE:
		irq_domain_set_info(d, irq, hw, chip, d->host_data,
				    handle_fasteoi_irq, NULL, NULL);
		irq_set_probe(irq);
		irqd_set_single_target(irq_desc_get_irq_data(irq_to_desc(irq)));
		break;

	case LPI_RANGE:
		if (!gic_dist_supports_lpis())
			return -EPERM;
		irq_domain_set_info(d, irq, hw, chip, d->host_data,
				    handle_fasteoi_irq, NULL, NULL);
		break;

	default:
		return -EPERM;
	}

	return 0;
}

#define GIC_IRQ_TYPE_PARTITION	(GIC_IRQ_TYPE_LPI + 1)

static int gic_irq_domain_translate(struct irq_domain *d,
				    struct irq_fwspec *fwspec,
				    unsigned long *hwirq,
				    unsigned int *type)
{
	if (is_of_node(fwspec->fwnode)) {
		if (fwspec->param_count < 3)
			return -EINVAL;

		switch (fwspec->param[0]) {
		case 0:			/* SPI */
			*hwirq = fwspec->param[1] + 32;
			break;
		case 1:			/* PPI */
			*hwirq = fwspec->param[1] + 16;
			break;
		case 2:			/* ESPI */
			*hwirq = fwspec->param[1] + ESPI_BASE_INTID;
			break;
		case 3:			/* EPPI */
			*hwirq = fwspec->param[1] + EPPI_BASE_INTID;
			break;
		case GIC_IRQ_TYPE_LPI:	/* LPI */
			*hwirq = fwspec->param[1];
			break;
		case GIC_IRQ_TYPE_PARTITION:
			*hwirq = fwspec->param[1];
			if (fwspec->param[1] >= 16)
				*hwirq += EPPI_BASE_INTID - 16;
			else
				*hwirq += 16;
			break;
		default:
			return -EINVAL;
		}

		*type = fwspec->param[2] & IRQ_TYPE_SENSE_MASK;

		/*
		 * Make it clear that broken DTs are... broken.
		 * Partitionned PPIs are an unfortunate exception.
		 */
		WARN_ON(*type == IRQ_TYPE_NONE &&
			fwspec->param[0] != GIC_IRQ_TYPE_PARTITION);
		return 0;
	}

	if (is_fwnode_irqchip(fwspec->fwnode)) {
		if(fwspec->param_count != 2)
			return -EINVAL;

		*hwirq = fwspec->param[0];
		*type = fwspec->param[1];

		WARN_ON(*type == IRQ_TYPE_NONE);
		return 0;
	}

	return -EINVAL;
}

static int gic_irq_domain_alloc(struct irq_domain *domain, unsigned int virq,
				unsigned int nr_irqs, void *arg)
{
	int i, ret;
	irq_hw_number_t hwirq;
	unsigned int type = IRQ_TYPE_NONE;
	struct irq_fwspec *fwspec = arg;

	ret = gic_irq_domain_translate(domain, fwspec, &hwirq, &type);
	if (ret)
		return ret;

	for (i = 0; i < nr_irqs; i++) {
		ret = gic_irq_domain_map(domain, virq + i, hwirq + i);
		if (ret)
			return ret;
	}

	return 0;
}

static void gic_irq_domain_free(struct irq_domain *domain, unsigned int virq,
				unsigned int nr_irqs)
{
	int i;

	for (i = 0; i < nr_irqs; i++) {
		struct irq_data *d = irq_domain_get_irq_data(domain, virq + i);
		irq_set_handler(virq + i, NULL);
		irq_domain_reset_irq_data(d);
	}
}

static int gic_irq_domain_select(struct irq_domain *d,
				 struct irq_fwspec *fwspec,
				 enum irq_domain_bus_token bus_token)
{
	/* Not for us */
        if (fwspec->fwnode != d->fwnode)
		return 0;

	/* If this is not DT, then we have a single domain */
	if (!is_of_node(fwspec->fwnode))
		return 1;

	/*
	 * If this is a PPI and we have a 4th (non-null) parameter,
	 * then we need to match the partition domain.
	 */
	if (fwspec->param_count >= 4 &&
	    fwspec->param[0] == 1 && fwspec->param[3] != 0 &&
	    gic_data.ppi_descs)
		return d == partition_get_domain(gic_data.ppi_descs[fwspec->param[1]]);

	return d == gic_data.domain;
}

static const struct irq_domain_ops gic_irq_domain_ops = {
	.translate = gic_irq_domain_translate,
	.alloc = gic_irq_domain_alloc,
	.free = gic_irq_domain_free,
	.select = gic_irq_domain_select,
};

static int partition_domain_translate(struct irq_domain *d,
				      struct irq_fwspec *fwspec,
				      unsigned long *hwirq,
				      unsigned int *type)
{
	struct device_node *np;
	int ret;

	if (!gic_data.ppi_descs)
		return -ENOMEM;

	np = of_find_node_by_phandle(fwspec->param[3]);
	if (WARN_ON(!np))
		return -EINVAL;

	ret = partition_translate_id(gic_data.ppi_descs[fwspec->param[1]],
				     of_node_to_fwnode(np));
	if (ret < 0)
		return ret;

	*hwirq = ret;
	*type = fwspec->param[2] & IRQ_TYPE_SENSE_MASK;

	return 0;
}

static const struct irq_domain_ops partition_domain_ops = {
	.translate = partition_domain_translate,
	.select = gic_irq_domain_select,
};

static bool gic_enable_quirk_msm8996(void *data)
{
	struct gic_chip_data *d = data;

	d->flags |= FLAGS_WORKAROUND_GICR_WAKER_MSM8996;

	return true;
}

static bool gic_enable_quirk_hip06_07(void *data)
{
	struct gic_chip_data *d = data;

	/*
	 * HIP06 GICD_IIDR clashes with GIC-600 product number (despite
	 * not being an actual ARM implementation). The saving grace is
	 * that GIC-600 doesn't have ESPI, so nothing to do in that case.
	 * HIP07 doesn't even have a proper IIDR, and still pretends to
	 * have ESPI. In both cases, put them right.
	 */
	if (d->rdists.gicd_typer & GICD_TYPER_ESPI) {
		/* Zero both ESPI and the RES0 field next to it... */
		d->rdists.gicd_typer &= ~GENMASK(9, 8);
		return true;
	}

	return false;
}

static const struct gic_quirk gic_quirks[] = {
	{
		.desc	= "GICv3: Qualcomm MSM8996 broken firmware",
		.compatible = "qcom,msm8996-gic-v3",
		.init	= gic_enable_quirk_msm8996,
	},
	{
		.desc	= "GICv3: HIP06 erratum 161010803",
		.iidr	= 0x0204043b,
		.mask	= 0xffffffff,
		.init	= gic_enable_quirk_hip06_07,
	},
	{
		.desc	= "GICv3: HIP07 erratum 161010803",
		.iidr	= 0x00000000,
		.mask	= 0xffffffff,
		.init	= gic_enable_quirk_hip06_07,
	},
	{
	}
};

static void gic_enable_nmi_support(void)
{
	int i;

	if (!gic_prio_masking_enabled())
		return;

	if (gic_has_group0() && !gic_dist_security_disabled()) {
		pr_warn("SCR_EL3.FIQ is cleared, cannot enable use of pseudo-NMIs\n");
		return;
	}

	ppi_nmi_refs = kcalloc(gic_data.ppi_nr, sizeof(*ppi_nmi_refs), GFP_KERNEL);
	if (!ppi_nmi_refs)
		return;

	for (i = 0; i < gic_data.ppi_nr; i++)
		refcount_set(&ppi_nmi_refs[i], 0);

	static_branch_enable(&supports_pseudo_nmis);

	if (static_branch_likely(&supports_deactivate_key))
		gic_eoimode1_chip.flags |= IRQCHIP_SUPPORTS_NMI;
	else
		gic_chip.flags |= IRQCHIP_SUPPORTS_NMI;
}

static int __init gic_init_bases(void __iomem *dist_base,
				 struct redist_region *rdist_regs,
				 u32 nr_redist_regions,
				 u64 redist_stride,
				 struct fwnode_handle *handle)
{
	u32 typer;
	int err;

	if (!is_hyp_mode_available())
		static_branch_disable(&supports_deactivate_key);

	if (static_branch_likely(&supports_deactivate_key))
		pr_info("GIC: Using split EOI/Deactivate mode\n");

	gic_data.fwnode = handle;
	gic_data.dist_base = dist_base;
	gic_data.redist_regions = rdist_regs;
	gic_data.nr_redist_regions = nr_redist_regions;
	gic_data.redist_stride = redist_stride;

	/*
	 * Find out how many interrupts are supported.
	 */
	typer = readl_relaxed(gic_data.dist_base + GICD_TYPER);
	gic_data.rdists.gicd_typer = typer;

	gic_enable_quirks(readl_relaxed(gic_data.dist_base + GICD_IIDR),
			  gic_quirks, &gic_data);

	pr_info("%d SPIs implemented\n", GIC_LINE_NR - 32);
	pr_info("%d Extended SPIs implemented\n", GIC_ESPI_NR);
	gic_data.domain = irq_domain_create_tree(handle, &gic_irq_domain_ops,
						 &gic_data);
	irq_domain_update_bus_token(gic_data.domain, DOMAIN_BUS_WIRED);
	gic_data.rdists.rdist = alloc_percpu(typeof(*gic_data.rdists.rdist));
	gic_data.rdists.has_vlpis = true;
	gic_data.rdists.has_direct_lpi = true;

	if (WARN_ON(!gic_data.domain) || WARN_ON(!gic_data.rdists.rdist)) {
		err = -ENOMEM;
		goto out_free;
	}

	gic_data.has_rss = !!(typer & GICD_TYPER_RSS);
	pr_info("Distributor has %sRange Selector support\n",
		gic_data.has_rss ? "" : "no ");

	if (typer & GICD_TYPER_MBIS) {
		err = mbi_init(handle, gic_data.domain);
		if (err)
			pr_err("Failed to initialize MBIs\n");
	}

	set_handle_irq(gic_handle_irq);

	gic_update_rdist_properties();

	gic_smp_init();
	gic_dist_init();
	gic_cpu_init();
	gic_cpu_pm_init();

	if (gic_dist_supports_lpis()) {
		its_init(handle, &gic_data.rdists, gic_data.domain);
		its_cpu_init();
	} else {
		if (IS_ENABLED(CONFIG_ARM_GIC_V2M))
			gicv2m_init(handle, gic_data.domain);
	}

	gic_enable_nmi_support();

	return 0;

out_free:
	if (gic_data.domain)
		irq_domain_remove(gic_data.domain);
	free_percpu(gic_data.rdists.rdist);
	return err;
}

static int __init gic_validate_dist_version(void __iomem *dist_base)
{
	u32 reg = readl_relaxed(dist_base + GICD_PIDR2) & GIC_PIDR2_ARCH_MASK;

	if (reg != GIC_PIDR2_ARCH_GICv3 && reg != GIC_PIDR2_ARCH_GICv4)
		return -ENODEV;

	return 0;
}

/* Create all possible partitions at boot time */
static void __init gic_populate_ppi_partitions(struct device_node *gic_node)
{
	struct device_node *parts_node, *child_part;
	int part_idx = 0, i;
	int nr_parts;
	struct partition_affinity *parts;

	parts_node = of_get_child_by_name(gic_node, "ppi-partitions");
	if (!parts_node)
		return;

	gic_data.ppi_descs = kcalloc(gic_data.ppi_nr, sizeof(*gic_data.ppi_descs), GFP_KERNEL);
	if (!gic_data.ppi_descs)
		return;

	nr_parts = of_get_child_count(parts_node);

	if (!nr_parts)
		goto out_put_node;

	parts = kcalloc(nr_parts, sizeof(*parts), GFP_KERNEL);
	if (WARN_ON(!parts))
		goto out_put_node;

	for_each_child_of_node(parts_node, child_part) {
		struct partition_affinity *part;
		int n;

		part = &parts[part_idx];

		part->partition_id = of_node_to_fwnode(child_part);

		pr_info("GIC: PPI partition %pOFn[%d] { ",
			child_part, part_idx);

		n = of_property_count_elems_of_size(child_part, "affinity",
						    sizeof(u32));
		WARN_ON(n <= 0);

		for (i = 0; i < n; i++) {
			int err, cpu;
			u32 cpu_phandle;
			struct device_node *cpu_node;

			err = of_property_read_u32_index(child_part, "affinity",
							 i, &cpu_phandle);
			if (WARN_ON(err))
				continue;

			cpu_node = of_find_node_by_phandle(cpu_phandle);
			if (WARN_ON(!cpu_node))
				continue;

			cpu = of_cpu_node_to_id(cpu_node);
			if (WARN_ON(cpu < 0))
				continue;

			pr_cont("%pOF[%d] ", cpu_node, cpu);

			cpumask_set_cpu(cpu, &part->mask);
		}

		pr_cont("}\n");
		part_idx++;
	}

	for (i = 0; i < gic_data.ppi_nr; i++) {
		unsigned int irq;
		struct partition_desc *desc;
		struct irq_fwspec ppi_fwspec = {
			.fwnode		= gic_data.fwnode,
			.param_count	= 3,
			.param		= {
				[0]	= GIC_IRQ_TYPE_PARTITION,
				[1]	= i,
				[2]	= IRQ_TYPE_NONE,
			},
		};

		irq = irq_create_fwspec_mapping(&ppi_fwspec);
		if (WARN_ON(!irq))
			continue;
		desc = partition_create_desc(gic_data.fwnode, parts, nr_parts,
					     irq, &partition_domain_ops);
		if (WARN_ON(!desc))
			continue;

		gic_data.ppi_descs[i] = desc;
	}

out_put_node:
	of_node_put(parts_node);
}

static void __init gic_of_setup_kvm_info(struct device_node *node)
{
	int ret;
	struct resource r;
	u32 gicv_idx;

	gic_v3_kvm_info.type = GIC_V3;

	gic_v3_kvm_info.maint_irq = irq_of_parse_and_map(node, 0);
	if (!gic_v3_kvm_info.maint_irq)
		return;

	if (of_property_read_u32(node, "#redistributor-regions",
				 &gicv_idx))
		gicv_idx = 1;

	gicv_idx += 3;	/* Also skip GICD, GICC, GICH */
	ret = of_address_to_resource(node, gicv_idx, &r);
	if (!ret)
		gic_v3_kvm_info.vcpu = r;

	gic_v3_kvm_info.has_v4 = gic_data.rdists.has_vlpis;
	gic_set_kvm_info(&gic_v3_kvm_info);
}

static int __init gic_of_init(struct device_node *node, struct device_node *parent)
{
	void __iomem *dist_base;
	struct redist_region *rdist_regs;
	u64 redist_stride;
	u32 nr_redist_regions;
	int err, i;

	dist_base = of_iomap(node, 0);
	if (!dist_base) {
		pr_err("%pOF: unable to map gic dist registers\n", node);
		return -ENXIO;
	}

	err = gic_validate_dist_version(dist_base);
	if (err) {
		pr_err("%pOF: no distributor detected, giving up\n", node);
		goto out_unmap_dist;
	}

	if (of_property_read_u32(node, "#redistributor-regions", &nr_redist_regions))
		nr_redist_regions = 1;

	rdist_regs = kcalloc(nr_redist_regions, sizeof(*rdist_regs),
			     GFP_KERNEL);
	if (!rdist_regs) {
		err = -ENOMEM;
		goto out_unmap_dist;
	}

	for (i = 0; i < nr_redist_regions; i++) {
		struct resource res;
		int ret;

		ret = of_address_to_resource(node, 1 + i, &res);
		rdist_regs[i].redist_base = of_iomap(node, 1 + i);
		if (ret || !rdist_regs[i].redist_base) {
			pr_err("%pOF: couldn't map region %d\n", node, i);
			err = -ENODEV;
			goto out_unmap_rdist;
		}
		rdist_regs[i].phys_base = res.start;
	}

	if (of_property_read_u64(node, "redistributor-stride", &redist_stride))
		redist_stride = 0;

	gic_enable_of_quirks(node, gic_quirks, &gic_data);

	err = gic_init_bases(dist_base, rdist_regs, nr_redist_regions,
			     redist_stride, &node->fwnode);
	if (err)
		goto out_unmap_rdist;

	gic_populate_ppi_partitions(node);

	if (static_branch_likely(&supports_deactivate_key))
		gic_of_setup_kvm_info(node);
	return 0;

out_unmap_rdist:
	for (i = 0; i < nr_redist_regions; i++)
		if (rdist_regs[i].redist_base)
			iounmap(rdist_regs[i].redist_base);
	kfree(rdist_regs);
out_unmap_dist:
	iounmap(dist_base);
	return err;
}

IRQCHIP_DECLARE(gic_v3, "arm,gic-v3", gic_of_init);

#ifdef CONFIG_ACPI
static struct
{
	void __iomem *dist_base;
	struct redist_region *redist_regs;
	u32 nr_redist_regions;
	bool single_redist;
	u32 maint_irq;
	int maint_irq_mode;
	phys_addr_t vcpu_base;
} acpi_data __initdata;

static void __init
gic_acpi_register_redist(phys_addr_t phys_base, void __iomem *redist_base)
{
	static int count = 0;

	acpi_data.redist_regs[count].phys_base = phys_base;
	acpi_data.redist_regs[count].redist_base = redist_base;
	acpi_data.redist_regs[count].single_redist = acpi_data.single_redist;
	count++;
}

static int __init
gic_acpi_parse_madt_redist(union acpi_subtable_headers *header,
			   const unsigned long end)
{
	struct acpi_madt_generic_redistributor *redist =
			(struct acpi_madt_generic_redistributor *)header;
	void __iomem *redist_base;

	redist_base = ioremap(redist->base_address, redist->length);
	if (!redist_base) {
		pr_err("Couldn't map GICR region @%llx\n", redist->base_address);
		return -ENOMEM;
	}

	gic_acpi_register_redist(redist->base_address, redist_base);
	return 0;
}

static int __init
gic_acpi_parse_madt_gicc(union acpi_subtable_headers *header,
			 const unsigned long end)
{
	struct acpi_madt_generic_interrupt *gicc =
				(struct acpi_madt_generic_interrupt *)header;
	u32 reg = readl_relaxed(acpi_data.dist_base + GICD_PIDR2) & GIC_PIDR2_ARCH_MASK;
	u32 size = reg == GIC_PIDR2_ARCH_GICv4 ? SZ_64K * 4 : SZ_64K * 2;
	void __iomem *redist_base;

	/* GICC entry which has !ACPI_MADT_ENABLED is not unusable so skip */
	if (!(gicc->flags & ACPI_MADT_ENABLED))
		return 0;

	redist_base = ioremap(gicc->gicr_base_address, size);
	if (!redist_base)
		return -ENOMEM;

	gic_acpi_register_redist(gicc->gicr_base_address, redist_base);
	return 0;
}

static int __init gic_acpi_collect_gicr_base(void)
{
	acpi_tbl_entry_handler redist_parser;
	enum acpi_madt_type type;

	if (acpi_data.single_redist) {
		type = ACPI_MADT_TYPE_GENERIC_INTERRUPT;
		redist_parser = gic_acpi_parse_madt_gicc;
	} else {
		type = ACPI_MADT_TYPE_GENERIC_REDISTRIBUTOR;
		redist_parser = gic_acpi_parse_madt_redist;
	}

	/* Collect redistributor base addresses in GICR entries */
	if (acpi_table_parse_madt(type, redist_parser, 0) > 0)
		return 0;

	pr_info("No valid GICR entries exist\n");
	return -ENODEV;
}

static int __init gic_acpi_match_gicr(union acpi_subtable_headers *header,
				  const unsigned long end)
{
	/* Subtable presence means that redist exists, that's it */
	return 0;
}

static int __init gic_acpi_match_gicc(union acpi_subtable_headers *header,
				      const unsigned long end)
{
	struct acpi_madt_generic_interrupt *gicc =
				(struct acpi_madt_generic_interrupt *)header;

	/*
	 * If GICC is enabled and has valid gicr base address, then it means
	 * GICR base is presented via GICC
	 */
	if ((gicc->flags & ACPI_MADT_ENABLED) && gicc->gicr_base_address)
		return 0;

	/*
	 * It's perfectly valid firmware can pass disabled GICC entry, driver
	 * should not treat as errors, skip the entry instead of probe fail.
	 */
	if (!(gicc->flags & ACPI_MADT_ENABLED))
		return 0;

	return -ENODEV;
}

static int __init gic_acpi_count_gicr_regions(void)
{
	int count;

	/*
	 * Count how many redistributor regions we have. It is not allowed
	 * to mix redistributor description, GICR and GICC subtables have to be
	 * mutually exclusive.
	 */
	count = acpi_table_parse_madt(ACPI_MADT_TYPE_GENERIC_REDISTRIBUTOR,
				      gic_acpi_match_gicr, 0);
	if (count > 0) {
		acpi_data.single_redist = false;
		return count;
	}

	count = acpi_table_parse_madt(ACPI_MADT_TYPE_GENERIC_INTERRUPT,
				      gic_acpi_match_gicc, 0);
	if (count > 0)
		acpi_data.single_redist = true;

	return count;
}

static bool __init acpi_validate_gic_table(struct acpi_subtable_header *header,
					   struct acpi_probe_entry *ape)
{
	struct acpi_madt_generic_distributor *dist;
	int count;

	dist = (struct acpi_madt_generic_distributor *)header;
	if (dist->version != ape->driver_data)
		return false;

	/* We need to do that exercise anyway, the sooner the better */
	count = gic_acpi_count_gicr_regions();
	if (count <= 0)
		return false;

	acpi_data.nr_redist_regions = count;
	return true;
}

static int __init gic_acpi_parse_virt_madt_gicc(union acpi_subtable_headers *header,
						const unsigned long end)
{
	struct acpi_madt_generic_interrupt *gicc =
		(struct acpi_madt_generic_interrupt *)header;
	int maint_irq_mode;
	static int first_madt = true;

	/* Skip unusable CPUs */
	if (!(gicc->flags & ACPI_MADT_ENABLED))
		return 0;

	maint_irq_mode = (gicc->flags & ACPI_MADT_VGIC_IRQ_MODE) ?
		ACPI_EDGE_SENSITIVE : ACPI_LEVEL_SENSITIVE;

	if (first_madt) {
		first_madt = false;

		acpi_data.maint_irq = gicc->vgic_interrupt;
		acpi_data.maint_irq_mode = maint_irq_mode;
		acpi_data.vcpu_base = gicc->gicv_base_address;

		return 0;
	}

	/*
	 * The maintenance interrupt and GICV should be the same for every CPU
	 */
	if ((acpi_data.maint_irq != gicc->vgic_interrupt) ||
	    (acpi_data.maint_irq_mode != maint_irq_mode) ||
	    (acpi_data.vcpu_base != gicc->gicv_base_address))
		return -EINVAL;

	return 0;
}

static bool __init gic_acpi_collect_virt_info(void)
{
	int count;

	count = acpi_table_parse_madt(ACPI_MADT_TYPE_GENERIC_INTERRUPT,
				      gic_acpi_parse_virt_madt_gicc, 0);

	return (count > 0);
}

#define ACPI_GICV3_DIST_MEM_SIZE (SZ_64K)
#define ACPI_GICV2_VCTRL_MEM_SIZE	(SZ_4K)
#define ACPI_GICV2_VCPU_MEM_SIZE	(SZ_8K)

static void __init gic_acpi_setup_kvm_info(void)
{
	int irq;

	if (!gic_acpi_collect_virt_info()) {
		pr_warn("Unable to get hardware information used for virtualization\n");
		return;
	}

	gic_v3_kvm_info.type = GIC_V3;

	irq = acpi_register_gsi(NULL, acpi_data.maint_irq,
				acpi_data.maint_irq_mode,
				ACPI_ACTIVE_HIGH);
	if (irq <= 0)
		return;

	gic_v3_kvm_info.maint_irq = irq;

	if (acpi_data.vcpu_base) {
		struct resource *vcpu = &gic_v3_kvm_info.vcpu;

		vcpu->flags = IORESOURCE_MEM;
		vcpu->start = acpi_data.vcpu_base;
		vcpu->end = vcpu->start + ACPI_GICV2_VCPU_MEM_SIZE - 1;
	}

	gic_v3_kvm_info.has_v4 = gic_data.rdists.has_vlpis;
	gic_set_kvm_info(&gic_v3_kvm_info);
}

static int __init
gic_acpi_init(struct acpi_subtable_header *header, const unsigned long end)
{
	struct acpi_madt_generic_distributor *dist;
	struct fwnode_handle *domain_handle;
	size_t size;
	int i, err;

	/* Get distributor base address */
	dist = (struct acpi_madt_generic_distributor *)header;
	acpi_data.dist_base = ioremap(dist->base_address,
				      ACPI_GICV3_DIST_MEM_SIZE);
	if (!acpi_data.dist_base) {
		pr_err("Unable to map GICD registers\n");
		return -ENOMEM;
	}

	err = gic_validate_dist_version(acpi_data.dist_base);
	if (err) {
		pr_err("No distributor detected at @%p, giving up\n",
		       acpi_data.dist_base);
		goto out_dist_unmap;
	}

	size = sizeof(*acpi_data.redist_regs) * acpi_data.nr_redist_regions;
	acpi_data.redist_regs = kzalloc(size, GFP_KERNEL);
	if (!acpi_data.redist_regs) {
		err = -ENOMEM;
		goto out_dist_unmap;
	}

	err = gic_acpi_collect_gicr_base();
	if (err)
		goto out_redist_unmap;

	domain_handle = irq_domain_alloc_fwnode(&dist->base_address);
	if (!domain_handle) {
		err = -ENOMEM;
		goto out_redist_unmap;
	}

	err = gic_init_bases(acpi_data.dist_base, acpi_data.redist_regs,
			     acpi_data.nr_redist_regions, 0, domain_handle);
	if (err)
		goto out_fwhandle_free;

	acpi_set_irq_model(ACPI_IRQ_MODEL_GIC, domain_handle);

	if (static_branch_likely(&supports_deactivate_key))
		gic_acpi_setup_kvm_info();

	return 0;

out_fwhandle_free:
	irq_domain_free_fwnode(domain_handle);
out_redist_unmap:
	for (i = 0; i < acpi_data.nr_redist_regions; i++)
		if (acpi_data.redist_regs[i].redist_base)
			iounmap(acpi_data.redist_regs[i].redist_base);
	kfree(acpi_data.redist_regs);
out_dist_unmap:
	iounmap(acpi_data.dist_base);
	return err;
}
IRQCHIP_ACPI_DECLARE(gic_v3, ACPI_MADT_TYPE_GENERIC_DISTRIBUTOR,
		     acpi_validate_gic_table, ACPI_MADT_GIC_VERSION_V3,
		     gic_acpi_init);
IRQCHIP_ACPI_DECLARE(gic_v4, ACPI_MADT_TYPE_GENERIC_DISTRIBUTOR,
		     acpi_validate_gic_table, ACPI_MADT_GIC_VERSION_V4,
		     gic_acpi_init);
IRQCHIP_ACPI_DECLARE(gic_v3_or_v4, ACPI_MADT_TYPE_GENERIC_DISTRIBUTOR,
		     acpi_validate_gic_table, ACPI_MADT_GIC_VERSION_NONE,
		     gic_acpi_init);
#endif<|MERGE_RESOLUTION|>--- conflicted
+++ resolved
@@ -589,15 +589,15 @@
 	if (!msm_show_resume_irq_mask)
 		return;
 
-	for (i = 0; i * 32 < gic->irq_nr; i++) {
+	for (i = 0; i * 32 < GIC_LINE_NR; i++) {
 		enabled = readl_relaxed(base + GICD_ICENABLER + i * 4);
 		pending[i] = readl_relaxed(base + GICD_ISPENDR + i * 4);
 		pending[i] &= enabled;
 	}
 
-	for (i = find_first_bit((unsigned long *)pending, gic->irq_nr);
-	     i < gic->irq_nr;
-	     i = find_next_bit((unsigned long *)pending, gic->irq_nr, i+1)) {
+	for (i = find_first_bit((unsigned long *)pending, GIC_LINE_NR);
+	     i < GIC_LINE_NR;
+	     i = find_next_bit((unsigned long *)pending, GIC_LINE_NR, i + 1)) {
 		unsigned int irq = irq_find_mapping(gic->domain, i);
 		struct irq_desc *desc = irq_to_desc(irq);
 		const char *name = "null";
@@ -698,17 +698,12 @@
 		gic_arch_enable_irqs();
 	}
 
-<<<<<<< HEAD
-
-	if (likely(irqnr > 15 && irqnr < 1020) || irqnr >= 8192) {
-=======
 	/* Check for special IDs first */
 	if ((irqnr >= 1020 && irqnr <= 1023))
 		return;
 
 	/* Treat anything but SGIs in a uniform way */
 	if (likely(irqnr > 15)) {
->>>>>>> 935f8bc6
 		int err;
 
 		uncached_logk(LOGK_IRQ, (void *)(uintptr_t)irqnr);

--- conflicted
+++ resolved
@@ -2960,7 +2960,6 @@
 		break;
 
 	case CHIP_ID_YUKON_UL_2:
-	case CHIP_ID_YUKON_OPT:
 		hw->flags = SKY2_HW_GIGABIT
 			| SKY2_HW_ADV_POWER_CTL;
 		break;
@@ -4518,11 +4517,7 @@
 		"Optima",	/* 0xbc */
 	};
 
-<<<<<<< HEAD
-	if (chipid >= CHIP_ID_YUKON_XL && chipid < CHIP_ID_YUKON_OPT)
-=======
 	if (chipid >= CHIP_ID_YUKON_XL && chipid <= CHIP_ID_YUKON_OPT)
->>>>>>> 2fbe74b9
 		strncpy(buf, name[chipid - CHIP_ID_YUKON_XL], sz);
 	else
 		snprintf(buf, sz, "(chip %#x)", chipid);

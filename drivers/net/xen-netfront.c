/*
 * Virtual network driver for conversing with remote driver backends.
 *
 * Copyright (c) 2002-2005, K A Fraser
 * Copyright (c) 2005, XenSource Ltd
 *
 * This program is free software; you can redistribute it and/or
 * modify it under the terms of the GNU General Public License version 2
 * as published by the Free Software Foundation; or, when distributed
 * separately from the Linux kernel or incorporated into other
 * software packages, subject to the following license:
 *
 * Permission is hereby granted, free of charge, to any person obtaining a copy
 * of this source file (the "Software"), to deal in the Software without
 * restriction, including without limitation the rights to use, copy, modify,
 * merge, publish, distribute, sublicense, and/or sell copies of the Software,
 * and to permit persons to whom the Software is furnished to do so, subject to
 * the following conditions:
 *
 * The above copyright notice and this permission notice shall be included in
 * all copies or substantial portions of the Software.
 *
 * THE SOFTWARE IS PROVIDED "AS IS", WITHOUT WARRANTY OF ANY KIND, EXPRESS OR
 * IMPLIED, INCLUDING BUT NOT LIMITED TO THE WARRANTIES OF MERCHANTABILITY,
 * FITNESS FOR A PARTICULAR PURPOSE AND NONINFRINGEMENT. IN NO EVENT SHALL THE
 * AUTHORS OR COPYRIGHT HOLDERS BE LIABLE FOR ANY CLAIM, DAMAGES OR OTHER
 * LIABILITY, WHETHER IN AN ACTION OF CONTRACT, TORT OR OTHERWISE, ARISING
 * FROM, OUT OF OR IN CONNECTION WITH THE SOFTWARE OR THE USE OR OTHER DEALINGS
 * IN THE SOFTWARE.
 */

#define pr_fmt(fmt) KBUILD_MODNAME ": " fmt

#include <linux/module.h>
#include <linux/kernel.h>
#include <linux/netdevice.h>
#include <linux/etherdevice.h>
#include <linux/skbuff.h>
#include <linux/ethtool.h>
#include <linux/if_ether.h>
#include <net/tcp.h>
#include <linux/udp.h>
#include <linux/moduleparam.h>
#include <linux/mm.h>
#include <linux/slab.h>
#include <net/ip.h>

#include <asm/xen/page.h>
#include <xen/xen.h>
#include <xen/xenbus.h>
#include <xen/events.h>
#include <xen/page.h>
#include <xen/platform_pci.h>
#include <xen/grant_table.h>

#include <xen/interface/io/netif.h>
#include <xen/interface/memory.h>
#include <xen/interface/grant_table.h>

/* Module parameters */
static unsigned int xennet_max_queues;
module_param_named(max_queues, xennet_max_queues, uint, 0644);
MODULE_PARM_DESC(max_queues,
		 "Maximum number of queues per virtual interface");

static const struct ethtool_ops xennet_ethtool_ops;

struct netfront_cb {
	int pull_to;
};

#define NETFRONT_SKB_CB(skb)	((struct netfront_cb *)((skb)->cb))

#define RX_COPY_THRESHOLD 256

#define GRANT_INVALID_REF	0

#define NET_TX_RING_SIZE __CONST_RING_SIZE(xen_netif_tx, PAGE_SIZE)
#define NET_RX_RING_SIZE __CONST_RING_SIZE(xen_netif_rx, PAGE_SIZE)

/* Minimum number of Rx slots (includes slot for GSO metadata). */
#define NET_RX_SLOTS_MIN (XEN_NETIF_NR_SLOTS_MIN + 1)

/* Queue name is interface name with "-qNNN" appended */
#define QUEUE_NAME_SIZE (IFNAMSIZ + 6)

/* IRQ name is queue name with "-tx" or "-rx" appended */
#define IRQ_NAME_SIZE (QUEUE_NAME_SIZE + 3)

struct netfront_stats {
	u64			packets;
	u64			bytes;
	struct u64_stats_sync	syncp;
};

struct netfront_info;

struct netfront_queue {
	unsigned int id; /* Queue ID, 0-based */
	char name[QUEUE_NAME_SIZE]; /* DEVNAME-qN */
	struct netfront_info *info;

	struct napi_struct napi;

	/* Split event channels support, tx_* == rx_* when using
	 * single event channel.
	 */
	unsigned int tx_evtchn, rx_evtchn;
	unsigned int tx_irq, rx_irq;
	/* Only used when split event channels support is enabled */
	char tx_irq_name[IRQ_NAME_SIZE]; /* DEVNAME-qN-tx */
	char rx_irq_name[IRQ_NAME_SIZE]; /* DEVNAME-qN-rx */

	spinlock_t   tx_lock;
	struct xen_netif_tx_front_ring tx;
	int tx_ring_ref;

	/*
	 * {tx,rx}_skbs store outstanding skbuffs. Free tx_skb entries
	 * are linked from tx_skb_freelist through skb_entry.link.
	 *
	 *  NB. Freelist index entries are always going to be less than
	 *  PAGE_OFFSET, whereas pointers to skbs will always be equal or
	 *  greater than PAGE_OFFSET: we use this property to distinguish
	 *  them.
	 */
	union skb_entry {
		struct sk_buff *skb;
		unsigned long link;
	} tx_skbs[NET_TX_RING_SIZE];
	grant_ref_t gref_tx_head;
	grant_ref_t grant_tx_ref[NET_TX_RING_SIZE];
	struct page *grant_tx_page[NET_TX_RING_SIZE];
	unsigned tx_skb_freelist;

	spinlock_t   rx_lock ____cacheline_aligned_in_smp;
	struct xen_netif_rx_front_ring rx;
	int rx_ring_ref;

	struct timer_list rx_refill_timer;

	struct sk_buff *rx_skbs[NET_RX_RING_SIZE];
	grant_ref_t gref_rx_head;
	grant_ref_t grant_rx_ref[NET_RX_RING_SIZE];
};

struct netfront_info {
	struct list_head list;
	struct net_device *netdev;

	struct xenbus_device *xbdev;

	/* Multi-queue support */
	struct netfront_queue *queues;

	/* Statistics */
	struct netfront_stats __percpu *rx_stats;
	struct netfront_stats __percpu *tx_stats;

	atomic_t rx_gso_checksum_fixup;
};

struct netfront_rx_info {
	struct xen_netif_rx_response rx;
	struct xen_netif_extra_info extras[XEN_NETIF_EXTRA_TYPE_MAX - 1];
};

static void skb_entry_set_link(union skb_entry *list, unsigned short id)
{
	list->link = id;
}

static int skb_entry_is_link(const union skb_entry *list)
{
	BUILD_BUG_ON(sizeof(list->skb) != sizeof(list->link));
	return (unsigned long)list->skb < PAGE_OFFSET;
}

/*
 * Access macros for acquiring freeing slots in tx_skbs[].
 */

static void add_id_to_freelist(unsigned *head, union skb_entry *list,
			       unsigned short id)
{
	skb_entry_set_link(&list[id], *head);
	*head = id;
}

static unsigned short get_id_from_freelist(unsigned *head,
					   union skb_entry *list)
{
	unsigned int id = *head;
	*head = list[id].link;
	return id;
}

static int xennet_rxidx(RING_IDX idx)
{
	return idx & (NET_RX_RING_SIZE - 1);
}

static struct sk_buff *xennet_get_rx_skb(struct netfront_queue *queue,
					 RING_IDX ri)
{
	int i = xennet_rxidx(ri);
	struct sk_buff *skb = queue->rx_skbs[i];
	queue->rx_skbs[i] = NULL;
	return skb;
}

static grant_ref_t xennet_get_rx_ref(struct netfront_queue *queue,
					    RING_IDX ri)
{
	int i = xennet_rxidx(ri);
	grant_ref_t ref = queue->grant_rx_ref[i];
	queue->grant_rx_ref[i] = GRANT_INVALID_REF;
	return ref;
}

#ifdef CONFIG_SYSFS
static int xennet_sysfs_addif(struct net_device *netdev);
static void xennet_sysfs_delif(struct net_device *netdev);
#else /* !CONFIG_SYSFS */
#define xennet_sysfs_addif(dev) (0)
#define xennet_sysfs_delif(dev) do { } while (0)
#endif

static bool xennet_can_sg(struct net_device *dev)
{
	return dev->features & NETIF_F_SG;
}


static void rx_refill_timeout(unsigned long data)
{
	struct netfront_queue *queue = (struct netfront_queue *)data;
	napi_schedule(&queue->napi);
}

static int netfront_tx_slot_available(struct netfront_queue *queue)
{
	return (queue->tx.req_prod_pvt - queue->tx.rsp_cons) <
		(NET_TX_RING_SIZE - MAX_SKB_FRAGS - 2);
}

static void xennet_maybe_wake_tx(struct netfront_queue *queue)
{
	struct net_device *dev = queue->info->netdev;
	struct netdev_queue *dev_queue = netdev_get_tx_queue(dev, queue->id);

	if (unlikely(netif_tx_queue_stopped(dev_queue)) &&
	    netfront_tx_slot_available(queue) &&
	    likely(netif_running(dev)))
		netif_tx_wake_queue(netdev_get_tx_queue(dev, queue->id));
}


static struct sk_buff *xennet_alloc_one_rx_buffer(struct netfront_queue *queue)
{
	struct sk_buff *skb;
	struct page *page;

	skb = __netdev_alloc_skb(queue->info->netdev,
				 RX_COPY_THRESHOLD + NET_IP_ALIGN,
				 GFP_ATOMIC | __GFP_NOWARN);
	if (unlikely(!skb))
		return NULL;

	page = alloc_page(GFP_ATOMIC | __GFP_NOWARN);
	if (!page) {
		kfree_skb(skb);
		return NULL;
	}
	skb_add_rx_frag(skb, 0, page, 0, 0, PAGE_SIZE);

	/* Align ip header to a 16 bytes boundary */
	skb_reserve(skb, NET_IP_ALIGN);
	skb->dev = queue->info->netdev;

	return skb;
}


static void xennet_alloc_rx_buffers(struct netfront_queue *queue)
{
	RING_IDX req_prod = queue->rx.req_prod_pvt;
	int notify;

	if (unlikely(!netif_carrier_ok(queue->info->netdev)))
		return;

	for (req_prod = queue->rx.req_prod_pvt;
	     req_prod - queue->rx.rsp_cons < NET_RX_RING_SIZE;
	     req_prod++) {
		struct sk_buff *skb;
		unsigned short id;
		grant_ref_t ref;
		unsigned long pfn;
		struct xen_netif_rx_request *req;

		skb = xennet_alloc_one_rx_buffer(queue);
		if (!skb)
			break;

		id = xennet_rxidx(req_prod);

		BUG_ON(queue->rx_skbs[id]);
		queue->rx_skbs[id] = skb;

		ref = gnttab_claim_grant_reference(&queue->gref_rx_head);
		BUG_ON((signed short)ref < 0);
		queue->grant_rx_ref[id] = ref;

		pfn = page_to_pfn(skb_frag_page(&skb_shinfo(skb)->frags[0]));

		req = RING_GET_REQUEST(&queue->rx, req_prod);
		gnttab_grant_foreign_access_ref(ref,
						queue->info->xbdev->otherend_id,
						pfn_to_mfn(pfn),
						0);

		req->id = id;
		req->gref = ref;
	}

	queue->rx.req_prod_pvt = req_prod;

	/* Not enough requests? Try again later. */
	if (req_prod - queue->rx.rsp_cons < NET_RX_SLOTS_MIN) {
		mod_timer(&queue->rx_refill_timer, jiffies + (HZ/10));
		return;
	}

	wmb();		/* barrier so backend seens requests */

	RING_PUSH_REQUESTS_AND_CHECK_NOTIFY(&queue->rx, notify);
	if (notify)
		notify_remote_via_irq(queue->rx_irq);
}

static int xennet_open(struct net_device *dev)
{
	struct netfront_info *np = netdev_priv(dev);
	unsigned int num_queues = dev->real_num_tx_queues;
	unsigned int i = 0;
	struct netfront_queue *queue = NULL;

	for (i = 0; i < num_queues; ++i) {
		queue = &np->queues[i];
		napi_enable(&queue->napi);

		spin_lock_bh(&queue->rx_lock);
		if (netif_carrier_ok(dev)) {
			xennet_alloc_rx_buffers(queue);
			queue->rx.sring->rsp_event = queue->rx.rsp_cons + 1;
			if (RING_HAS_UNCONSUMED_RESPONSES(&queue->rx))
				napi_schedule(&queue->napi);
		}
		spin_unlock_bh(&queue->rx_lock);
	}

	netif_tx_start_all_queues(dev);

	return 0;
}

static void xennet_tx_buf_gc(struct netfront_queue *queue)
{
	RING_IDX cons, prod;
	unsigned short id;
	struct sk_buff *skb;

	BUG_ON(!netif_carrier_ok(queue->info->netdev));

	do {
		prod = queue->tx.sring->rsp_prod;
		rmb(); /* Ensure we see responses up to 'rp'. */

		for (cons = queue->tx.rsp_cons; cons != prod; cons++) {
			struct xen_netif_tx_response *txrsp;

			txrsp = RING_GET_RESPONSE(&queue->tx, cons);
			if (txrsp->status == XEN_NETIF_RSP_NULL)
				continue;

			id  = txrsp->id;
			skb = queue->tx_skbs[id].skb;
			if (unlikely(gnttab_query_foreign_access(
				queue->grant_tx_ref[id]) != 0)) {
				pr_alert("%s: warning -- grant still in use by backend domain\n",
					 __func__);
				BUG();
			}
			gnttab_end_foreign_access_ref(
				queue->grant_tx_ref[id], GNTMAP_readonly);
			gnttab_release_grant_reference(
				&queue->gref_tx_head, queue->grant_tx_ref[id]);
			queue->grant_tx_ref[id] = GRANT_INVALID_REF;
			queue->grant_tx_page[id] = NULL;
			add_id_to_freelist(&queue->tx_skb_freelist, queue->tx_skbs, id);
			dev_kfree_skb_irq(skb);
		}

		queue->tx.rsp_cons = prod;

		/*
		 * Set a new event, then check for race with update of tx_cons.
		 * Note that it is essential to schedule a callback, no matter
		 * how few buffers are pending. Even if there is space in the
		 * transmit ring, higher layers may be blocked because too much
		 * data is outstanding: in such cases notification from Xen is
		 * likely to be the only kick that we'll get.
		 */
		queue->tx.sring->rsp_event =
			prod + ((queue->tx.sring->req_prod - prod) >> 1) + 1;
		mb();		/* update shared area */
	} while ((cons == prod) && (prod != queue->tx.sring->rsp_prod));

	xennet_maybe_wake_tx(queue);
}

static struct xen_netif_tx_request *xennet_make_one_txreq(
	struct netfront_queue *queue, struct sk_buff *skb,
	struct page *page, unsigned int offset, unsigned int len)
{
	unsigned int id;
	struct xen_netif_tx_request *tx;
	grant_ref_t ref;

	len = min_t(unsigned int, PAGE_SIZE - offset, len);

	id = get_id_from_freelist(&queue->tx_skb_freelist, queue->tx_skbs);
	tx = RING_GET_REQUEST(&queue->tx, queue->tx.req_prod_pvt++);
	ref = gnttab_claim_grant_reference(&queue->gref_tx_head);
	BUG_ON((signed short)ref < 0);

	gnttab_grant_foreign_access_ref(ref, queue->info->xbdev->otherend_id,
					page_to_mfn(page), GNTMAP_readonly);

	queue->tx_skbs[id].skb = skb;
	queue->grant_tx_page[id] = page;
	queue->grant_tx_ref[id] = ref;

	tx->id = id;
	tx->gref = ref;
	tx->offset = offset;
	tx->size = len;
	tx->flags = 0;

	return tx;
}

static struct xen_netif_tx_request *xennet_make_txreqs(
	struct netfront_queue *queue, struct xen_netif_tx_request *tx,
	struct sk_buff *skb, struct page *page,
	unsigned int offset, unsigned int len)
{
	/* Skip unused frames from start of page */
	page += offset >> PAGE_SHIFT;
	offset &= ~PAGE_MASK;

	while (len) {
		tx->flags |= XEN_NETTXF_more_data;
		tx = xennet_make_one_txreq(queue, skb_get(skb),
					   page, offset, len);
		page++;
		offset = 0;
		len -= tx->size;
	}

	return tx;
}

/*
 * Count how many ring slots are required to send this skb. Each frag
 * might be a compound page.
 */
static int xennet_count_skb_slots(struct sk_buff *skb)
{
	int i, frags = skb_shinfo(skb)->nr_frags;
	int pages;

	pages = PFN_UP(offset_in_page(skb->data) + skb_headlen(skb));

	for (i = 0; i < frags; i++) {
		skb_frag_t *frag = skb_shinfo(skb)->frags + i;
		unsigned long size = skb_frag_size(frag);
		unsigned long offset = frag->page_offset;

		/* Skip unused frames from start of page */
		offset &= ~PAGE_MASK;

		pages += PFN_UP(offset + size);
	}

	return pages;
}

static u16 xennet_select_queue(struct net_device *dev, struct sk_buff *skb,
			       void *accel_priv, select_queue_fallback_t fallback)
{
	unsigned int num_queues = dev->real_num_tx_queues;
	u32 hash;
	u16 queue_idx;

	/* First, check if there is only one queue */
	if (num_queues == 1) {
		queue_idx = 0;
	} else {
		hash = skb_get_hash(skb);
		queue_idx = hash % num_queues;
	}

	return queue_idx;
}

static int xennet_start_xmit(struct sk_buff *skb, struct net_device *dev)
{
	struct netfront_info *np = netdev_priv(dev);
<<<<<<< HEAD
	struct netfront_stats *stats = this_cpu_ptr(np->stats);
	struct xen_netif_tx_request *tx, *first_tx;
	unsigned int i;
=======
	struct netfront_stats *tx_stats = this_cpu_ptr(np->tx_stats);
	struct xen_netif_tx_request *tx;
	char *data = skb->data;
	RING_IDX i;
	grant_ref_t ref;
	unsigned long mfn;
>>>>>>> a6391a92
	int notify;
	int slots;
	struct page *page;
	unsigned int offset;
	unsigned int len;
	unsigned long flags;
	struct netfront_queue *queue = NULL;
	unsigned int num_queues = dev->real_num_tx_queues;
	u16 queue_index;

	/* Drop the packet if no queues are set up */
	if (num_queues < 1)
		goto drop;
	/* Determine which queue to transmit this SKB on */
	queue_index = skb_get_queue_mapping(skb);
	queue = &np->queues[queue_index];

	/* If skb->len is too big for wire format, drop skb and alert
	 * user about misconfiguration.
	 */
	if (unlikely(skb->len > XEN_NETIF_MAX_TX_SIZE)) {
		net_alert_ratelimited(
			"xennet: skb->len = %u, too big for wire format\n",
			skb->len);
		goto drop;
	}

	slots = xennet_count_skb_slots(skb);
	if (unlikely(slots > MAX_SKB_FRAGS + 1)) {
		net_dbg_ratelimited("xennet: skb rides the rocket: %d slots, %d bytes\n",
				    slots, skb->len);
		if (skb_linearize(skb))
			goto drop;
	}

	page = virt_to_page(skb->data);
	offset = offset_in_page(skb->data);
	len = skb_headlen(skb);

	spin_lock_irqsave(&queue->tx_lock, flags);

	if (unlikely(!netif_carrier_ok(dev) ||
		     (slots > 1 && !xennet_can_sg(dev)) ||
		     netif_needs_gso(dev, skb, netif_skb_features(skb)))) {
		spin_unlock_irqrestore(&queue->tx_lock, flags);
		goto drop;
	}

	/* First request for the linear area. */
	first_tx = tx = xennet_make_one_txreq(queue, skb,
					      page, offset, len);
	page++;
	offset = 0;
	len -= tx->size;

	if (skb->ip_summed == CHECKSUM_PARTIAL)
		/* local packet? */
		tx->flags |= XEN_NETTXF_csum_blank | XEN_NETTXF_data_validated;
	else if (skb->ip_summed == CHECKSUM_UNNECESSARY)
		/* remote but checksummed. */
		tx->flags |= XEN_NETTXF_data_validated;

	/* Optional extra info after the first request. */
	if (skb_shinfo(skb)->gso_size) {
		struct xen_netif_extra_info *gso;

		gso = (struct xen_netif_extra_info *)
			RING_GET_REQUEST(&queue->tx, queue->tx.req_prod_pvt++);

		tx->flags |= XEN_NETTXF_extra_info;

		gso->u.gso.size = skb_shinfo(skb)->gso_size;
		gso->u.gso.type = (skb_shinfo(skb)->gso_type & SKB_GSO_TCPV6) ?
			XEN_NETIF_GSO_TYPE_TCPV6 :
			XEN_NETIF_GSO_TYPE_TCPV4;
		gso->u.gso.pad = 0;
		gso->u.gso.features = 0;

		gso->type = XEN_NETIF_EXTRA_TYPE_GSO;
		gso->flags = 0;
	}

	/* Requests for the rest of the linear area. */
	tx = xennet_make_txreqs(queue, tx, skb, page, offset, len);

	/* Requests for all the frags. */
	for (i = 0; i < skb_shinfo(skb)->nr_frags; i++) {
		skb_frag_t *frag = &skb_shinfo(skb)->frags[i];
		tx = xennet_make_txreqs(queue, tx, skb,
					skb_frag_page(frag), frag->page_offset,
					skb_frag_size(frag));
	}

	/* First request has the packet length. */
	first_tx->size = skb->len;

	RING_PUSH_REQUESTS_AND_CHECK_NOTIFY(&queue->tx, notify);
	if (notify)
		notify_remote_via_irq(queue->tx_irq);

	u64_stats_update_begin(&tx_stats->syncp);
	tx_stats->bytes += skb->len;
	tx_stats->packets++;
	u64_stats_update_end(&tx_stats->syncp);

	/* Note: It is not safe to access skb after xennet_tx_buf_gc()! */
	xennet_tx_buf_gc(queue);

	if (!netfront_tx_slot_available(queue))
		netif_tx_stop_queue(netdev_get_tx_queue(dev, queue->id));

	spin_unlock_irqrestore(&queue->tx_lock, flags);

	return NETDEV_TX_OK;

 drop:
	dev->stats.tx_dropped++;
	dev_kfree_skb_any(skb);
	return NETDEV_TX_OK;
}

static int xennet_close(struct net_device *dev)
{
	struct netfront_info *np = netdev_priv(dev);
	unsigned int num_queues = dev->real_num_tx_queues;
	unsigned int i;
	struct netfront_queue *queue;
	netif_tx_stop_all_queues(np->netdev);
	for (i = 0; i < num_queues; ++i) {
		queue = &np->queues[i];
		napi_disable(&queue->napi);
	}
	return 0;
}

static void xennet_move_rx_slot(struct netfront_queue *queue, struct sk_buff *skb,
				grant_ref_t ref)
{
	int new = xennet_rxidx(queue->rx.req_prod_pvt);

	BUG_ON(queue->rx_skbs[new]);
	queue->rx_skbs[new] = skb;
	queue->grant_rx_ref[new] = ref;
	RING_GET_REQUEST(&queue->rx, queue->rx.req_prod_pvt)->id = new;
	RING_GET_REQUEST(&queue->rx, queue->rx.req_prod_pvt)->gref = ref;
	queue->rx.req_prod_pvt++;
}

static int xennet_get_extras(struct netfront_queue *queue,
			     struct xen_netif_extra_info *extras,
			     RING_IDX rp)

{
	struct xen_netif_extra_info *extra;
	struct device *dev = &queue->info->netdev->dev;
	RING_IDX cons = queue->rx.rsp_cons;
	int err = 0;

	do {
		struct sk_buff *skb;
		grant_ref_t ref;

		if (unlikely(cons + 1 == rp)) {
			if (net_ratelimit())
				dev_warn(dev, "Missing extra info\n");
			err = -EBADR;
			break;
		}

		extra = (struct xen_netif_extra_info *)
			RING_GET_RESPONSE(&queue->rx, ++cons);

		if (unlikely(!extra->type ||
			     extra->type >= XEN_NETIF_EXTRA_TYPE_MAX)) {
			if (net_ratelimit())
				dev_warn(dev, "Invalid extra type: %d\n",
					extra->type);
			err = -EINVAL;
		} else {
			memcpy(&extras[extra->type - 1], extra,
			       sizeof(*extra));
		}

		skb = xennet_get_rx_skb(queue, cons);
		ref = xennet_get_rx_ref(queue, cons);
		xennet_move_rx_slot(queue, skb, ref);
	} while (extra->flags & XEN_NETIF_EXTRA_FLAG_MORE);

	queue->rx.rsp_cons = cons;
	return err;
}

static int xennet_get_responses(struct netfront_queue *queue,
				struct netfront_rx_info *rinfo, RING_IDX rp,
				struct sk_buff_head *list)
{
	struct xen_netif_rx_response *rx = &rinfo->rx;
	struct xen_netif_extra_info *extras = rinfo->extras;
	struct device *dev = &queue->info->netdev->dev;
	RING_IDX cons = queue->rx.rsp_cons;
	struct sk_buff *skb = xennet_get_rx_skb(queue, cons);
	grant_ref_t ref = xennet_get_rx_ref(queue, cons);
	int max = MAX_SKB_FRAGS + (rx->status <= RX_COPY_THRESHOLD);
	int slots = 1;
	int err = 0;
	unsigned long ret;

	if (rx->flags & XEN_NETRXF_extra_info) {
		err = xennet_get_extras(queue, extras, rp);
		cons = queue->rx.rsp_cons;
	}

	for (;;) {
		if (unlikely(rx->status < 0 ||
			     rx->offset + rx->status > PAGE_SIZE)) {
			if (net_ratelimit())
				dev_warn(dev, "rx->offset: %x, size: %u\n",
					 rx->offset, rx->status);
			xennet_move_rx_slot(queue, skb, ref);
			err = -EINVAL;
			goto next;
		}

		/*
		 * This definitely indicates a bug, either in this driver or in
		 * the backend driver. In future this should flag the bad
		 * situation to the system controller to reboot the backend.
		 */
		if (ref == GRANT_INVALID_REF) {
			if (net_ratelimit())
				dev_warn(dev, "Bad rx response id %d.\n",
					 rx->id);
			err = -EINVAL;
			goto next;
		}

		ret = gnttab_end_foreign_access_ref(ref, 0);
		BUG_ON(!ret);

		gnttab_release_grant_reference(&queue->gref_rx_head, ref);

		__skb_queue_tail(list, skb);

next:
		if (!(rx->flags & XEN_NETRXF_more_data))
			break;

		if (cons + slots == rp) {
			if (net_ratelimit())
				dev_warn(dev, "Need more slots\n");
			err = -ENOENT;
			break;
		}

		rx = RING_GET_RESPONSE(&queue->rx, cons + slots);
		skb = xennet_get_rx_skb(queue, cons + slots);
		ref = xennet_get_rx_ref(queue, cons + slots);
		slots++;
	}

	if (unlikely(slots > max)) {
		if (net_ratelimit())
			dev_warn(dev, "Too many slots\n");
		err = -E2BIG;
	}

	if (unlikely(err))
		queue->rx.rsp_cons = cons + slots;

	return err;
}

static int xennet_set_skb_gso(struct sk_buff *skb,
			      struct xen_netif_extra_info *gso)
{
	if (!gso->u.gso.size) {
		if (net_ratelimit())
			pr_warn("GSO size must not be zero\n");
		return -EINVAL;
	}

	if (gso->u.gso.type != XEN_NETIF_GSO_TYPE_TCPV4 &&
	    gso->u.gso.type != XEN_NETIF_GSO_TYPE_TCPV6) {
		if (net_ratelimit())
			pr_warn("Bad GSO type %d\n", gso->u.gso.type);
		return -EINVAL;
	}

	skb_shinfo(skb)->gso_size = gso->u.gso.size;
	skb_shinfo(skb)->gso_type =
		(gso->u.gso.type == XEN_NETIF_GSO_TYPE_TCPV4) ?
		SKB_GSO_TCPV4 :
		SKB_GSO_TCPV6;

	/* Header must be checked, and gso_segs computed. */
	skb_shinfo(skb)->gso_type |= SKB_GSO_DODGY;
	skb_shinfo(skb)->gso_segs = 0;

	return 0;
}

static RING_IDX xennet_fill_frags(struct netfront_queue *queue,
				  struct sk_buff *skb,
				  struct sk_buff_head *list)
{
	struct skb_shared_info *shinfo = skb_shinfo(skb);
	RING_IDX cons = queue->rx.rsp_cons;
	struct sk_buff *nskb;

	while ((nskb = __skb_dequeue(list))) {
		struct xen_netif_rx_response *rx =
			RING_GET_RESPONSE(&queue->rx, ++cons);
		skb_frag_t *nfrag = &skb_shinfo(nskb)->frags[0];

		if (shinfo->nr_frags == MAX_SKB_FRAGS) {
			unsigned int pull_to = NETFRONT_SKB_CB(skb)->pull_to;

			BUG_ON(pull_to <= skb_headlen(skb));
			__pskb_pull_tail(skb, pull_to - skb_headlen(skb));
		}
		BUG_ON(shinfo->nr_frags >= MAX_SKB_FRAGS);

		skb_add_rx_frag(skb, shinfo->nr_frags, skb_frag_page(nfrag),
				rx->offset, rx->status, PAGE_SIZE);

		skb_shinfo(nskb)->nr_frags = 0;
		kfree_skb(nskb);
	}

	return cons;
}

static int checksum_setup(struct net_device *dev, struct sk_buff *skb)
{
	bool recalculate_partial_csum = false;

	/*
	 * A GSO SKB must be CHECKSUM_PARTIAL. However some buggy
	 * peers can fail to set NETRXF_csum_blank when sending a GSO
	 * frame. In this case force the SKB to CHECKSUM_PARTIAL and
	 * recalculate the partial checksum.
	 */
	if (skb->ip_summed != CHECKSUM_PARTIAL && skb_is_gso(skb)) {
		struct netfront_info *np = netdev_priv(dev);
		atomic_inc(&np->rx_gso_checksum_fixup);
		skb->ip_summed = CHECKSUM_PARTIAL;
		recalculate_partial_csum = true;
	}

	/* A non-CHECKSUM_PARTIAL SKB does not require setup. */
	if (skb->ip_summed != CHECKSUM_PARTIAL)
		return 0;

	return skb_checksum_setup(skb, recalculate_partial_csum);
}

static int handle_incoming_queue(struct netfront_queue *queue,
				 struct sk_buff_head *rxq)
{
	struct netfront_stats *rx_stats = this_cpu_ptr(queue->info->rx_stats);
	int packets_dropped = 0;
	struct sk_buff *skb;

	while ((skb = __skb_dequeue(rxq)) != NULL) {
		int pull_to = NETFRONT_SKB_CB(skb)->pull_to;

		if (pull_to > skb_headlen(skb))
			__pskb_pull_tail(skb, pull_to - skb_headlen(skb));

		/* Ethernet work: Delayed to here as it peeks the header. */
		skb->protocol = eth_type_trans(skb, queue->info->netdev);
		skb_reset_network_header(skb);

		if (checksum_setup(queue->info->netdev, skb)) {
			kfree_skb(skb);
			packets_dropped++;
			queue->info->netdev->stats.rx_errors++;
			continue;
		}

		u64_stats_update_begin(&rx_stats->syncp);
		rx_stats->packets++;
		rx_stats->bytes += skb->len;
		u64_stats_update_end(&rx_stats->syncp);

		/* Pass it up. */
		napi_gro_receive(&queue->napi, skb);
	}

	return packets_dropped;
}

static int xennet_poll(struct napi_struct *napi, int budget)
{
	struct netfront_queue *queue = container_of(napi, struct netfront_queue, napi);
	struct net_device *dev = queue->info->netdev;
	struct sk_buff *skb;
	struct netfront_rx_info rinfo;
	struct xen_netif_rx_response *rx = &rinfo.rx;
	struct xen_netif_extra_info *extras = rinfo.extras;
	RING_IDX i, rp;
	int work_done;
	struct sk_buff_head rxq;
	struct sk_buff_head errq;
	struct sk_buff_head tmpq;
	int err;

	spin_lock(&queue->rx_lock);

	skb_queue_head_init(&rxq);
	skb_queue_head_init(&errq);
	skb_queue_head_init(&tmpq);

	rp = queue->rx.sring->rsp_prod;
	rmb(); /* Ensure we see queued responses up to 'rp'. */

	i = queue->rx.rsp_cons;
	work_done = 0;
	while ((i != rp) && (work_done < budget)) {
		memcpy(rx, RING_GET_RESPONSE(&queue->rx, i), sizeof(*rx));
		memset(extras, 0, sizeof(rinfo.extras));

		err = xennet_get_responses(queue, &rinfo, rp, &tmpq);

		if (unlikely(err)) {
err:
			while ((skb = __skb_dequeue(&tmpq)))
				__skb_queue_tail(&errq, skb);
			dev->stats.rx_errors++;
			i = queue->rx.rsp_cons;
			continue;
		}

		skb = __skb_dequeue(&tmpq);

		if (extras[XEN_NETIF_EXTRA_TYPE_GSO - 1].type) {
			struct xen_netif_extra_info *gso;
			gso = &extras[XEN_NETIF_EXTRA_TYPE_GSO - 1];

			if (unlikely(xennet_set_skb_gso(skb, gso))) {
				__skb_queue_head(&tmpq, skb);
				queue->rx.rsp_cons += skb_queue_len(&tmpq);
				goto err;
			}
		}

		NETFRONT_SKB_CB(skb)->pull_to = rx->status;
		if (NETFRONT_SKB_CB(skb)->pull_to > RX_COPY_THRESHOLD)
			NETFRONT_SKB_CB(skb)->pull_to = RX_COPY_THRESHOLD;

		skb_shinfo(skb)->frags[0].page_offset = rx->offset;
		skb_frag_size_set(&skb_shinfo(skb)->frags[0], rx->status);
		skb->data_len = rx->status;
		skb->len += rx->status;

		i = xennet_fill_frags(queue, skb, &tmpq);

		if (rx->flags & XEN_NETRXF_csum_blank)
			skb->ip_summed = CHECKSUM_PARTIAL;
		else if (rx->flags & XEN_NETRXF_data_validated)
			skb->ip_summed = CHECKSUM_UNNECESSARY;

		__skb_queue_tail(&rxq, skb);

		queue->rx.rsp_cons = ++i;
		work_done++;
	}

	__skb_queue_purge(&errq);

	work_done -= handle_incoming_queue(queue, &rxq);

	xennet_alloc_rx_buffers(queue);

	if (work_done < budget) {
		int more_to_do = 0;

		napi_complete(napi);

		RING_FINAL_CHECK_FOR_RESPONSES(&queue->rx, more_to_do);
		if (more_to_do)
			napi_schedule(napi);
	}

	spin_unlock(&queue->rx_lock);

	return work_done;
}

static int xennet_change_mtu(struct net_device *dev, int mtu)
{
	int max = xennet_can_sg(dev) ?
		XEN_NETIF_MAX_TX_SIZE - MAX_TCP_HEADER : ETH_DATA_LEN;

	if (mtu > max)
		return -EINVAL;
	dev->mtu = mtu;
	return 0;
}

static struct rtnl_link_stats64 *xennet_get_stats64(struct net_device *dev,
						    struct rtnl_link_stats64 *tot)
{
	struct netfront_info *np = netdev_priv(dev);
	int cpu;

	for_each_possible_cpu(cpu) {
		struct netfront_stats *rx_stats = per_cpu_ptr(np->rx_stats, cpu);
		struct netfront_stats *tx_stats = per_cpu_ptr(np->tx_stats, cpu);
		u64 rx_packets, rx_bytes, tx_packets, tx_bytes;
		unsigned int start;

		do {
			start = u64_stats_fetch_begin_irq(&tx_stats->syncp);
			tx_packets = tx_stats->packets;
			tx_bytes = tx_stats->bytes;
		} while (u64_stats_fetch_retry_irq(&tx_stats->syncp, start));

		do {
			start = u64_stats_fetch_begin_irq(&rx_stats->syncp);
			rx_packets = rx_stats->packets;
			rx_bytes = rx_stats->bytes;
		} while (u64_stats_fetch_retry_irq(&rx_stats->syncp, start));

		tot->rx_packets += rx_packets;
		tot->tx_packets += tx_packets;
		tot->rx_bytes   += rx_bytes;
		tot->tx_bytes   += tx_bytes;
	}

	tot->rx_errors  = dev->stats.rx_errors;
	tot->tx_dropped = dev->stats.tx_dropped;

	return tot;
}

static void xennet_release_tx_bufs(struct netfront_queue *queue)
{
	struct sk_buff *skb;
	int i;

	for (i = 0; i < NET_TX_RING_SIZE; i++) {
		/* Skip over entries which are actually freelist references */
		if (skb_entry_is_link(&queue->tx_skbs[i]))
			continue;

		skb = queue->tx_skbs[i].skb;
		get_page(queue->grant_tx_page[i]);
		gnttab_end_foreign_access(queue->grant_tx_ref[i],
					  GNTMAP_readonly,
					  (unsigned long)page_address(queue->grant_tx_page[i]));
		queue->grant_tx_page[i] = NULL;
		queue->grant_tx_ref[i] = GRANT_INVALID_REF;
		add_id_to_freelist(&queue->tx_skb_freelist, queue->tx_skbs, i);
		dev_kfree_skb_irq(skb);
	}
}

static void xennet_release_rx_bufs(struct netfront_queue *queue)
{
	int id, ref;

	spin_lock_bh(&queue->rx_lock);

	for (id = 0; id < NET_RX_RING_SIZE; id++) {
		struct sk_buff *skb;
		struct page *page;

		skb = queue->rx_skbs[id];
		if (!skb)
			continue;

		ref = queue->grant_rx_ref[id];
		if (ref == GRANT_INVALID_REF)
			continue;

		page = skb_frag_page(&skb_shinfo(skb)->frags[0]);

		/* gnttab_end_foreign_access() needs a page ref until
		 * foreign access is ended (which may be deferred).
		 */
		get_page(page);
		gnttab_end_foreign_access(ref, 0,
					  (unsigned long)page_address(page));
		queue->grant_rx_ref[id] = GRANT_INVALID_REF;

		kfree_skb(skb);
	}

	spin_unlock_bh(&queue->rx_lock);
}

static netdev_features_t xennet_fix_features(struct net_device *dev,
	netdev_features_t features)
{
	struct netfront_info *np = netdev_priv(dev);
	int val;

	if (features & NETIF_F_SG) {
		if (xenbus_scanf(XBT_NIL, np->xbdev->otherend, "feature-sg",
				 "%d", &val) < 0)
			val = 0;

		if (!val)
			features &= ~NETIF_F_SG;
	}

	if (features & NETIF_F_IPV6_CSUM) {
		if (xenbus_scanf(XBT_NIL, np->xbdev->otherend,
				 "feature-ipv6-csum-offload", "%d", &val) < 0)
			val = 0;

		if (!val)
			features &= ~NETIF_F_IPV6_CSUM;
	}

	if (features & NETIF_F_TSO) {
		if (xenbus_scanf(XBT_NIL, np->xbdev->otherend,
				 "feature-gso-tcpv4", "%d", &val) < 0)
			val = 0;

		if (!val)
			features &= ~NETIF_F_TSO;
	}

	if (features & NETIF_F_TSO6) {
		if (xenbus_scanf(XBT_NIL, np->xbdev->otherend,
				 "feature-gso-tcpv6", "%d", &val) < 0)
			val = 0;

		if (!val)
			features &= ~NETIF_F_TSO6;
	}

	return features;
}

static int xennet_set_features(struct net_device *dev,
	netdev_features_t features)
{
	if (!(features & NETIF_F_SG) && dev->mtu > ETH_DATA_LEN) {
		netdev_info(dev, "Reducing MTU because no SG offload");
		dev->mtu = ETH_DATA_LEN;
	}

	return 0;
}

static irqreturn_t xennet_tx_interrupt(int irq, void *dev_id)
{
	struct netfront_queue *queue = dev_id;
	unsigned long flags;

	spin_lock_irqsave(&queue->tx_lock, flags);
	xennet_tx_buf_gc(queue);
	spin_unlock_irqrestore(&queue->tx_lock, flags);

	return IRQ_HANDLED;
}

static irqreturn_t xennet_rx_interrupt(int irq, void *dev_id)
{
	struct netfront_queue *queue = dev_id;
	struct net_device *dev = queue->info->netdev;

	if (likely(netif_carrier_ok(dev) &&
		   RING_HAS_UNCONSUMED_RESPONSES(&queue->rx)))
		napi_schedule(&queue->napi);

	return IRQ_HANDLED;
}

static irqreturn_t xennet_interrupt(int irq, void *dev_id)
{
	xennet_tx_interrupt(irq, dev_id);
	xennet_rx_interrupt(irq, dev_id);
	return IRQ_HANDLED;
}

#ifdef CONFIG_NET_POLL_CONTROLLER
static void xennet_poll_controller(struct net_device *dev)
{
	/* Poll each queue */
	struct netfront_info *info = netdev_priv(dev);
	unsigned int num_queues = dev->real_num_tx_queues;
	unsigned int i;
	for (i = 0; i < num_queues; ++i)
		xennet_interrupt(0, &info->queues[i]);
}
#endif

static const struct net_device_ops xennet_netdev_ops = {
	.ndo_open            = xennet_open,
	.ndo_stop            = xennet_close,
	.ndo_start_xmit      = xennet_start_xmit,
	.ndo_change_mtu	     = xennet_change_mtu,
	.ndo_get_stats64     = xennet_get_stats64,
	.ndo_set_mac_address = eth_mac_addr,
	.ndo_validate_addr   = eth_validate_addr,
	.ndo_fix_features    = xennet_fix_features,
	.ndo_set_features    = xennet_set_features,
	.ndo_select_queue    = xennet_select_queue,
#ifdef CONFIG_NET_POLL_CONTROLLER
	.ndo_poll_controller = xennet_poll_controller,
#endif
};

static void xennet_free_netdev(struct net_device *netdev)
{
	struct netfront_info *np = netdev_priv(netdev);

	free_percpu(np->rx_stats);
	free_percpu(np->tx_stats);
	free_netdev(netdev);
}

static struct net_device *xennet_create_dev(struct xenbus_device *dev)
{
	int err;
	struct net_device *netdev;
	struct netfront_info *np;

	netdev = alloc_etherdev_mq(sizeof(struct netfront_info), xennet_max_queues);
	if (!netdev)
		return ERR_PTR(-ENOMEM);

	np                   = netdev_priv(netdev);
	np->xbdev            = dev;

	/* No need to use rtnl_lock() before the call below as it
	 * happens before register_netdev().
	 */
	netif_set_real_num_tx_queues(netdev, 0);
	np->queues = NULL;

	err = -ENOMEM;
	np->rx_stats = netdev_alloc_pcpu_stats(struct netfront_stats);
	if (np->rx_stats == NULL)
		goto exit;
	np->tx_stats = netdev_alloc_pcpu_stats(struct netfront_stats);
	if (np->tx_stats == NULL)
		goto exit;

	netdev->netdev_ops	= &xennet_netdev_ops;

	netdev->features        = NETIF_F_IP_CSUM | NETIF_F_RXCSUM |
				  NETIF_F_GSO_ROBUST;
	netdev->hw_features	= NETIF_F_SG |
				  NETIF_F_IPV6_CSUM |
				  NETIF_F_TSO | NETIF_F_TSO6;

	/*
         * Assume that all hw features are available for now. This set
         * will be adjusted by the call to netdev_update_features() in
         * xennet_connect() which is the earliest point where we can
         * negotiate with the backend regarding supported features.
         */
	netdev->features |= netdev->hw_features;

	netdev->ethtool_ops = &xennet_ethtool_ops;
	SET_NETDEV_DEV(netdev, &dev->dev);

	netif_set_gso_max_size(netdev, XEN_NETIF_MAX_TX_SIZE - MAX_TCP_HEADER);

	np->netdev = netdev;

	netif_carrier_off(netdev);

	return netdev;

 exit:
	xennet_free_netdev(netdev);
	return ERR_PTR(err);
}

/**
 * Entry point to this code when a new device is created.  Allocate the basic
 * structures and the ring buffers for communication with the backend, and
 * inform the backend of the appropriate details for those.
 */
static int netfront_probe(struct xenbus_device *dev,
			  const struct xenbus_device_id *id)
{
	int err;
	struct net_device *netdev;
	struct netfront_info *info;

	netdev = xennet_create_dev(dev);
	if (IS_ERR(netdev)) {
		err = PTR_ERR(netdev);
		xenbus_dev_fatal(dev, err, "creating netdev");
		return err;
	}

	info = netdev_priv(netdev);
	dev_set_drvdata(&dev->dev, info);

	err = register_netdev(info->netdev);
	if (err) {
		pr_warn("%s: register_netdev err=%d\n", __func__, err);
		goto fail;
	}

	err = xennet_sysfs_addif(info->netdev);
	if (err) {
		unregister_netdev(info->netdev);
		pr_warn("%s: add sysfs failed err=%d\n", __func__, err);
		goto fail;
	}

	return 0;

 fail:
	xennet_free_netdev(netdev);
	dev_set_drvdata(&dev->dev, NULL);
	return err;
}

static void xennet_end_access(int ref, void *page)
{
	/* This frees the page as a side-effect */
	if (ref != GRANT_INVALID_REF)
		gnttab_end_foreign_access(ref, 0, (unsigned long)page);
}

static void xennet_disconnect_backend(struct netfront_info *info)
{
	unsigned int i = 0;
	unsigned int num_queues = info->netdev->real_num_tx_queues;

	netif_carrier_off(info->netdev);

	for (i = 0; i < num_queues; ++i) {
		struct netfront_queue *queue = &info->queues[i];

		if (queue->tx_irq && (queue->tx_irq == queue->rx_irq))
			unbind_from_irqhandler(queue->tx_irq, queue);
		if (queue->tx_irq && (queue->tx_irq != queue->rx_irq)) {
			unbind_from_irqhandler(queue->tx_irq, queue);
			unbind_from_irqhandler(queue->rx_irq, queue);
		}
		queue->tx_evtchn = queue->rx_evtchn = 0;
		queue->tx_irq = queue->rx_irq = 0;

		napi_synchronize(&queue->napi);

		xennet_release_tx_bufs(queue);
		xennet_release_rx_bufs(queue);
		gnttab_free_grant_references(queue->gref_tx_head);
		gnttab_free_grant_references(queue->gref_rx_head);

		/* End access and free the pages */
		xennet_end_access(queue->tx_ring_ref, queue->tx.sring);
		xennet_end_access(queue->rx_ring_ref, queue->rx.sring);

		queue->tx_ring_ref = GRANT_INVALID_REF;
		queue->rx_ring_ref = GRANT_INVALID_REF;
		queue->tx.sring = NULL;
		queue->rx.sring = NULL;
	}
}

/**
 * We are reconnecting to the backend, due to a suspend/resume, or a backend
 * driver restart.  We tear down our netif structure and recreate it, but
 * leave the device-layer structures intact so that this is transparent to the
 * rest of the kernel.
 */
static int netfront_resume(struct xenbus_device *dev)
{
	struct netfront_info *info = dev_get_drvdata(&dev->dev);

	dev_dbg(&dev->dev, "%s\n", dev->nodename);

	xennet_disconnect_backend(info);
	return 0;
}

static int xen_net_read_mac(struct xenbus_device *dev, u8 mac[])
{
	char *s, *e, *macstr;
	int i;

	macstr = s = xenbus_read(XBT_NIL, dev->nodename, "mac", NULL);
	if (IS_ERR(macstr))
		return PTR_ERR(macstr);

	for (i = 0; i < ETH_ALEN; i++) {
		mac[i] = simple_strtoul(s, &e, 16);
		if ((s == e) || (*e != ((i == ETH_ALEN-1) ? '\0' : ':'))) {
			kfree(macstr);
			return -ENOENT;
		}
		s = e+1;
	}

	kfree(macstr);
	return 0;
}

static int setup_netfront_single(struct netfront_queue *queue)
{
	int err;

	err = xenbus_alloc_evtchn(queue->info->xbdev, &queue->tx_evtchn);
	if (err < 0)
		goto fail;

	err = bind_evtchn_to_irqhandler(queue->tx_evtchn,
					xennet_interrupt,
					0, queue->info->netdev->name, queue);
	if (err < 0)
		goto bind_fail;
	queue->rx_evtchn = queue->tx_evtchn;
	queue->rx_irq = queue->tx_irq = err;

	return 0;

bind_fail:
	xenbus_free_evtchn(queue->info->xbdev, queue->tx_evtchn);
	queue->tx_evtchn = 0;
fail:
	return err;
}

static int setup_netfront_split(struct netfront_queue *queue)
{
	int err;

	err = xenbus_alloc_evtchn(queue->info->xbdev, &queue->tx_evtchn);
	if (err < 0)
		goto fail;
	err = xenbus_alloc_evtchn(queue->info->xbdev, &queue->rx_evtchn);
	if (err < 0)
		goto alloc_rx_evtchn_fail;

	snprintf(queue->tx_irq_name, sizeof(queue->tx_irq_name),
		 "%s-tx", queue->name);
	err = bind_evtchn_to_irqhandler(queue->tx_evtchn,
					xennet_tx_interrupt,
					0, queue->tx_irq_name, queue);
	if (err < 0)
		goto bind_tx_fail;
	queue->tx_irq = err;

	snprintf(queue->rx_irq_name, sizeof(queue->rx_irq_name),
		 "%s-rx", queue->name);
	err = bind_evtchn_to_irqhandler(queue->rx_evtchn,
					xennet_rx_interrupt,
					0, queue->rx_irq_name, queue);
	if (err < 0)
		goto bind_rx_fail;
	queue->rx_irq = err;

	return 0;

bind_rx_fail:
	unbind_from_irqhandler(queue->tx_irq, queue);
	queue->tx_irq = 0;
bind_tx_fail:
	xenbus_free_evtchn(queue->info->xbdev, queue->rx_evtchn);
	queue->rx_evtchn = 0;
alloc_rx_evtchn_fail:
	xenbus_free_evtchn(queue->info->xbdev, queue->tx_evtchn);
	queue->tx_evtchn = 0;
fail:
	return err;
}

static int setup_netfront(struct xenbus_device *dev,
			struct netfront_queue *queue, unsigned int feature_split_evtchn)
{
	struct xen_netif_tx_sring *txs;
	struct xen_netif_rx_sring *rxs;
	int err;

	queue->tx_ring_ref = GRANT_INVALID_REF;
	queue->rx_ring_ref = GRANT_INVALID_REF;
	queue->rx.sring = NULL;
	queue->tx.sring = NULL;

	txs = (struct xen_netif_tx_sring *)get_zeroed_page(GFP_NOIO | __GFP_HIGH);
	if (!txs) {
		err = -ENOMEM;
		xenbus_dev_fatal(dev, err, "allocating tx ring page");
		goto fail;
	}
	SHARED_RING_INIT(txs);
	FRONT_RING_INIT(&queue->tx, txs, PAGE_SIZE);

	err = xenbus_grant_ring(dev, virt_to_mfn(txs));
	if (err < 0)
		goto grant_tx_ring_fail;
	queue->tx_ring_ref = err;

	rxs = (struct xen_netif_rx_sring *)get_zeroed_page(GFP_NOIO | __GFP_HIGH);
	if (!rxs) {
		err = -ENOMEM;
		xenbus_dev_fatal(dev, err, "allocating rx ring page");
		goto alloc_rx_ring_fail;
	}
	SHARED_RING_INIT(rxs);
	FRONT_RING_INIT(&queue->rx, rxs, PAGE_SIZE);

	err = xenbus_grant_ring(dev, virt_to_mfn(rxs));
	if (err < 0)
		goto grant_rx_ring_fail;
	queue->rx_ring_ref = err;

	if (feature_split_evtchn)
		err = setup_netfront_split(queue);
	/* setup single event channel if
	 *  a) feature-split-event-channels == 0
	 *  b) feature-split-event-channels == 1 but failed to setup
	 */
	if (!feature_split_evtchn || (feature_split_evtchn && err))
		err = setup_netfront_single(queue);

	if (err)
		goto alloc_evtchn_fail;

	return 0;

	/* If we fail to setup netfront, it is safe to just revoke access to
	 * granted pages because backend is not accessing it at this point.
	 */
alloc_evtchn_fail:
	gnttab_end_foreign_access_ref(queue->rx_ring_ref, 0);
grant_rx_ring_fail:
	free_page((unsigned long)rxs);
alloc_rx_ring_fail:
	gnttab_end_foreign_access_ref(queue->tx_ring_ref, 0);
grant_tx_ring_fail:
	free_page((unsigned long)txs);
fail:
	return err;
}

/* Queue-specific initialisation
 * This used to be done in xennet_create_dev() but must now
 * be run per-queue.
 */
static int xennet_init_queue(struct netfront_queue *queue)
{
	unsigned short i;
	int err = 0;

	spin_lock_init(&queue->tx_lock);
	spin_lock_init(&queue->rx_lock);

	init_timer(&queue->rx_refill_timer);
	queue->rx_refill_timer.data = (unsigned long)queue;
	queue->rx_refill_timer.function = rx_refill_timeout;

	snprintf(queue->name, sizeof(queue->name), "%s-q%u",
		 queue->info->netdev->name, queue->id);

	/* Initialise tx_skbs as a free chain containing every entry. */
	queue->tx_skb_freelist = 0;
	for (i = 0; i < NET_TX_RING_SIZE; i++) {
		skb_entry_set_link(&queue->tx_skbs[i], i+1);
		queue->grant_tx_ref[i] = GRANT_INVALID_REF;
		queue->grant_tx_page[i] = NULL;
	}

	/* Clear out rx_skbs */
	for (i = 0; i < NET_RX_RING_SIZE; i++) {
		queue->rx_skbs[i] = NULL;
		queue->grant_rx_ref[i] = GRANT_INVALID_REF;
	}

	/* A grant for every tx ring slot */
	if (gnttab_alloc_grant_references(NET_TX_RING_SIZE,
					  &queue->gref_tx_head) < 0) {
		pr_alert("can't alloc tx grant refs\n");
		err = -ENOMEM;
		goto exit;
	}

	/* A grant for every rx ring slot */
	if (gnttab_alloc_grant_references(NET_RX_RING_SIZE,
					  &queue->gref_rx_head) < 0) {
		pr_alert("can't alloc rx grant refs\n");
		err = -ENOMEM;
		goto exit_free_tx;
	}

	return 0;

 exit_free_tx:
	gnttab_free_grant_references(queue->gref_tx_head);
 exit:
	return err;
}

static int write_queue_xenstore_keys(struct netfront_queue *queue,
			   struct xenbus_transaction *xbt, int write_hierarchical)
{
	/* Write the queue-specific keys into XenStore in the traditional
	 * way for a single queue, or in a queue subkeys for multiple
	 * queues.
	 */
	struct xenbus_device *dev = queue->info->xbdev;
	int err;
	const char *message;
	char *path;
	size_t pathsize;

	/* Choose the correct place to write the keys */
	if (write_hierarchical) {
		pathsize = strlen(dev->nodename) + 10;
		path = kzalloc(pathsize, GFP_KERNEL);
		if (!path) {
			err = -ENOMEM;
			message = "out of memory while writing ring references";
			goto error;
		}
		snprintf(path, pathsize, "%s/queue-%u",
				dev->nodename, queue->id);
	} else {
		path = (char *)dev->nodename;
	}

	/* Write ring references */
	err = xenbus_printf(*xbt, path, "tx-ring-ref", "%u",
			queue->tx_ring_ref);
	if (err) {
		message = "writing tx-ring-ref";
		goto error;
	}

	err = xenbus_printf(*xbt, path, "rx-ring-ref", "%u",
			queue->rx_ring_ref);
	if (err) {
		message = "writing rx-ring-ref";
		goto error;
	}

	/* Write event channels; taking into account both shared
	 * and split event channel scenarios.
	 */
	if (queue->tx_evtchn == queue->rx_evtchn) {
		/* Shared event channel */
		err = xenbus_printf(*xbt, path,
				"event-channel", "%u", queue->tx_evtchn);
		if (err) {
			message = "writing event-channel";
			goto error;
		}
	} else {
		/* Split event channels */
		err = xenbus_printf(*xbt, path,
				"event-channel-tx", "%u", queue->tx_evtchn);
		if (err) {
			message = "writing event-channel-tx";
			goto error;
		}

		err = xenbus_printf(*xbt, path,
				"event-channel-rx", "%u", queue->rx_evtchn);
		if (err) {
			message = "writing event-channel-rx";
			goto error;
		}
	}

	if (write_hierarchical)
		kfree(path);
	return 0;

error:
	if (write_hierarchical)
		kfree(path);
	xenbus_dev_fatal(dev, err, "%s", message);
	return err;
}

static void xennet_destroy_queues(struct netfront_info *info)
{
	unsigned int i;

	rtnl_lock();

	for (i = 0; i < info->netdev->real_num_tx_queues; i++) {
		struct netfront_queue *queue = &info->queues[i];

		if (netif_running(info->netdev))
			napi_disable(&queue->napi);
		netif_napi_del(&queue->napi);
	}

	rtnl_unlock();

	kfree(info->queues);
	info->queues = NULL;
}

static int xennet_create_queues(struct netfront_info *info,
				unsigned int num_queues)
{
	unsigned int i;
	int ret;

	info->queues = kcalloc(num_queues, sizeof(struct netfront_queue),
			       GFP_KERNEL);
	if (!info->queues)
		return -ENOMEM;

	rtnl_lock();

	for (i = 0; i < num_queues; i++) {
		struct netfront_queue *queue = &info->queues[i];

		queue->id = i;
		queue->info = info;

		ret = xennet_init_queue(queue);
		if (ret < 0) {
			dev_warn(&info->netdev->dev,
				 "only created %d queues\n", i);
			num_queues = i;
			break;
		}

		netif_napi_add(queue->info->netdev, &queue->napi,
			       xennet_poll, 64);
		if (netif_running(info->netdev))
			napi_enable(&queue->napi);
	}

	netif_set_real_num_tx_queues(info->netdev, num_queues);

	rtnl_unlock();

	if (num_queues == 0) {
		dev_err(&info->netdev->dev, "no queues\n");
		return -EINVAL;
	}
	return 0;
}

/* Common code used when first setting up, and when resuming. */
static int talk_to_netback(struct xenbus_device *dev,
			   struct netfront_info *info)
{
	const char *message;
	struct xenbus_transaction xbt;
	int err;
	unsigned int feature_split_evtchn;
	unsigned int i = 0;
	unsigned int max_queues = 0;
	struct netfront_queue *queue = NULL;
	unsigned int num_queues = 1;

	info->netdev->irq = 0;

	/* Check if backend supports multiple queues */
	err = xenbus_scanf(XBT_NIL, info->xbdev->otherend,
			   "multi-queue-max-queues", "%u", &max_queues);
	if (err < 0)
		max_queues = 1;
	num_queues = min(max_queues, xennet_max_queues);

	/* Check feature-split-event-channels */
	err = xenbus_scanf(XBT_NIL, info->xbdev->otherend,
			   "feature-split-event-channels", "%u",
			   &feature_split_evtchn);
	if (err < 0)
		feature_split_evtchn = 0;

	/* Read mac addr. */
	err = xen_net_read_mac(dev, info->netdev->dev_addr);
	if (err) {
		xenbus_dev_fatal(dev, err, "parsing %s/mac", dev->nodename);
		goto out;
	}

	if (info->queues)
		xennet_destroy_queues(info);

	err = xennet_create_queues(info, num_queues);
	if (err < 0)
		goto destroy_ring;

	/* Create shared ring, alloc event channel -- for each queue */
	for (i = 0; i < num_queues; ++i) {
		queue = &info->queues[i];
		err = setup_netfront(dev, queue, feature_split_evtchn);
		if (err) {
			/* setup_netfront() will tidy up the current
			 * queue on error, but we need to clean up
			 * those already allocated.
			 */
			if (i > 0) {
				rtnl_lock();
				netif_set_real_num_tx_queues(info->netdev, i);
				rtnl_unlock();
				goto destroy_ring;
			} else {
				goto out;
			}
		}
	}

again:
	err = xenbus_transaction_start(&xbt);
	if (err) {
		xenbus_dev_fatal(dev, err, "starting transaction");
		goto destroy_ring;
	}

	if (num_queues == 1) {
		err = write_queue_xenstore_keys(&info->queues[0], &xbt, 0); /* flat */
		if (err)
			goto abort_transaction_no_dev_fatal;
	} else {
		/* Write the number of queues */
		err = xenbus_printf(xbt, dev->nodename, "multi-queue-num-queues",
				    "%u", num_queues);
		if (err) {
			message = "writing multi-queue-num-queues";
			goto abort_transaction_no_dev_fatal;
		}

		/* Write the keys for each queue */
		for (i = 0; i < num_queues; ++i) {
			queue = &info->queues[i];
			err = write_queue_xenstore_keys(queue, &xbt, 1); /* hierarchical */
			if (err)
				goto abort_transaction_no_dev_fatal;
		}
	}

	/* The remaining keys are not queue-specific */
	err = xenbus_printf(xbt, dev->nodename, "request-rx-copy", "%u",
			    1);
	if (err) {
		message = "writing request-rx-copy";
		goto abort_transaction;
	}

	err = xenbus_printf(xbt, dev->nodename, "feature-rx-notify", "%d", 1);
	if (err) {
		message = "writing feature-rx-notify";
		goto abort_transaction;
	}

	err = xenbus_printf(xbt, dev->nodename, "feature-sg", "%d", 1);
	if (err) {
		message = "writing feature-sg";
		goto abort_transaction;
	}

	err = xenbus_printf(xbt, dev->nodename, "feature-gso-tcpv4", "%d", 1);
	if (err) {
		message = "writing feature-gso-tcpv4";
		goto abort_transaction;
	}

	err = xenbus_write(xbt, dev->nodename, "feature-gso-tcpv6", "1");
	if (err) {
		message = "writing feature-gso-tcpv6";
		goto abort_transaction;
	}

	err = xenbus_write(xbt, dev->nodename, "feature-ipv6-csum-offload",
			   "1");
	if (err) {
		message = "writing feature-ipv6-csum-offload";
		goto abort_transaction;
	}

	err = xenbus_transaction_end(xbt, 0);
	if (err) {
		if (err == -EAGAIN)
			goto again;
		xenbus_dev_fatal(dev, err, "completing transaction");
		goto destroy_ring;
	}

	return 0;

 abort_transaction:
	xenbus_dev_fatal(dev, err, "%s", message);
abort_transaction_no_dev_fatal:
	xenbus_transaction_end(xbt, 1);
 destroy_ring:
	xennet_disconnect_backend(info);
	kfree(info->queues);
	info->queues = NULL;
	rtnl_lock();
	netif_set_real_num_tx_queues(info->netdev, 0);
	rtnl_unlock();
 out:
	return err;
}

static int xennet_connect(struct net_device *dev)
{
	struct netfront_info *np = netdev_priv(dev);
	unsigned int num_queues = 0;
	int err;
	unsigned int feature_rx_copy;
	unsigned int j = 0;
	struct netfront_queue *queue = NULL;

	err = xenbus_scanf(XBT_NIL, np->xbdev->otherend,
			   "feature-rx-copy", "%u", &feature_rx_copy);
	if (err != 1)
		feature_rx_copy = 0;

	if (!feature_rx_copy) {
		dev_info(&dev->dev,
			 "backend does not support copying receive path\n");
		return -ENODEV;
	}

	err = talk_to_netback(np->xbdev, np);
	if (err)
		return err;

	/* talk_to_netback() sets the correct number of queues */
	num_queues = dev->real_num_tx_queues;

	rtnl_lock();
	netdev_update_features(dev);
	rtnl_unlock();

	/*
	 * All public and private state should now be sane.  Get
	 * ready to start sending and receiving packets and give the driver
	 * domain a kick because we've probably just requeued some
	 * packets.
	 */
	netif_carrier_on(np->netdev);
	for (j = 0; j < num_queues; ++j) {
		queue = &np->queues[j];

		notify_remote_via_irq(queue->tx_irq);
		if (queue->tx_irq != queue->rx_irq)
			notify_remote_via_irq(queue->rx_irq);

		spin_lock_irq(&queue->tx_lock);
		xennet_tx_buf_gc(queue);
		spin_unlock_irq(&queue->tx_lock);

		spin_lock_bh(&queue->rx_lock);
		xennet_alloc_rx_buffers(queue);
		spin_unlock_bh(&queue->rx_lock);
	}

	return 0;
}

/**
 * Callback received when the backend's state changes.
 */
static void netback_changed(struct xenbus_device *dev,
			    enum xenbus_state backend_state)
{
	struct netfront_info *np = dev_get_drvdata(&dev->dev);
	struct net_device *netdev = np->netdev;

	dev_dbg(&dev->dev, "%s\n", xenbus_strstate(backend_state));

	switch (backend_state) {
	case XenbusStateInitialising:
	case XenbusStateInitialised:
	case XenbusStateReconfiguring:
	case XenbusStateReconfigured:
	case XenbusStateUnknown:
		break;

	case XenbusStateInitWait:
		if (dev->state != XenbusStateInitialising)
			break;
		if (xennet_connect(netdev) != 0)
			break;
		xenbus_switch_state(dev, XenbusStateConnected);
		break;

	case XenbusStateConnected:
		netdev_notify_peers(netdev);
		break;

	case XenbusStateClosed:
		if (dev->state == XenbusStateClosed)
			break;
		/* Missed the backend's CLOSING state -- fallthrough */
	case XenbusStateClosing:
		xenbus_frontend_closed(dev);
		break;
	}
}

static const struct xennet_stat {
	char name[ETH_GSTRING_LEN];
	u16 offset;
} xennet_stats[] = {
	{
		"rx_gso_checksum_fixup",
		offsetof(struct netfront_info, rx_gso_checksum_fixup)
	},
};

static int xennet_get_sset_count(struct net_device *dev, int string_set)
{
	switch (string_set) {
	case ETH_SS_STATS:
		return ARRAY_SIZE(xennet_stats);
	default:
		return -EINVAL;
	}
}

static void xennet_get_ethtool_stats(struct net_device *dev,
				     struct ethtool_stats *stats, u64 * data)
{
	void *np = netdev_priv(dev);
	int i;

	for (i = 0; i < ARRAY_SIZE(xennet_stats); i++)
		data[i] = atomic_read((atomic_t *)(np + xennet_stats[i].offset));
}

static void xennet_get_strings(struct net_device *dev, u32 stringset, u8 * data)
{
	int i;

	switch (stringset) {
	case ETH_SS_STATS:
		for (i = 0; i < ARRAY_SIZE(xennet_stats); i++)
			memcpy(data + i * ETH_GSTRING_LEN,
			       xennet_stats[i].name, ETH_GSTRING_LEN);
		break;
	}
}

static const struct ethtool_ops xennet_ethtool_ops =
{
	.get_link = ethtool_op_get_link,

	.get_sset_count = xennet_get_sset_count,
	.get_ethtool_stats = xennet_get_ethtool_stats,
	.get_strings = xennet_get_strings,
};

#ifdef CONFIG_SYSFS
static ssize_t show_rxbuf(struct device *dev,
			  struct device_attribute *attr, char *buf)
{
	return sprintf(buf, "%lu\n", NET_RX_RING_SIZE);
}

static ssize_t store_rxbuf(struct device *dev,
			   struct device_attribute *attr,
			   const char *buf, size_t len)
{
	char *endp;
	unsigned long target;

	if (!capable(CAP_NET_ADMIN))
		return -EPERM;

	target = simple_strtoul(buf, &endp, 0);
	if (endp == buf)
		return -EBADMSG;

	/* rxbuf_min and rxbuf_max are no longer configurable. */

	return len;
}

static struct device_attribute xennet_attrs[] = {
	__ATTR(rxbuf_min, S_IRUGO|S_IWUSR, show_rxbuf, store_rxbuf),
	__ATTR(rxbuf_max, S_IRUGO|S_IWUSR, show_rxbuf, store_rxbuf),
	__ATTR(rxbuf_cur, S_IRUGO, show_rxbuf, NULL),
};

static int xennet_sysfs_addif(struct net_device *netdev)
{
	int i;
	int err;

	for (i = 0; i < ARRAY_SIZE(xennet_attrs); i++) {
		err = device_create_file(&netdev->dev,
					   &xennet_attrs[i]);
		if (err)
			goto fail;
	}
	return 0;

 fail:
	while (--i >= 0)
		device_remove_file(&netdev->dev, &xennet_attrs[i]);
	return err;
}

static void xennet_sysfs_delif(struct net_device *netdev)
{
	int i;

	for (i = 0; i < ARRAY_SIZE(xennet_attrs); i++)
		device_remove_file(&netdev->dev, &xennet_attrs[i]);
}

#endif /* CONFIG_SYSFS */

static int xennet_remove(struct xenbus_device *dev)
{
	struct netfront_info *info = dev_get_drvdata(&dev->dev);
	unsigned int num_queues = info->netdev->real_num_tx_queues;
	struct netfront_queue *queue = NULL;
	unsigned int i = 0;

	dev_dbg(&dev->dev, "%s\n", dev->nodename);

	xennet_disconnect_backend(info);

	xennet_sysfs_delif(info->netdev);

	unregister_netdev(info->netdev);

	for (i = 0; i < num_queues; ++i) {
		queue = &info->queues[i];
		del_timer_sync(&queue->rx_refill_timer);
	}

	if (num_queues) {
		kfree(info->queues);
		info->queues = NULL;
	}

	xennet_free_netdev(info->netdev);

	return 0;
}

static const struct xenbus_device_id netfront_ids[] = {
	{ "vif" },
	{ "" }
};

static struct xenbus_driver netfront_driver = {
	.ids = netfront_ids,
	.probe = netfront_probe,
	.remove = xennet_remove,
	.resume = netfront_resume,
	.otherend_changed = netback_changed,
};

static int __init netif_init(void)
{
	if (!xen_domain())
		return -ENODEV;

	if (!xen_has_pv_nic_devices())
		return -ENODEV;

	pr_info("Initialising Xen virtual ethernet driver\n");

	/* Allow as many queues as there are CPUs, by default */
	xennet_max_queues = num_online_cpus();

	return xenbus_register_frontend(&netfront_driver);
}
module_init(netif_init);


static void __exit netif_exit(void)
{
	xenbus_unregister_driver(&netfront_driver);
}
module_exit(netif_exit);

MODULE_DESCRIPTION("Xen virtual network device frontend");
MODULE_LICENSE("GPL");
MODULE_ALIAS("xen:vif");
MODULE_ALIAS("xennet");<|MERGE_RESOLUTION|>--- conflicted
+++ resolved
@@ -518,18 +518,9 @@
 static int xennet_start_xmit(struct sk_buff *skb, struct net_device *dev)
 {
 	struct netfront_info *np = netdev_priv(dev);
-<<<<<<< HEAD
-	struct netfront_stats *stats = this_cpu_ptr(np->stats);
+	struct netfront_stats *tx_stats = this_cpu_ptr(np->tx_stats);
 	struct xen_netif_tx_request *tx, *first_tx;
 	unsigned int i;
-=======
-	struct netfront_stats *tx_stats = this_cpu_ptr(np->tx_stats);
-	struct xen_netif_tx_request *tx;
-	char *data = skb->data;
-	RING_IDX i;
-	grant_ref_t ref;
-	unsigned long mfn;
->>>>>>> a6391a92
 	int notify;
 	int slots;
 	struct page *page;

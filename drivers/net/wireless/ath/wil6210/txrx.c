// SPDX-License-Identifier: ISC
/*
 * Copyright (c) 2012-2017 Qualcomm Atheros, Inc.
 * Copyright (c) 2018-2019, The Linux Foundation. All rights reserved.
 */

#include <linux/etherdevice.h>
#include <net/ieee80211_radiotap.h>
#include <linux/if_arp.h>
#include <linux/moduleparam.h>
#include <linux/ip.h>
#include <linux/ipv6.h>
#include <linux/if_vlan.h>
#include <net/ipv6.h>
#include <linux/prefetch.h>

#include "wil6210.h"
#include "wmi.h"
#include "txrx.h"
#include "trace.h"
#include "txrx_edma.h"
#include "ipa.h"

bool rx_align_2;
module_param(rx_align_2, bool, 0444);
MODULE_PARM_DESC(rx_align_2, " align Rx buffers on 4*n+2, default - no");

bool rx_large_buf;
module_param(rx_large_buf, bool, 0444);
MODULE_PARM_DESC(rx_large_buf, " allocate 8KB RX buffers, default - no");

/* Drop Tx packets in case Tx ring is full */
bool drop_if_ring_full;

ushort headroom_size; /* = 0; */
static int headroom_size_set(const char *val, const struct kernel_param *kp)
{
	int ret;

	ret = param_set_uint(val, kp);
	if (ret)
		return ret;

	if (headroom_size > WIL6210_MAX_HEADROOM_SIZE)
		return -EINVAL;

	return 0;
}

static const struct kernel_param_ops headroom_ops = {
	.set = headroom_size_set,
	.get = param_get_ushort,
};

module_param_cb(headroom_size, &headroom_ops, &headroom_size, 0644);
MODULE_PARM_DESC(headroom_size,
		 " headroom size for rx skb allocation, default - 0");

static inline uint wil_rx_snaplen(void)
{
	return rx_align_2 ? 6 : 0;
}

/* wil_ring_wmark_low - low watermark for available descriptor space */
static inline int wil_ring_wmark_low(struct wil_ring *ring)
{
	return ring->size / 8;
}

/* wil_ring_wmark_high - high watermark for available descriptor space */
static inline int wil_ring_wmark_high(struct wil_ring *ring)
{
	return ring->size / 4;
}

/* returns true if num avail descriptors is lower than wmark_low */
static inline int wil_ring_avail_low(struct wil_ring *ring)
{
	return wil_ring_avail_tx(ring) < wil_ring_wmark_low(ring);
}

/* returns true if num avail descriptors is higher than wmark_high */
static inline int wil_ring_avail_high(struct wil_ring *ring)
{
	return wil_ring_avail_tx(ring) > wil_ring_wmark_high(ring);
}

/* returns true when all tx vrings are empty */
bool wil_is_tx_idle(struct wil6210_priv *wil)
{
	int i;
	unsigned long data_comp_to;
	int min_ring_id = wil_get_min_tx_ring_id(wil);

	for (i = min_ring_id; i < WIL6210_MAX_TX_RINGS; i++) {
		struct wil_ring *vring = &wil->ring_tx[i];
		int vring_index = vring - wil->ring_tx;
		struct wil_ring_tx_data *txdata =
			&wil->ring_tx_data[vring_index];

		spin_lock(&txdata->lock);

		if (!vring->va || !txdata->enabled) {
			spin_unlock(&txdata->lock);
			continue;
		}

		data_comp_to = jiffies + msecs_to_jiffies(
					WIL_DATA_COMPLETION_TO_MS);
		if (test_bit(wil_status_napi_en, wil->status)) {
			while (!wil_ring_is_empty(vring)) {
				if (time_after(jiffies, data_comp_to)) {
					wil_dbg_pm(wil,
						   "TO waiting for idle tx\n");
					spin_unlock(&txdata->lock);
					return false;
				}
				wil_dbg_ratelimited(wil,
						    "tx vring is not empty -> NAPI\n");
				spin_unlock(&txdata->lock);
				napi_synchronize(&wil->napi_tx);
				msleep(20);
				spin_lock(&txdata->lock);
				if (!vring->va || !txdata->enabled)
					break;
			}
		}

		spin_unlock(&txdata->lock);
	}

	return true;
}

static int wil_vring_alloc(struct wil6210_priv *wil, struct wil_ring *vring)
{
	struct device *dev = wil_to_dev(wil);
	size_t sz = vring->size * sizeof(vring->va[0]);
	uint i;

	wil_dbg_misc(wil, "vring_alloc:\n");

	BUILD_BUG_ON(sizeof(vring->va[0]) != 32);

	vring->swhead = 0;
	vring->swtail = 0;
	vring->ctx = kcalloc(vring->size, sizeof(vring->ctx[0]), GFP_KERNEL);
	if (!vring->ctx) {
		vring->va = NULL;
		return -ENOMEM;
	}

	/* vring->va should be aligned on its size rounded up to power of 2
	 * This is granted by the dma_alloc_coherent.
	 *
	 * HW has limitation that all vrings addresses must share the same
	 * upper 16 msb bits part of 48 bits address. To workaround that,
	 * if we are using more than 32 bit addresses switch to 32 bit
	 * allocation before allocating vring memory.
	 *
	 * There's no check for the return value of dma_set_mask_and_coherent,
	 * since we assume if we were able to set the mask during
	 * initialization in this system it will not fail if we set it again
	 */
	if (wil->dma_addr_size > 32)
		dma_set_mask_and_coherent(dev, DMA_BIT_MASK(32));

	vring->va = dma_alloc_coherent(dev, sz, &vring->pa, GFP_KERNEL);
	if (!vring->va) {
		kfree(vring->ctx);
		vring->ctx = NULL;
		return -ENOMEM;
	}

	if (wil->dma_addr_size > 32)
		dma_set_mask_and_coherent(dev,
					  DMA_BIT_MASK(wil->dma_addr_size));

	/* initially, all descriptors are SW owned
	 * For Tx and Rx, ownership bit is at the same location, thus
	 * we can use any
	 */
	for (i = 0; i < vring->size; i++) {
		volatile struct vring_tx_desc *_d =
			&vring->va[i].tx.legacy;

		_d->dma.status = TX_DMA_STATUS_DU;
	}

	wil_dbg_misc(wil, "vring[%d] 0x%p:%pad 0x%p\n", vring->size,
		     vring->va, &vring->pa, vring->ctx);

	return 0;
}

static void wil_txdesc_unmap(struct device *dev, union wil_tx_desc *desc,
			     struct wil_ctx *ctx)
{
	struct vring_tx_desc *d = &desc->legacy;
	dma_addr_t pa = wil_desc_addr(&d->dma.addr);
	u16 dmalen = le16_to_cpu(d->dma.length);

	switch (ctx->mapped_as) {
	case wil_mapped_as_single:
		dma_unmap_single(dev, pa, dmalen, DMA_TO_DEVICE);
		break;
	case wil_mapped_as_page:
		dma_unmap_page(dev, pa, dmalen, DMA_TO_DEVICE);
		break;
	default:
		break;
	}
}

static void wil_vring_free(struct wil6210_priv *wil, struct wil_ring *vring)
{
	struct device *dev = wil_to_dev(wil);
	size_t sz = vring->size * sizeof(vring->va[0]);

	lockdep_assert_held(&wil->mutex);
	if (!vring->is_rx) {
		int vring_index = vring - wil->ring_tx;

		wil_dbg_misc(wil, "free Tx vring %d [%d] 0x%p:%pad 0x%p\n",
			     vring_index, vring->size, vring->va,
			     &vring->pa, vring->ctx);
	} else {
		wil_dbg_misc(wil, "free Rx vring [%d] 0x%p:%pad 0x%p\n",
			     vring->size, vring->va,
			     &vring->pa, vring->ctx);
	}

	while (!wil_ring_is_empty(vring)) {
		dma_addr_t pa;
		u16 dmalen;
		struct wil_ctx *ctx;

		if (!vring->is_rx) {
			struct vring_tx_desc dd, *d = &dd;
			volatile struct vring_tx_desc *_d =
					&vring->va[vring->swtail].tx.legacy;

			ctx = &vring->ctx[vring->swtail];
			if (!ctx) {
				wil_dbg_txrx(wil,
					     "ctx(%d) was already completed\n",
					     vring->swtail);
				vring->swtail = wil_ring_next_tail(vring);
				continue;
			}
			*d = *_d;
			wil_txdesc_unmap(dev, (union wil_tx_desc *)d, ctx);
			if (ctx->skb)
				dev_kfree_skb_any(ctx->skb);
			vring->swtail = wil_ring_next_tail(vring);
		} else { /* rx */
			struct vring_rx_desc dd, *d = &dd;
			volatile struct vring_rx_desc *_d =
				&vring->va[vring->swhead].rx.legacy;

			ctx = &vring->ctx[vring->swhead];
			*d = *_d;
			pa = wil_desc_addr(&d->dma.addr);
			dmalen = le16_to_cpu(d->dma.length);
			dma_unmap_single(dev, pa, dmalen, DMA_FROM_DEVICE);
			kfree_skb(ctx->skb);
			wil_ring_advance_head(vring, 1);
		}
	}
	dma_free_coherent(dev, sz, (void *)vring->va, vring->pa);
	kfree(vring->ctx);
	vring->pa = 0;
	vring->va = NULL;
	vring->ctx = NULL;
}

/* Allocate one skb for Rx VRING
 *
 * Safe to call from IRQ
 */
static int wil_vring_alloc_skb(struct wil6210_priv *wil, struct wil_ring *vring,
			       u32 i, int headroom)
{
	struct device *dev = wil_to_dev(wil);
	unsigned int sz = wil->rx_buf_len + ETH_HLEN + wil_rx_snaplen();
	struct vring_rx_desc dd, *d = &dd;
	volatile struct vring_rx_desc *_d = &vring->va[i].rx.legacy;
	dma_addr_t pa;
	struct sk_buff *skb = dev_alloc_skb(sz + headroom);

	if (unlikely(!skb))
		return -ENOMEM;

	skb_reserve(skb, headroom);
	skb_put(skb, sz);

	/**
	 * Make sure that the network stack calculates checksum for packets
	 * which failed the HW checksum calculation
	 */
	skb->ip_summed = CHECKSUM_NONE;

	pa = dma_map_single(dev, skb->data, skb->len, DMA_FROM_DEVICE);
	if (unlikely(dma_mapping_error(dev, pa))) {
		kfree_skb(skb);
		return -ENOMEM;
	}

	d->dma.d0 = RX_DMA_D0_CMD_DMA_RT | RX_DMA_D0_CMD_DMA_IT;
	wil_desc_addr_set(&d->dma.addr, pa);
	/* ip_length don't care */
	/* b11 don't care */
	/* error don't care */
	d->dma.status = 0; /* BIT(0) should be 0 for HW_OWNED */
	d->dma.length = cpu_to_le16(sz);
	*_d = *d;
	vring->ctx[i].skb = skb;

	return 0;
}

/* Adds radiotap header
 *
 * Any error indicated as "Bad FCS"
 *
 * Vendor data for 04:ce:14-1 (Wilocity-1) consists of:
 *  - Rx descriptor: 32 bytes
 *  - Phy info
 */
static void wil_rx_add_radiotap_header(struct wil6210_priv *wil,
				       struct sk_buff *skb)
{
	struct wil6210_rtap {
		struct ieee80211_radiotap_header rthdr;
		/* fields should be in the order of bits in rthdr.it_present */
		/* flags */
		u8 flags;
		/* channel */
		__le16 chnl_freq __aligned(2);
		__le16 chnl_flags;
		/* MCS */
		u8 mcs_present;
		u8 mcs_flags;
		u8 mcs_index;
	} __packed;
	struct vring_rx_desc *d = wil_skb_rxdesc(skb);
	struct wil6210_rtap *rtap;
	int rtap_len = sizeof(struct wil6210_rtap);
	struct ieee80211_channel *ch = wil->monitor_chandef.chan;

	if (skb_headroom(skb) < rtap_len &&
	    pskb_expand_head(skb, rtap_len, 0, GFP_ATOMIC)) {
		wil_err(wil, "Unable to expand headroom to %d\n", rtap_len);
		return;
	}

	rtap = skb_push(skb, rtap_len);
	memset(rtap, 0, rtap_len);

	rtap->rthdr.it_version = PKTHDR_RADIOTAP_VERSION;
	rtap->rthdr.it_len = cpu_to_le16(rtap_len);
	rtap->rthdr.it_present = cpu_to_le32((1 << IEEE80211_RADIOTAP_FLAGS) |
			(1 << IEEE80211_RADIOTAP_CHANNEL) |
			(1 << IEEE80211_RADIOTAP_MCS));
	if (d->dma.status & RX_DMA_STATUS_ERROR)
		rtap->flags |= IEEE80211_RADIOTAP_F_BADFCS;

	rtap->chnl_freq = cpu_to_le16(ch ? ch->center_freq : 58320);
	rtap->chnl_flags = cpu_to_le16(0);

	rtap->mcs_present = IEEE80211_RADIOTAP_MCS_HAVE_MCS;
	rtap->mcs_flags = 0;
	rtap->mcs_index = wil_rxdesc_mcs(d);
}

static bool wil_is_rx_idle(struct wil6210_priv *wil)
{
	struct vring_rx_desc *_d;
	struct wil_ring *ring = &wil->ring_rx;

	_d = (struct vring_rx_desc *)&ring->va[ring->swhead].rx.legacy;
	if (_d->dma.status & RX_DMA_STATUS_DU)
		return false;

	return true;
}

static int wil_rx_get_cid_by_skb(struct wil6210_priv *wil, struct sk_buff *skb)
{
	struct vring_rx_desc *d = wil_skb_rxdesc(skb);
	int mid = wil_rxdesc_mid(d);
	struct wil6210_vif *vif = wil->vifs[mid];
	/* cid from DMA descriptor is limited to 3 bits.
	 * In case of cid>=8, the value would be cid modulo 8 and we need to
	 * find real cid by locating the transmitter (ta) inside sta array
	 */
	int cid = wil_rxdesc_cid(d);
	unsigned int snaplen = wil_rx_snaplen();
	struct ieee80211_hdr_3addr *hdr;
	int i;
	unsigned char *ta;
	u8 ftype;

	/* in monitor mode there are no connections */
	if (vif->wdev.iftype == NL80211_IFTYPE_MONITOR)
		return cid;

	ftype = wil_rxdesc_ftype(d) << 2;
	if (likely(ftype == IEEE80211_FTYPE_DATA)) {
		if (unlikely(skb->len < ETH_HLEN + snaplen)) {
			wil_err_ratelimited(wil,
					    "Short data frame, len = %d\n",
					    skb->len);
			return -ENOENT;
		}
		ta = wil_skb_get_sa(skb);
	} else {
		if (unlikely(skb->len < sizeof(struct ieee80211_hdr_3addr))) {
			wil_err_ratelimited(wil, "Short frame, len = %d\n",
					    skb->len);
			return -ENOENT;
		}
		hdr = (void *)skb->data;
		ta = hdr->addr2;
	}

	if (wil->max_assoc_sta <= WIL6210_RX_DESC_MAX_CID)
		return cid;

	/* assuming no concurrency between AP interfaces and STA interfaces.
	 * multista is used only in P2P_GO or AP mode. In other modes return
	 * cid from the rx descriptor
	 */
	if (vif->wdev.iftype != NL80211_IFTYPE_P2P_GO &&
	    vif->wdev.iftype != NL80211_IFTYPE_AP)
		return cid;

	/* For Rx packets cid from rx descriptor is limited to 3 bits (0..7),
	 * to find the real cid, compare transmitter address with the stored
	 * stations mac address in the driver sta array
	 */
	for (i = cid; i < wil->max_assoc_sta; i += WIL6210_RX_DESC_MAX_CID) {
		if (wil->sta[i].status != wil_sta_unused &&
		    ether_addr_equal(wil->sta[i].addr, ta)) {
			cid = i;
			break;
		}
	}
	if (i >= wil->max_assoc_sta) {
		wil_err_ratelimited(wil, "Could not find cid for frame with transmit addr = %pM, iftype = %d, frametype = %d, len = %d\n",
				    ta, vif->wdev.iftype, ftype, skb->len);
		cid = -ENOENT;
	}

	return cid;
}

/* reap 1 frame from @swhead
 *
 * Rx descriptor copied to skb->cb
 *
 * Safe to call from IRQ
 */
static struct sk_buff *wil_vring_reap_rx(struct wil6210_priv *wil,
					 struct wil_ring *vring)
{
	struct device *dev = wil_to_dev(wil);
	struct wil6210_vif *vif;
	struct net_device *ndev;
	volatile struct vring_rx_desc *_d;
	struct vring_rx_desc *d;
	struct sk_buff *skb;
	dma_addr_t pa;
	unsigned int snaplen = wil_rx_snaplen();
	unsigned int sz = wil->rx_buf_len + ETH_HLEN + snaplen;
	u16 dmalen;
	u8 ftype;
	int cid, mid;
	int i;
	struct wil_net_stats *stats;

	BUILD_BUG_ON(sizeof(struct skb_rx_info) > sizeof(skb->cb));

again:
	if (unlikely(wil_ring_is_empty(vring)))
		return NULL;

	i = (int)vring->swhead;
	_d = &vring->va[i].rx.legacy;
	if (unlikely(!(_d->dma.status & RX_DMA_STATUS_DU))) {
		/* it is not error, we just reached end of Rx done area */
		return NULL;
	}

	skb = vring->ctx[i].skb;
	vring->ctx[i].skb = NULL;
	wil_ring_advance_head(vring, 1);
	if (!skb) {
		wil_err(wil, "No Rx skb at [%d]\n", i);
		goto again;
	}
	d = wil_skb_rxdesc(skb);
	*d = *_d;
	pa = wil_desc_addr(&d->dma.addr);

	dma_unmap_single(dev, pa, sz, DMA_FROM_DEVICE);
	dmalen = le16_to_cpu(d->dma.length);

	trace_wil6210_rx(i, d);
	wil_dbg_txrx(wil, "Rx[%3d] : %d bytes\n", i, dmalen);
	wil_hex_dump_txrx("RxD ", DUMP_PREFIX_NONE, 32, 4,
			  (const void *)d, sizeof(*d), false);

	mid = wil_rxdesc_mid(d);
	vif = wil->vifs[mid];

	if (unlikely(!vif)) {
		wil_dbg_txrx(wil, "skipped RX descriptor with invalid mid %d",
			     mid);
		kfree_skb(skb);
		goto again;
	}
	ndev = vif_to_ndev(vif);
	if (unlikely(dmalen > sz)) {
		wil_err_ratelimited(wil, "Rx size too large: %d bytes!\n",
				    dmalen);
		kfree_skb(skb);
		goto again;
	}
	skb_trim(skb, dmalen);

	prefetch(skb->data);

	wil_hex_dump_txrx("Rx ", DUMP_PREFIX_OFFSET, 16, 1,
			  skb->data, skb_headlen(skb), false);

	cid = wil_rx_get_cid_by_skb(wil, skb);
	if (cid == -ENOENT) {
		kfree_skb(skb);
		goto again;
	}
	wil_skb_set_cid(skb, (u8)cid);
	stats = &wil->sta[cid].stats;

	stats->last_mcs_rx = wil_rxdesc_mcs(d);
	if (stats->last_mcs_rx < ARRAY_SIZE(stats->rx_per_mcs))
		stats->rx_per_mcs[stats->last_mcs_rx]++;

	/* use radiotap header only if required */
	if (ndev->type == ARPHRD_IEEE80211_RADIOTAP)
		wil_rx_add_radiotap_header(wil, skb);

	/* no extra checks if in sniffer mode */
	if (ndev->type != ARPHRD_ETHER)
		return skb;
	/* Non-data frames may be delivered through Rx DMA channel (ex: BAR)
	 * Driver should recognize it by frame type, that is found
	 * in Rx descriptor. If type is not data, it is 802.11 frame as is
	 */
	ftype = wil_rxdesc_ftype(d) << 2;
	if (unlikely(ftype != IEEE80211_FTYPE_DATA)) {
		u8 fc1 = wil_rxdesc_fc1(d);
		int tid = wil_rxdesc_tid(d);
		u16 seq = wil_rxdesc_seq(d);

		wil_dbg_txrx(wil,
			     "Non-data frame FC[7:0] 0x%02x MID %d CID %d TID %d Seq 0x%03x\n",
			     fc1, mid, cid, tid, seq);
		stats->rx_non_data_frame++;
		if (wil_is_back_req(fc1)) {
			wil_dbg_txrx(wil,
				     "BAR: MID %d CID %d TID %d Seq 0x%03x\n",
				     mid, cid, tid, seq);
			wil_rx_bar(wil, vif, cid, tid, seq);
		} else {
			/* print again all info. One can enable only this
			 * without overhead for printing every Rx frame
			 */
			wil_dbg_txrx(wil,
				     "Unhandled non-data frame FC[7:0] 0x%02x MID %d CID %d TID %d Seq 0x%03x\n",
				     fc1, mid, cid, tid, seq);
			wil_hex_dump_txrx("RxD ", DUMP_PREFIX_NONE, 32, 4,
					  (const void *)d, sizeof(*d), false);
			wil_hex_dump_txrx("Rx ", DUMP_PREFIX_OFFSET, 16, 1,
					  skb->data, skb_headlen(skb), false);
		}
		kfree_skb(skb);
		goto again;
	}

	/* L4 IDENT is on when HW calculated checksum, check status
	 * and in case of error drop the packet
	 * higher stack layers will handle retransmission (if required)
	 */
	if (likely(d->dma.status & RX_DMA_STATUS_L4I)) {
		/* L4 protocol identified, csum calculated */
		if (likely((d->dma.error & RX_DMA_ERROR_L4_ERR) == 0))
			skb->ip_summed = CHECKSUM_UNNECESSARY;
		/* If HW reports bad checksum, let IP stack re-check it
		 * For example, HW don't understand Microsoft IP stack that
		 * mis-calculates TCP checksum - if it should be 0x0,
		 * it writes 0xffff in violation of RFC 1624
		 */
		else
			stats->rx_csum_err++;
	}

	if (snaplen) {
		/* Packet layout
		 * +-------+-------+---------+------------+------+
		 * | SA(6) | DA(6) | SNAP(6) | ETHTYPE(2) | DATA |
		 * +-------+-------+---------+------------+------+
		 * Need to remove SNAP, shifting SA and DA forward
		 */
		memmove(skb->data + snaplen, skb->data, 2 * ETH_ALEN);
		skb_pull(skb, snaplen);
	}

	return skb;
}

/* allocate and fill up to @count buffers in rx ring
 * buffers posted at @swtail
 * Note: we have a single RX queue for servicing all VIFs, but we
 * allocate skbs with headroom according to main interface only. This
 * means it will not work with monitor interface together with other VIFs.
 * Currently we only support monitor interface on its own without other VIFs,
 * and we will need to fix this code once we add support.
 */
static int wil_rx_refill(struct wil6210_priv *wil, int count)
{
	struct net_device *ndev = wil->main_ndev;
	struct wil_ring *v = &wil->ring_rx;
	u32 next_tail;
	int rc = 0;
	int headroom = ndev->type == ARPHRD_IEEE80211_RADIOTAP ?
			WIL6210_RTAP_SIZE : headroom_size;

	for (; next_tail = wil_ring_next_tail(v),
	     (next_tail != v->swhead) && (count-- > 0);
	     v->swtail = next_tail) {
		rc = wil_vring_alloc_skb(wil, v, v->swtail, headroom);
		if (unlikely(rc)) {
			wil_err_ratelimited(wil, "Error %d in rx refill[%d]\n",
					    rc, v->swtail);
			break;
		}
	}

	/* make sure all writes to descriptors (shared memory) are done before
	 * committing them to HW
	 */
	wmb();

	wil_w(wil, v->hwtail, v->swtail);

	return rc;
}

/**
 * reverse_memcmp - Compare two areas of memory, in reverse order
 * @cs: One area of memory
 * @ct: Another area of memory
 * @count: The size of the area.
 *
 * Cut'n'paste from original memcmp (see lib/string.c)
 * with minimal modifications
 */
int reverse_memcmp(const void *cs, const void *ct, size_t count)
{
	const unsigned char *su1, *su2;
	int res = 0;

	for (su1 = cs + count - 1, su2 = ct + count - 1; count > 0;
	     --su1, --su2, count--) {
		res = *su1 - *su2;
		if (res)
			break;
	}
	return res;
}

static int wil_rx_crypto_check(struct wil6210_priv *wil, struct sk_buff *skb)
{
	struct vring_rx_desc *d = wil_skb_rxdesc(skb);
	int cid = wil_skb_get_cid(skb);
	int tid = wil_rxdesc_tid(d);
	int key_id = wil_rxdesc_key_id(d);
	int mc = wil_rxdesc_mcast(d);
	struct wil_sta_info *s = &wil->sta[cid];
	struct wil_tid_crypto_rx *c = mc ? &s->group_crypto_rx :
				      &s->tid_crypto_rx[tid];
	struct wil_tid_crypto_rx_single *cc = &c->key_id[key_id];
	const u8 *pn = (u8 *)&d->mac.pn_15_0;

	if (!cc->key_set) {
		wil_err_ratelimited(wil,
				    "Key missing. CID %d TID %d MCast %d KEY_ID %d\n",
				    cid, tid, mc, key_id);
		return -EINVAL;
	}

	if (reverse_memcmp(pn, cc->pn, IEEE80211_GCMP_PN_LEN) <= 0) {
		wil_err_ratelimited(wil,
				    "Replay attack. CID %d TID %d MCast %d KEY_ID %d PN %6phN last %6phN\n",
				    cid, tid, mc, key_id, pn, cc->pn);
		return -EINVAL;
	}
	memcpy(cc->pn, pn, IEEE80211_GCMP_PN_LEN);

	return 0;
}

static int wil_rx_error_check(struct wil6210_priv *wil, struct sk_buff *skb,
			      struct wil_net_stats *stats)
{
	struct vring_rx_desc *d = wil_skb_rxdesc(skb);

	if ((d->dma.status & RX_DMA_STATUS_ERROR) &&
	    (d->dma.error & RX_DMA_ERROR_MIC)) {
		stats->rx_mic_error++;
		wil_dbg_txrx(wil, "MIC error, dropping packet\n");
		return -EFAULT;
	}

	return 0;
}

static void wil_get_netif_rx_params(struct sk_buff *skb, int *cid,
				    int *security)
{
	struct vring_rx_desc *d = wil_skb_rxdesc(skb);

	*cid = wil_skb_get_cid(skb);
	*security = wil_rxdesc_security(d);
}

/*
 * Check if skb is ptk eapol key message
 *
 * returns a pointer to the start of the eapol key structure, NULL
 * if frame is not PTK eapol key
 */
static struct wil_eapol_key *wil_is_ptk_eapol_key(struct wil6210_priv *wil,
						  struct sk_buff *skb)
{
	u8 *buf;
	const struct wil_1x_hdr *hdr;
	struct wil_eapol_key *key;
	u16 key_info;
	int len = skb->len;

	if (!skb_mac_header_was_set(skb)) {
		wil_err(wil, "mac header was not set\n");
		return NULL;
	}

	len -= skb_mac_offset(skb);

	if (len < sizeof(struct ethhdr) + sizeof(struct wil_1x_hdr) +
	    sizeof(struct wil_eapol_key))
		return NULL;

	buf = skb_mac_header(skb) + sizeof(struct ethhdr);

	hdr = (const struct wil_1x_hdr *)buf;
	if (hdr->type != WIL_1X_TYPE_EAPOL_KEY)
		return NULL;

	key = (struct wil_eapol_key *)(buf + sizeof(struct wil_1x_hdr));
	if (key->type != WIL_EAPOL_KEY_TYPE_WPA &&
	    key->type != WIL_EAPOL_KEY_TYPE_RSN)
		return NULL;

	key_info = be16_to_cpu(key->key_info);
	if (!(key_info & WIL_KEY_INFO_KEY_TYPE)) /* check if pairwise */
		return NULL;

	return key;
}

static bool wil_skb_is_eap_3(struct wil6210_priv *wil, struct sk_buff *skb)
{
	struct wil_eapol_key *key;
	u16 key_info;

	key = wil_is_ptk_eapol_key(wil, skb);
	if (!key)
		return false;

	key_info = be16_to_cpu(key->key_info);
	if (key_info & (WIL_KEY_INFO_MIC |
			WIL_KEY_INFO_ENCR_KEY_DATA)) {
		/* 3/4 of 4-Way Handshake */
		wil_dbg_misc(wil, "EAPOL key message 3\n");
		return true;
	}
	/* 1/4 of 4-Way Handshake */
	wil_dbg_misc(wil, "EAPOL key message 1\n");

	return false;
}

static bool wil_skb_is_eap_4(struct wil6210_priv *wil, struct sk_buff *skb)
{
	struct wil_eapol_key *key;
	u32 *nonce, i;

	key = wil_is_ptk_eapol_key(wil, skb);
	if (!key)
		return false;

	nonce = (u32 *)key->key_nonce;
	for (i = 0; i < WIL_EAP_NONCE_LEN / sizeof(u32); i++, nonce++) {
		if (*nonce != 0) {
			/* message 2/4 */
			wil_dbg_misc(wil, "EAPOL key message 2\n");
			return false;
		}
	}
	wil_dbg_misc(wil, "EAPOL key message 4\n");

	return true;
}

void wil_enable_tx_key_worker(struct work_struct *work)
{
	struct wil6210_vif *vif = container_of(work,
			struct wil6210_vif, enable_tx_key_worker);
	struct wil6210_priv *wil = vif_to_wil(vif);
	int rc, cid;

	rtnl_lock();
	if (vif->ptk_rekey_state != WIL_REKEY_WAIT_M4_SENT) {
		wil_dbg_misc(wil, "Invalid rekey state = %d\n",
			     vif->ptk_rekey_state);
		rtnl_unlock();
		return;
	}

	cid =  wil_find_cid_by_idx(wil, vif->mid, 0);
	if (!wil_cid_valid(wil, cid)) {
		wil_err(wil, "Invalid cid = %d\n", cid);
		rtnl_unlock();
		return;
	}

	wil_dbg_misc(wil, "Apply PTK key after eapol was sent out\n");
	rc = wmi_add_cipher_key(vif, 0, wil->sta[cid].addr, 0, NULL,
				WMI_KEY_USE_APPLY_PTK);

	vif->ptk_rekey_state = WIL_REKEY_IDLE;
	rtnl_unlock();

	if (rc)
		wil_err(wil, "Apply PTK key failed %d\n", rc);
}

void wil_tx_complete_handle_eapol(struct wil6210_vif *vif, struct sk_buff *skb)
{
	struct wil6210_priv *wil = vif_to_wil(vif);
	struct wireless_dev *wdev = vif_to_wdev(vif);
	bool q = false;

	if (wdev->iftype != NL80211_IFTYPE_STATION ||
	    !test_bit(WMI_FW_CAPABILITY_SPLIT_REKEY, wil->fw_capabilities))
		return;

	/* check if skb is an EAP message 4/4 */
	if (!wil_skb_is_eap_4(wil, skb))
		return;

	spin_lock_bh(&wil->eap_lock);
	switch (vif->ptk_rekey_state) {
	case WIL_REKEY_IDLE:
		/* ignore idle state, can happen due to M4 retransmission */
		break;
	case WIL_REKEY_M3_RECEIVED:
		vif->ptk_rekey_state = WIL_REKEY_IDLE;
		break;
	case WIL_REKEY_WAIT_M4_SENT:
		q = true;
		break;
	default:
		wil_err(wil, "Unknown rekey state = %d",
			vif->ptk_rekey_state);
	}
	spin_unlock_bh(&wil->eap_lock);

	if (q) {
		q = queue_work(wil->wmi_wq, &vif->enable_tx_key_worker);
		wil_dbg_misc(wil, "queue_work of enable_tx_key_worker -> %d\n",
			     q);
	}
}

static void wil_rx_handle_eapol(struct wil6210_vif *vif, struct sk_buff *skb)
{
	struct wil6210_priv *wil = vif_to_wil(vif);
	struct wireless_dev *wdev = vif_to_wdev(vif);

	if (wdev->iftype != NL80211_IFTYPE_STATION ||
	    !test_bit(WMI_FW_CAPABILITY_SPLIT_REKEY, wil->fw_capabilities))
		return;

	/* check if skb is a EAP message 3/4 */
	if (!wil_skb_is_eap_3(wil, skb))
		return;

	if (vif->ptk_rekey_state == WIL_REKEY_IDLE)
		vif->ptk_rekey_state = WIL_REKEY_M3_RECEIVED;
}

/*
 * Pass Rx packet to the netif. Update statistics.
 * Called in softirq context (NAPI poll).
 */
void wil_netif_rx(struct sk_buff *skb, struct net_device *ndev, int cid,
		  struct wil_net_stats *stats, bool gro)
{
	struct wil6210_vif *vif = ndev_to_vif(ndev);
	struct wil6210_priv *wil = ndev_to_wil(ndev);
	struct wireless_dev *wdev = vif_to_wdev(vif);
	unsigned int len = skb->len;
	u8 *sa, *da = wil_skb_get_da(skb);
	/* here looking for DA, not A1, thus Rxdesc's 'mcast' indication
	 * is not suitable, need to look at data
	 */
	int mcast = is_multicast_ether_addr(da);
	struct sk_buff *xmit_skb = NULL;

	if (wdev->iftype == NL80211_IFTYPE_STATION) {
		sa = wil_skb_get_sa(skb);
		if (mcast && ether_addr_equal(sa, ndev->dev_addr)) {
			/* mcast packet looped back to us */
			dev_kfree_skb(skb);
			ndev->stats.rx_dropped++;
			stats->rx_dropped++;
			wil_dbg_txrx(wil, "Rx drop %d bytes\n", len);
			return;
		}
	} else if (wdev->iftype == NL80211_IFTYPE_AP && !vif->ap_isolate) {
		if (mcast) {
			/* send multicast frames both to higher layers in
			 * local net stack and back to the wireless medium
			 */
			xmit_skb = skb_copy(skb, GFP_ATOMIC);
		} else {
			int xmit_cid = wil_find_cid(wil, vif->mid, da);

			if (xmit_cid >= 0) {
				/* The destination station is associated to
				 * this AP (in this VLAN), so send the frame
				 * directly to it and do not pass it to local
				 * net stack.
				 */
				xmit_skb = skb;
				skb = NULL;
			}
		}
	}
	if (xmit_skb) {
		/* Send to wireless media and increase priority by 256 to
		 * keep the received priority instead of reclassifying
		 * the frame (see cfg80211_classify8021d).
		 */
		xmit_skb->dev = ndev;
		xmit_skb->priority += 256;
		xmit_skb->protocol = htons(ETH_P_802_3);
		skb_reset_network_header(xmit_skb);
		skb_reset_mac_header(xmit_skb);
		wil_dbg_txrx(wil, "Rx -> Tx %d bytes\n", len);
		dev_queue_xmit(xmit_skb);
	}

	if (skb) { /* deliver to local stack */
		skb->protocol = eth_type_trans(skb, ndev);
		skb->dev = ndev;

		if (skb->protocol == cpu_to_be16(ETH_P_PAE))
			wil_rx_handle_eapol(vif, skb);

		if (gro)
			napi_gro_receive(&wil->napi_rx, skb);
		else
			netif_rx_ni(skb);
	}
	ndev->stats.rx_packets++;
	stats->rx_packets++;
	ndev->stats.rx_bytes += len;
	stats->rx_bytes += len;
	if (mcast)
		ndev->stats.multicast++;
}

void wil_netif_rx_any(struct sk_buff *skb, struct net_device *ndev)
{
	int cid, security;
	struct wil6210_priv *wil = ndev_to_wil(ndev);
	struct wil_net_stats *stats;

	wil->txrx_ops.get_netif_rx_params(skb, &cid, &security);

	stats = &wil->sta[cid].stats;

	skb_orphan(skb);

	if (security && (wil->txrx_ops.rx_crypto_check(wil, skb) != 0)) {
		wil_dbg_txrx(wil, "Rx drop %d bytes\n", skb->len);
		dev_kfree_skb(skb);
		ndev->stats.rx_dropped++;
		stats->rx_replay++;
		stats->rx_dropped++;
		return;
	}

	/* check errors reported by HW and update statistics */
	if (unlikely(wil->txrx_ops.rx_error_check(wil, skb, stats))) {
		dev_kfree_skb(skb);
		return;
	}

	wil_netif_rx(skb, ndev, cid, stats, true);
}

/* Proceed all completed skb's from Rx VRING
 *
 * Safe to call from NAPI poll, i.e. softirq with interrupts enabled
 */
void wil_rx_handle(struct wil6210_priv *wil, int *quota)
{
	struct net_device *ndev = wil->main_ndev;
	struct wireless_dev *wdev = ndev->ieee80211_ptr;
	struct wil_ring *v = &wil->ring_rx;
	struct sk_buff *skb;

	if (unlikely(!v->va)) {
		wil_err(wil, "Rx IRQ while Rx not yet initialized\n");
		return;
	}
	wil_dbg_txrx(wil, "rx_handle\n");
	while ((*quota > 0) && (NULL != (skb = wil_vring_reap_rx(wil, v)))) {
		(*quota)--;

		/* monitor is currently supported on main interface only */
		if (wdev->iftype == NL80211_IFTYPE_MONITOR) {
			skb->dev = ndev;
			skb_reset_mac_header(skb);
			skb->ip_summed = CHECKSUM_UNNECESSARY;
			skb->pkt_type = PACKET_OTHERHOST;
			skb->protocol = htons(ETH_P_802_2);
			wil_netif_rx_any(skb, ndev);
		} else {
			wil_rx_reorder(wil, skb);
		}
	}
	wil_rx_refill(wil, v->size);
}

static void wil_rx_buf_len_init(struct wil6210_priv *wil)
{
	wil->rx_buf_len = rx_large_buf ?
		WIL_MAX_ETH_MTU : TXRX_BUF_LEN_DEFAULT - WIL_MAX_MPDU_OVERHEAD;
	if (mtu_max > wil->rx_buf_len) {
		/* do not allow RX buffers to be smaller than mtu_max, for
		 * backward compatibility (mtu_max parameter was also used
		 * to support receiving large packets)
		 */
		wil_info(wil, "Override RX buffer to mtu_max(%d)\n", mtu_max);
		wil->rx_buf_len = mtu_max;
	}
}

static int wil_rx_init(struct wil6210_priv *wil, uint order)
{
	struct wil_ring *vring = &wil->ring_rx;
	int rc;

	wil_dbg_misc(wil, "rx_init\n");

	if (vring->va) {
		wil_err(wil, "Rx ring already allocated\n");
		return -EINVAL;
	}

	wil_rx_buf_len_init(wil);

	vring->size = 1 << order;
	vring->is_rx = true;
	rc = wil_vring_alloc(wil, vring);
	if (rc)
		return rc;

	rc = wmi_rx_chain_add(wil, vring);
	if (rc)
		goto err_free;

	rc = wil_rx_refill(wil, vring->size);
	if (rc)
		goto err_free;

	return 0;
 err_free:
	wil_vring_free(wil, vring);

	return rc;
}

static void wil_rx_fini(struct wil6210_priv *wil)
{
	struct wil_ring *vring = &wil->ring_rx;

	wil_dbg_misc(wil, "rx_fini\n");

	if (vring->va)
		wil_vring_free(wil, vring);
}

static int wil_tx_desc_map(union wil_tx_desc *desc, dma_addr_t pa,
			   u32 len, int vring_index)
{
	struct vring_tx_desc *d = &desc->legacy;

	wil_desc_addr_set(&d->dma.addr, pa);
	d->dma.ip_length = 0;
	/* 0..6: mac_length; 7:ip_version 0-IP6 1-IP4*/
	d->dma.b11 = 0/*14 | BIT(7)*/;
	d->dma.error = 0;
	d->dma.status = 0; /* BIT(0) should be 0 for HW_OWNED */
	d->dma.length = cpu_to_le16((u16)len);
	d->dma.d0 = (vring_index << DMA_CFG_DESC_TX_0_QID_POS);
	d->mac.d[0] = 0;
	d->mac.d[1] = 0;
	d->mac.d[2] = 0;
	d->mac.ucode_cmd = 0;
	/* translation type:  0 - bypass; 1 - 802.3; 2 - native wifi */
	d->mac.d[2] = BIT(MAC_CFG_DESC_TX_2_SNAP_HDR_INSERTION_EN_POS) |
		      (1 << MAC_CFG_DESC_TX_2_L2_TRANSLATION_TYPE_POS);

	return 0;
}

void wil_tx_data_init(const struct wil6210_priv *wil,
		      struct wil_ring_tx_data *txdata)
{
	spin_lock_bh(&txdata->lock);
	txdata->dot1x_open = false;
	txdata->enabled = 0;
	txdata->idle = 0;
	txdata->last_idle = 0;
	txdata->begin = 0;
	txdata->agg_wsize = 0;
	txdata->agg_timeout = 0;
	txdata->agg_amsdu = 0;
	txdata->addba_in_progress = false;
	txdata->mid = U8_MAX;
	txdata->tx_reserved_count = wil->tx_reserved_entries;
	txdata->tx_reserved_count_used = 0;
	txdata->tx_reserved_count_not_avail = 0;
	spin_unlock_bh(&txdata->lock);
}

static int wil_vring_init_tx(struct wil6210_vif *vif, int id, int size,
			     int cid, int tid)
{
	struct wil6210_priv *wil = vif_to_wil(vif);
	int rc;
	struct wmi_vring_cfg_cmd cmd = {
		.action = cpu_to_le32(WMI_VRING_CMD_ADD),
		.vring_cfg = {
			.tx_sw_ring = {
				.max_mpdu_size =
					cpu_to_le16(wil_mtu2macbuf(mtu_max)),
				.ring_size = cpu_to_le16(size),
			},
			.ringid = id,
			.encap_trans_type = WMI_VRING_ENC_TYPE_802_3,
			.mac_ctrl = 0,
			.to_resolution = 0,
			.agg_max_wsize = 0,
			.schd_params = {
				.priority = cpu_to_le16(0),
				.timeslot_us = cpu_to_le16(0xfff),
			},
		},
	};
	struct {
		struct wmi_cmd_hdr wmi;
		struct wmi_vring_cfg_done_event cmd;
	} __packed reply = {
		.cmd = {.status = WMI_FW_STATUS_FAILURE},
	};
	struct wil_ring *vring = &wil->ring_tx[id];
	struct wil_ring_tx_data *txdata = &wil->ring_tx_data[id];

	if (cid >= WIL6210_RX_DESC_MAX_CID) {
		cmd.vring_cfg.cidxtid = CIDXTID_EXTENDED_CID_TID;
		cmd.vring_cfg.cid = cid;
		cmd.vring_cfg.tid = tid;
	} else {
		cmd.vring_cfg.cidxtid = mk_cidxtid(cid, tid);
	}

	wil_dbg_misc(wil, "vring_init_tx: max_mpdu_size %d\n",
		     cmd.vring_cfg.tx_sw_ring.max_mpdu_size);
	lockdep_assert_held(&wil->mutex);

	if (vring->va) {
		wil_err(wil, "Tx ring [%d] already allocated\n", id);
		rc = -EINVAL;
		goto out;
	}

	wil_tx_data_init(wil, txdata);
	vring->is_rx = false;
	vring->size = size;
	rc = wil_vring_alloc(wil, vring);
	if (rc)
		goto out;

	wil->ring2cid_tid[id][0] = cid;
	wil->ring2cid_tid[id][1] = tid;

	cmd.vring_cfg.tx_sw_ring.ring_mem_base = cpu_to_le64(vring->pa);

	if (!vif->privacy)
		txdata->dot1x_open = true;
	rc = wmi_call(wil, WMI_VRING_CFG_CMDID, vif->mid, &cmd, sizeof(cmd),
		      WMI_VRING_CFG_DONE_EVENTID, &reply, sizeof(reply),
		      WIL_WMI_CALL_GENERAL_TO_MS);
	if (rc)
		goto out_free;

	if (reply.cmd.status != WMI_FW_STATUS_SUCCESS) {
		wil_err(wil, "Tx config failed, status 0x%02x\n",
			reply.cmd.status);
		rc = -EINVAL;
		goto out_free;
	}

	spin_lock_bh(&txdata->lock);
	vring->hwtail = le32_to_cpu(reply.cmd.tx_vring_tail_ptr);
	txdata->mid = vif->mid;
	txdata->enabled = 1;
	spin_unlock_bh(&txdata->lock);

	if (txdata->dot1x_open && (agg_wsize >= 0))
		wil_addba_tx_request(wil, id, agg_wsize);

	return 0;
 out_free:
	spin_lock_bh(&txdata->lock);
	txdata->dot1x_open = false;
	txdata->enabled = 0;
	spin_unlock_bh(&txdata->lock);
	wil_vring_free(wil, vring);
	wil->ring2cid_tid[id][0] = wil->max_assoc_sta;
	wil->ring2cid_tid[id][1] = 0;

 out:

	return rc;
}

static int wil_tx_vring_modify(struct wil6210_vif *vif, int ring_id, int cid,
			       int tid)
{
	struct wil6210_priv *wil = vif_to_wil(vif);
	int rc;
	struct wmi_vring_cfg_cmd cmd = {
		.action = cpu_to_le32(WMI_VRING_CMD_MODIFY),
		.vring_cfg = {
			.tx_sw_ring = {
				.max_mpdu_size =
					cpu_to_le16(wil_mtu2macbuf(mtu_max)),
				.ring_size = 0,
			},
			.ringid = ring_id,
			.cidxtid = mk_cidxtid(cid, tid),
			.encap_trans_type = WMI_VRING_ENC_TYPE_802_3,
			.mac_ctrl = 0,
			.to_resolution = 0,
			.agg_max_wsize = 0,
			.schd_params = {
				.priority = cpu_to_le16(0),
				.timeslot_us = cpu_to_le16(0xfff),
			},
		},
	};
	struct {
		struct wmi_cmd_hdr wmi;
		struct wmi_vring_cfg_done_event cmd;
	} __packed reply = {
		.cmd = {.status = WMI_FW_STATUS_FAILURE},
	};
	struct wil_ring *vring = &wil->ring_tx[ring_id];
	struct wil_ring_tx_data *txdata = &wil->ring_tx_data[ring_id];

	wil_dbg_misc(wil, "vring_modify: ring %d cid %d tid %d\n", ring_id,
		     cid, tid);
	lockdep_assert_held(&wil->mutex);

	if (!vring->va) {
		wil_err(wil, "Tx ring [%d] not allocated\n", ring_id);
		return -EINVAL;
	}

	if (wil->ring2cid_tid[ring_id][0] != cid ||
	    wil->ring2cid_tid[ring_id][1] != tid) {
		wil_err(wil, "ring info does not match cid=%u tid=%u\n",
			wil->ring2cid_tid[ring_id][0],
			wil->ring2cid_tid[ring_id][1]);
	}

	cmd.vring_cfg.tx_sw_ring.ring_mem_base = cpu_to_le64(vring->pa);

	rc = wmi_call(wil, WMI_VRING_CFG_CMDID, vif->mid, &cmd, sizeof(cmd),
		      WMI_VRING_CFG_DONE_EVENTID, &reply, sizeof(reply),
		      WIL_WMI_CALL_GENERAL_TO_MS);
	if (rc)
		goto fail;

	if (reply.cmd.status != WMI_FW_STATUS_SUCCESS) {
		wil_err(wil, "Tx modify failed, status 0x%02x\n",
			reply.cmd.status);
		rc = -EINVAL;
		goto fail;
	}

	/* set BA aggregation window size to 0 to force a new BA with the
	 * new AP
	 */
	txdata->agg_wsize = 0;
	if (txdata->dot1x_open && agg_wsize >= 0)
		wil_addba_tx_request(wil, ring_id, agg_wsize);

	return 0;
fail:
	spin_lock_bh(&txdata->lock);
	txdata->dot1x_open = false;
	txdata->enabled = 0;
	spin_unlock_bh(&txdata->lock);
	wil->ring2cid_tid[ring_id][0] = wil->max_assoc_sta;
	wil->ring2cid_tid[ring_id][1] = 0;
	return rc;
}

int wil_vring_init_bcast(struct wil6210_vif *vif, int id, int size)
{
	struct wil6210_priv *wil = vif_to_wil(vif);
	int rc;
	struct wmi_bcast_vring_cfg_cmd cmd = {
		.action = cpu_to_le32(WMI_VRING_CMD_ADD),
		.vring_cfg = {
			.tx_sw_ring = {
				.max_mpdu_size =
					cpu_to_le16(wil_mtu2macbuf(mtu_max)),
				.ring_size = cpu_to_le16(size),
			},
			.ringid = id,
			.encap_trans_type = WMI_VRING_ENC_TYPE_802_3,
		},
	};
	struct {
		struct wmi_cmd_hdr wmi;
		struct wmi_vring_cfg_done_event cmd;
	} __packed reply = {
		.cmd = {.status = WMI_FW_STATUS_FAILURE},
	};
	struct wil_ring *vring = &wil->ring_tx[id];
	struct wil_ring_tx_data *txdata = &wil->ring_tx_data[id];

	wil_dbg_misc(wil, "vring_init_bcast: max_mpdu_size %d\n",
		     cmd.vring_cfg.tx_sw_ring.max_mpdu_size);
	lockdep_assert_held(&wil->mutex);

	if (vring->va) {
		wil_err(wil, "Tx ring [%d] already allocated\n", id);
		rc = -EINVAL;
		goto out;
	}

	wil_tx_data_init(wil, txdata);
	vring->is_rx = false;
	vring->size = size;
	rc = wil_vring_alloc(wil, vring);
	if (rc)
		goto out;

	wil->ring2cid_tid[id][0] = wil->max_assoc_sta; /* CID */
	wil->ring2cid_tid[id][1] = 0; /* TID */

	cmd.vring_cfg.tx_sw_ring.ring_mem_base = cpu_to_le64(vring->pa);

	if (!vif->privacy)
		txdata->dot1x_open = true;
	rc = wmi_call(wil, WMI_BCAST_VRING_CFG_CMDID, vif->mid,
		      &cmd, sizeof(cmd),
		      WMI_VRING_CFG_DONE_EVENTID, &reply, sizeof(reply),
		      WIL_WMI_CALL_GENERAL_TO_MS);
	if (rc)
		goto out_free;

	if (reply.cmd.status != WMI_FW_STATUS_SUCCESS) {
		wil_err(wil, "Tx config failed, status 0x%02x\n",
			reply.cmd.status);
		rc = -EINVAL;
		goto out_free;
	}

	spin_lock_bh(&txdata->lock);
	vring->hwtail = le32_to_cpu(reply.cmd.tx_vring_tail_ptr);
	txdata->mid = vif->mid;
	txdata->enabled = 1;
	spin_unlock_bh(&txdata->lock);

	return 0;
 out_free:
	spin_lock_bh(&txdata->lock);
	txdata->enabled = 0;
	txdata->dot1x_open = false;
	spin_unlock_bh(&txdata->lock);
	wil_vring_free(wil, vring);
 out:

	return rc;
}

static struct wil_ring *wil_find_tx_ucast(struct wil6210_priv *wil,
					  struct wil6210_vif *vif,
					  struct sk_buff *skb)
{
	int i, cid;
	const u8 *da = wil_skb_get_da(skb);
	int min_ring_id = wil_get_min_tx_ring_id(wil);

	cid = wil_find_cid(wil, vif->mid, da);

	if (cid < 0 || cid >= wil->max_assoc_sta)
		return NULL;

	/* TODO: fix for multiple TID */
	for (i = min_ring_id; i < ARRAY_SIZE(wil->ring2cid_tid); i++) {
		if (!wil->ring_tx_data[i].dot1x_open &&
		    skb->protocol != cpu_to_be16(ETH_P_PAE))
			continue;
		if (wil->ring2cid_tid[i][0] == cid) {
			struct wil_ring *v = &wil->ring_tx[i];
			struct wil_ring_tx_data *txdata = &wil->ring_tx_data[i];

			wil_dbg_txrx(wil, "find_tx_ucast: (%pM) -> [%d]\n",
				     da, i);
			if (v->va && txdata->enabled) {
				return v;
			} else {
				wil_dbg_txrx(wil,
					     "find_tx_ucast: vring[%d] not valid\n",
					     i);
				return NULL;
			}
		}
	}

	return NULL;
}

static int wil_tx_ring(struct wil6210_priv *wil, struct wil6210_vif *vif,
		       struct wil_ring *ring, struct sk_buff *skb);

static struct wil_ring *wil_find_tx_ring_sta(struct wil6210_priv *wil,
					     struct wil6210_vif *vif,
					     struct sk_buff *skb)
{
	struct wil_ring *ring;
	int i;
	u8 cid;
	struct wil_ring_tx_data  *txdata;
	int min_ring_id = wil_get_min_tx_ring_id(wil);

	/* In the STA mode, it is expected to have only 1 VRING
	 * for the AP we connected to.
	 * find 1-st vring eligible for this skb and use it.
	 */
	for (i = min_ring_id; i < WIL6210_MAX_TX_RINGS; i++) {
		ring = &wil->ring_tx[i];
		txdata = &wil->ring_tx_data[i];
		if (!ring->va || !txdata->enabled || txdata->mid != vif->mid)
			continue;

		cid = wil->ring2cid_tid[i][0];
		if (cid >= wil->max_assoc_sta) /* skip BCAST */
			continue;

		if (!wil->ring_tx_data[i].dot1x_open &&
		    skb->protocol != cpu_to_be16(ETH_P_PAE))
			continue;

		wil_dbg_txrx(wil, "Tx -> ring %d\n", i);

		return ring;
	}

	wil_dbg_txrx(wil, "Tx while no rings active?\n");

	return NULL;
}

/* Use one of 2 strategies:
 *
 * 1. New (real broadcast):
 *    use dedicated broadcast vring
 * 2. Old (pseudo-DMS):
 *    Find 1-st vring and return it;
 *    duplicate skb and send it to other active vrings;
 *    in all cases override dest address to unicast peer's address
 * Use old strategy when new is not supported yet:
 *  - for PBSS
 */
static struct wil_ring *wil_find_tx_bcast_1(struct wil6210_priv *wil,
					    struct wil6210_vif *vif,
					    struct sk_buff *skb)
{
	struct wil_ring *v;
	struct wil_ring_tx_data *txdata;
	int i = vif->bcast_ring;

	if (i < 0)
		return NULL;
	v = &wil->ring_tx[i];
	txdata = &wil->ring_tx_data[i];
	if (!v->va || !txdata->enabled)
		return NULL;
	if (!wil->ring_tx_data[i].dot1x_open &&
	    skb->protocol != cpu_to_be16(ETH_P_PAE))
		return NULL;

	return v;
}

/* apply multicast to unicast only for ARP and IP packets
 * (see NL80211_CMD_SET_MULTICAST_TO_UNICAST for more info)
 */
static bool wil_check_multicast_to_unicast(struct wil6210_priv *wil,
					   struct sk_buff *skb)
{
	const struct ethhdr *eth = (void *)skb->data;
	const struct vlan_ethhdr *ethvlan = (void *)skb->data;
	__be16 ethertype;

	if (!wil->multicast_to_unicast)
		return false;

	/* multicast to unicast conversion only for some payload */
	ethertype = eth->h_proto;
	if (ethertype == htons(ETH_P_8021Q) && skb->len >= VLAN_ETH_HLEN)
		ethertype = ethvlan->h_vlan_encapsulated_proto;
	switch (ethertype) {
	case htons(ETH_P_ARP):
	case htons(ETH_P_IP):
	case htons(ETH_P_IPV6):
		break;
	default:
		return false;
	}

	return true;
}

static void wil_set_da_for_vring(struct wil6210_priv *wil,
				 struct sk_buff *skb, int vring_index)
{
	u8 *da = wil_skb_get_da(skb);
	int cid = wil->ring2cid_tid[vring_index][0];

	ether_addr_copy(da, wil->sta[cid].addr);
}

static struct wil_ring *wil_find_tx_bcast_2(struct wil6210_priv *wil,
					    struct wil6210_vif *vif,
					    struct sk_buff *skb)
{
	struct wil_ring *v, *v2;
	struct sk_buff *skb2;
	int i;
	u8 cid;
	const u8 *src = wil_skb_get_sa(skb);
	struct wil_ring_tx_data *txdata, *txdata2;
	int min_ring_id = wil_get_min_tx_ring_id(wil);

	/* find 1-st vring eligible for data */
	for (i = min_ring_id; i < WIL6210_MAX_TX_RINGS; i++) {
		v = &wil->ring_tx[i];
		txdata = &wil->ring_tx_data[i];
		if (!v->va || !txdata->enabled || txdata->mid != vif->mid)
			continue;

		cid = wil->ring2cid_tid[i][0];
		if (cid >= wil->max_assoc_sta) /* skip BCAST */
			continue;
		if (!wil->ring_tx_data[i].dot1x_open &&
		    skb->protocol != cpu_to_be16(ETH_P_PAE))
			continue;

		/* don't Tx back to source when re-routing Rx->Tx at the AP */
		if (0 == memcmp(wil->sta[cid].addr, src, ETH_ALEN))
			continue;

		goto found;
	}

	wil_dbg_txrx(wil, "Tx while no vrings active?\n");

	return NULL;

found:
	wil_dbg_txrx(wil, "BCAST -> ring %d\n", i);
	wil_set_da_for_vring(wil, skb, i);

	/* find other active vrings and duplicate skb for each */
	for (i++; i < WIL6210_MAX_TX_RINGS; i++) {
		v2 = &wil->ring_tx[i];
		txdata2 = &wil->ring_tx_data[i];
		if (!v2->va || txdata2->mid != vif->mid)
			continue;
		cid = wil->ring2cid_tid[i][0];
		if (cid >= wil->max_assoc_sta) /* skip BCAST */
			continue;
		if (!wil->ring_tx_data[i].dot1x_open &&
		    skb->protocol != cpu_to_be16(ETH_P_PAE))
			continue;

		if (0 == memcmp(wil->sta[cid].addr, src, ETH_ALEN))
			continue;

		skb2 = skb_copy(skb, GFP_ATOMIC);
		if (skb2) {
			wil_dbg_txrx(wil, "BCAST DUP -> ring %d\n", i);
			wil_set_da_for_vring(wil, skb2, i);
			wil_tx_ring(wil, vif, v2, skb2);
			/* successful call to wil_tx_ring takes skb2 ref */
			dev_kfree_skb_any(skb2);
		} else {
			wil_err(wil, "skb_copy failed\n");
		}
	}

	return v;
}

<<<<<<< HEAD
/**
 * Sets the descriptor @d up for csum and/or TSO offloading. The corresponding
=======
static inline
void wil_tx_desc_set_nr_frags(struct vring_tx_desc *d, int nr_frags)
{
	d->mac.d[2] |= (nr_frags << MAC_CFG_DESC_TX_2_NUM_OF_DESCRIPTORS_POS);
}

/* Sets the descriptor @d up for csum and/or TSO offloading. The corresponding
>>>>>>> 561eb836
 * @skb is used to obtain the protocol and headers length.
 * @tso_desc_type is a descriptor type for TSO: 0 - a header, 1 - first data,
 * 2 - middle, 3 - last descriptor.
 */

static void wil_tx_desc_offload_setup_tso(struct vring_tx_desc *d,
					  struct sk_buff *skb,
					  int tso_desc_type, bool is_ipv4,
					  int tcp_hdr_len, int skb_net_hdr_len)
{
	d->dma.b11 = ETH_HLEN; /* MAC header length */
	d->dma.b11 |= is_ipv4 << DMA_CFG_DESC_TX_OFFLOAD_CFG_L3T_IPV4_POS;

	d->dma.d0 |= (2 << DMA_CFG_DESC_TX_0_L4_TYPE_POS);
	/* L4 header len: TCP header length */
	d->dma.d0 |= (tcp_hdr_len & DMA_CFG_DESC_TX_0_L4_LENGTH_MSK);

	/* Setup TSO: bit and desc type */
	d->dma.d0 |= (BIT(DMA_CFG_DESC_TX_0_TCP_SEG_EN_POS)) |
		(tso_desc_type << DMA_CFG_DESC_TX_0_SEGMENT_BUF_DETAILS_POS);
	d->dma.d0 |= (is_ipv4 << DMA_CFG_DESC_TX_0_IPV4_CHECKSUM_EN_POS);

	d->dma.ip_length = skb_net_hdr_len;
	/* Enable TCP/UDP checksum */
	d->dma.d0 |= BIT(DMA_CFG_DESC_TX_0_TCP_UDP_CHECKSUM_EN_POS);
	/* Calculate pseudo-header */
	d->dma.d0 |= BIT(DMA_CFG_DESC_TX_0_PSEUDO_HEADER_CALC_EN_POS);
}

/* Sets the descriptor @d up for csum. The corresponding
 * @skb is used to obtain the protocol and headers length.
 * Returns the protocol: 0 - not TCP, 1 - TCPv4, 2 - TCPv6.
 * Note, if d==NULL, the function only returns the protocol result.
 *
 * It is very similar to previous wil_tx_desc_offload_setup_tso. This
 * is "if unrolling" to optimize the critical path.
 */

static int wil_tx_desc_offload_setup(struct vring_tx_desc *d,
				     struct sk_buff *skb){
	int protocol;

	if (skb->ip_summed != CHECKSUM_PARTIAL)
		return 0;

	d->dma.b11 = ETH_HLEN; /* MAC header length */

	switch (skb->protocol) {
	case cpu_to_be16(ETH_P_IP):
		protocol = ip_hdr(skb)->protocol;
		d->dma.b11 |= BIT(DMA_CFG_DESC_TX_OFFLOAD_CFG_L3T_IPV4_POS);
		break;
	case cpu_to_be16(ETH_P_IPV6):
		protocol = ipv6_hdr(skb)->nexthdr;
		break;
	default:
		return -EINVAL;
	}

	switch (protocol) {
	case IPPROTO_TCP:
		d->dma.d0 |= (2 << DMA_CFG_DESC_TX_0_L4_TYPE_POS);
		/* L4 header len: TCP header length */
		d->dma.d0 |=
		(tcp_hdrlen(skb) & DMA_CFG_DESC_TX_0_L4_LENGTH_MSK);
		break;
	case IPPROTO_UDP:
		/* L4 header len: UDP header length */
		d->dma.d0 |=
		(sizeof(struct udphdr) & DMA_CFG_DESC_TX_0_L4_LENGTH_MSK);
		break;
	default:
		return -EINVAL;
	}

	d->dma.ip_length = skb_network_header_len(skb);
	/* Enable TCP/UDP checksum */
	d->dma.d0 |= BIT(DMA_CFG_DESC_TX_0_TCP_UDP_CHECKSUM_EN_POS);
	/* Calculate pseudo-header */
	d->dma.d0 |= BIT(DMA_CFG_DESC_TX_0_PSEUDO_HEADER_CALC_EN_POS);

	return 0;
}

static inline void wil_tx_last_desc(struct vring_tx_desc *d)
{
	d->dma.d0 |= BIT(DMA_CFG_DESC_TX_0_CMD_EOP_POS) |
	      BIT(DMA_CFG_DESC_TX_0_CMD_MARK_WB_POS) |
	      BIT(DMA_CFG_DESC_TX_0_CMD_DMA_IT_POS);
}

static inline void wil_set_tx_desc_last_tso(volatile struct vring_tx_desc *d)
{
	d->dma.d0 |= wil_tso_type_lst <<
		  DMA_CFG_DESC_TX_0_SEGMENT_BUF_DETAILS_POS;
}

static int __wil_tx_vring_tso(struct wil6210_priv *wil, struct wil6210_vif *vif,
			      struct wil_ring *vring, struct sk_buff *skb)
{
	struct device *dev = wil_to_dev(wil);

	/* point to descriptors in shared memory */
	volatile struct vring_tx_desc *_desc = NULL, *_hdr_desc,
				      *_first_desc = NULL;

	/* pointers to shadow descriptors */
	struct vring_tx_desc desc_mem, hdr_desc_mem, first_desc_mem,
			     *d = &hdr_desc_mem, *hdr_desc = &hdr_desc_mem,
			     *first_desc = &first_desc_mem;

	/* pointer to shadow descriptors' context */
	struct wil_ctx *hdr_ctx, *first_ctx = NULL;

	int descs_used = 0; /* total number of used descriptors */
	int sg_desc_cnt = 0; /* number of descriptors for current mss*/

	u32 swhead = vring->swhead;
	int used, avail = wil_ring_avail_tx(vring);
	int nr_frags = skb_shinfo(skb)->nr_frags;
	int min_desc_required = nr_frags + 1;
	int mss = skb_shinfo(skb)->gso_size;	/* payload size w/o headers */
	int f, len, hdrlen, headlen;
	int vring_index = vring - wil->ring_tx;
	struct wil_ring_tx_data *txdata = &wil->ring_tx_data[vring_index];
	uint i = swhead;
	dma_addr_t pa;
	const skb_frag_t *frag = NULL;
	int rem_data = mss;
	int lenmss;
	int hdr_compensation_need = true;
	int desc_tso_type = wil_tso_type_first;
	bool is_ipv4;
	int tcp_hdr_len;
	int skb_net_hdr_len;
	int gso_type;
	int rc = -EINVAL;

	wil_dbg_txrx(wil, "tx_vring_tso: %d bytes to vring %d\n", skb->len,
		     vring_index);

	if (unlikely(!txdata->enabled))
		return -EINVAL;

	/* A typical page 4K is 3-4 payloads, we assume each fragment
	 * is a full payload, that's how min_desc_required has been
	 * calculated. In real we might need more or less descriptors,
	 * this is the initial check only.
	 */
	if (unlikely(avail < min_desc_required)) {
		wil_err_ratelimited(wil,
				    "TSO: Tx ring[%2d] full. No space for %d fragments\n",
				    vring_index, min_desc_required);
		return -ENOMEM;
	}

	/* Header Length = MAC header len + IP header len + TCP header len*/
	hdrlen = ETH_HLEN +
		(int)skb_network_header_len(skb) +
		tcp_hdrlen(skb);

	gso_type = skb_shinfo(skb)->gso_type & (SKB_GSO_TCPV6 | SKB_GSO_TCPV4);
	switch (gso_type) {
	case SKB_GSO_TCPV4:
		/* TCP v4, zero out the IP length and IPv4 checksum fields
		 * as required by the offloading doc
		 */
		ip_hdr(skb)->tot_len = 0;
		ip_hdr(skb)->check = 0;
		is_ipv4 = true;
		break;
	case SKB_GSO_TCPV6:
		/* TCP v6, zero out the payload length */
		ipv6_hdr(skb)->payload_len = 0;
		is_ipv4 = false;
		break;
	default:
		/* other than TCPv4 or TCPv6 types are not supported for TSO.
		 * It is also illegal for both to be set simultaneously
		 */
		return -EINVAL;
	}

	if (skb->ip_summed != CHECKSUM_PARTIAL)
		return -EINVAL;

	/* tcp header length and skb network header length are fixed for all
	 * packet's descriptors - read then once here
	 */
	tcp_hdr_len = tcp_hdrlen(skb);
	skb_net_hdr_len = skb_network_header_len(skb);

	_hdr_desc = &vring->va[i].tx.legacy;

	pa = dma_map_single(dev, skb->data, hdrlen, DMA_TO_DEVICE);
	if (unlikely(dma_mapping_error(dev, pa))) {
		wil_err(wil, "TSO: Skb head DMA map error\n");
		goto err_exit;
	}

	wil->txrx_ops.tx_desc_map((union wil_tx_desc *)hdr_desc, pa,
				  hdrlen, vring_index);
	wil_tx_desc_offload_setup_tso(hdr_desc, skb, wil_tso_type_hdr, is_ipv4,
				      tcp_hdr_len, skb_net_hdr_len);
	wil_tx_last_desc(hdr_desc);

	vring->ctx[i].mapped_as = wil_mapped_as_single;
	hdr_ctx = &vring->ctx[i];

	descs_used++;
	headlen = skb_headlen(skb) - hdrlen;

	for (f = headlen ? -1 : 0; f < nr_frags; f++)  {
		if (headlen) {
			len = headlen;
			wil_dbg_txrx(wil, "TSO: process skb head, len %u\n",
				     len);
		} else {
			frag = &skb_shinfo(skb)->frags[f];
			len = skb_frag_size(frag);
			wil_dbg_txrx(wil, "TSO: frag[%d]: len %u\n", f, len);
		}

		while (len) {
			wil_dbg_txrx(wil,
				     "TSO: len %d, rem_data %d, descs_used %d\n",
				     len, rem_data, descs_used);

			if (descs_used == avail)  {
				wil_err_ratelimited(wil, "TSO: ring overflow\n");
				rc = -ENOMEM;
				goto mem_error;
			}

			lenmss = min_t(int, rem_data, len);
			i = (swhead + descs_used) % vring->size;
			wil_dbg_txrx(wil, "TSO: lenmss %d, i %d\n", lenmss, i);

			if (!headlen) {
				pa = skb_frag_dma_map(dev, frag,
						      skb_frag_size(frag) - len,
						      lenmss, DMA_TO_DEVICE);
				vring->ctx[i].mapped_as = wil_mapped_as_page;
			} else {
				pa = dma_map_single(dev,
						    skb->data +
						    skb_headlen(skb) - headlen,
						    lenmss,
						    DMA_TO_DEVICE);
				vring->ctx[i].mapped_as = wil_mapped_as_single;
				headlen -= lenmss;
			}

			if (unlikely(dma_mapping_error(dev, pa))) {
				wil_err(wil, "TSO: DMA map page error\n");
				goto mem_error;
			}

			_desc = &vring->va[i].tx.legacy;

			if (!_first_desc) {
				_first_desc = _desc;
				first_ctx = &vring->ctx[i];
				d = first_desc;
			} else {
				d = &desc_mem;
			}

			wil->txrx_ops.tx_desc_map((union wil_tx_desc *)d,
						  pa, lenmss, vring_index);
			wil_tx_desc_offload_setup_tso(d, skb, desc_tso_type,
						      is_ipv4, tcp_hdr_len,
						      skb_net_hdr_len);

			/* use tso_type_first only once */
			desc_tso_type = wil_tso_type_mid;

			descs_used++;  /* desc used so far */
			sg_desc_cnt++; /* desc used for this segment */
			len -= lenmss;
			rem_data -= lenmss;

			wil_dbg_txrx(wil,
				     "TSO: len %d, rem_data %d, descs_used %d, sg_desc_cnt %d,\n",
				     len, rem_data, descs_used, sg_desc_cnt);

			/* Close the segment if reached mss size or last frag*/
			if (rem_data == 0 || (f == nr_frags - 1 && len == 0)) {
				if (hdr_compensation_need) {
					/* first segment include hdr desc for
					 * release
					 */
					hdr_ctx->nr_frags = sg_desc_cnt;
					wil_tx_desc_set_nr_frags(first_desc,
								 sg_desc_cnt +
								 1);
					hdr_compensation_need = false;
				} else {
					wil_tx_desc_set_nr_frags(first_desc,
								 sg_desc_cnt);
				}
				first_ctx->nr_frags = sg_desc_cnt - 1;

				wil_tx_last_desc(d);

				/* first descriptor may also be the last
				 * for this mss - make sure not to copy
				 * it twice
				 */
				if (first_desc != d)
					*_first_desc = *first_desc;

				/*last descriptor will be copied at the end
				 * of this TS processing
				 */
				if (f < nr_frags - 1 || len > 0)
					*_desc = *d;

				rem_data = mss;
				_first_desc = NULL;
				sg_desc_cnt = 0;
			} else if (first_desc != d) /* update mid descriptor */
					*_desc = *d;
		}
	}

	if (!_desc)
		goto mem_error;

	/* first descriptor may also be the last.
	 * in this case d pointer is invalid
	 */
	if (_first_desc == _desc)
		d = first_desc;

	/* Last data descriptor */
	wil_set_tx_desc_last_tso(d);
	*_desc = *d;

	/* Fill the total number of descriptors in first desc (hdr)*/
	wil_tx_desc_set_nr_frags(hdr_desc, descs_used);
	*_hdr_desc = *hdr_desc;

	/* hold reference to skb
	 * to prevent skb release before accounting
	 * in case of immediate "tx done"
	 */
	vring->ctx[i].skb = skb_get(skb);

	/* performance monitoring */
	used = wil_ring_used_tx(vring);
	if (wil_val_in_range(wil->ring_idle_trsh,
			     used, used + descs_used)) {
		txdata->idle += get_cycles() - txdata->last_idle;
		wil_dbg_txrx(wil,  "Ring[%2d] not idle %d -> %d\n",
			     vring_index, used, used + descs_used);
	}

	/* Make sure to advance the head only after descriptor update is done.
	 * This will prevent a race condition where the completion thread
	 * will see the DU bit set from previous run and will handle the
	 * skb before it was completed.
	 */
	wmb();

	/* advance swhead */
	wil_ring_advance_head(vring, descs_used);
	wil_dbg_txrx(wil, "TSO: Tx swhead %d -> %d\n", swhead, vring->swhead);

	/* make sure all writes to descriptors (shared memory) are done before
	 * committing them to HW
	 */
	wmb();

	if (wil->tx_latency)
		*(ktime_t *)&skb->cb = ktime_get();
	else
		memset(skb->cb, 0, sizeof(ktime_t));

	wil_w(wil, vring->hwtail, vring->swhead);
	return 0;

mem_error:
	while (descs_used > 0) {
		struct wil_ctx *ctx;

		i = (swhead + descs_used - 1) % vring->size;
		d = (struct vring_tx_desc *)&vring->va[i].tx.legacy;
		_desc = &vring->va[i].tx.legacy;
		*d = *_desc;
		_desc->dma.status = TX_DMA_STATUS_DU;
		ctx = &vring->ctx[i];
		wil_txdesc_unmap(dev, (union wil_tx_desc *)d, ctx);
		memset(ctx, 0, sizeof(*ctx));
		descs_used--;
	}
err_exit:
	return rc;
}

bool wil_is_special_packet(const struct sk_buff *skb)
{
	if (skb->protocol == cpu_to_be16(ETH_P_ARP) ||
	    skb->protocol == cpu_to_be16(ETH_P_RARP) ||
	    (skb->protocol == cpu_to_be16(ETH_P_IP) &&
	     ip_hdr(skb)->protocol == IPPROTO_ICMP) ||
	    (skb->protocol == cpu_to_be16(ETH_P_IPV6) &&
	     ipv6_hdr(skb)->nexthdr == IPPROTO_ICMPV6) ||
	    skb->protocol == cpu_to_be16(ETH_P_PAE))
		return true;

	return false;
}

static int __wil_tx_ring(struct wil6210_priv *wil, struct wil6210_vif *vif,
			 struct wil_ring *ring, struct sk_buff *skb)
{
	struct device *dev = wil_to_dev(wil);
	struct vring_tx_desc dd, *d = &dd;
	volatile struct vring_tx_desc *_d;
	u32 swhead = ring->swhead;
	int nr_frags = skb_shinfo(skb)->nr_frags;
	uint f = 0;
	int ring_index = ring - wil->ring_tx;
	struct wil_ring_tx_data  *txdata = &wil->ring_tx_data[ring_index];
	uint i = swhead;
	dma_addr_t pa;
	int used;
	bool mcast = (ring_index == vif->bcast_ring);
	uint len = skb_headlen(skb);
	bool special_packet = (wil->tx_reserved_entries != 0 &&
			       wil_is_special_packet(skb));
	int avail = wil_ring_avail_tx(ring) -
		(special_packet ? 0 : txdata->tx_reserved_count);
	u8 ctx_flags = special_packet ? WIL_CTX_FLAG_RESERVED_USED : 0;

	wil_dbg_txrx(wil, "tx_ring: %d bytes to ring %d, nr_frags %d\n",
		     skb->len, ring_index, nr_frags);

	if (unlikely(!txdata->enabled))
		return -EINVAL;

	if (unlikely(avail < 1 + nr_frags)) {
		if (special_packet) {
			txdata->tx_reserved_count_not_avail++;
			wil_err_ratelimited(wil,
					    "TX ring[%2d] full. No space for %d fragments for special packet. Tx-reserved-count is %d\n",
					    ring_index, 1 + nr_frags,
					    txdata->tx_reserved_count);
		} else {
			wil_err_ratelimited(wil,
					    "Tx ring[%2d] full. No space for %d fragments\n",
					    ring_index, 1 + nr_frags);
		}
		return -ENOMEM;
	}
	_d = &ring->va[i].tx.legacy;

	pa = dma_map_single(dev, skb->data, skb_headlen(skb), DMA_TO_DEVICE);

	wil_dbg_txrx(wil, "Tx[%2d] skb %d bytes 0x%p -> %pad\n", ring_index,
		     skb_headlen(skb), skb->data, &pa);
	wil_hex_dump_txrx("Tx ", DUMP_PREFIX_OFFSET, 16, 1,
			  skb->data, skb_headlen(skb), false);

	if (unlikely(dma_mapping_error(dev, pa)))
		return -EINVAL;
	ring->ctx[i].mapped_as = wil_mapped_as_single;
	ring->ctx[i].flags = ctx_flags;
	/* 1-st segment */
	wil->txrx_ops.tx_desc_map((union wil_tx_desc *)d, pa, len,
				   ring_index);
	if (unlikely(mcast)) {
		d->mac.d[0] |= BIT(MAC_CFG_DESC_TX_0_MCS_EN_POS); /* MCS 0 */
		if (unlikely(len > WIL_BCAST_MCS0_LIMIT)) /* set MCS 1 */
			d->mac.d[0] |= (1 << MAC_CFG_DESC_TX_0_MCS_INDEX_POS);
	}
	/* Process TCP/UDP checksum offloading */
	if (unlikely(wil_tx_desc_offload_setup(d, skb))) {
		wil_err(wil, "Tx[%2d] Failed to set cksum, drop packet\n",
			ring_index);
		goto dma_error;
	}

	ring->ctx[i].nr_frags = nr_frags;
	wil_tx_desc_set_nr_frags(d, nr_frags + 1);

	/* middle segments */
	for (; f < nr_frags; f++) {
		const skb_frag_t *frag = &skb_shinfo(skb)->frags[f];
		int len = skb_frag_size(frag);

		*_d = *d;
		wil_dbg_txrx(wil, "Tx[%2d] desc[%4d]\n", ring_index, i);
		wil_hex_dump_txrx("TxD ", DUMP_PREFIX_NONE, 32, 4,
				  (const void *)d, sizeof(*d), false);
		i = (swhead + f + 1) % ring->size;
		_d = &ring->va[i].tx.legacy;
		pa = skb_frag_dma_map(dev, frag, 0, skb_frag_size(frag),
				      DMA_TO_DEVICE);
		if (unlikely(dma_mapping_error(dev, pa))) {
			wil_err(wil, "Tx[%2d] failed to map fragment\n",
				ring_index);
			goto dma_error;
		}
		ring->ctx[i].mapped_as = wil_mapped_as_page;
		ring->ctx[i].flags = ctx_flags;

		wil->txrx_ops.tx_desc_map((union wil_tx_desc *)d,
					   pa, len, ring_index);
		/* no need to check return code -
		 * if it succeeded for 1-st descriptor,
		 * it will succeed here too
		 */
		wil_tx_desc_offload_setup(d, skb);
	}
	/* for the last seg only */
	d->dma.d0 |= BIT(DMA_CFG_DESC_TX_0_CMD_EOP_POS);
	d->dma.d0 |= BIT(DMA_CFG_DESC_TX_0_CMD_MARK_WB_POS);
	d->dma.d0 |= BIT(DMA_CFG_DESC_TX_0_CMD_DMA_IT_POS);
	*_d = *d;
	wil_dbg_txrx(wil, "Tx[%2d] desc[%4d]\n", ring_index, i);
	wil_hex_dump_txrx("TxD ", DUMP_PREFIX_NONE, 32, 4,
			  (const void *)d, sizeof(*d), false);

	/* hold reference to skb
	 * to prevent skb release before accounting
	 * in case of immediate "tx done"
	 */
	ring->ctx[i].skb = skb_get(skb);

	/* performance monitoring */
	used = wil_ring_used_tx(ring);
	if (wil_val_in_range(wil->ring_idle_trsh,
			     used, used + nr_frags + 1)) {
		txdata->idle += get_cycles() - txdata->last_idle;
		wil_dbg_txrx(wil,  "Ring[%2d] not idle %d -> %d\n",
			     ring_index, used, used + nr_frags + 1);
	}

	if (special_packet) {
		txdata->tx_reserved_count -= (f + 1);
		txdata->tx_reserved_count_used += (f + 1);
		wil_dbg_txrx(wil,
			     "Ring[%2d] tx_reserved_count: %d, reduced by %d\n",
			     ring_index, txdata->tx_reserved_count, f + 1);
	}

	/* Make sure to advance the head only after descriptor update is done.
	 * This will prevent a race condition where the completion thread
	 * will see the DU bit set from previous run and will handle the
	 * skb before it was completed.
	 */
	wmb();

	/* advance swhead */
	wil_ring_advance_head(ring, nr_frags + 1);
	wil_dbg_txrx(wil, "Tx[%2d] swhead %d -> %d\n", ring_index, swhead,
		     ring->swhead);
	trace_wil6210_tx(ring_index, swhead, skb->len, nr_frags);

	/* make sure all writes to descriptors (shared memory) are done before
	 * committing them to HW
	 */
	wmb();

	if (wil->tx_latency)
		*(ktime_t *)&skb->cb = ktime_get();
	else
		memset(skb->cb, 0, sizeof(ktime_t));

	wil_w(wil, ring->hwtail, ring->swhead);

	return 0;
 dma_error:
	/* unmap what we have mapped */
	nr_frags = f + 1; /* frags mapped + one for skb head */
	for (f = 0; f < nr_frags; f++) {
		struct wil_ctx *ctx;

		i = (swhead + f) % ring->size;
		ctx = &ring->ctx[i];
		_d = &ring->va[i].tx.legacy;
		*d = *_d;
		_d->dma.status = TX_DMA_STATUS_DU;
		wil->txrx_ops.tx_desc_unmap(dev,
					    (union wil_tx_desc *)d,
					    ctx);

		memset(ctx, 0, sizeof(*ctx));
	}

	return -EINVAL;
}

static int wil_tx_ring(struct wil6210_priv *wil, struct wil6210_vif *vif,
		       struct wil_ring *ring, struct sk_buff *skb)
{
	int ring_index = ring - wil->ring_tx;
	struct wil_ring_tx_data *txdata = &wil->ring_tx_data[ring_index];
	int rc;

	spin_lock(&txdata->lock);

	if (test_bit(wil_status_suspending, wil->status) ||
	    test_bit(wil_status_suspended, wil->status) ||
	    test_bit(wil_status_resuming, wil->status)) {
		wil_dbg_txrx(wil,
			     "suspend/resume in progress. drop packet\n");
		spin_unlock(&txdata->lock);
		return -EINVAL;
	}

	rc = (skb_is_gso(skb) ? wil->txrx_ops.tx_ring_tso : __wil_tx_ring)
	     (wil, vif, ring, skb);

	spin_unlock(&txdata->lock);

	return rc;
}

<<<<<<< HEAD
int wil_get_cid_by_ring(struct wil6210_priv *wil, struct wil_ring *ring)
{
	int ring_index = ring - wil->ring_tx;

	if (unlikely(ring_index < 0 || ring_index >= WIL6210_MAX_TX_RINGS)) {
		wil_err(wil, "cid by ring 0x%pK: invalid ring index %d\n",
			ring, ring_index);
		return max_assoc_sta;
	}

	return wil->ring2cid_tid[ring_index][0];
}

/**
 * Check status of tx vrings and stop/wake net queues if needed
=======
/* Check status of tx vrings and stop/wake net queues if needed
>>>>>>> 561eb836
 * It will start/stop net queues of a specific VIF net_device.
 *
 * This function does one of two checks:
 * In case check_stop is true, will check if net queues need to be stopped. If
 * the conditions for stopping are met, netif_tx_stop_all_queues() is called.
 * In case check_stop is false, will check if net queues need to be waked. If
 * the conditions for waking are met, netif_tx_wake_all_queues() is called.
 * vring is the vring which is currently being modified by either adding
 * descriptors (tx) into it or removing descriptors (tx complete) from it. Can
 * be null when irrelevant (e.g. connect/disconnect events).
 *
 * The implementation is to stop net queues if modified vring has low
 * descriptor availability. Wake if all vrings are not in low descriptor
 * availability and modified vring has high descriptor availability.
 */
static inline void __wil_update_net_queues(struct wil6210_priv *wil,
					   struct wil6210_vif *vif,
					   struct wil_ring *ring,
					   bool check_stop)
{
	int i;
	int min_ring_id = wil_get_min_tx_ring_id(wil);

	if (unlikely(!vif))
		return;

	if (ring)
		wil_dbg_txrx(wil, "vring %d, mid %d, check_stop=%d, stopped=%d",
			     (int)(ring - wil->ring_tx), vif->mid, check_stop,
			     vif->net_queue_stopped);
	else
		wil_dbg_txrx(wil, "check_stop=%d, mid=%d, stopped=%d",
			     check_stop, vif->mid, vif->net_queue_stopped);

	if (ring && drop_if_ring_full)
		/* no need to stop/wake net queues */
		return;

	if (check_stop == vif->net_queue_stopped)
		/* net queues already in desired state */
		return;

	if (check_stop) {
		if (!ring || unlikely(wil_ring_avail_low(ring))) {
			/* not enough room in the vring */
			netif_tx_stop_all_queues(vif_to_ndev(vif));
			vif->net_queue_stopped = true;
			wil_dbg_txrx(wil, "netif_tx_stop called\n");
		}
		return;
	}

	/* Do not wake the queues in suspend flow */
	if (test_bit(wil_status_suspending, wil->status) ||
	    test_bit(wil_status_suspended, wil->status))
		return;

	/* check wake */
	for (i = min_ring_id; i < WIL6210_MAX_TX_RINGS; i++) {
		struct wil_ring *cur_ring = &wil->ring_tx[i];
		struct wil_ring_tx_data  *txdata = &wil->ring_tx_data[i];

		if (txdata->mid != vif->mid || !cur_ring->va ||
		    !txdata->enabled || cur_ring == ring)
			continue;

		if (wil_ring_avail_low(cur_ring)) {
			wil_dbg_txrx(wil, "ring %d full, can't wake\n",
				     (int)(cur_ring - wil->ring_tx));
			return;
		}
	}

	if (!ring || wil_ring_avail_high(ring)) {
		/* enough room in the ring */
		wil_dbg_txrx(wil, "calling netif_tx_wake\n");
		netif_tx_wake_all_queues(vif_to_ndev(vif));
		vif->net_queue_stopped = false;
	}
}

void wil_update_net_queues(struct wil6210_priv *wil, struct wil6210_vif *vif,
			   struct wil_ring *ring, bool check_stop)
{
	spin_lock(&wil->net_queue_lock);
	__wil_update_net_queues(wil, vif, ring, check_stop);
	spin_unlock(&wil->net_queue_lock);
}

void wil_update_net_queues_bh(struct wil6210_priv *wil, struct wil6210_vif *vif,
			      struct wil_ring *ring, bool check_stop)
{
	spin_lock_bh(&wil->net_queue_lock);
	__wil_update_net_queues(wil, vif, ring, check_stop);
	spin_unlock_bh(&wil->net_queue_lock);
}

netdev_tx_t wil_start_xmit(struct sk_buff *skb, struct net_device *ndev)
{
	struct wil6210_vif *vif = ndev_to_vif(ndev);
	struct wil6210_priv *wil = vif_to_wil(vif);
	const u8 *da = wil_skb_get_da(skb);
	bool bcast = is_multicast_ether_addr(da);
	struct wil_ring *ring;
	static bool pr_once_fw;
	int rc;

	wil_dbg_txrx(wil, "start_xmit\n");
	if (unlikely(!test_bit(wil_status_fwready, wil->status))) {
		if (!pr_once_fw) {
			wil_err(wil, "FW not ready\n");
			pr_once_fw = true;
		}
		goto drop;
	}
	if (unlikely(!test_bit(wil_vif_fwconnected, vif->status))) {
		wil_dbg_ratelimited(wil,
				    "VIF not connected, packet dropped\n");
		goto drop;
	}
	if (unlikely(vif->wdev.iftype == NL80211_IFTYPE_MONITOR)) {
		wil_err(wil, "Xmit in monitor mode not supported\n");
		goto drop;
	}
	pr_once_fw = false;

	/* find vring */
	if (vif->wdev.iftype == NL80211_IFTYPE_STATION && !vif->pbss) {
		/* in STA mode (ESS), all to same VRING (to AP) */
		ring = wil_find_tx_ring_sta(wil, vif, skb);
	} else if (bcast) {
		if (vif->pbss || wil_check_multicast_to_unicast(wil, skb))
			/* in pbss, no bcast VRING - duplicate skb in
			 * all stations VRINGs
			 */
			ring = wil_find_tx_bcast_2(wil, vif, skb);
		else if (vif->wdev.iftype == NL80211_IFTYPE_AP)
			/* AP has a dedicated bcast VRING */
			ring = wil_find_tx_bcast_1(wil, vif, skb);
		else
			/* unexpected combination, fallback to duplicating
			 * the skb in all stations VRINGs
			 */
			ring = wil_find_tx_bcast_2(wil, vif, skb);
	} else {
		/* unicast, find specific VRING by dest. address */
		ring = wil_find_tx_ucast(wil, vif, skb);
	}
	if (unlikely(!ring)) {
		wil_dbg_txrx(wil, "No Tx RING found for %pM\n", da);
		goto drop;
	}

	if (wil->ipa_handle) {
		rc = wil_ipa_tx(wil->ipa_handle, ring, skb);
		switch (rc) {
		case 0:
			return NETDEV_TX_OK;
		case -EPROTONOSUPPORT:
			break;
		default:
			return NETDEV_TX_BUSY;
		}
	}

	/* set up vring entry */
	rc = wil_tx_ring(wil, vif, ring, skb);

	switch (rc) {
	case 0:
		/* shall we stop net queues? */
		wil_update_net_queues_bh(wil, vif, ring, true);
		/* statistics will be updated on the tx_complete */
		dev_kfree_skb_any(skb);
		return NETDEV_TX_OK;
	case -ENOMEM:
		if (drop_if_ring_full)
			goto drop;
		return NETDEV_TX_BUSY;
	default:
		break; /* goto drop; */
	}
 drop:
	ndev->stats.tx_dropped++;
	dev_kfree_skb_any(skb);

	return NET_XMIT_DROP;
}

void wil_tx_latency_calc(struct wil6210_priv *wil, struct sk_buff *skb,
			 struct wil_sta_info *sta)
{
	int skb_time_us;
	int bin;

	if (!wil->tx_latency)
		return;

	if (ktime_to_ms(*(ktime_t *)&skb->cb) == 0)
		return;

	skb_time_us = ktime_us_delta(ktime_get(), *(ktime_t *)&skb->cb);
	bin = skb_time_us / wil->tx_latency_res;
	bin = min_t(int, bin, WIL_NUM_LATENCY_BINS - 1);

	wil_dbg_txrx(wil, "skb time %dus => bin %d\n", skb_time_us, bin);
	sta->tx_latency_bins[bin]++;
	sta->stats.tx_latency_total_us += skb_time_us;
	if (skb_time_us < sta->stats.tx_latency_min_us)
		sta->stats.tx_latency_min_us = skb_time_us;
	if (skb_time_us > sta->stats.tx_latency_max_us)
		sta->stats.tx_latency_max_us = skb_time_us;
}

/* Clean up transmitted skb's from the Tx VRING
 *
 * Return number of descriptors cleared
 *
 * Safe to call from IRQ
 */
int wil_tx_complete(struct wil6210_vif *vif, int ringid)
{
	struct wil6210_priv *wil = vif_to_wil(vif);
	struct net_device *ndev = vif_to_ndev(vif);
	struct device *dev = wil_to_dev(wil);
	struct wil_ring *vring = &wil->ring_tx[ringid];
	struct wil_ring_tx_data *txdata = &wil->ring_tx_data[ringid];
	int done = 0;
	int cid = wil->ring2cid_tid[ringid][0];
	struct wil_net_stats *stats = NULL;
	volatile struct vring_tx_desc *_d;
	int used_before_complete;
	int used_new;

	if (unlikely(!vring->va)) {
		wil_err(wil, "Tx irq[%d]: vring not initialized\n", ringid);
		return 0;
	}

	if (unlikely(!txdata->enabled)) {
		wil_info(wil, "Tx irq[%d]: vring disabled\n", ringid);
		return 0;
	}

	wil_dbg_txrx(wil, "tx_complete: (%d)\n", ringid);

	used_before_complete = wil_ring_used_tx(vring);

	if (cid < wil->max_assoc_sta)
		stats = &wil->sta[cid].stats;

	while (!wil_ring_is_empty(vring)) {
		int new_swtail;
		struct wil_ctx *ctx = &vring->ctx[vring->swtail];
		/* For the fragmented skb, HW will set DU bit only for the
		 * last fragment. look for it.
		 * In TSO the first DU will include hdr desc
		 */
		int lf = (vring->swtail + ctx->nr_frags) % vring->size;
		/* TODO: check we are not past head */

		_d = &vring->va[lf].tx.legacy;
		if (unlikely(!(_d->dma.status & TX_DMA_STATUS_DU)))
			break;

		new_swtail = (lf + 1) % vring->size;
		while (vring->swtail != new_swtail) {
			struct vring_tx_desc dd, *d = &dd;
			u16 dmalen;
			struct sk_buff *skb;

			ctx = &vring->ctx[vring->swtail];
			skb = ctx->skb;
			_d = &vring->va[vring->swtail].tx.legacy;

			*d = *_d;

			dmalen = le16_to_cpu(d->dma.length);
			trace_wil6210_tx_done(ringid, vring->swtail, dmalen,
					      d->dma.error);
			wil_dbg_txrx(wil,
				     "TxC[%2d][%3d] : %d bytes, status 0x%02x err 0x%02x\n",
				     ringid, vring->swtail, dmalen,
				     d->dma.status, d->dma.error);
			wil_hex_dump_txrx("TxCD ", DUMP_PREFIX_NONE, 32, 4,
					  (const void *)d, sizeof(*d), false);

			wil->txrx_ops.tx_desc_unmap(dev,
						    (union wil_tx_desc *)d,
						    ctx);

			if (skb) {
				if (likely(d->dma.error == 0)) {
					ndev->stats.tx_packets++;
					ndev->stats.tx_bytes += skb->len;
					if (stats) {
						stats->tx_packets++;
						stats->tx_bytes += skb->len;

						wil_tx_latency_calc(wil, skb,
							&wil->sta[cid]);
					}
				} else {
					ndev->stats.tx_errors++;
					if (stats)
						stats->tx_errors++;
				}

				if (skb->protocol == cpu_to_be16(ETH_P_PAE))
					wil_tx_complete_handle_eapol(vif, skb);

				wil_consume_skb(skb, d->dma.error == 0);
			}
			memset(ctx, 0, sizeof(*ctx));
			/* Make sure the ctx is zeroed before updating the tail
			 * to prevent a case where wil_tx_ring will see
			 * this descriptor as used and handle it before ctx zero
			 * is completed.
			 */
			wmb();
			/* There is no need to touch HW descriptor:
			 * - ststus bit TX_DMA_STATUS_DU is set by design,
			 *   so hardware will not try to process this desc.,
			 * - rest of descriptor will be initialized on Tx.
			 */
			vring->swtail = wil_ring_next_tail(vring);
			done++;
		}
	}

	/* performance monitoring */
	used_new = wil_ring_used_tx(vring);
	if (wil_val_in_range(wil->ring_idle_trsh,
			     used_new, used_before_complete)) {
		wil_dbg_txrx(wil, "Ring[%2d] idle %d -> %d\n",
			     ringid, used_before_complete, used_new);
		txdata->last_idle = get_cycles();
	}

	/* shall we wake net queues? */
	if (done)
		wil_update_net_queues(wil, vif, vring, false);

	return done;
}

static inline int wil_tx_init(struct wil6210_priv *wil)
{
	return 0;
}

static inline void wil_tx_fini(struct wil6210_priv *wil) {}

static void wil_get_reorder_params(struct wil6210_priv *wil,
				   struct sk_buff *skb, int *tid, int *cid,
				   int *mid, u16 *seq, int *mcast, int *retry)
{
	struct vring_rx_desc *d = wil_skb_rxdesc(skb);

	*tid = wil_rxdesc_tid(d);
	*cid = wil_skb_get_cid(skb);
	*mid = wil_rxdesc_mid(d);
	*seq = wil_rxdesc_seq(d);
	*mcast = wil_rxdesc_mcast(d);
	*retry = wil_rxdesc_retry(d);
}

void wil_init_txrx_ops_legacy_dma(struct wil6210_priv *wil)
{
	wil->txrx_ops.configure_interrupt_moderation =
		wil_configure_interrupt_moderation;
	/* TX ops */
	wil->txrx_ops.tx_desc_map = wil_tx_desc_map;
	wil->txrx_ops.tx_desc_unmap = wil_txdesc_unmap;
	wil->txrx_ops.tx_ring_tso =  __wil_tx_vring_tso;
	wil->txrx_ops.ring_init_tx = wil_vring_init_tx;
	wil->txrx_ops.ring_fini_tx = wil_vring_free;
	wil->txrx_ops.ring_init_bcast = wil_vring_init_bcast;
	wil->txrx_ops.tx_init = wil_tx_init;
	wil->txrx_ops.tx_fini = wil_tx_fini;
	wil->txrx_ops.tx_ring_modify = wil_tx_vring_modify;
	/* RX ops */
	wil->txrx_ops.rx_init = wil_rx_init;
	wil->txrx_ops.wmi_addba_rx_resp = wmi_addba_rx_resp;
	wil->txrx_ops.get_reorder_params = wil_get_reorder_params;
	wil->txrx_ops.get_netif_rx_params =
		wil_get_netif_rx_params;
	wil->txrx_ops.rx_crypto_check = wil_rx_crypto_check;
	wil->txrx_ops.rx_error_check = wil_rx_error_check;
	wil->txrx_ops.is_rx_idle = wil_is_rx_idle;
	wil->txrx_ops.rx_fini = wil_rx_fini;
}<|MERGE_RESOLUTION|>--- conflicted
+++ resolved
@@ -19,7 +19,6 @@
 #include "txrx.h"
 #include "trace.h"
 #include "txrx_edma.h"
-#include "ipa.h"
 
 bool rx_align_2;
 module_param(rx_align_2, bool, 0444);
@@ -31,30 +30,6 @@
 
 /* Drop Tx packets in case Tx ring is full */
 bool drop_if_ring_full;
-
-ushort headroom_size; /* = 0; */
-static int headroom_size_set(const char *val, const struct kernel_param *kp)
-{
-	int ret;
-
-	ret = param_set_uint(val, kp);
-	if (ret)
-		return ret;
-
-	if (headroom_size > WIL6210_MAX_HEADROOM_SIZE)
-		return -EINVAL;
-
-	return 0;
-}
-
-static const struct kernel_param_ops headroom_ops = {
-	.set = headroom_size_set,
-	.get = param_get_ushort,
-};
-
-module_param_cb(headroom_size, &headroom_ops, &headroom_size, 0644);
-MODULE_PARM_DESC(headroom_size,
-		 " headroom size for rx skb allocation, default - 0");
 
 static inline uint wil_rx_snaplen(void)
 {
@@ -634,7 +609,7 @@
 	u32 next_tail;
 	int rc = 0;
 	int headroom = ndev->type == ARPHRD_IEEE80211_RADIOTAP ?
-			WIL6210_RTAP_SIZE : headroom_size;
+			WIL6210_RTAP_SIZE : 0;
 
 	for (; next_tail = wil_ring_next_tail(v),
 	     (next_tail != v->swhead) && (count-- > 0);
@@ -1140,8 +1115,7 @@
 	return 0;
 }
 
-void wil_tx_data_init(const struct wil6210_priv *wil,
-		      struct wil_ring_tx_data *txdata)
+void wil_tx_data_init(struct wil_ring_tx_data *txdata)
 {
 	spin_lock_bh(&txdata->lock);
 	txdata->dot1x_open = false;
@@ -1154,9 +1128,6 @@
 	txdata->agg_amsdu = 0;
 	txdata->addba_in_progress = false;
 	txdata->mid = U8_MAX;
-	txdata->tx_reserved_count = wil->tx_reserved_entries;
-	txdata->tx_reserved_count_used = 0;
-	txdata->tx_reserved_count_not_avail = 0;
 	spin_unlock_bh(&txdata->lock);
 }
 
@@ -1211,7 +1182,7 @@
 		goto out;
 	}
 
-	wil_tx_data_init(wil, txdata);
+	wil_tx_data_init(txdata);
 	vring->is_rx = false;
 	vring->size = size;
 	rc = wil_vring_alloc(wil, vring);
@@ -1380,7 +1351,7 @@
 		goto out;
 	}
 
-	wil_tx_data_init(wil, txdata);
+	wil_tx_data_init(txdata);
 	vring->is_rx = false;
 	vring->size = size;
 	rc = wil_vring_alloc(wil, vring);
@@ -1647,10 +1618,6 @@
 	return v;
 }
 
-<<<<<<< HEAD
-/**
- * Sets the descriptor @d up for csum and/or TSO offloading. The corresponding
-=======
 static inline
 void wil_tx_desc_set_nr_frags(struct vring_tx_desc *d, int nr_frags)
 {
@@ -1658,7 +1625,6 @@
 }
 
 /* Sets the descriptor @d up for csum and/or TSO offloading. The corresponding
->>>>>>> 561eb836
  * @skb is used to obtain the protocol and headers length.
  * @tso_desc_type is a descriptor type for TSO: 0 - a header, 1 - first data,
  * 2 - middle, 3 - last descriptor.
@@ -2059,20 +2025,6 @@
 	return rc;
 }
 
-bool wil_is_special_packet(const struct sk_buff *skb)
-{
-	if (skb->protocol == cpu_to_be16(ETH_P_ARP) ||
-	    skb->protocol == cpu_to_be16(ETH_P_RARP) ||
-	    (skb->protocol == cpu_to_be16(ETH_P_IP) &&
-	     ip_hdr(skb)->protocol == IPPROTO_ICMP) ||
-	    (skb->protocol == cpu_to_be16(ETH_P_IPV6) &&
-	     ipv6_hdr(skb)->nexthdr == IPPROTO_ICMPV6) ||
-	    skb->protocol == cpu_to_be16(ETH_P_PAE))
-		return true;
-
-	return false;
-}
-
 static int __wil_tx_ring(struct wil6210_priv *wil, struct wil6210_vif *vif,
 			 struct wil_ring *ring, struct sk_buff *skb)
 {
@@ -2080,6 +2032,7 @@
 	struct vring_tx_desc dd, *d = &dd;
 	volatile struct vring_tx_desc *_d;
 	u32 swhead = ring->swhead;
+	int avail = wil_ring_avail_tx(ring);
 	int nr_frags = skb_shinfo(skb)->nr_frags;
 	uint f = 0;
 	int ring_index = ring - wil->ring_tx;
@@ -2089,11 +2042,6 @@
 	int used;
 	bool mcast = (ring_index == vif->bcast_ring);
 	uint len = skb_headlen(skb);
-	bool special_packet = (wil->tx_reserved_entries != 0 &&
-			       wil_is_special_packet(skb));
-	int avail = wil_ring_avail_tx(ring) -
-		(special_packet ? 0 : txdata->tx_reserved_count);
-	u8 ctx_flags = special_packet ? WIL_CTX_FLAG_RESERVED_USED : 0;
 
 	wil_dbg_txrx(wil, "tx_ring: %d bytes to ring %d, nr_frags %d\n",
 		     skb->len, ring_index, nr_frags);
@@ -2102,17 +2050,9 @@
 		return -EINVAL;
 
 	if (unlikely(avail < 1 + nr_frags)) {
-		if (special_packet) {
-			txdata->tx_reserved_count_not_avail++;
-			wil_err_ratelimited(wil,
-					    "TX ring[%2d] full. No space for %d fragments for special packet. Tx-reserved-count is %d\n",
-					    ring_index, 1 + nr_frags,
-					    txdata->tx_reserved_count);
-		} else {
-			wil_err_ratelimited(wil,
-					    "Tx ring[%2d] full. No space for %d fragments\n",
-					    ring_index, 1 + nr_frags);
-		}
+		wil_err_ratelimited(wil,
+				    "Tx ring[%2d] full. No space for %d fragments\n",
+				    ring_index, 1 + nr_frags);
 		return -ENOMEM;
 	}
 	_d = &ring->va[i].tx.legacy;
@@ -2127,7 +2067,6 @@
 	if (unlikely(dma_mapping_error(dev, pa)))
 		return -EINVAL;
 	ring->ctx[i].mapped_as = wil_mapped_as_single;
-	ring->ctx[i].flags = ctx_flags;
 	/* 1-st segment */
 	wil->txrx_ops.tx_desc_map((union wil_tx_desc *)d, pa, len,
 				   ring_index);
@@ -2165,8 +2104,6 @@
 			goto dma_error;
 		}
 		ring->ctx[i].mapped_as = wil_mapped_as_page;
-		ring->ctx[i].flags = ctx_flags;
-
 		wil->txrx_ops.tx_desc_map((union wil_tx_desc *)d,
 					   pa, len, ring_index);
 		/* no need to check return code -
@@ -2199,14 +2136,6 @@
 			     ring_index, used, used + nr_frags + 1);
 	}
 
-	if (special_packet) {
-		txdata->tx_reserved_count -= (f + 1);
-		txdata->tx_reserved_count_used += (f + 1);
-		wil_dbg_txrx(wil,
-			     "Ring[%2d] tx_reserved_count: %d, reduced by %d\n",
-			     ring_index, txdata->tx_reserved_count, f + 1);
-	}
-
 	/* Make sure to advance the head only after descriptor update is done.
 	 * This will prevent a race condition where the completion thread
 	 * will see the DU bit set from previous run and will handle the
@@ -2280,25 +2209,7 @@
 	return rc;
 }
 
-<<<<<<< HEAD
-int wil_get_cid_by_ring(struct wil6210_priv *wil, struct wil_ring *ring)
-{
-	int ring_index = ring - wil->ring_tx;
-
-	if (unlikely(ring_index < 0 || ring_index >= WIL6210_MAX_TX_RINGS)) {
-		wil_err(wil, "cid by ring 0x%pK: invalid ring index %d\n",
-			ring, ring_index);
-		return max_assoc_sta;
-	}
-
-	return wil->ring2cid_tid[ring_index][0];
-}
-
-/**
- * Check status of tx vrings and stop/wake net queues if needed
-=======
 /* Check status of tx vrings and stop/wake net queues if needed
->>>>>>> 561eb836
  * It will start/stop net queues of a specific VIF net_device.
  *
  * This function does one of two checks:
@@ -2451,19 +2362,6 @@
 		wil_dbg_txrx(wil, "No Tx RING found for %pM\n", da);
 		goto drop;
 	}
-
-	if (wil->ipa_handle) {
-		rc = wil_ipa_tx(wil->ipa_handle, ring, skb);
-		switch (rc) {
-		case 0:
-			return NETDEV_TX_OK;
-		case -EPROTONOSUPPORT:
-			break;
-		default:
-			return NETDEV_TX_BUSY;
-		}
-	}
-
 	/* set up vring entry */
 	rc = wil_tx_ring(wil, vif, ring, skb);
 

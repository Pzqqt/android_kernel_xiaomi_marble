// SPDX-License-Identifier: GPL-2.0-only
/*
 * Copyright (c) 2008-2009 Patrick McHardy <kaber@trash.net>
 *
 * Development of this code funded by Astaro AG (http://www.astaro.com/)
 */

#include <linux/kernel.h>
#include <linux/init.h>
#include <linux/module.h>
#include <linux/list.h>
#include <linux/rbtree.h>
#include <linux/netlink.h>
#include <linux/netfilter.h>
#include <linux/netfilter/nf_tables.h>
#include <net/netfilter/nf_tables_core.h>
#include <net/netns/generic.h>

extern unsigned int nf_tables_net_id;

struct nft_rbtree {
	struct rb_root		root;
	rwlock_t		lock;
	seqcount_rwlock_t	count;
	struct delayed_work	gc_work;
};

struct nft_rbtree_elem {
	struct rb_node		node;
	struct nft_set_ext	ext;
};

static bool nft_rbtree_interval_end(const struct nft_rbtree_elem *rbe)
{
	return nft_set_ext_exists(&rbe->ext, NFT_SET_EXT_FLAGS) &&
	       (*nft_set_ext_flags(&rbe->ext) & NFT_SET_ELEM_INTERVAL_END);
}

static bool nft_rbtree_interval_start(const struct nft_rbtree_elem *rbe)
{
	return !nft_rbtree_interval_end(rbe);
}

static int nft_rbtree_cmp(const struct nft_set *set,
			  const struct nft_rbtree_elem *e1,
			  const struct nft_rbtree_elem *e2)
{
	return memcmp(nft_set_ext_key(&e1->ext), nft_set_ext_key(&e2->ext),
		      set->klen);
}

static bool nft_rbtree_elem_expired(const struct nft_rbtree_elem *rbe)
{
	return nft_set_elem_expired(&rbe->ext) ||
	       nft_set_elem_is_dead(&rbe->ext);
}

static bool __nft_rbtree_lookup(const struct net *net, const struct nft_set *set,
				const u32 *key, const struct nft_set_ext **ext,
				unsigned int seq)
{
	struct nft_rbtree *priv = nft_set_priv(set);
	const struct nft_rbtree_elem *rbe, *interval = NULL;
	u8 genmask = nft_genmask_cur(net);
	const struct rb_node *parent;
	int d;

	parent = rcu_dereference_raw(priv->root.rb_node);
	while (parent != NULL) {
		if (read_seqcount_retry(&priv->count, seq))
			return false;

		rbe = rb_entry(parent, struct nft_rbtree_elem, node);

		d = memcmp(nft_set_ext_key(&rbe->ext), key, set->klen);
		if (d < 0) {
			parent = rcu_dereference_raw(parent->rb_left);
			if (interval &&
			    !nft_rbtree_cmp(set, rbe, interval) &&
			    nft_rbtree_interval_end(rbe) &&
			    nft_rbtree_interval_start(interval))
				continue;
			interval = rbe;
		} else if (d > 0)
			parent = rcu_dereference_raw(parent->rb_right);
		else {
			if (!nft_set_elem_active(&rbe->ext, genmask)) {
				parent = rcu_dereference_raw(parent->rb_left);
				continue;
			}

			if (nft_rbtree_elem_expired(rbe))
				return false;

			if (nft_rbtree_interval_end(rbe)) {
				if (nft_set_is_anonymous(set))
					return false;
				parent = rcu_dereference_raw(parent->rb_left);
				interval = NULL;
				continue;
			}

			*ext = &rbe->ext;
			return true;
		}
	}

	if (set->flags & NFT_SET_INTERVAL && interval != NULL &&
	    nft_set_elem_active(&interval->ext, genmask) &&
	    !nft_rbtree_elem_expired(interval) &&
	    nft_rbtree_interval_start(interval)) {
		*ext = &interval->ext;
		return true;
	}

	return false;
}

static bool nft_rbtree_lookup(const struct net *net, const struct nft_set *set,
			      const u32 *key, const struct nft_set_ext **ext)
{
	struct nft_rbtree *priv = nft_set_priv(set);
	unsigned int seq = read_seqcount_begin(&priv->count);
	bool ret;

	ret = __nft_rbtree_lookup(net, set, key, ext, seq);
	if (ret || !read_seqcount_retry(&priv->count, seq))
		return ret;

	read_lock_bh(&priv->lock);
	seq = read_seqcount_begin(&priv->count);
	ret = __nft_rbtree_lookup(net, set, key, ext, seq);
	read_unlock_bh(&priv->lock);

	return ret;
}

static bool __nft_rbtree_get(const struct net *net, const struct nft_set *set,
			     const u32 *key, struct nft_rbtree_elem **elem,
			     unsigned int seq, unsigned int flags, u8 genmask)
{
	struct nft_rbtree_elem *rbe, *interval = NULL;
	struct nft_rbtree *priv = nft_set_priv(set);
	const struct rb_node *parent;
	const void *this;
	int d;

	parent = rcu_dereference_raw(priv->root.rb_node);
	while (parent != NULL) {
		if (read_seqcount_retry(&priv->count, seq))
			return false;

		rbe = rb_entry(parent, struct nft_rbtree_elem, node);

		this = nft_set_ext_key(&rbe->ext);
		d = memcmp(this, key, set->klen);
		if (d < 0) {
			parent = rcu_dereference_raw(parent->rb_left);
			if (!(flags & NFT_SET_ELEM_INTERVAL_END))
				interval = rbe;
		} else if (d > 0) {
			parent = rcu_dereference_raw(parent->rb_right);
			if (flags & NFT_SET_ELEM_INTERVAL_END)
				interval = rbe;
		} else {
			if (!nft_set_elem_active(&rbe->ext, genmask)) {
				parent = rcu_dereference_raw(parent->rb_left);
				continue;
			}

			if (nft_set_elem_expired(&rbe->ext))
				return false;

			if (!nft_set_ext_exists(&rbe->ext, NFT_SET_EXT_FLAGS) ||
			    (*nft_set_ext_flags(&rbe->ext) & NFT_SET_ELEM_INTERVAL_END) ==
			    (flags & NFT_SET_ELEM_INTERVAL_END)) {
				*elem = rbe;
				return true;
			}

			if (nft_rbtree_interval_end(rbe))
				interval = NULL;

			parent = rcu_dereference_raw(parent->rb_left);
		}
	}

	if (set->flags & NFT_SET_INTERVAL && interval != NULL &&
	    nft_set_elem_active(&interval->ext, genmask) &&
	    !nft_set_elem_expired(&interval->ext) &&
	    ((!nft_rbtree_interval_end(interval) &&
	      !(flags & NFT_SET_ELEM_INTERVAL_END)) ||
	     (nft_rbtree_interval_end(interval) &&
	      (flags & NFT_SET_ELEM_INTERVAL_END)))) {
		*elem = interval;
		return true;
	}

	return false;
}

static void *nft_rbtree_get(const struct net *net, const struct nft_set *set,
			    const struct nft_set_elem *elem, unsigned int flags)
{
	struct nft_rbtree *priv = nft_set_priv(set);
	unsigned int seq = read_seqcount_begin(&priv->count);
	struct nft_rbtree_elem *rbe = ERR_PTR(-ENOENT);
	const u32 *key = (const u32 *)&elem->key.val;
	u8 genmask = nft_genmask_cur(net);
	bool ret;

	ret = __nft_rbtree_get(net, set, key, &rbe, seq, flags, genmask);
	if (ret || !read_seqcount_retry(&priv->count, seq))
		return rbe;

	read_lock_bh(&priv->lock);
	seq = read_seqcount_begin(&priv->count);
	ret = __nft_rbtree_get(net, set, key, &rbe, seq, flags, genmask);
	if (!ret)
		rbe = ERR_PTR(-ENOENT);
	read_unlock_bh(&priv->lock);

	return rbe;
}

<<<<<<< HEAD
static int nft_rbtree_gc_elem(const struct nft_set *__set,
			      struct nft_rbtree *priv,
			      struct nft_rbtree_elem *rbe,
			      u8 genmask)
{
	struct nft_set *set = (struct nft_set *)__set;
	struct rb_node *prev = rb_prev(&rbe->node);
	struct nft_rbtree_elem *rbe_prev;
	struct nft_set_gc_batch *gcb;
=======
static void nft_rbtree_gc_remove(struct net *net, struct nft_set *set,
				 struct nft_rbtree *priv,
				 struct nft_rbtree_elem *rbe)
{
	struct nft_set_elem elem = {
		.priv   = rbe,
	};

	nft_setelem_data_deactivate(net, set, &elem);
	rb_erase(&rbe->node, &priv->root);
}

static const struct nft_rbtree_elem *
nft_rbtree_gc_elem(const struct nft_set *__set, struct nft_rbtree *priv,
		   struct nft_rbtree_elem *rbe, u8 genmask)
{
	struct nft_set *set = (struct nft_set *)__set;
	struct rb_node *prev = rb_prev(&rbe->node);
	struct net *net = read_pnet(&set->net);
	struct nft_rbtree_elem *rbe_prev;
	struct nft_trans_gc *gc;
>>>>>>> 39feca39

	gc = nft_trans_gc_alloc(set, 0, GFP_ATOMIC);
	if (!gc)
		return ERR_PTR(-ENOMEM);

	/* search for end interval coming before this element.
	 * end intervals don't carry a timeout extension, they
	 * are coupled with the interval start element.
	 */
	while (prev) {
		rbe_prev = rb_entry(prev, struct nft_rbtree_elem, node);
		if (nft_rbtree_interval_end(rbe_prev) &&
		    nft_set_elem_active(&rbe_prev->ext, genmask))
			break;

		prev = rb_prev(prev);
	}

<<<<<<< HEAD
	if (prev) {
		rbe_prev = rb_entry(prev, struct nft_rbtree_elem, node);

		rb_erase(&rbe_prev->node, &priv->root);
		atomic_dec(&set->nelems);
		nft_set_gc_batch_add(gcb, rbe_prev);
=======
	rbe_prev = NULL;
	if (prev) {
		rbe_prev = rb_entry(prev, struct nft_rbtree_elem, node);
		nft_rbtree_gc_remove(net, set, priv, rbe_prev);

		/* There is always room in this trans gc for this element,
		 * memory allocation never actually happens, hence, the warning
		 * splat in such case. No need to set NFT_SET_ELEM_DEAD_BIT,
		 * this is synchronous gc which never fails.
		 */
		gc = nft_trans_gc_queue_sync(gc, GFP_ATOMIC);
		if (WARN_ON_ONCE(!gc))
			return ERR_PTR(-ENOMEM);

		nft_trans_gc_elem_add(gc, rbe_prev);
>>>>>>> 39feca39
	}

	nft_rbtree_gc_remove(net, set, priv, rbe);
	gc = nft_trans_gc_queue_sync(gc, GFP_ATOMIC);
	if (WARN_ON_ONCE(!gc))
		return ERR_PTR(-ENOMEM);

	nft_trans_gc_elem_add(gc, rbe);

	nft_trans_gc_queue_sync_done(gc);

	return rbe_prev;
}

static bool nft_rbtree_update_first(const struct nft_set *set,
				    struct nft_rbtree_elem *rbe,
				    struct rb_node *first)
{
	struct nft_rbtree_elem *first_elem;

	first_elem = rb_entry(first, struct nft_rbtree_elem, node);
	/* this element is closest to where the new element is to be inserted:
	 * update the first element for the node list path.
	 */
	if (nft_rbtree_cmp(set, rbe, first_elem) < 0)
		return true;

	return false;
}

static int __nft_rbtree_insert(const struct net *net, const struct nft_set *set,
			       struct nft_rbtree_elem *new,
			       struct nft_set_ext **ext)
{
	struct nft_rbtree_elem *rbe, *rbe_le = NULL, *rbe_ge = NULL;
	struct rb_node *node, *next, *parent, **p, *first = NULL;
	struct nft_rbtree *priv = nft_set_priv(set);
	u8 cur_genmask = nft_genmask_cur(net);
	u8 genmask = nft_genmask_next(net);
	int d;

	/* Descend the tree to search for an existing element greater than the
	 * key value to insert that is greater than the new element. This is the
	 * first element to walk the ordered elements to find possible overlap.
	 */
	parent = NULL;
	p = &priv->root.rb_node;
	while (*p != NULL) {
		parent = *p;
		rbe = rb_entry(parent, struct nft_rbtree_elem, node);
		d = nft_rbtree_cmp(set, rbe, new);

		if (d < 0) {
			p = &parent->rb_left;
		} else if (d > 0) {
			if (!first ||
			    nft_rbtree_update_first(set, rbe, first))
				first = &rbe->node;

			p = &parent->rb_right;
		} else {
			if (nft_rbtree_interval_end(rbe))
				p = &parent->rb_left;
			else
				p = &parent->rb_right;
		}
	}

	if (!first)
		first = rb_first(&priv->root);

	/* Detect overlap by going through the list of valid tree nodes.
	 * Values stored in the tree are in reversed order, starting from
	 * highest to lowest value.
	 */
	for (node = first; node != NULL; node = next) {
		next = rb_next(node);

		rbe = rb_entry(node, struct nft_rbtree_elem, node);

		if (!nft_set_elem_active(&rbe->ext, genmask))
			continue;

<<<<<<< HEAD
		/* perform garbage collection to avoid bogus overlap reports. */
		if (nft_set_elem_expired(&rbe->ext)) {
			err = nft_rbtree_gc_elem(set, priv, rbe, genmask);
			if (err < 0)
				return err;
=======
		/* perform garbage collection to avoid bogus overlap reports
		 * but skip new elements in this transaction.
		 */
		if (nft_set_elem_expired(&rbe->ext) &&
		    nft_set_elem_active(&rbe->ext, cur_genmask)) {
			const struct nft_rbtree_elem *removed_end;

			removed_end = nft_rbtree_gc_elem(set, priv, rbe, genmask);
			if (IS_ERR(removed_end))
				return PTR_ERR(removed_end);

			if (removed_end == rbe_le || removed_end == rbe_ge)
				return -EAGAIN;
>>>>>>> 39feca39

			continue;
		}

		d = nft_rbtree_cmp(set, rbe, new);
		if (d == 0) {
			/* Matching end element: no need to look for an
			 * overlapping greater or equal element.
			 */
			if (nft_rbtree_interval_end(rbe)) {
				rbe_le = rbe;
				break;
			}

			/* first element that is greater or equal to key value. */
			if (!rbe_ge) {
				rbe_ge = rbe;
				continue;
			}

			/* this is a closer more or equal element, update it. */
			if (nft_rbtree_cmp(set, rbe_ge, new) != 0) {
				rbe_ge = rbe;
				continue;
			}

			/* element is equal to key value, make sure flags are
			 * the same, an existing more or equal start element
			 * must not be replaced by more or equal end element.
			 */
			if ((nft_rbtree_interval_start(new) &&
			     nft_rbtree_interval_start(rbe_ge)) ||
			    (nft_rbtree_interval_end(new) &&
			     nft_rbtree_interval_end(rbe_ge))) {
				rbe_ge = rbe;
				continue;
			}
		} else if (d > 0) {
			/* annotate element greater than the new element. */
			rbe_ge = rbe;
			continue;
		} else if (d < 0) {
			/* annotate element less than the new element. */
			rbe_le = rbe;
			break;
		}
	}

	/* - new start element matching existing start element: full overlap
	 *   reported as -EEXIST, cleared by caller if NLM_F_EXCL is not given.
	 */
	if (rbe_ge && !nft_rbtree_cmp(set, new, rbe_ge) &&
	    nft_rbtree_interval_start(rbe_ge) == nft_rbtree_interval_start(new)) {
		*ext = &rbe_ge->ext;
		return -EEXIST;
	}

	/* - new end element matching existing end element: full overlap
	 *   reported as -EEXIST, cleared by caller if NLM_F_EXCL is not given.
	 */
	if (rbe_le && !nft_rbtree_cmp(set, new, rbe_le) &&
	    nft_rbtree_interval_end(rbe_le) == nft_rbtree_interval_end(new)) {
		*ext = &rbe_le->ext;
		return -EEXIST;
	}

	/* - new start element with existing closest, less or equal key value
	 *   being a start element: partial overlap, reported as -ENOTEMPTY.
	 *   Anonymous sets allow for two consecutive start element since they
	 *   are constant, skip them to avoid bogus overlap reports.
	 */
	if (!nft_set_is_anonymous(set) && rbe_le &&
	    nft_rbtree_interval_start(rbe_le) && nft_rbtree_interval_start(new))
		return -ENOTEMPTY;

	/* - new end element with existing closest, less or equal key value
	 *   being a end element: partial overlap, reported as -ENOTEMPTY.
	 */
	if (rbe_le &&
	    nft_rbtree_interval_end(rbe_le) && nft_rbtree_interval_end(new))
		return -ENOTEMPTY;

	/* - new end element with existing closest, greater or equal key value
	 *   being an end element: partial overlap, reported as -ENOTEMPTY
	 */
	if (rbe_ge &&
	    nft_rbtree_interval_end(rbe_ge) && nft_rbtree_interval_end(new))
		return -ENOTEMPTY;

	/* Accepted element: pick insertion point depending on key value */
	parent = NULL;
	p = &priv->root.rb_node;
	while (*p != NULL) {
		parent = *p;
		rbe = rb_entry(parent, struct nft_rbtree_elem, node);
		d = nft_rbtree_cmp(set, rbe, new);

		if (d < 0)
			p = &parent->rb_left;
		else if (d > 0)
			p = &parent->rb_right;
		else if (nft_rbtree_interval_end(rbe))
			p = &parent->rb_left;
		else
			p = &parent->rb_right;
	}

	rb_link_node_rcu(&new->node, parent, p);
	rb_insert_color(&new->node, &priv->root);
	return 0;
}

static int nft_rbtree_insert(const struct net *net, const struct nft_set *set,
			     const struct nft_set_elem *elem,
			     struct nft_set_ext **ext)
{
	struct nft_rbtree *priv = nft_set_priv(set);
	struct nft_rbtree_elem *rbe = elem->priv;
	int err;

	do {
		if (fatal_signal_pending(current))
			return -EINTR;

		cond_resched();

		write_lock_bh(&priv->lock);
		write_seqcount_begin(&priv->count);
		err = __nft_rbtree_insert(net, set, rbe, ext);
		write_seqcount_end(&priv->count);
		write_unlock_bh(&priv->lock);
	} while (err == -EAGAIN);

	return err;
}

static void nft_rbtree_remove(const struct net *net,
			      const struct nft_set *set,
			      const struct nft_set_elem *elem)
{
	struct nft_rbtree *priv = nft_set_priv(set);
	struct nft_rbtree_elem *rbe = elem->priv;

	write_lock_bh(&priv->lock);
	write_seqcount_begin(&priv->count);
	rb_erase(&rbe->node, &priv->root);
	write_seqcount_end(&priv->count);
	write_unlock_bh(&priv->lock);
}

static void nft_rbtree_activate(const struct net *net,
				const struct nft_set *set,
				const struct nft_set_elem *elem)
{
	struct nft_rbtree_elem *rbe = elem->priv;

	nft_set_elem_change_active(net, set, &rbe->ext);
}

static bool nft_rbtree_flush(const struct net *net,
			     const struct nft_set *set, void *priv)
{
	struct nft_rbtree_elem *rbe = priv;

	nft_set_elem_change_active(net, set, &rbe->ext);

	return true;
}

static void *nft_rbtree_deactivate(const struct net *net,
				   const struct nft_set *set,
				   const struct nft_set_elem *elem)
{
	const struct nft_rbtree *priv = nft_set_priv(set);
	const struct rb_node *parent = priv->root.rb_node;
	struct nft_rbtree_elem *rbe, *this = elem->priv;
	u8 genmask = nft_genmask_next(net);
	int d;

	while (parent != NULL) {
		rbe = rb_entry(parent, struct nft_rbtree_elem, node);

		d = memcmp(nft_set_ext_key(&rbe->ext), &elem->key.val,
					   set->klen);
		if (d < 0)
			parent = parent->rb_left;
		else if (d > 0)
			parent = parent->rb_right;
		else {
			if (nft_rbtree_interval_end(rbe) &&
			    nft_rbtree_interval_start(this)) {
				parent = parent->rb_left;
				continue;
			} else if (nft_rbtree_interval_start(rbe) &&
				   nft_rbtree_interval_end(this)) {
				parent = parent->rb_right;
				continue;
			} else if (nft_set_elem_expired(&rbe->ext)) {
				break;
			} else if (!nft_set_elem_active(&rbe->ext, genmask)) {
				parent = parent->rb_left;
				continue;
			}
			nft_rbtree_flush(net, set, rbe);
			return rbe;
		}
	}
	return NULL;
}

static void nft_rbtree_walk(const struct nft_ctx *ctx,
			    struct nft_set *set,
			    struct nft_set_iter *iter)
{
	struct nft_rbtree *priv = nft_set_priv(set);
	struct nft_rbtree_elem *rbe;
	struct nft_set_elem elem;
	struct rb_node *node;

	read_lock_bh(&priv->lock);
	for (node = rb_first(&priv->root); node != NULL; node = rb_next(node)) {
		rbe = rb_entry(node, struct nft_rbtree_elem, node);

		if (iter->count < iter->skip)
			goto cont;
		if (!nft_set_elem_active(&rbe->ext, iter->genmask))
			goto cont;

		elem.priv = rbe;

		iter->err = iter->fn(ctx, set, iter, &elem);
		if (iter->err < 0) {
			read_unlock_bh(&priv->lock);
			return;
		}
cont:
		iter->count++;
	}
	read_unlock_bh(&priv->lock);
}

static void nft_rbtree_gc(struct work_struct *work)
{
	struct nft_rbtree_elem *rbe, *rbe_end = NULL;
	struct nftables_pernet *nft_net;
	struct nft_rbtree *priv;
	struct nft_trans_gc *gc;
	struct rb_node *node;
	struct nft_set *set;
	unsigned int gc_seq;
	struct net *net;

	priv = container_of(work, struct nft_rbtree, gc_work.work);
	set  = nft_set_container_of(priv);
	net  = read_pnet(&set->net);
	nft_net = net_generic(net, nf_tables_net_id);
	gc_seq	= READ_ONCE(nft_net->gc_seq);

	if (nft_set_gc_is_pending(set))
		goto done;

	gc = nft_trans_gc_alloc(set, gc_seq, GFP_KERNEL);
	if (!gc)
		goto done;

	read_lock_bh(&priv->lock);
	for (node = rb_first(&priv->root); node != NULL; node = rb_next(node)) {

		/* Ruleset has been updated, try later. */
		if (READ_ONCE(nft_net->gc_seq) != gc_seq) {
			nft_trans_gc_destroy(gc);
			gc = NULL;
			goto try_later;
		}

		rbe = rb_entry(node, struct nft_rbtree_elem, node);

		if (nft_set_elem_is_dead(&rbe->ext))
			goto dead_elem;

		/* elements are reversed in the rbtree for historical reasons,
		 * from highest to lowest value, that is why end element is
		 * always visited before the start element.
		 */
		if (nft_rbtree_interval_end(rbe)) {
			rbe_end = rbe;
			continue;
		}
		if (!nft_set_elem_expired(&rbe->ext))
			continue;

		nft_set_elem_dead(&rbe->ext);

		if (!rbe_end)
			continue;

		nft_set_elem_dead(&rbe_end->ext);

		gc = nft_trans_gc_queue_async(gc, gc_seq, GFP_ATOMIC);
		if (!gc)
			goto try_later;

		nft_trans_gc_elem_add(gc, rbe_end);
		rbe_end = NULL;
dead_elem:
		gc = nft_trans_gc_queue_async(gc, gc_seq, GFP_ATOMIC);
		if (!gc)
			goto try_later;

		nft_trans_gc_elem_add(gc, rbe);
	}
try_later:
	read_unlock_bh(&priv->lock);

	if (gc)
		nft_trans_gc_queue_async_done(gc);
done:
	queue_delayed_work(system_power_efficient_wq, &priv->gc_work,
			   nft_set_gc_interval(set));
}

static u64 nft_rbtree_privsize(const struct nlattr * const nla[],
			       const struct nft_set_desc *desc)
{
	return sizeof(struct nft_rbtree);
}

static int nft_rbtree_init(const struct nft_set *set,
			   const struct nft_set_desc *desc,
			   const struct nlattr * const nla[])
{
	struct nft_rbtree *priv = nft_set_priv(set);

	rwlock_init(&priv->lock);
	seqcount_rwlock_init(&priv->count, &priv->lock);
	priv->root = RB_ROOT;

	INIT_DEFERRABLE_WORK(&priv->gc_work, nft_rbtree_gc);
	if (set->flags & NFT_SET_TIMEOUT)
		queue_delayed_work(system_power_efficient_wq, &priv->gc_work,
				   nft_set_gc_interval(set));

	return 0;
}

static void nft_rbtree_destroy(const struct nft_ctx *ctx,
			       const struct nft_set *set)
{
	struct nft_rbtree *priv = nft_set_priv(set);
	struct nft_rbtree_elem *rbe;
	struct rb_node *node;

	cancel_delayed_work_sync(&priv->gc_work);
	rcu_barrier();
	while ((node = priv->root.rb_node) != NULL) {
		rb_erase(node, &priv->root);
		rbe = rb_entry(node, struct nft_rbtree_elem, node);
		nf_tables_set_elem_destroy(ctx, set, rbe);
	}
}

static bool nft_rbtree_estimate(const struct nft_set_desc *desc, u32 features,
				struct nft_set_estimate *est)
{
	if (desc->field_count > 1)
		return false;

	if (desc->size)
		est->size = sizeof(struct nft_rbtree) +
			    desc->size * sizeof(struct nft_rbtree_elem);
	else
		est->size = ~0;

	est->lookup = NFT_SET_CLASS_O_LOG_N;
	est->space  = NFT_SET_CLASS_O_N;

	return true;
}

const struct nft_set_type nft_set_rbtree_type = {
	.features	= NFT_SET_INTERVAL | NFT_SET_MAP | NFT_SET_OBJECT | NFT_SET_TIMEOUT,
	.ops		= {
		.privsize	= nft_rbtree_privsize,
		.elemsize	= offsetof(struct nft_rbtree_elem, ext),
		.estimate	= nft_rbtree_estimate,
		.init		= nft_rbtree_init,
		.destroy	= nft_rbtree_destroy,
		.insert		= nft_rbtree_insert,
		.remove		= nft_rbtree_remove,
		.deactivate	= nft_rbtree_deactivate,
		.flush		= nft_rbtree_flush,
		.activate	= nft_rbtree_activate,
		.lookup		= nft_rbtree_lookup,
		.walk		= nft_rbtree_walk,
		.get		= nft_rbtree_get,
	},
};<|MERGE_RESOLUTION|>--- conflicted
+++ resolved
@@ -223,17 +223,6 @@
 	return rbe;
 }
 
-<<<<<<< HEAD
-static int nft_rbtree_gc_elem(const struct nft_set *__set,
-			      struct nft_rbtree *priv,
-			      struct nft_rbtree_elem *rbe,
-			      u8 genmask)
-{
-	struct nft_set *set = (struct nft_set *)__set;
-	struct rb_node *prev = rb_prev(&rbe->node);
-	struct nft_rbtree_elem *rbe_prev;
-	struct nft_set_gc_batch *gcb;
-=======
 static void nft_rbtree_gc_remove(struct net *net, struct nft_set *set,
 				 struct nft_rbtree *priv,
 				 struct nft_rbtree_elem *rbe)
@@ -255,7 +244,6 @@
 	struct net *net = read_pnet(&set->net);
 	struct nft_rbtree_elem *rbe_prev;
 	struct nft_trans_gc *gc;
->>>>>>> 39feca39
 
 	gc = nft_trans_gc_alloc(set, 0, GFP_ATOMIC);
 	if (!gc)
@@ -274,14 +262,6 @@
 		prev = rb_prev(prev);
 	}
 
-<<<<<<< HEAD
-	if (prev) {
-		rbe_prev = rb_entry(prev, struct nft_rbtree_elem, node);
-
-		rb_erase(&rbe_prev->node, &priv->root);
-		atomic_dec(&set->nelems);
-		nft_set_gc_batch_add(gcb, rbe_prev);
-=======
 	rbe_prev = NULL;
 	if (prev) {
 		rbe_prev = rb_entry(prev, struct nft_rbtree_elem, node);
@@ -297,7 +277,6 @@
 			return ERR_PTR(-ENOMEM);
 
 		nft_trans_gc_elem_add(gc, rbe_prev);
->>>>>>> 39feca39
 	}
 
 	nft_rbtree_gc_remove(net, set, priv, rbe);
@@ -381,13 +360,6 @@
 		if (!nft_set_elem_active(&rbe->ext, genmask))
 			continue;
 
-<<<<<<< HEAD
-		/* perform garbage collection to avoid bogus overlap reports. */
-		if (nft_set_elem_expired(&rbe->ext)) {
-			err = nft_rbtree_gc_elem(set, priv, rbe, genmask);
-			if (err < 0)
-				return err;
-=======
 		/* perform garbage collection to avoid bogus overlap reports
 		 * but skip new elements in this transaction.
 		 */
@@ -401,7 +373,6 @@
 
 			if (removed_end == rbe_le || removed_end == rbe_ge)
 				return -EAGAIN;
->>>>>>> 39feca39
 
 			continue;
 		}

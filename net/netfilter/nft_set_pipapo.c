--- conflicted
+++ resolved
@@ -2230,12 +2230,9 @@
 	if (m) {
 		rcu_barrier();
 
-<<<<<<< HEAD
 #ifdef NFT_PIPAPO_ALIGN
 		free_percpu(m->scratch_aligned);
 #endif
-=======
->>>>>>> e46655b2
 		for_each_possible_cpu(cpu)
 			pipapo_free_scratch(m, cpu);
 		free_percpu(m->scratch);

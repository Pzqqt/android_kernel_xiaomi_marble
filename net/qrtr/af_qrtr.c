// SPDX-License-Identifier: GPL-2.0-only
/*
 * Copyright (c) 2015, Sony Mobile Communications Inc.
 * Copyright (c) 2013, 2018-2021 The Linux Foundation. All rights reserved.
 * Copyright (c) 2023 Qualcomm Innovation Center, Inc. All rights reserved.
 */
#include <linux/kthread.h>
#include <linux/module.h>
#include <linux/netlink.h>
#include <linux/qrtr.h>
#include <linux/termios.h>	/* For TIOCINQ/OUTQ */
#include <linux/numa.h>
#include <linux/spinlock.h>
#include <linux/wait.h>
#include <linux/rwsem.h>
#include <linux/uidgid.h>
#include <linux/pm_wakeup.h>
#include <linux/ipc_logging.h>

#include <net/sock.h>
#include <uapi/linux/sched/types.h>

#include "qrtr.h"
#include "debug.h"

#define QRTR_LOG_PAGE_CNT 4
#define QRTR_INFO(ctx, x, ...)				\
	ipc_log_string(ctx, x, ##__VA_ARGS__)

#define QRTR_PROTO_VER_1 1
#define QRTR_PROTO_VER_2 3

/* auto-bind range */
#define QRTR_MIN_EPH_SOCKET 0x4000
#define QRTR_MAX_EPH_SOCKET 0x7fff
#define QRTR_EPH_PORT_RANGE \
		XA_LIMIT(QRTR_MIN_EPH_SOCKET, QRTR_MAX_EPH_SOCKET)

#define QRTR_PORT_CTRL_LEGACY 0xffff

/* qrtr socket states */
#define QRTR_STATE_MULTI	-2
#define QRTR_STATE_INIT		-1

#define AID_VENDOR_QRTR	KGIDT_INIT(2906)

/**
 * struct qrtr_hdr_v1 - (I|R)PCrouter packet header version 1
 * @version: protocol version
 * @type: packet type; one of QRTR_TYPE_*
 * @src_node_id: source node
 * @src_port_id: source port
 * @confirm_rx: boolean; whether a resume-tx packet should be send in reply
 * @size: length of packet, excluding this header
 * @dst_node_id: destination node
 * @dst_port_id: destination port
 */
struct qrtr_hdr_v1 {
	__le32 version;
	__le32 type;
	__le32 src_node_id;
	__le32 src_port_id;
	__le32 confirm_rx;
	__le32 size;
	__le32 dst_node_id;
	__le32 dst_port_id;
} __packed;

/**
 * struct qrtr_hdr_v2 - (I|R)PCrouter packet header later versions
 * @version: protocol version
 * @type: packet type; one of QRTR_TYPE_*
 * @flags: bitmask of QRTR_FLAGS_*
 * @optlen: length of optional header data
 * @size: length of packet, excluding this header and optlen
 * @src_node_id: source node
 * @src_port_id: source port
 * @dst_node_id: destination node
 * @dst_port_id: destination port
 */
struct qrtr_hdr_v2 {
	u8 version;
	u8 type;
	u8 flags;
	u8 optlen;
	__le32 size;
	__le16 src_node_id;
	__le16 src_port_id;
	__le16 dst_node_id;
	__le16 dst_port_id;
};

#define QRTR_FLAGS_CONFIRM_RX	BIT(0)

struct qrtr_cb {
	u32 src_node;
	u32 src_port;
	u32 dst_node;
	u32 dst_port;

	u8 type;
	u8 confirm_rx;
};

#define QRTR_HDR_MAX_SIZE max_t(size_t, sizeof(struct qrtr_hdr_v1), \
					sizeof(struct qrtr_hdr_v2))

struct qrtr_sock {
	/* WARNING: sk must be the first member */
	struct sock sk;
	struct sockaddr_qrtr us;
	struct sockaddr_qrtr peer;

	int state;
};

static inline struct qrtr_sock *qrtr_sk(struct sock *sk)
{
	BUILD_BUG_ON(offsetof(struct qrtr_sock, sk) != 0);
	return container_of(sk, struct qrtr_sock, sk);
}

static unsigned int qrtr_local_nid = CONFIG_QRTR_NODE_ID;
static unsigned int qrtr_wakeup_ms = CONFIG_QRTR_WAKEUP_MS;

/* for node ids */
static RADIX_TREE(qrtr_nodes, GFP_ATOMIC);
static DEFINE_SPINLOCK(qrtr_nodes_lock);
/* broadcast list */
static LIST_HEAD(qrtr_all_epts);
/* lock for qrtr_all_epts */
static DECLARE_RWSEM(qrtr_epts_lock);

/* local port allocation management */
static DEFINE_XARRAY_ALLOC(qrtr_ports);
static DEFINE_SPINLOCK(qrtr_port_lock);
u32 qrtr_ports_next = QRTR_MIN_EPH_SOCKET;

/* backup buffers */
#define QRTR_BACKUP_HI_NUM	5
#define QRTR_BACKUP_HI_SIZE	SZ_16K
#define QRTR_BACKUP_LO_NUM	20
#define QRTR_BACKUP_LO_SIZE	SZ_1K
static struct sk_buff_head qrtr_backup_lo;
static struct sk_buff_head qrtr_backup_hi;
static struct work_struct qrtr_backup_work;

/**
 * struct qrtr_node - endpoint node
 * @ep_lock: lock for endpoint management and callbacks
 * @ep: endpoint
 * @ref: reference count for node
 * @nid: node id
 * @net_id: network cluster identifer
 * @hello_sent: hello packet sent to endpoint
 * @hello_rcvd: hello packet received from endpoint
 * @qrtr_tx_flow: tree with tx counts per flow
 * @resume_tx: waiters for a resume tx from the remote
 * @qrtr_tx_lock: lock for qrtr_tx_flow
 * @rx_queue: receive queue
 * @item: list item for broadcast list
 * @kworker: worker thread for recv work
 * @task: task to run the worker thread
 * @read_data: scheduled work for recv work
 * @say_hello: scheduled work for initiating hello
 * @ws: wakeupsource avoid system suspend
 * @ilc: ipc logging context reference
 */
struct qrtr_node {
	struct mutex ep_lock;
	struct qrtr_endpoint *ep;
	struct kref ref;
	unsigned int nid;
	unsigned int net_id;
	atomic_t hello_sent;
	atomic_t hello_rcvd;

	struct radix_tree_root qrtr_tx_flow;
	struct wait_queue_head resume_tx;
	struct mutex qrtr_tx_lock; /* for qrtr_tx_flow */

	struct sk_buff_head rx_queue;
	struct list_head item;

	struct kthread_worker kworker;
	struct task_struct *task;
	struct kthread_work read_data;
	struct kthread_work say_hello;

	struct wakeup_source *ws;
	void *ilc;

	struct xarray no_wake_svc; /* services that will not wake up APPS */
};

struct qrtr_tx_flow_waiter {
	struct list_head node;
	struct sock *sk;
};

/**
 * struct qrtr_tx_flow - tx flow control
 * @pending: number of waiting senders
 * @tx_failed: indicates that a message with confirm_rx flag was lost
 * @waiters: list of ports to notify when this flow resumes
 */
struct qrtr_tx_flow {
	atomic_t pending;
	int tx_failed;
	struct list_head waiters;
};

#define QRTR_TX_FLOW_HIGH	10
#define QRTR_TX_FLOW_LOW	5

static struct sk_buff *qrtr_alloc_ctrl_packet(struct qrtr_ctrl_pkt **pkt);
static int qrtr_local_enqueue(struct qrtr_node *node, struct sk_buff *skb,
			      int type, struct sockaddr_qrtr *from,
			      struct sockaddr_qrtr *to, unsigned int flags);
static int qrtr_bcast_enqueue(struct qrtr_node *node, struct sk_buff *skb,
			      int type, struct sockaddr_qrtr *from,
			      struct sockaddr_qrtr *to, unsigned int flags);
static struct qrtr_sock *qrtr_port_lookup(int port);
static void qrtr_port_put(struct qrtr_sock *ipc);

static void qrtr_log_tx_msg(struct qrtr_node *node, struct qrtr_hdr_v1 *hdr,
			    struct sk_buff *skb)
{
	struct qrtr_ctrl_pkt pkt = {0,};
	u64 pl_buf = 0;
	int type;

	if (!hdr || !skb)
		return;

	type = le32_to_cpu(hdr->type);
	if (type == QRTR_TYPE_DATA) {
		skb_copy_bits(skb, QRTR_HDR_MAX_SIZE, &pl_buf, sizeof(pl_buf));
		QRTR_INFO(node->ilc,
			  "TX DATA: Len:0x%x CF:0x%x src[0x%x:0x%x] dst[0x%x:0x%x] [%08x %08x] [%s]\n",
			  hdr->size, hdr->confirm_rx,
			  hdr->src_node_id, hdr->src_port_id,
			  hdr->dst_node_id, hdr->dst_port_id,
			  (unsigned int)pl_buf, (unsigned int)(pl_buf >> 32),
			  current->comm);
	} else {
		skb_copy_bits(skb, QRTR_HDR_MAX_SIZE, &pkt, sizeof(pkt));
		if (type == QRTR_TYPE_NEW_SERVER ||
		    type == QRTR_TYPE_DEL_SERVER)
			QRTR_INFO(node->ilc,
				  "TX CTRL: cmd:0x%x SVC[0x%x:0x%x] addr[0x%x:0x%x]\n",
				  type, le32_to_cpu(pkt.server.service),
				  le32_to_cpu(pkt.server.instance),
				  le32_to_cpu(pkt.server.node),
				  le32_to_cpu(pkt.server.port));
		else if (type == QRTR_TYPE_DEL_CLIENT ||
			 type == QRTR_TYPE_RESUME_TX)
			QRTR_INFO(node->ilc,
				  "TX CTRL: cmd:0x%x addr[0x%x:0x%x]\n",
				  type, le32_to_cpu(pkt.client.node),
				  le32_to_cpu(pkt.client.port));
		else if (type == QRTR_TYPE_HELLO ||
			 type == QRTR_TYPE_BYE)
			QRTR_INFO(node->ilc,
				  "TX CTRL: cmd:0x%x node[0x%x]\n",
				  type, hdr->src_node_id);
		else if (type == QRTR_TYPE_DEL_PROC)
			QRTR_INFO(node->ilc,
				  "TX CTRL: cmd:0x%x node[0x%x]\n",
				  type, pkt.proc.node);
	}
}

static void qrtr_log_rx_msg(struct qrtr_node *node, struct sk_buff *skb)
{
	struct qrtr_ctrl_pkt pkt = {0,};
	struct qrtr_cb *cb;
	u64 pl_buf = 0;

	if (!skb)
		return;

	cb = (struct qrtr_cb *)skb->cb;

	if (cb->type == QRTR_TYPE_DATA) {
		skb_copy_bits(skb, 0, &pl_buf, sizeof(pl_buf));
		QRTR_INFO(node->ilc,
			  "RX DATA: Len:0x%x CF:0x%x src[0x%x:0x%x] dst[0x%x:0x%x] [%08x %08x]\n",
			  skb->len, cb->confirm_rx, cb->src_node, cb->src_port,
			  cb->dst_node, cb->dst_port,
			  (unsigned int)pl_buf, (unsigned int)(pl_buf >> 32));
	} else {
		skb_copy_bits(skb, 0, &pkt, sizeof(pkt));
		if (cb->type == QRTR_TYPE_NEW_SERVER ||
		    cb->type == QRTR_TYPE_DEL_SERVER)
			QRTR_INFO(node->ilc,
				  "RX CTRL: cmd:0x%x SVC[0x%x:0x%x] addr[0x%x:0x%x]\n",
				  cb->type, le32_to_cpu(pkt.server.service),
				  le32_to_cpu(pkt.server.instance),
				  le32_to_cpu(pkt.server.node),
				  le32_to_cpu(pkt.server.port));
		else if (cb->type == QRTR_TYPE_DEL_CLIENT ||
			 cb->type == QRTR_TYPE_RESUME_TX)
			QRTR_INFO(node->ilc,
				  "RX CTRL: cmd:0x%x addr[0x%x:0x%x]\n",
				  cb->type, le32_to_cpu(pkt.client.node),
				  le32_to_cpu(pkt.client.port));
		else if (cb->type == QRTR_TYPE_HELLO ||
			 cb->type == QRTR_TYPE_BYE)
			QRTR_INFO(node->ilc,
				  "RX CTRL: cmd:0x%x node[0x%x]\n",
				  cb->type, cb->src_node);
	}
}

void qrtr_print_wakeup_reason(const void *data)
{
	const struct qrtr_hdr_v1 *v1;
	const struct qrtr_hdr_v2 *v2;
	struct qrtr_cb cb;
	unsigned int size;
	unsigned int ver;
	int service_id;
	size_t hdrlen;
	u64 preview = 0;

	ver = *(u8 *)data;
	switch (ver) {
	case QRTR_PROTO_VER_1:
		v1 = data;
		hdrlen = sizeof(*v1);
		cb.src_node = le32_to_cpu(v1->src_node_id);
		cb.src_port = le32_to_cpu(v1->src_port_id);
		cb.dst_node = le32_to_cpu(v1->dst_node_id);
		cb.dst_port = le32_to_cpu(v1->dst_port_id);

		size = le32_to_cpu(v1->size);
		break;
	case QRTR_PROTO_VER_2:
		v2 = data;
		hdrlen = sizeof(*v2) + v2->optlen;
		cb.src_node = le16_to_cpu(v2->src_node_id);
		cb.src_port = le16_to_cpu(v2->src_port_id);
		cb.dst_node = le16_to_cpu(v2->dst_node_id);
		cb.dst_port = le16_to_cpu(v2->dst_port_id);

		if (cb.src_port == (u16)QRTR_PORT_CTRL)
			cb.src_port = QRTR_PORT_CTRL;
		if (cb.dst_port == (u16)QRTR_PORT_CTRL)
			cb.dst_port = QRTR_PORT_CTRL;

		size = le32_to_cpu(v2->size);
		break;
	default:
		return;
	}

	service_id = qrtr_get_service_id(cb.src_node, cb.src_port);
	if (service_id < 0)
		service_id = qrtr_get_service_id(cb.dst_node, cb.dst_port);

	size = (sizeof(preview) > size) ? size : sizeof(preview);
	memcpy(&preview, data + hdrlen, size);

	pr_info("%s: src[0x%x:0x%x] dst[0x%x:0x%x] [%08x %08x] service[0x%x]\n",
		__func__,
		cb.src_node, cb.src_port,
		cb.dst_node, cb.dst_port,
		(unsigned int)preview, (unsigned int)(preview >> 32),
		service_id);
}
EXPORT_SYMBOL(qrtr_print_wakeup_reason);

static bool refcount_dec_and_rwsem_lock(refcount_t *r,
					struct rw_semaphore *sem)
{
	if (refcount_dec_not_one(r))
		return false;

	down_write(sem);
	if (!refcount_dec_and_test(r)) {
		up_write(sem);
		return false;
	}

	return true;
}

static inline int kref_put_rwsem_lock(struct kref *kref,
				      void (*release)(struct kref *kref),
				      struct rw_semaphore *sem)
{
	if (refcount_dec_and_rwsem_lock(&kref->refcount, sem)) {
		release(kref);
		return 1;
	}
	return 0;
}

/* Release node resources and free the node.
 *
 * Do not call directly, use qrtr_node_release.  To be used with
 * kref_put_mutex.  As such, the node mutex is expected to be locked on call.
 */
static void __qrtr_node_release(struct kref *kref)
{
	struct qrtr_tx_flow_waiter *waiter;
	struct qrtr_tx_flow_waiter *temp;
	struct radix_tree_iter iter;
	struct qrtr_tx_flow *flow;
	struct qrtr_node *node = container_of(kref, struct qrtr_node, ref);
	unsigned long flags;
	void __rcu **slot;

	spin_lock_irqsave(&qrtr_nodes_lock, flags);
	if (node->nid != QRTR_EP_NID_AUTO) {
		radix_tree_for_each_slot(slot, &qrtr_nodes, &iter, 0) {
			if (node == *slot)
				radix_tree_iter_delete(&qrtr_nodes, &iter,
						       slot);
		}
	}
	spin_unlock_irqrestore(&qrtr_nodes_lock, flags);

	list_del(&node->item);
	up_write(&qrtr_epts_lock);

	/* Free tx flow counters */
	mutex_lock(&node->qrtr_tx_lock);
	radix_tree_for_each_slot(slot, &node->qrtr_tx_flow, &iter, 0) {
		flow = *slot;
		list_for_each_entry_safe(waiter, temp, &flow->waiters, node) {
			list_del(&waiter->node);
			sock_put(waiter->sk);
			kfree(waiter);
		}
		radix_tree_iter_delete(&node->qrtr_tx_flow, &iter, slot);
		kfree(flow);
	}
	mutex_unlock(&node->qrtr_tx_lock);

	wakeup_source_unregister(node->ws);
	kthread_flush_worker(&node->kworker);
	kthread_stop(node->task);

	skb_queue_purge(&node->rx_queue);
	xa_destroy(&node->no_wake_svc);
	kfree(node);
}

/* Increment reference to node. */
static struct qrtr_node *qrtr_node_acquire(struct qrtr_node *node)
{
	if (node)
		kref_get(&node->ref);
	return node;
}

/* Decrement reference to node and release as necessary. */
static void qrtr_node_release(struct qrtr_node *node)
{
	if (!node)
		return;
	kref_put_rwsem_lock(&node->ref, __qrtr_node_release, &qrtr_epts_lock);
}

/**
 * qrtr_tx_resume() - reset flow control counter
 * @node:	qrtr_node that the QRTR_TYPE_RESUME_TX packet arrived on
 * @skb:	resume_tx packet
 */
static void qrtr_tx_resume(struct qrtr_node *node, struct sk_buff *skb)
{
	struct qrtr_tx_flow_waiter *waiter;
	struct qrtr_tx_flow_waiter *temp;
	struct qrtr_ctrl_pkt pkt = {0,};
	struct qrtr_tx_flow *flow;
	struct sockaddr_qrtr src;
	struct qrtr_sock *ipc;
	struct sk_buff *skbn;
	unsigned long key;

	skb_copy_bits(skb, 0, &pkt, sizeof(pkt));
	if (le32_to_cpu(pkt.cmd) != QRTR_TYPE_RESUME_TX)
		return;

	src.sq_family = AF_QIPCRTR;
	src.sq_node = le32_to_cpu(pkt.client.node);
	src.sq_port = le32_to_cpu(pkt.client.port);
	key = (u64)src.sq_node << 32 | src.sq_port;

	mutex_lock(&node->qrtr_tx_lock);
	flow = radix_tree_lookup(&node->qrtr_tx_flow, key);
	if (!flow) {
		mutex_unlock(&node->qrtr_tx_lock);
		return;
	}

	atomic_set(&flow->pending, 0);
	wake_up_interruptible_all(&node->resume_tx);

	list_for_each_entry_safe(waiter, temp, &flow->waiters, node) {
		list_del(&waiter->node);
		skbn = alloc_skb(0, GFP_KERNEL);
		if (skbn) {
			ipc = qrtr_sk(waiter->sk);
			qrtr_local_enqueue(NULL, skbn, QRTR_TYPE_RESUME_TX,
					   &src, &ipc->us, 0);
		}
		sock_put(waiter->sk);
		kfree(waiter);
	}
	mutex_unlock(&node->qrtr_tx_lock);

	consume_skb(skb);
}

/**
 * qrtr_tx_wait() - flow control for outgoing packets
 * @node:	qrtr_node that the packet is to be send to
 * @dest_node:	node id of the destination
 * @dest_port:	port number of the destination
 * @type:	type of message
 *
 * The flow control scheme is based around the low and high "watermarks". When
 * the low watermark is passed the confirm_rx flag is set on the outgoing
 * message, which will trigger the remote to send a control message of the type
 * QRTR_TYPE_RESUME_TX to reset the counter. If the high watermark is hit
 * further transmision should be paused.
 *
 * Return: 1 if confirm_rx should be set, 0 otherwise or errno failure
 */
static int qrtr_tx_wait(struct qrtr_node *node, struct sockaddr_qrtr *to,
			struct sock *sk, int type, unsigned int flags)
{
	unsigned long key = (u64)to->sq_node << 32 | to->sq_port;
	struct qrtr_tx_flow_waiter *waiter;
	struct qrtr_tx_flow *flow;
	int confirm_rx = 0;
	long timeo;
	long ret;

	/* Never set confirm_rx on non-data packets */
	if (type != QRTR_TYPE_DATA)
		return 0;

	/* Assume sk is set correctly for all data type packets */
	timeo = sock_sndtimeo(sk, flags & MSG_DONTWAIT);

	mutex_lock(&node->qrtr_tx_lock);
	flow = radix_tree_lookup(&node->qrtr_tx_flow, key);
	if (!flow) {
		flow = kzalloc(sizeof(*flow), GFP_KERNEL);
		if (flow) {
			INIT_LIST_HEAD(&flow->waiters);
			if (radix_tree_insert(&node->qrtr_tx_flow, key, flow)) {
				kfree(flow);
				flow = NULL;
			}
		}
	}
	mutex_unlock(&node->qrtr_tx_lock);

	/* Set confirm_rx if we where unable to find and allocate a flow */
	if (!flow)
		return 1;

	ret = timeo;
	for (;;) {
		mutex_lock(&node->qrtr_tx_lock);
		if (READ_ONCE(flow->tx_failed)) {
			WRITE_ONCE(flow->tx_failed, 0);
			confirm_rx = 1;
			mutex_unlock(&node->qrtr_tx_lock);
			break;
		}

		if (atomic_read(&flow->pending) < QRTR_TX_FLOW_HIGH) {
			confirm_rx = atomic_inc_return(&flow->pending) ==
				     QRTR_TX_FLOW_LOW;
			mutex_unlock(&node->qrtr_tx_lock);
			break;
		}
		if (!ret) {
			list_for_each_entry(waiter, &flow->waiters, node) {
				if (waiter->sk == sk) {
					mutex_unlock(&node->qrtr_tx_lock);
					return -EAGAIN;
				}
			}
			waiter = kzalloc(sizeof(*waiter), GFP_KERNEL);
			if (!waiter) {
				mutex_unlock(&node->qrtr_tx_lock);
				return -ENOMEM;
			}
			waiter->sk = sk;
			sock_hold(sk);
			list_add_tail(&waiter->node, &flow->waiters);
			QRTR_INFO(node->ilc, "new waiter for [0x%x:0x%x]\n",
				  to->sq_node, to->sq_port);
			mutex_unlock(&node->qrtr_tx_lock);
			return -EAGAIN;
		}
		mutex_unlock(&node->qrtr_tx_lock);

		ret = wait_event_interruptible_timeout(node->resume_tx,
				(!node->ep || READ_ONCE(flow->tx_failed) ||
			atomic_read(&flow->pending) < QRTR_TX_FLOW_HIGH),
			timeo);
		if (ret < 0)
			return ret;
		if (!node->ep)
			return -EPIPE;
	}
	return confirm_rx;
}

/**
 * qrtr_tx_flow_failed() - flag that tx of confirm_rx flagged messages failed
 * @node:	qrtr_node that the packet is to be send to
 * @dest_node:	node id of the destination
 * @dest_port:	port number of the destination
 *
 * Signal that the transmission of a message with confirm_rx flag failed. The
 * flow's "pending" counter will keep incrementing towards QRTR_TX_FLOW_HIGH,
 * at which point transmission would stall forever waiting for the resume TX
 * message associated with the dropped confirm_rx message.
 * Work around this by marking the flow as having a failed transmission and
 * cause the next transmission attempt to be sent with the confirm_rx.
 */
static void qrtr_tx_flow_failed(struct qrtr_node *node, int dest_node,
				int dest_port)
{
	unsigned long key = (u64)dest_node << 32 | dest_port;
	struct qrtr_tx_flow *flow;

	mutex_lock(&node->qrtr_tx_lock);
	flow = radix_tree_lookup(&node->qrtr_tx_flow, key);
	if (flow)
		WRITE_ONCE(flow->tx_failed, 1);
	mutex_unlock(&node->qrtr_tx_lock);
}

/* Pass an outgoing packet socket buffer to the endpoint driver. */
static int qrtr_node_enqueue(struct qrtr_node *node, struct sk_buff *skb,
			     int type, struct sockaddr_qrtr *from,
			     struct sockaddr_qrtr *to, unsigned int flags)
{
	struct qrtr_hdr_v1 *hdr;
	size_t len = skb->len;
	int rc = -ENODEV;
	int confirm_rx;

	mutex_lock(&node->ep_lock);
	if (!atomic_read(&node->hello_sent) && type != QRTR_TYPE_HELLO) {
		kfree_skb(skb);
		mutex_unlock(&node->ep_lock);
		return rc;
	}

	if (atomic_read(&node->hello_sent) && type == QRTR_TYPE_HELLO) {
		kfree_skb(skb);
		mutex_unlock(&node->ep_lock);
		return 0;
	}

	if (!atomic_read(&node->hello_sent) && type == QRTR_TYPE_HELLO)
		atomic_inc(&node->hello_sent);

	mutex_unlock(&node->ep_lock);

	/* If sk is null, this is a forwarded packet and should not wait */
	if (!skb->sk) {
		struct qrtr_cb *cb = (struct qrtr_cb *)skb->cb;

		confirm_rx = cb->confirm_rx;
	} else {
		confirm_rx = qrtr_tx_wait(node, to, skb->sk, type, flags);
		if (confirm_rx < 0) {
			kfree_skb(skb);
			return confirm_rx;
		}
	}

	hdr = skb_push(skb, sizeof(*hdr));
	hdr->version = cpu_to_le32(QRTR_PROTO_VER_1);
	hdr->type = cpu_to_le32(type);
	hdr->src_node_id = cpu_to_le32(from->sq_node);
	hdr->src_port_id = cpu_to_le32(from->sq_port);
	if (to->sq_node == QRTR_NODE_BCAST)
		hdr->dst_node_id = cpu_to_le32(node->nid);
	else
		hdr->dst_node_id = cpu_to_le32(to->sq_node);

	hdr->dst_port_id = cpu_to_le32(to->sq_port);
	hdr->size = cpu_to_le32(len);
	hdr->confirm_rx = !!confirm_rx;

	qrtr_log_tx_msg(node, hdr, skb);
	rc = skb_put_padto(skb, ALIGN(len, 4) + sizeof(*hdr));
	if (rc) {
		pr_err("%s: failed to pad size %lu to %lu rc:%d\n", __func__,
		       len, ALIGN(len, 4) + sizeof(*hdr), rc);
		if (type == QRTR_TYPE_HELLO)
			atomic_dec(&node->hello_sent);
		return rc;
	}

	mutex_lock(&node->ep_lock);
	if (node->ep)
		rc = node->ep->xmit(node->ep, skb);
	else
		kfree_skb(skb);
	mutex_unlock(&node->ep_lock);

	/* Need to ensure that a subsequent message carries the otherwise lost
	 * confirm_rx flag if we dropped this one */
	if (rc && confirm_rx)
		qrtr_tx_flow_failed(node, to->sq_node, to->sq_port);

	if (rc && type == QRTR_TYPE_HELLO) {
		atomic_dec(&node->hello_sent);
		kthread_queue_work(&node->kworker, &node->say_hello);
	}

	return rc;
}

/* Lookup node by id.
 *
 * callers must release with qrtr_node_release()
 */
static struct qrtr_node *qrtr_node_lookup(unsigned int nid)
{
	struct qrtr_node *node;
	unsigned long flags;

<<<<<<< HEAD
	mutex_lock(&qrtr_node_lock);
=======
	down_read(&qrtr_epts_lock);
>>>>>>> 220a690a
	spin_lock_irqsave(&qrtr_nodes_lock, flags);
	node = radix_tree_lookup(&qrtr_nodes, nid);
	node = qrtr_node_acquire(node);
	spin_unlock_irqrestore(&qrtr_nodes_lock, flags);
<<<<<<< HEAD
	mutex_unlock(&qrtr_node_lock);
=======
	up_read(&qrtr_epts_lock);
>>>>>>> 220a690a

	return node;
}

/* Assign node id to node.
 *
 * This is mostly useful for automatic node id assignment, based on
 * the source id in the incoming packet.
 */
static void qrtr_node_assign(struct qrtr_node *node, unsigned int nid)
{
	unsigned long flags;

	if (nid == node->nid || nid == QRTR_EP_NID_AUTO)
		return;

	spin_lock_irqsave(&qrtr_nodes_lock, flags);
	if (!radix_tree_lookup(&qrtr_nodes, nid))
		radix_tree_insert(&qrtr_nodes, nid, node);

	if (node->nid == QRTR_EP_NID_AUTO)
		node->nid = nid;
	spin_unlock_irqrestore(&qrtr_nodes_lock, flags);
}

/**
 * qrtr_peek_pkt_size() - Peek into the packet header to get potential pkt size
 *
 * @data: Starting address of the packet which points to router header.
 *
 * @returns: potential packet size on success, < 0 on error.
 *
 * This function is used by the underlying transport abstraction layer to
 * peek into the potential packet size of an incoming packet. This information
 * is used to perform link layer fragmentation and re-assembly
 */
int qrtr_peek_pkt_size(const void *data)
{
	const struct qrtr_hdr_v1 *v1;
	const struct qrtr_hdr_v2 *v2;
	unsigned int hdrlen;
	unsigned int size;
	unsigned int ver;

	/* Version field in v1 is little endian, so this works for both cases */
	ver = *(u8 *)data;

	switch (ver) {
	case QRTR_PROTO_VER_1:
		v1 = data;
		hdrlen = sizeof(*v1);
		size = le32_to_cpu(v1->size);
		break;
	case QRTR_PROTO_VER_2:
		v2 = data;
		hdrlen = sizeof(*v2) + v2->optlen;
		size = le32_to_cpu(v2->size);
		break;
	default:
		pr_err("qrtr: Invalid version %d\n", ver);
		return -EINVAL;
	}

	return ALIGN(size, 4) + hdrlen;
}
EXPORT_SYMBOL(qrtr_peek_pkt_size);

static void qrtr_alloc_backup(struct work_struct *work)
{
	struct sk_buff *skb;
	int errcode;

	while (skb_queue_len(&qrtr_backup_lo) < QRTR_BACKUP_LO_NUM) {
		skb = alloc_skb_with_frags(sizeof(struct qrtr_hdr_v1),
					   QRTR_BACKUP_LO_SIZE, 0, &errcode,
					   GFP_KERNEL);
		if (!skb)
			break;
		skb_queue_tail(&qrtr_backup_lo, skb);
	}
	while (skb_queue_len(&qrtr_backup_hi) < QRTR_BACKUP_HI_NUM) {
		skb = alloc_skb_with_frags(sizeof(struct qrtr_hdr_v1),
					   QRTR_BACKUP_HI_SIZE, 0, &errcode,
					   GFP_KERNEL);
		if (!skb)
			break;
		skb_queue_tail(&qrtr_backup_hi, skb);
	}
}

static struct sk_buff *qrtr_get_backup(size_t len)
{
	struct sk_buff *skb = NULL;

	if (len < QRTR_BACKUP_LO_SIZE)
		skb = skb_dequeue(&qrtr_backup_lo);
	else if (len < QRTR_BACKUP_HI_SIZE)
		skb = skb_dequeue(&qrtr_backup_hi);

	if (skb)
		queue_work(system_unbound_wq, &qrtr_backup_work);

	return skb;
}

static void qrtr_backup_init(void)
{
	skb_queue_head_init(&qrtr_backup_lo);
	skb_queue_head_init(&qrtr_backup_hi);
	INIT_WORK(&qrtr_backup_work, qrtr_alloc_backup);
	queue_work(system_unbound_wq, &qrtr_backup_work);
}

static void qrtr_backup_deinit(void)
{
	cancel_work_sync(&qrtr_backup_work);
	skb_queue_purge(&qrtr_backup_lo);
	skb_queue_purge(&qrtr_backup_hi);
}

/**
 * qrtr_endpoint_post() - post incoming data
 * @ep: endpoint handle
 * @data: data pointer
 * @len: size of data in bytes
 *
 * Return: 0 on success; negative error code on failure
 */
int qrtr_endpoint_post(struct qrtr_endpoint *ep, const void *data, size_t len)
{
	struct qrtr_node *node = ep->node;
	const struct qrtr_hdr_v1 *v1;
	const struct qrtr_hdr_v2 *v2;
	struct qrtr_ctrl_pkt *pkt;
	struct qrtr_sock *ipc;
	struct sk_buff *skb;
	struct qrtr_cb *cb;
	size_t size;
	unsigned int ver;
	size_t hdrlen;
	int errcode;
	int svc_id;

	if (len == 0 || len & 3)
		return -EINVAL;

	skb = alloc_skb_with_frags(sizeof(*v1), len, 0, &errcode, GFP_ATOMIC);
	if (!skb) {
		skb = qrtr_get_backup(len);
		if (!skb) {
			qrtr_log_skb_failure(data, len);
			pr_err("qrtr: Unable to get skb with len:%lu\n", len);
			return -ENOMEM;
		}
	}

	skb_reserve(skb, sizeof(*v1));
	cb = (struct qrtr_cb *)skb->cb;

	/* Version field in v1 is little endian, so this works for both cases */
	ver = *(u8*)data;

	switch (ver) {
	case QRTR_PROTO_VER_1:
		if (len < sizeof(*v1))
			goto err;
		v1 = data;
		hdrlen = sizeof(*v1);

		cb->type = le32_to_cpu(v1->type);
		cb->src_node = le32_to_cpu(v1->src_node_id);
		cb->src_port = le32_to_cpu(v1->src_port_id);
		cb->confirm_rx = !!v1->confirm_rx;
		cb->dst_node = le32_to_cpu(v1->dst_node_id);
		cb->dst_port = le32_to_cpu(v1->dst_port_id);

		size = le32_to_cpu(v1->size);
		break;
	case QRTR_PROTO_VER_2:
		if (len < sizeof(*v2))
			goto err;
		v2 = data;
		hdrlen = sizeof(*v2) + v2->optlen;

		cb->type = v2->type;
		cb->confirm_rx = !!(v2->flags & QRTR_FLAGS_CONFIRM_RX);
		cb->src_node = le16_to_cpu(v2->src_node_id);
		cb->src_port = le16_to_cpu(v2->src_port_id);
		cb->dst_node = le16_to_cpu(v2->dst_node_id);
		cb->dst_port = le16_to_cpu(v2->dst_port_id);

		if (cb->src_port == (u16)QRTR_PORT_CTRL)
			cb->src_port = QRTR_PORT_CTRL;
		if (cb->dst_port == (u16)QRTR_PORT_CTRL)
			cb->dst_port = QRTR_PORT_CTRL;

		size = le32_to_cpu(v2->size);
		break;
	default:
		pr_err("qrtr: Invalid version %d\n", ver);
		goto err;
	}

	if (cb->dst_port == QRTR_PORT_CTRL_LEGACY)
		cb->dst_port = QRTR_PORT_CTRL;

	if (!size || len != ALIGN(size, 4) + hdrlen)
		goto err;

	if ((cb->type == QRTR_TYPE_NEW_SERVER ||
	     cb->type == QRTR_TYPE_RESUME_TX) &&
	    size < sizeof(struct qrtr_ctrl_pkt))
		goto err;

	if (cb->dst_port != QRTR_PORT_CTRL && cb->type != QRTR_TYPE_DATA &&
	    cb->type != QRTR_TYPE_RESUME_TX)
		goto err;

	skb->data_len = size;
	skb->len = size;
	skb_store_bits(skb, 0, data + hdrlen, size);

	qrtr_node_assign(node, cb->src_node);
	if (cb->type == QRTR_TYPE_NEW_SERVER) {
		pkt = (void *)data + hdrlen;
		qrtr_node_assign(node, le32_to_cpu(pkt->server.node));
	}

<<<<<<< HEAD
	if (cb->type == QRTR_TYPE_NEW_SERVER) {
		/* Remote node endpoint can bridge other distant nodes */
		const struct qrtr_ctrl_pkt *pkt;

		pkt = data + hdrlen;
		qrtr_node_assign(node, le32_to_cpu(pkt->server.node));
	}

	if (cb->type == QRTR_TYPE_RESUME_TX) {
		qrtr_tx_resume(node, skb);
=======
	if (cb->confirm_rx)
		qrtr_log_resume_tx(cb->src_node, cb->src_port, RTX_SKB_ALLOC_SUCC);
	qrtr_log_rx_msg(node, skb);
	/* All control packets and non-local destined data packets should be
	 * queued to the worker for forwarding handling.
	 */
	svc_id = qrtr_get_service_id(cb->src_node, cb->src_port);
	if (cb->type != QRTR_TYPE_DATA || cb->dst_node != qrtr_local_nid) {
		skb_queue_tail(&node->rx_queue, skb);
		kthread_queue_work(&node->kworker, &node->read_data);
		pm_wakeup_ws_event(node->ws, qrtr_wakeup_ms, true);
>>>>>>> 220a690a
	} else {
		ipc = qrtr_port_lookup(cb->dst_port);
		if (!ipc) {
			kfree_skb(skb);
			return -ENODEV;
		}

		if (sock_queue_rcv_skb(&ipc->sk, skb)) {
			qrtr_port_put(ipc);
			goto err;
		}

		/* Force wakeup based on services */
		if (!xa_load(&node->no_wake_svc, svc_id))
			pm_wakeup_ws_event(node->ws, qrtr_wakeup_ms, true);

		qrtr_port_put(ipc);
	}

	return 0;

err:
	kfree_skb(skb);
	return -EINVAL;

}
EXPORT_SYMBOL_GPL(qrtr_endpoint_post);

/**
 * qrtr_alloc_ctrl_packet() - allocate control packet skb
 * @pkt: reference to qrtr_ctrl_pkt pointer
 *
 * Returns newly allocated sk_buff, or NULL on failure
 *
 * This function allocates a sk_buff large enough to carry a qrtr_ctrl_pkt and
 * on success returns a reference to the control packet in @pkt.
 */
static struct sk_buff *qrtr_alloc_ctrl_packet(struct qrtr_ctrl_pkt **pkt)
{
	const int pkt_len = sizeof(struct qrtr_ctrl_pkt);
	struct sk_buff *skb;

	skb = alloc_skb(QRTR_HDR_MAX_SIZE + pkt_len, GFP_KERNEL);
	if (!skb)
		return NULL;

	skb_reserve(skb, QRTR_HDR_MAX_SIZE);
	*pkt = skb_put_zero(skb, pkt_len);

	return skb;
}

static bool qrtr_must_forward(struct qrtr_node *src,
			      struct qrtr_node *dst, u32 type)
{
	/* Node structure is not maintained for local processor.
	 * Hence src is null in that case.
	 */
	if (!src)
		return true;

	if (!dst)
		return false;

	if (type == QRTR_TYPE_HELLO || type == QRTR_TYPE_RESUME_TX)
		return false;

	if (dst == src || dst->nid == QRTR_EP_NID_AUTO)
		return false;

	if (abs(dst->net_id - src->net_id) > 1)
		return true;

	return false;
}

static void qrtr_fwd_ctrl_pkt(struct qrtr_node *src, struct sk_buff *skb)
{
	struct qrtr_node *node;
	struct qrtr_cb *cb = (struct qrtr_cb *)skb->cb;

	down_read(&qrtr_epts_lock);
	list_for_each_entry(node, &qrtr_all_epts, item) {
		struct sockaddr_qrtr from;
		struct sockaddr_qrtr to;
		struct sk_buff *skbn;

		if (!qrtr_must_forward(src, node, cb->type))
			continue;

		skbn = skb_clone(skb, GFP_KERNEL);
		if (!skbn)
			break;

		from.sq_family = AF_QIPCRTR;
		from.sq_node = cb->src_node;
		from.sq_port = cb->src_port;

		to.sq_family = AF_QIPCRTR;
		to.sq_node = node->nid;
		to.sq_port = QRTR_PORT_CTRL;

		qrtr_node_enqueue(node, skbn, cb->type, &from, &to, 0);
	}
	up_read(&qrtr_epts_lock);
}

static void qrtr_fwd_pkt(struct sk_buff *skb, struct qrtr_cb *cb)
{
	struct sockaddr_qrtr from = {AF_QIPCRTR, cb->src_node, cb->src_port};
	struct sockaddr_qrtr to = {AF_QIPCRTR, cb->dst_node, cb->dst_port};
	struct qrtr_node *node;

	node = qrtr_node_lookup(cb->dst_node);
	if (!node) {
		kfree_skb(skb);
		return;
	}

	qrtr_node_enqueue(node, skb, cb->type, &from, &to, 0);
	qrtr_node_release(node);
}

static void qrtr_sock_queue_skb(struct qrtr_node *node, struct sk_buff *skb,
				struct qrtr_sock *ipc)
{
	struct qrtr_cb *cb = (struct qrtr_cb *)skb->cb;
	int rc;

	/* Don't queue HELLO if control port already received */
	if (cb->type == QRTR_TYPE_HELLO) {
		if (atomic_read(&node->hello_rcvd)) {
			kfree_skb(skb);
			return;
		}
		atomic_inc(&node->hello_rcvd);
	}

	rc = sock_queue_rcv_skb(&ipc->sk, skb);
	if (rc) {
		pr_err("%s: qrtr pkt dropped flow[%d] rc[%d]\n",
		       __func__, cb->confirm_rx, rc);
		kfree_skb(skb);
	}
}

/* Handle not atomic operations for a received packet. */
static void qrtr_node_rx_work(struct kthread_work *work)
{
	struct qrtr_node *node = container_of(work, struct qrtr_node,
					      read_data);
	struct sk_buff *skb;
	char name[32] = {0,};

	if (unlikely(!node->ilc)) {
		snprintf(name, sizeof(name), "qrtr_%d", node->nid);
		node->ilc = ipc_log_context_create(QRTR_LOG_PAGE_CNT, name, 0);
	}

	while ((skb = skb_dequeue(&node->rx_queue)) != NULL) {
		struct qrtr_cb *cb = (struct qrtr_cb *)skb->cb;
		struct qrtr_sock *ipc;

		if (cb->type != QRTR_TYPE_DATA)
			qrtr_fwd_ctrl_pkt(node, skb);

		if (cb->type == QRTR_TYPE_RESUME_TX) {
			if (cb->dst_node != qrtr_local_nid) {
				qrtr_fwd_pkt(skb, cb);
				continue;
			}
			qrtr_tx_resume(node, skb);
		} else if (cb->dst_node != qrtr_local_nid &&
			   cb->type == QRTR_TYPE_DATA) {
			qrtr_fwd_pkt(skb, cb);
		} else {
			ipc = qrtr_port_lookup(cb->dst_port);
			if (!ipc) {
				kfree_skb(skb);
			} else {
				qrtr_sock_queue_skb(node, skb, ipc);
				qrtr_port_put(ipc);
			}
		}
	}
}

static void qrtr_hello_work(struct kthread_work *work)
{
	struct sockaddr_qrtr from = {AF_QIPCRTR, 0, QRTR_PORT_CTRL};
	struct sockaddr_qrtr to = {AF_QIPCRTR, 0, QRTR_PORT_CTRL};
	struct qrtr_ctrl_pkt *pkt;
	struct qrtr_node *node;
	struct qrtr_sock *ctrl;
	struct sk_buff *skb;

	ctrl = qrtr_port_lookup(QRTR_PORT_CTRL);
	if (!ctrl)
		return;

	skb = qrtr_alloc_ctrl_packet(&pkt);
	if (!skb) {
		qrtr_port_put(ctrl);
		return;
	}

	node = container_of(work, struct qrtr_node, say_hello);
	pkt->cmd = cpu_to_le32(QRTR_TYPE_HELLO);
	from.sq_node = qrtr_local_nid;
	to.sq_node = node->nid;
	qrtr_node_enqueue(node, skb, QRTR_TYPE_HELLO, &from, &to, 0);
	qrtr_port_put(ctrl);
}

/**
 * qrtr_endpoint_register() - register a new endpoint
 * @ep: endpoint to register
 * @nid: desired node id; may be QRTR_EP_NID_AUTO for auto-assignment
 * @rt: flag to notify real time low latency endpoint
 * @no_wake: array of services to not wake up
 * Return: 0 on success; negative error code on failure
 *
 * The specified endpoint must have the xmit function pointer set on call.
 */
int qrtr_endpoint_register(struct qrtr_endpoint *ep, unsigned int net_id,
			   bool rt, struct qrtr_array *no_wake)
{
	int rc, i;
	size_t size;
	struct qrtr_node *node;
	struct sched_param param = {.sched_priority = 1};

	if (!ep || !ep->xmit)
		return -EINVAL;

	node = kzalloc(sizeof(*node), GFP_KERNEL);
	if (!node)
		return -ENOMEM;

	kref_init(&node->ref);
	mutex_init(&node->ep_lock);
	skb_queue_head_init(&node->rx_queue);
	node->nid = QRTR_EP_NID_AUTO;
	node->ep = ep;
	atomic_set(&node->hello_sent, 0);
	atomic_set(&node->hello_rcvd, 0);

	kthread_init_work(&node->read_data, qrtr_node_rx_work);
	kthread_init_work(&node->say_hello, qrtr_hello_work);
	kthread_init_worker(&node->kworker);
	node->task = kthread_run(kthread_worker_fn, &node->kworker, "qrtr_rx");
	if (IS_ERR(node->task)) {
		kfree(node);
		return -ENOMEM;
	}
	if (rt)
		sched_setscheduler(node->task, SCHED_FIFO, &param);

	xa_init(&node->no_wake_svc);
	size = no_wake ? no_wake->size : 0;
	for (i = 0; i < size; i++) {
		rc = xa_insert(&node->no_wake_svc, no_wake->arr[i], node,
			       GFP_KERNEL);
		if (rc) {
			kfree(node);
			return rc;
		}
	}

	mutex_init(&node->qrtr_tx_lock);
	INIT_RADIX_TREE(&node->qrtr_tx_flow, GFP_KERNEL);
	init_waitqueue_head(&node->resume_tx);

	qrtr_node_assign(node, node->nid);
	node->net_id = net_id;

	down_write(&qrtr_epts_lock);
	list_add(&node->item, &qrtr_all_epts);
	up_write(&qrtr_epts_lock);
	ep->node = node;

	node->ws = wakeup_source_register(NULL, "qrtr_ws");

	kthread_queue_work(&node->kworker, &node->say_hello);
	return 0;
}
EXPORT_SYMBOL_GPL(qrtr_endpoint_register);

static void qrtr_notify_bye(u32 nid)
{
	struct sockaddr_qrtr src = {AF_QIPCRTR, nid, QRTR_PORT_CTRL};
	struct sockaddr_qrtr dst = {AF_QIPCRTR, qrtr_local_nid, QRTR_PORT_CTRL};
	struct qrtr_ctrl_pkt *pkt;
	struct sk_buff *skb;

	skb = qrtr_alloc_ctrl_packet(&pkt);
	if (!skb)
		return;

	pkt->cmd = cpu_to_le32(QRTR_TYPE_BYE);
	qrtr_local_enqueue(NULL, skb, QRTR_TYPE_BYE, &src, &dst, 0);
}

static u32 qrtr_calc_checksum(struct qrtr_ctrl_pkt *pkt)
{
	u32 checksum = 0;
	u32 mask = 0xffff;
	u16 upper_nb;
	u16 lower_nb;
	u32 *msg;
	int i;

	if (!pkt)
		return checksum;
	msg = (u32 *)pkt;

	for (i = 0; i < sizeof(*pkt) / sizeof(*msg); i++) {
		lower_nb = *msg & mask;
		upper_nb = (*msg >> 16) & mask;
		checksum += (upper_nb + lower_nb);
		msg++;
	}
	while (checksum > 0xffff)
		checksum = (checksum & mask) + ((checksum >> 16) & mask);

	checksum = ~checksum & mask;

	return checksum;
}

static void qrtr_fwd_del_proc(struct qrtr_node *src, unsigned int nid)
{
	struct sockaddr_qrtr from = {AF_QIPCRTR, 0, QRTR_PORT_CTRL};
	struct sockaddr_qrtr to = {AF_QIPCRTR, 0, QRTR_PORT_CTRL};
	struct qrtr_ctrl_pkt *pkt;
	struct qrtr_node *dst;
	struct sk_buff *skb;

	list_for_each_entry(dst, &qrtr_all_epts, item) {
		if (!qrtr_must_forward(src, dst, QRTR_TYPE_DEL_PROC))
			continue;

		skb = qrtr_alloc_ctrl_packet(&pkt);
		if (!skb)
			return;

		pkt->cmd = cpu_to_le32(QRTR_TYPE_DEL_PROC);
		pkt->proc.rsvd = QRTR_DEL_PROC_MAGIC;
		pkt->proc.node = cpu_to_le32(nid);
		pkt->proc.rsvd = cpu_to_le32(qrtr_calc_checksum(pkt));

		from.sq_node = src->nid;
		to.sq_node = dst->nid;
		qrtr_node_enqueue(dst, skb, QRTR_TYPE_DEL_PROC, &from, &to, 0);
	}
}

/**
 * qrtr_endpoint_unregister - unregister endpoint
 * @ep: endpoint to unregister
 */
void qrtr_endpoint_unregister(struct qrtr_endpoint *ep)
{
	struct radix_tree_iter iter;
	struct qrtr_node *node = ep->node;
	unsigned long flags;
	void __rcu **slot;

	mutex_lock(&node->ep_lock);
	node->ep = NULL;
	mutex_unlock(&node->ep_lock);

	/* Notify the local controller about the event */
	down_read(&qrtr_epts_lock);
	spin_lock_irqsave(&qrtr_nodes_lock, flags);
	radix_tree_for_each_slot(slot, &qrtr_nodes, &iter, 0) {
		if (node != *slot)
			continue;

		spin_unlock_irqrestore(&qrtr_nodes_lock, flags);

		qrtr_notify_bye(iter.index);
		qrtr_fwd_del_proc(node, iter.index);

		spin_lock_irqsave(&qrtr_nodes_lock, flags);
	}
	spin_unlock_irqrestore(&qrtr_nodes_lock, flags);
	up_read(&qrtr_epts_lock);

	/* Wake up any transmitters waiting for resume-tx from the node */
	wake_up_interruptible_all(&node->resume_tx);
	qrtr_log_resume_tx_node_erase(node->nid);
	qrtr_node_release(node);
	ep->node = NULL;
}
EXPORT_SYMBOL_GPL(qrtr_endpoint_unregister);

/* Lookup socket by port.
 *
 * Callers must release with qrtr_port_put()
 */
static struct qrtr_sock *qrtr_port_lookup(int port)
{
	struct qrtr_sock *ipc;
	unsigned long flags;

	if (port == QRTR_PORT_CTRL)
		port = 0;

	spin_lock_irqsave(&qrtr_port_lock, flags);
	ipc = xa_load(&qrtr_ports, port);
	if (ipc)
		sock_hold(&ipc->sk);
	spin_unlock_irqrestore(&qrtr_port_lock, flags);

	return ipc;
}

/* Release acquired socket. */
static void qrtr_port_put(struct qrtr_sock *ipc)
{
	sock_put(&ipc->sk);
}

static void qrtr_send_del_client(struct qrtr_sock *ipc)
{
	struct qrtr_ctrl_pkt *pkt;
	struct sockaddr_qrtr to;
	struct qrtr_node *node;
	struct sk_buff *skbn;
	struct sk_buff *skb;
	int type = QRTR_TYPE_DEL_CLIENT;

	skb = qrtr_alloc_ctrl_packet(&pkt);
	if (!skb)
		return;

	to.sq_family = AF_QIPCRTR;
	to.sq_node = QRTR_NODE_BCAST;
	to.sq_port = QRTR_PORT_CTRL;

	pkt->cmd = cpu_to_le32(QRTR_TYPE_DEL_CLIENT);
	pkt->client.node = cpu_to_le32(ipc->us.sq_node);
	pkt->client.port = cpu_to_le32(ipc->us.sq_port);

	qrtr_log_resume_tx(pkt->client.node, pkt->client.port,
			   RTX_REMOVE_RECORD);

	skb_set_owner_w(skb, &ipc->sk);

	if (ipc->state == QRTR_STATE_MULTI) {
		qrtr_bcast_enqueue(NULL, skb, type, &ipc->us, &to, 0);
		return;
	}

	if (ipc->state > QRTR_STATE_INIT) {
		node = qrtr_node_lookup(ipc->state);
		if (!node)
			goto exit;

		skbn = skb_clone(skb, GFP_KERNEL);
		if (!skbn) {
			qrtr_node_release(node);
			goto exit;
		}

		skb_set_owner_w(skbn, &ipc->sk);
		qrtr_node_enqueue(node, skbn, type, &ipc->us, &to, 0);
		qrtr_node_release(node);
	}
exit:
	qrtr_local_enqueue(NULL, skb, type, &ipc->us, &to, 0);
}

/* Remove port assignment. */
static void qrtr_port_remove(struct qrtr_sock *ipc)
{
	int port = ipc->us.sq_port;
	unsigned long flags;

	qrtr_send_del_client(ipc);
	if (port == QRTR_PORT_CTRL)
		port = 0;

	__sock_put(&ipc->sk);

	spin_lock_irqsave(&qrtr_port_lock, flags);
	xa_erase(&qrtr_ports, port);
	spin_unlock_irqrestore(&qrtr_port_lock, flags);
}

/* Assign port number to socket.
 *
 * Specify port in the integer pointed to by port, and it will be adjusted
 * on return as necesssary.
 *
 * Port may be:
 *   0: Assign ephemeral port in [QRTR_MIN_EPH_SOCKET, QRTR_MAX_EPH_SOCKET]
 *   <QRTR_MIN_EPH_SOCKET: Specified; requires CAP_NET_ADMIN
 *   >QRTR_MIN_EPH_SOCKET: Specified; available to all
 */
static int qrtr_port_assign(struct qrtr_sock *ipc, int *port)
{
	int rc;

	if (!*port) {
		rc = xa_alloc_cyclic(&qrtr_ports, port, ipc,
				     QRTR_EPH_PORT_RANGE, &qrtr_ports_next,
				     GFP_ATOMIC);
	} else if (*port < QRTR_MIN_EPH_SOCKET &&
		   !(capable(CAP_NET_ADMIN) ||
		   in_egroup_p(AID_VENDOR_QRTR) ||
		   in_egroup_p(GLOBAL_ROOT_GID))) {
		rc = -EACCES;
	} else if (*port == QRTR_PORT_CTRL) {
		rc = xa_insert(&qrtr_ports, 0, ipc, GFP_KERNEL);
	} else {
		rc = xa_insert(&qrtr_ports, *port, ipc, GFP_KERNEL);
	}

	if (rc == -EBUSY)
		return -EADDRINUSE;
	else if (rc < 0)
		return rc;

	sock_hold(&ipc->sk);

	return 0;
}

/* Reset all non-control ports */
static void qrtr_reset_ports(void)
{
	struct qrtr_sock *ipc;
	unsigned long index;

	rcu_read_lock();
	xa_for_each_start(&qrtr_ports, index, ipc, 1) {
		sock_hold(&ipc->sk);
		ipc->sk.sk_err = ENETRESET;
		if (ipc->sk.sk_error_report)
			ipc->sk.sk_error_report(&ipc->sk);
		sock_put(&ipc->sk);
	}
	rcu_read_unlock();
}

/* Bind socket to address.
 *
 * Socket should be locked upon call.
 */
static int __qrtr_bind(struct socket *sock,
		       const struct sockaddr_qrtr *addr, int zapped)
{
	struct qrtr_sock *ipc = qrtr_sk(sock->sk);
	struct sock *sk = sock->sk;
	unsigned long flags;
	int port;
	int rc;

	/* rebinding ok */
	if (!zapped && addr->sq_port == ipc->us.sq_port)
		return 0;

	spin_lock_irqsave(&qrtr_port_lock, flags);
	port = addr->sq_port;
	rc = qrtr_port_assign(ipc, &port);
	if (rc) {
		spin_unlock_irqrestore(&qrtr_port_lock, flags);
		return rc;
	}
	/* Notify all open ports about the new controller */
	if (port == QRTR_PORT_CTRL)
		qrtr_reset_ports();
	spin_unlock_irqrestore(&qrtr_port_lock, flags);

	/* unbind previous, if any */
	if (!zapped)
		qrtr_port_remove(ipc);
	ipc->us.sq_port = port;
	sock_reset_flag(sk, SOCK_ZAPPED);

	return 0;
}

/* Auto bind to an ephemeral port. */
static int qrtr_autobind(struct socket *sock)
{
	struct sock *sk = sock->sk;
	struct sockaddr_qrtr addr;

	if (!sock_flag(sk, SOCK_ZAPPED))
		return 0;

	addr.sq_family = AF_QIPCRTR;
	addr.sq_node = qrtr_local_nid;
	addr.sq_port = 0;

	return __qrtr_bind(sock, &addr, 1);
}

/* Bind socket to specified sockaddr. */
static int qrtr_bind(struct socket *sock, struct sockaddr *saddr, int len)
{
	DECLARE_SOCKADDR(struct sockaddr_qrtr *, addr, saddr);
	struct qrtr_sock *ipc = qrtr_sk(sock->sk);
	struct sock *sk = sock->sk;
	int rc;

	if (len < sizeof(*addr) || addr->sq_family != AF_QIPCRTR)
		return -EINVAL;

	if (addr->sq_node != ipc->us.sq_node)
		return -EINVAL;

	lock_sock(sk);
	rc = __qrtr_bind(sock, addr, sock_flag(sk, SOCK_ZAPPED));
	release_sock(sk);

	return rc;
}

/* Queue packet to local peer socket. */
static int qrtr_local_enqueue(struct qrtr_node *node, struct sk_buff *skb,
			      int type, struct sockaddr_qrtr *from,
			      struct sockaddr_qrtr *to, unsigned int flags)
{
	struct qrtr_sock *ipc;
	struct qrtr_cb *cb;
	struct sock *sk = skb->sk;

	ipc = qrtr_port_lookup(to->sq_port);
	if (!ipc && to->sq_port == QRTR_PORT_CTRL) {
		kfree_skb(skb);
		return 0;
	}
	if (!ipc || &ipc->sk == skb->sk) { /* do not send to self */
		if (ipc)
			qrtr_port_put(ipc);
		kfree_skb(skb);
		return -ENODEV;
	}
	/* Keep resetting NETRESET until socket is closed */
	if (sk && sk->sk_err == ENETRESET) {
		sock_hold(sk);
		sk->sk_err = ENETRESET;
		if (sk->sk_error_report)
			sk->sk_error_report(sk);
		sock_put(sk);
		kfree_skb(skb);
		return 0;
	}

	cb = (struct qrtr_cb *)skb->cb;
	cb->src_node = from->sq_node;
	cb->src_port = from->sq_port;

	if (sock_queue_rcv_skb(&ipc->sk, skb)) {
		qrtr_port_put(ipc);
		kfree_skb(skb);
		return -ENOSPC;
	}

	qrtr_port_put(ipc);

	return 0;
}

/* Queue packet for broadcast. */
static int qrtr_bcast_enqueue(struct qrtr_node *node, struct sk_buff *skb,
			      int type, struct sockaddr_qrtr *from,
			      struct sockaddr_qrtr *to, unsigned int flags)
{
	struct sk_buff *skbn;

	down_read(&qrtr_epts_lock);
	list_for_each_entry(node, &qrtr_all_epts, item) {
		if (node->nid == QRTR_EP_NID_AUTO && type != QRTR_TYPE_HELLO)
			continue;

		skbn = skb_clone(skb, GFP_KERNEL);
		if (!skbn)
			break;
		skb_set_owner_w(skbn, skb->sk);
		qrtr_node_enqueue(node, skbn, type, from, to, flags);
	}
	up_read(&qrtr_epts_lock);

	qrtr_local_enqueue(NULL, skb, type, from, to, flags);

	return 0;
}

static int qrtr_sendmsg(struct socket *sock, struct msghdr *msg, size_t len)
{
	DECLARE_SOCKADDR(struct sockaddr_qrtr *, addr, msg->msg_name);
	int (*enqueue_fn)(struct qrtr_node *, struct sk_buff *, int,
			  struct sockaddr_qrtr *, struct sockaddr_qrtr *,
			  unsigned int);
	__le32 qrtr_type = cpu_to_le32(QRTR_TYPE_DATA);
	struct qrtr_sock *ipc = qrtr_sk(sock->sk);
	struct sock *sk = sock->sk;
	struct qrtr_ctrl_pkt pkt;
	struct qrtr_node *node;
	struct qrtr_node *srv_node;
	struct sk_buff *skb;
	size_t plen;
	u32 type;
	int rc;

	if (msg->msg_flags & ~(MSG_DONTWAIT))
		return -EINVAL;

	if (len > 65535)
		return -EMSGSIZE;

	lock_sock(sk);

	if (addr) {
		if (msg->msg_namelen < sizeof(*addr)) {
			release_sock(sk);
			return -EINVAL;
		}

		if (addr->sq_family != AF_QIPCRTR) {
			release_sock(sk);
			return -EINVAL;
		}

		rc = qrtr_autobind(sock);
		if (rc) {
			release_sock(sk);
			return rc;
		}
	} else if (sk->sk_state == TCP_ESTABLISHED) {
		addr = &ipc->peer;
	} else {
		release_sock(sk);
		return -ENOTCONN;
	}

	node = NULL;
	srv_node = NULL;
	if (addr->sq_node == QRTR_NODE_BCAST) {
		if (addr->sq_port != QRTR_PORT_CTRL &&
		    qrtr_local_nid != QRTR_NODE_BCAST) {
			release_sock(sk);
			return -ENOTCONN;
		}
		enqueue_fn = qrtr_bcast_enqueue;
	} else if (addr->sq_node == ipc->us.sq_node) {
		enqueue_fn = qrtr_local_enqueue;
	} else {
		node = qrtr_node_lookup(addr->sq_node);
		if (!node) {
			release_sock(sk);
			return -ECONNRESET;
		}
		enqueue_fn = qrtr_node_enqueue;
		if (ipc->state > QRTR_STATE_INIT && ipc->state != node->nid)
			ipc->state = QRTR_STATE_MULTI;
		else if (ipc->state == QRTR_STATE_INIT)
			ipc->state = node->nid;
	}

	plen = (len + 3) & ~3;
	skb = sock_alloc_send_skb(sk, plen + QRTR_HDR_MAX_SIZE,
				  msg->msg_flags & MSG_DONTWAIT, &rc);
	if (!skb) {
		rc = -ENOMEM;
		goto out_node;
	}

	skb_reserve(skb, QRTR_HDR_MAX_SIZE);

	rc = memcpy_from_msg(skb_put(skb, len), msg, len);
	if (rc) {
		kfree_skb(skb);
		goto out_node;
	}

	if (ipc->us.sq_port == QRTR_PORT_CTRL ||
	    addr->sq_port == QRTR_PORT_CTRL) {
		if (len < 4) {
			rc = -EINVAL;
			kfree_skb(skb);
			goto out_node;
		}

		/* control messages already require the type as 'command' */
		skb_copy_bits(skb, 0, &qrtr_type, 4);
	}

	type = le32_to_cpu(qrtr_type);
	if (addr->sq_port == QRTR_PORT_CTRL && type == QRTR_TYPE_NEW_SERVER) {
		ipc->state = QRTR_STATE_MULTI;

		/* drop new server cmds that are not forwardable to dst node*/
		skb_copy_bits(skb, 0, &pkt, sizeof(pkt));
		srv_node = qrtr_node_lookup(pkt.server.node);
		if (!qrtr_must_forward(srv_node, node, type)) {
			rc = 0;
			kfree_skb(skb);
			qrtr_node_release(srv_node);
			goto out_node;
		}
		qrtr_node_release(srv_node);
	}

	rc = enqueue_fn(node, skb, type, &ipc->us, addr, msg->msg_flags);
	if (rc >= 0)
		rc = len;

out_node:
	qrtr_node_release(node);
	release_sock(sk);

	return rc;
}

static int qrtr_send_resume_tx(struct qrtr_cb *cb)
{
	struct sockaddr_qrtr remote = { AF_QIPCRTR, cb->src_node, cb->src_port };
	struct sockaddr_qrtr local = { AF_QIPCRTR, cb->dst_node, cb->dst_port };
	struct qrtr_ctrl_pkt *pkt;
	struct qrtr_node *node;
	struct sk_buff *skb;
	int ret;

	node = qrtr_node_lookup(remote.sq_node);
	if (!node)
		return -EINVAL;

	skb = qrtr_alloc_ctrl_packet(&pkt);
	if (!skb) {
		qrtr_log_resume_tx(cb->src_node, cb->src_port,
				   RTX_CTRL_SKB_ALLOC_FAIL);
		qrtr_node_release(node);
		return -ENOMEM;
	}

	pkt->cmd = cpu_to_le32(QRTR_TYPE_RESUME_TX);
	pkt->client.node = cpu_to_le32(cb->dst_node);
	pkt->client.port = cpu_to_le32(cb->dst_port);

	ret = qrtr_node_enqueue(node, skb, QRTR_TYPE_RESUME_TX,
				&local, &remote, 0);
	qrtr_log_resume_tx(cb->src_node, cb->src_port, RTX_SENT_ACK);
	qrtr_node_release(node);

	return ret;
}

static int qrtr_recvmsg(struct socket *sock, struct msghdr *msg,
			size_t size, int flags)
{
	DECLARE_SOCKADDR(struct sockaddr_qrtr *, addr, msg->msg_name);
	struct sock *sk = sock->sk;
	struct sk_buff *skb;
	struct qrtr_cb *cb;
	int copied, rc;


	if (sock_flag(sk, SOCK_ZAPPED))
		return -EADDRNOTAVAIL;

	skb = skb_recv_datagram(sk, flags & ~MSG_DONTWAIT,
				flags & MSG_DONTWAIT, &rc);
	if (!skb)
		return rc;

	lock_sock(sk);
	cb = (struct qrtr_cb *)skb->cb;

	copied = skb->len;
	if (copied > size) {
		copied = size;
		msg->msg_flags |= MSG_TRUNC;
	}

	rc = skb_copy_datagram_msg(skb, 0, msg, copied);
	if (rc < 0)
		goto out;
	rc = copied;

	if (addr) {
		/* There is an anonymous 2-byte hole after sq_family,
		 * make sure to clear it.
		 */
		memset(addr, 0, sizeof(*addr));

		addr->sq_family = AF_QIPCRTR;
		addr->sq_node = cb->src_node;
		addr->sq_port = cb->src_port;
		msg->msg_namelen = sizeof(*addr);
	}

out:
	if (cb->confirm_rx)
		qrtr_send_resume_tx(cb);

	skb_free_datagram(sk, skb);
	release_sock(sk);

	return rc;
}

static int qrtr_connect(struct socket *sock, struct sockaddr *saddr,
			int len, int flags)
{
	DECLARE_SOCKADDR(struct sockaddr_qrtr *, addr, saddr);
	struct qrtr_sock *ipc = qrtr_sk(sock->sk);
	struct sock *sk = sock->sk;
	int rc;

	if (len < sizeof(*addr) || addr->sq_family != AF_QIPCRTR)
		return -EINVAL;

	lock_sock(sk);

	sk->sk_state = TCP_CLOSE;
	sock->state = SS_UNCONNECTED;

	rc = qrtr_autobind(sock);
	if (rc) {
		release_sock(sk);
		return rc;
	}

	ipc->peer = *addr;
	sock->state = SS_CONNECTED;
	sk->sk_state = TCP_ESTABLISHED;

	release_sock(sk);

	return 0;
}

static int qrtr_getname(struct socket *sock, struct sockaddr *saddr,
			int peer)
{
	struct qrtr_sock *ipc = qrtr_sk(sock->sk);
	struct sockaddr_qrtr qaddr;
	struct sock *sk = sock->sk;

	lock_sock(sk);
	if (peer) {
		if (sk->sk_state != TCP_ESTABLISHED) {
			release_sock(sk);
			return -ENOTCONN;
		}

		qaddr = ipc->peer;
	} else {
		qaddr = ipc->us;
	}
	release_sock(sk);

	qaddr.sq_family = AF_QIPCRTR;

	memcpy(saddr, &qaddr, sizeof(qaddr));

	return sizeof(qaddr);
}

static int qrtr_ioctl(struct socket *sock, unsigned int cmd, unsigned long arg)
{
	void __user *argp = (void __user *)arg;
	struct qrtr_sock *ipc = qrtr_sk(sock->sk);
	struct sock *sk = sock->sk;
	struct sockaddr_qrtr *sq;
	struct sk_buff *skb;
	struct ifreq ifr;
	long len = 0;
	int rc = 0;

	lock_sock(sk);

	switch (cmd) {
	case TIOCOUTQ:
		len = sk->sk_sndbuf - sk_wmem_alloc_get(sk);
		if (len < 0)
			len = 0;
		rc = put_user(len, (int __user *)argp);
		break;
	case TIOCINQ:
		skb = skb_peek(&sk->sk_receive_queue);
		if (skb)
			len = skb->len;
		rc = put_user(len, (int __user *)argp);
		break;
	case SIOCGIFADDR:
		if (copy_from_user(&ifr, argp, sizeof(ifr))) {
			rc = -EFAULT;
			break;
		}

		sq = (struct sockaddr_qrtr *)&ifr.ifr_addr;
		*sq = ipc->us;
		if (copy_to_user(argp, &ifr, sizeof(ifr))) {
			rc = -EFAULT;
			break;
		}
		break;
	case SIOCADDRT:
	case SIOCDELRT:
	case SIOCSIFADDR:
	case SIOCGIFDSTADDR:
	case SIOCSIFDSTADDR:
	case SIOCGIFBRDADDR:
	case SIOCSIFBRDADDR:
	case SIOCGIFNETMASK:
	case SIOCSIFNETMASK:
		rc = -EINVAL;
		break;
	default:
		rc = -ENOIOCTLCMD;
		break;
	}

	release_sock(sk);

	return rc;
}

static int qrtr_release(struct socket *sock)
{
	struct sock *sk = sock->sk;
	struct qrtr_sock *ipc;

	if (!sk)
		return 0;

	lock_sock(sk);

	ipc = qrtr_sk(sk);
	if (ipc->us.sq_port == QRTR_PORT_CTRL) {
		struct qrtr_node *node;

		down_write(&qrtr_epts_lock);
		list_for_each_entry(node, &qrtr_all_epts, item) {
			atomic_set(&node->hello_sent, 0);
			atomic_set(&node->hello_rcvd, 0);
		}
		up_write(&qrtr_epts_lock);
	}
	sk->sk_shutdown = SHUTDOWN_MASK;
	if (!sock_flag(sk, SOCK_DEAD))
		sk->sk_state_change(sk);

	sock_orphan(sk);
	sock->sk = NULL;

	if (!sock_flag(sk, SOCK_ZAPPED))
		qrtr_port_remove(ipc);

	skb_queue_purge(&sk->sk_receive_queue);

	release_sock(sk);
	sock_put(sk);

	return 0;
}

static const struct proto_ops qrtr_proto_ops = {
	.owner		= THIS_MODULE,
	.family		= AF_QIPCRTR,
	.bind		= qrtr_bind,
	.connect	= qrtr_connect,
	.socketpair	= sock_no_socketpair,
	.accept		= sock_no_accept,
	.listen		= sock_no_listen,
	.sendmsg	= qrtr_sendmsg,
	.recvmsg	= qrtr_recvmsg,
	.getname	= qrtr_getname,
	.ioctl		= qrtr_ioctl,
	.gettstamp	= sock_gettstamp,
	.poll		= datagram_poll,
	.shutdown	= sock_no_shutdown,
	.release	= qrtr_release,
	.mmap		= sock_no_mmap,
	.sendpage	= sock_no_sendpage,
};

static struct proto qrtr_proto = {
	.name		= "QIPCRTR",
	.owner		= THIS_MODULE,
	.obj_size	= sizeof(struct qrtr_sock),
};

static int qrtr_create(struct net *net, struct socket *sock,
		       int protocol, int kern)
{
	struct qrtr_sock *ipc;
	struct sock *sk;

	if (sock->type != SOCK_DGRAM)
		return -EPROTOTYPE;

	sk = sk_alloc(net, AF_QIPCRTR, GFP_KERNEL, &qrtr_proto, kern);
	if (!sk)
		return -ENOMEM;

	sock_set_flag(sk, SOCK_ZAPPED);

	sock_init_data(sock, sk);
	sock->ops = &qrtr_proto_ops;

	ipc = qrtr_sk(sk);
	ipc->us.sq_family = AF_QIPCRTR;
	ipc->us.sq_node = qrtr_local_nid;
	ipc->us.sq_port = 0;
	ipc->state = QRTR_STATE_INIT;

	return 0;
}

static const struct net_proto_family qrtr_family = {
	.owner	= THIS_MODULE,
	.family	= AF_QIPCRTR,
	.create	= qrtr_create,
};

static int __init qrtr_proto_init(void)
{
	int rc;

	rc = proto_register(&qrtr_proto, 1);
	if (rc)
		return rc;

	rc = sock_register(&qrtr_family);
	if (rc) {
		proto_unregister(&qrtr_proto);
		return rc;
	}

	qrtr_ns_init();

	qrtr_backup_init();
	qrtr_debug_init();

	return rc;
}
postcore_initcall(qrtr_proto_init);

static void __exit qrtr_proto_fini(void)
{
	qrtr_ns_remove();
	sock_unregister(qrtr_family.family);
	proto_unregister(&qrtr_proto);

	qrtr_backup_deinit();
	qrtr_debug_remove();
}
module_exit(qrtr_proto_fini);

MODULE_DESCRIPTION("Qualcomm IPC-router driver");
MODULE_LICENSE("GPL v2");
MODULE_ALIAS_NETPROTO(PF_QIPCRTR);<|MERGE_RESOLUTION|>--- conflicted
+++ resolved
@@ -735,20 +735,12 @@
 	struct qrtr_node *node;
 	unsigned long flags;
 
-<<<<<<< HEAD
-	mutex_lock(&qrtr_node_lock);
-=======
 	down_read(&qrtr_epts_lock);
->>>>>>> 220a690a
 	spin_lock_irqsave(&qrtr_nodes_lock, flags);
 	node = radix_tree_lookup(&qrtr_nodes, nid);
 	node = qrtr_node_acquire(node);
 	spin_unlock_irqrestore(&qrtr_nodes_lock, flags);
-<<<<<<< HEAD
-	mutex_unlock(&qrtr_node_lock);
-=======
 	up_read(&qrtr_epts_lock);
->>>>>>> 220a690a
 
 	return node;
 }
@@ -977,18 +969,6 @@
 		qrtr_node_assign(node, le32_to_cpu(pkt->server.node));
 	}
 
-<<<<<<< HEAD
-	if (cb->type == QRTR_TYPE_NEW_SERVER) {
-		/* Remote node endpoint can bridge other distant nodes */
-		const struct qrtr_ctrl_pkt *pkt;
-
-		pkt = data + hdrlen;
-		qrtr_node_assign(node, le32_to_cpu(pkt->server.node));
-	}
-
-	if (cb->type == QRTR_TYPE_RESUME_TX) {
-		qrtr_tx_resume(node, skb);
-=======
 	if (cb->confirm_rx)
 		qrtr_log_resume_tx(cb->src_node, cb->src_port, RTX_SKB_ALLOC_SUCC);
 	qrtr_log_rx_msg(node, skb);
@@ -1000,7 +980,6 @@
 		skb_queue_tail(&node->rx_queue, skb);
 		kthread_queue_work(&node->kworker, &node->read_data);
 		pm_wakeup_ws_event(node->ws, qrtr_wakeup_ms, true);
->>>>>>> 220a690a
 	} else {
 		ipc = qrtr_port_lookup(cb->dst_port);
 		if (!ipc) {

--- conflicted
+++ resolved
@@ -94,12 +94,8 @@
 				    enum reg_6g_ap_type ap_pwr_type)
 {
 	return reg_get_6g_power_type_for_ctry(psoc, ap_ctry, sta_ctry,
-<<<<<<< HEAD
-					      pwr_type_6g, ctry_code_match);
-=======
 					      pwr_type_6g, ctry_code_match,
 					      ap_pwr_type);
->>>>>>> 801d5b6a
 }
 #endif
 

/*
 * Copyright (c) 2016-2021 The Linux Foundation. All rights reserved.
 * Copyright (c) 2021 Qualcomm Innovation Center, Inc. All rights reserved.
 *
 * Permission to use, copy, modify, and/or distribute this software for
 * any purpose with or without fee is hereby granted, provided that the
 * above copyright notice and this permission notice appear in all
 * copies.
 *
 * THE SOFTWARE IS PROVIDED "AS IS" AND THE AUTHOR DISCLAIMS ALL
 * WARRANTIES WITH REGARD TO THIS SOFTWARE INCLUDING ALL IMPLIED
 * WARRANTIES OF MERCHANTABILITY AND FITNESS. IN NO EVENT SHALL THE
 * AUTHOR BE LIABLE FOR ANY SPECIAL, DIRECT, INDIRECT, OR CONSEQUENTIAL
 * DAMAGES OR ANY DAMAGES WHATSOEVER RESULTING FROM LOSS OF USE, DATA OR
 * PROFITS, WHETHER IN AN ACTION OF CONTRACT, NEGLIGENCE OR OTHER
 * TORTIOUS ACTION, ARISING OUT OF OR IN CONNECTION WITH THE USE OR
 * PERFORMANCE OF THIS SOFTWARE.
 */

#include <qdf_types.h>
#include <qdf_lock.h>
#include <qdf_net_types.h>
#include <qdf_lro.h>
#include <qdf_module.h>
#include <hal_hw_headers.h>
#include <hal_api.h>
#include <hif.h>
#include <htt.h>
#include <wdi_event.h>
#include <queue.h>
#include "dp_types.h"
#include "dp_internal.h"
#include "dp_tx.h"
#include "dp_tx_desc.h"
#include "dp_rx.h"
#ifdef DP_RATETABLE_SUPPORT
#include "dp_ratetable.h"
#endif
#include <cdp_txrx_handle.h>
#include <wlan_cfg.h>
#include <wlan_utility.h>
#include "cdp_txrx_cmn_struct.h"
#include "cdp_txrx_stats_struct.h"
#include "cdp_txrx_cmn_reg.h"
#include <qdf_util.h>
#include "dp_peer.h"
#include "htt_stats.h"
#include "dp_htt.h"
#ifdef WLAN_SUPPORT_RX_FISA
#include <dp_fisa_rx.h>
#endif
#include "htt_ppdu_stats.h"
#include "qdf_mem.h"   /* qdf_mem_malloc,free */
#include "cfg_ucfg_api.h"

#ifdef QCA_LL_TX_FLOW_CONTROL_V2
#include "cdp_txrx_flow_ctrl_v2.h"
#else

static inline void
cdp_dump_flow_pool_info(struct cdp_soc_t *soc)
{
	return;
}
#endif
#ifdef WIFI_MONITOR_SUPPORT
#include <dp_mon.h>
#endif
#include "dp_ipa.h"
#ifdef FEATURE_WDS
#include "dp_txrx_wds.h"
#endif
#ifdef WLAN_SUPPORT_MSCS
#include "dp_mscs.h"
#endif
#ifdef WLAN_SUPPORT_MESH_LATENCY
#include "dp_mesh_latency.h"
#endif
#ifdef ATH_SUPPORT_IQUE
#include "dp_txrx_me.h"
#endif
#if defined(DP_CON_MON)
#ifndef REMOVE_PKT_LOG
#include <pktlog_ac_api.h>
#include <pktlog_ac.h>
#endif
#endif
#ifdef WLAN_DP_FEATURE_SW_LATENCY_MGR
#include <dp_swlm.h>
#endif

#ifdef WLAN_FEATURE_STATS_EXT
#define INIT_RX_HW_STATS_LOCK(_soc) \
	qdf_spinlock_create(&(_soc)->rx_hw_stats_lock)
#define DEINIT_RX_HW_STATS_LOCK(_soc) \
	qdf_spinlock_destroy(&(_soc)->rx_hw_stats_lock)
#else
#define INIT_RX_HW_STATS_LOCK(_soc)  /* no op */
#define DEINIT_RX_HW_STATS_LOCK(_soc) /* no op */
#endif

#if defined(DP_PEER_EXTENDED_API) || defined(WLAN_DP_PENDING_MEM_FLUSH)
#define SET_PEER_REF_CNT_ONE(_peer) \
	qdf_atomic_set(&(_peer)->ref_cnt, 1)
#else
#define SET_PEER_REF_CNT_ONE(_peer)
#endif

#ifdef WLAN_SYSFS_DP_STATS
/* sysfs event wait time for firmware stat request unit millseconds */
#define WLAN_SYSFS_STAT_REQ_WAIT_MS 3000
#endif

QDF_COMPILE_TIME_ASSERT(max_rx_rings_check,
			MAX_REO_DEST_RINGS == CDP_MAX_RX_RINGS);

QDF_COMPILE_TIME_ASSERT(max_tx_rings_check,
			MAX_TCL_DATA_RINGS == CDP_MAX_TX_COMP_RINGS);

#define dp_init_alert(params...) QDF_TRACE_FATAL(QDF_MODULE_ID_DP_INIT, params)
#define dp_init_err(params...) QDF_TRACE_ERROR(QDF_MODULE_ID_DP_INIT, params)
#define dp_init_warn(params...) QDF_TRACE_WARN(QDF_MODULE_ID_DP_INIT, params)
#define dp_init_info(params...) \
	__QDF_TRACE_FL(QDF_TRACE_LEVEL_INFO_HIGH, QDF_MODULE_ID_DP_INIT, ## params)
#define dp_init_debug(params...) QDF_TRACE_DEBUG(QDF_MODULE_ID_DP_INIT, params)

#define dp_vdev_alert(params...) QDF_TRACE_FATAL(QDF_MODULE_ID_DP_VDEV, params)
#define dp_vdev_err(params...) QDF_TRACE_ERROR(QDF_MODULE_ID_DP_VDEV, params)
#define dp_vdev_warn(params...) QDF_TRACE_WARN(QDF_MODULE_ID_DP_VDEV, params)
#define dp_vdev_info(params...) \
	__QDF_TRACE_FL(QDF_TRACE_LEVEL_INFO_HIGH, QDF_MODULE_ID_DP_VDEV, ## params)
#define dp_vdev_debug(params...) QDF_TRACE_DEBUG(QDF_MODULE_ID_DP_VDEV, params)

void dp_configure_arch_ops(struct dp_soc *soc);
qdf_size_t dp_get_soc_context_size(uint16_t device_id);

/*
 * The max size of cdp_peer_stats_param_t is limited to 16 bytes.
 * If the buffer size is exceeding this size limit,
 * dp_txrx_get_peer_stats is to be used instead.
 */
QDF_COMPILE_TIME_ASSERT(cdp_peer_stats_param_t_max_size,
			(sizeof(cdp_peer_stats_param_t) <= 16));

#ifdef WLAN_FEATURE_DP_EVENT_HISTORY
/*
 * If WLAN_CFG_INT_NUM_CONTEXTS is changed, HIF_NUM_INT_CONTEXTS
 * also should be updated accordingly
 */
QDF_COMPILE_TIME_ASSERT(num_intr_grps,
			HIF_NUM_INT_CONTEXTS == WLAN_CFG_INT_NUM_CONTEXTS);

/*
 * HIF_EVENT_HIST_MAX should always be power of 2
 */
QDF_COMPILE_TIME_ASSERT(hif_event_history_size,
			(HIF_EVENT_HIST_MAX & (HIF_EVENT_HIST_MAX - 1)) == 0);
#endif /* WLAN_FEATURE_DP_EVENT_HISTORY */

/*
 * If WLAN_CFG_INT_NUM_CONTEXTS is changed,
 * WLAN_CFG_INT_NUM_CONTEXTS_MAX should also be updated
 */
QDF_COMPILE_TIME_ASSERT(wlan_cfg_num_int_ctxs,
			WLAN_CFG_INT_NUM_CONTEXTS_MAX >=
			WLAN_CFG_INT_NUM_CONTEXTS);

static QDF_STATUS dp_sysfs_deinitialize_stats(struct dp_soc *soc_hdl);
static QDF_STATUS dp_sysfs_initialize_stats(struct dp_soc *soc_hdl);

static void dp_pdev_srng_deinit(struct dp_pdev *pdev);
static QDF_STATUS dp_pdev_srng_init(struct dp_pdev *pdev);
static void dp_pdev_srng_free(struct dp_pdev *pdev);
static QDF_STATUS dp_pdev_srng_alloc(struct dp_pdev *pdev);

static void dp_soc_srng_deinit(struct dp_soc *soc);
static QDF_STATUS dp_soc_srng_init(struct dp_soc *soc);
static void dp_soc_srng_free(struct dp_soc *soc);
static QDF_STATUS dp_soc_srng_alloc(struct dp_soc *soc);

static void dp_soc_cfg_init(struct dp_soc *soc);
static void dp_soc_cfg_attach(struct dp_soc *soc);

static inline
QDF_STATUS dp_pdev_attach_wifi3(struct cdp_soc_t *txrx_soc,
				struct cdp_pdev_attach_params *params);

static int dp_pdev_post_attach_wifi3(struct cdp_soc_t *psoc, uint8_t pdev_id);

static QDF_STATUS
dp_pdev_init_wifi3(struct cdp_soc_t *txrx_soc,
		   HTC_HANDLE htc_handle,
		   qdf_device_t qdf_osdev,
		   uint8_t pdev_id);

static QDF_STATUS
dp_pdev_deinit_wifi3(struct cdp_soc_t *psoc, uint8_t pdev_id, int force);

static void dp_soc_detach_wifi3(struct cdp_soc_t *txrx_soc);
static void dp_soc_deinit_wifi3(struct cdp_soc_t *txrx_soc);

void *dp_soc_init(struct dp_soc *soc, HTC_HANDLE htc_handle,
		  struct hif_opaque_softc *hif_handle);
static void dp_pdev_detach(struct cdp_pdev *txrx_pdev, int force);
static QDF_STATUS dp_pdev_detach_wifi3(struct cdp_soc_t *psoc,
				       uint8_t pdev_id,
				       int force);
static struct dp_soc *
dp_soc_attach(struct cdp_ctrl_objmgr_psoc *ctrl_psoc,
	      struct cdp_soc_attach_params *params);
static inline QDF_STATUS dp_peer_create_wifi3(struct cdp_soc_t *soc_hdl,
					      uint8_t vdev_id,
					      uint8_t *peer_mac_addr,
					      enum cdp_peer_type peer_type);
static QDF_STATUS dp_peer_delete_wifi3(struct cdp_soc_t *soc_hdl,
				       uint8_t vdev_id,
				       uint8_t *peer_mac, uint32_t bitmap);
static void dp_vdev_flush_peers(struct cdp_vdev *vdev_handle,
				bool unmap_only);
#ifdef ENABLE_VERBOSE_DEBUG
bool is_dp_verbose_debug_enabled;
#endif

#if defined(WLAN_CFR_ENABLE) && defined(WLAN_ENH_CFR_ENABLE)
static bool dp_get_cfr_rcc(struct cdp_soc_t *soc_hdl, uint8_t pdev_id);
static void dp_set_cfr_rcc(struct cdp_soc_t *soc_hdl, uint8_t pdev_id,
			   bool enable);
static inline void
dp_get_cfr_dbg_stats(struct cdp_soc_t *soc_hdl, uint8_t pdev_id,
		     struct cdp_cfr_rcc_stats *cfr_rcc_stats);
static inline void
dp_clear_cfr_dbg_stats(struct cdp_soc_t *soc_hdl, uint8_t pdev_id);
#endif

static QDF_STATUS dp_init_tx_ring_pair_by_index(struct dp_soc *soc,
						uint8_t index);
static void dp_deinit_tx_pair_by_index(struct dp_soc *soc, int index);
static void dp_free_tx_ring_pair_by_index(struct dp_soc *soc, uint8_t index);
static QDF_STATUS dp_alloc_tx_ring_pair_by_index(struct dp_soc *soc,
						 uint8_t index);
static uint8_t dp_soc_ring_if_nss_offloaded(struct dp_soc *soc,
					    enum hal_ring_type ring_type,
					    int ring_num);

#define DP_INTR_POLL_TIMER_MS	5

#define MON_VDEV_TIMER_INIT 0x1
#define MON_VDEV_TIMER_RUNNING 0x2

#define DP_MCS_LENGTH (6*MAX_MCS)

#define DP_CURR_FW_STATS_AVAIL 19
#define DP_HTT_DBG_EXT_STATS_MAX 256
#define DP_MAX_SLEEP_TIME 100
#ifndef QCA_WIFI_3_0_EMU
#define SUSPEND_DRAIN_WAIT 500
#else
#define SUSPEND_DRAIN_WAIT 3000
#endif

#ifdef IPA_OFFLOAD
/* Exclude IPA rings from the interrupt context */
#define TX_RING_MASK_VAL	0xb
#define RX_RING_MASK_VAL	0x7
#else
#define TX_RING_MASK_VAL	0xF
#define RX_RING_MASK_VAL	0xF
#endif

#define STR_MAXLEN	64

#define RNG_ERR		"SRNG setup failed for"

/* Threshold for peer's cached buf queue beyond which frames are dropped */
#define DP_RX_CACHED_BUFQ_THRESH 64

/**
 * default_dscp_tid_map - Default DSCP-TID mapping
 *
 * DSCP        TID
 * 000000      0
 * 001000      1
 * 010000      2
 * 011000      3
 * 100000      4
 * 101000      5
 * 110000      6
 * 111000      7
 */
static uint8_t default_dscp_tid_map[DSCP_TID_MAP_MAX] = {
	0, 0, 0, 0, 0, 0, 0, 0,
	1, 1, 1, 1, 1, 1, 1, 1,
	2, 2, 2, 2, 2, 2, 2, 2,
	3, 3, 3, 3, 3, 3, 3, 3,
	4, 4, 4, 4, 4, 4, 4, 4,
	5, 5, 5, 5, 5, 5, 5, 5,
	6, 6, 6, 6, 6, 6, 6, 6,
	7, 7, 7, 7, 7, 7, 7, 7,
};

/**
 * default_pcp_tid_map - Default PCP-TID mapping
 *
 * PCP     TID
 * 000      0
 * 001      1
 * 010      2
 * 011      3
 * 100      4
 * 101      5
 * 110      6
 * 111      7
 */
static uint8_t default_pcp_tid_map[PCP_TID_MAP_MAX] = {
	0, 1, 2, 3, 4, 5, 6, 7,
};

/**
 * @brief Cpu to tx ring map
 */
uint8_t
dp_cpu_ring_map[DP_NSS_CPU_RING_MAP_MAX][WLAN_CFG_INT_NUM_CONTEXTS_MAX] = {
	{0x0, 0x1, 0x2, 0x0, 0x0, 0x1, 0x2, 0x0, 0x0, 0x1, 0x2},
	{0x1, 0x2, 0x1, 0x2, 0x1, 0x2, 0x1, 0x2, 0x1, 0x2, 0x1},
	{0x0, 0x2, 0x0, 0x2, 0x0, 0x2, 0x0, 0x2, 0x0, 0x2, 0x0},
	{0x2, 0x2, 0x2, 0x2, 0x2, 0x2, 0x2, 0x2, 0x2, 0x2, 0x2},
	{0x3, 0x3, 0x3, 0x3, 0x3, 0x3, 0x3, 0x3, 0x3, 0x3, 0x3},
#ifdef WLAN_TX_PKT_CAPTURE_ENH
	{0x1, 0x1, 0x1, 0x1, 0x1, 0x1, 0x1, 0x1, 0x1, 0x1, 0x1}
#endif
};

qdf_export_symbol(dp_cpu_ring_map);

/**
 * @brief Select the type of statistics
 */
enum dp_stats_type {
	STATS_FW = 0,
	STATS_HOST = 1,
	STATS_TYPE_MAX = 2,
};

/**
 * @brief General Firmware statistics options
 *
 */
enum dp_fw_stats {
	TXRX_FW_STATS_INVALID	= -1,
};

/**
 * dp_stats_mapping_table - Firmware and Host statistics
 * currently supported
 */
const int dp_stats_mapping_table[][STATS_TYPE_MAX] = {
	{HTT_DBG_EXT_STATS_RESET, TXRX_HOST_STATS_INVALID},
	{HTT_DBG_EXT_STATS_PDEV_TX, TXRX_HOST_STATS_INVALID},
	{HTT_DBG_EXT_STATS_PDEV_RX, TXRX_HOST_STATS_INVALID},
	{HTT_DBG_EXT_STATS_PDEV_TX_HWQ, TXRX_HOST_STATS_INVALID},
	{HTT_DBG_EXT_STATS_PDEV_TX_SCHED, TXRX_HOST_STATS_INVALID},
	{HTT_DBG_EXT_STATS_PDEV_ERROR, TXRX_HOST_STATS_INVALID},
	{HTT_DBG_EXT_STATS_PDEV_TQM, TXRX_HOST_STATS_INVALID},
	{HTT_DBG_EXT_STATS_TQM_CMDQ, TXRX_HOST_STATS_INVALID},
	{HTT_DBG_EXT_STATS_TX_DE_INFO, TXRX_HOST_STATS_INVALID},
	{HTT_DBG_EXT_STATS_PDEV_TX_RATE, TXRX_HOST_STATS_INVALID},
	{HTT_DBG_EXT_STATS_PDEV_RX_RATE, TXRX_HOST_STATS_INVALID},
	{TXRX_FW_STATS_INVALID, TXRX_HOST_STATS_INVALID},
	{HTT_DBG_EXT_STATS_TX_SELFGEN_INFO, TXRX_HOST_STATS_INVALID},
	{HTT_DBG_EXT_STATS_TX_MU_HWQ, TXRX_HOST_STATS_INVALID},
	{HTT_DBG_EXT_STATS_RING_IF_INFO, TXRX_HOST_STATS_INVALID},
	{HTT_DBG_EXT_STATS_SRNG_INFO, TXRX_HOST_STATS_INVALID},
	{HTT_DBG_EXT_STATS_SFM_INFO, TXRX_HOST_STATS_INVALID},
	{HTT_DBG_EXT_STATS_PDEV_TX_MU, TXRX_HOST_STATS_INVALID},
	{HTT_DBG_EXT_STATS_ACTIVE_PEERS_LIST, TXRX_HOST_STATS_INVALID},
	/* Last ENUM for HTT FW STATS */
	{DP_HTT_DBG_EXT_STATS_MAX, TXRX_HOST_STATS_INVALID},
	{TXRX_FW_STATS_INVALID, TXRX_CLEAR_STATS},
	{TXRX_FW_STATS_INVALID, TXRX_RX_RATE_STATS},
	{TXRX_FW_STATS_INVALID, TXRX_TX_RATE_STATS},
	{TXRX_FW_STATS_INVALID, TXRX_TX_HOST_STATS},
	{TXRX_FW_STATS_INVALID, TXRX_RX_HOST_STATS},
	{TXRX_FW_STATS_INVALID, TXRX_AST_STATS},
	{TXRX_FW_STATS_INVALID, TXRX_SRNG_PTR_STATS},
	{TXRX_FW_STATS_INVALID, TXRX_RX_MON_STATS},
	{TXRX_FW_STATS_INVALID, TXRX_REO_QUEUE_STATS},
	{TXRX_FW_STATS_INVALID, TXRX_SOC_CFG_PARAMS},
	{TXRX_FW_STATS_INVALID, TXRX_PDEV_CFG_PARAMS},
	{TXRX_FW_STATS_INVALID, TXRX_SOC_INTERRUPT_STATS},
	{TXRX_FW_STATS_INVALID, TXRX_SOC_FSE_STATS},
	{TXRX_FW_STATS_INVALID, TXRX_HAL_REG_WRITE_STATS},
	{TXRX_FW_STATS_INVALID, TXRX_SOC_REO_HW_DESC_DUMP},
	{HTT_DBG_EXT_STATS_PDEV_RX_RATE_EXT, TXRX_HOST_STATS_INVALID}
};

/* MCL specific functions */
#if defined(DP_CON_MON)

#ifdef DP_CON_MON_MSI_ENABLED
/**
 * dp_soc_get_mon_mask_for_interrupt_mode() - get mon mode mask for intr mode
 * @soc: pointer to dp_soc handle
 * @intr_ctx_num: interrupt context number for which mon mask is needed
 *
 * For MCL, monitor mode rings are being processed in timer contexts (polled).
 * This function is returning 0, since in interrupt mode(softirq based RX),
 * we donot want to process monitor mode rings in a softirq.
 *
 * So, in case packet log is enabled for SAP/STA/P2P modes,
 * regular interrupt processing will not process monitor mode rings. It would be
 * done in a separate timer context.
 *
 * Return: 0
 */
static inline uint32_t
dp_soc_get_mon_mask_for_interrupt_mode(struct dp_soc *soc, int intr_ctx_num)
{
	return wlan_cfg_get_rx_mon_ring_mask(soc->wlan_cfg_ctx, intr_ctx_num);
}
#else
/**
 * dp_soc_get_mon_mask_for_interrupt_mode() - get mon mode mask for intr mode
 * @soc: pointer to dp_soc handle
 * @intr_ctx_num: interrupt context number for which mon mask is needed
 *
 * For MCL, monitor mode rings are being processed in timer contexts (polled).
 * This function is returning 0, since in interrupt mode(softirq based RX),
 * we donot want to process monitor mode rings in a softirq.
 *
 * So, in case packet log is enabled for SAP/STA/P2P modes,
 * regular interrupt processing will not process monitor mode rings. It would be
 * done in a separate timer context.
 *
 * Return: 0
 */
static inline uint32_t
dp_soc_get_mon_mask_for_interrupt_mode(struct dp_soc *soc, int intr_ctx_num)
{
	return 0;
}
#endif

/**
 * dp_get_num_rx_contexts() - get number of RX contexts
 * @soc_hdl: cdp opaque soc handle
 *
 * Return: number of RX contexts
 */
static int dp_get_num_rx_contexts(struct cdp_soc_t *soc_hdl)
{
	int i;
	int num_rx_contexts = 0;

	struct dp_soc *soc = (struct dp_soc *)soc_hdl;

	for (i = 0; i < wlan_cfg_get_num_contexts(soc->wlan_cfg_ctx); i++)
		if (wlan_cfg_get_rx_ring_mask(soc->wlan_cfg_ctx, i))
			num_rx_contexts++;

	return num_rx_contexts;
}

#else

/**
 * dp_soc_get_mon_mask_for_interrupt_mode() - get mon mode mask for intr mode
 * @soc: pointer to dp_soc handle
 * @intr_ctx_num: interrupt context number for which mon mask is needed
 *
 * Return: mon mask value
 */
static inline
uint32_t dp_soc_get_mon_mask_for_interrupt_mode(struct dp_soc *soc, int intr_ctx_num)
{
	return wlan_cfg_get_rx_mon_ring_mask(soc->wlan_cfg_ctx, intr_ctx_num);
}

/**
 * dp_soc_reset_mon_intr_mask() - reset mon intr mask
 * @soc: pointer to dp_soc handle
 *
 * Return:
 */
void dp_soc_reset_mon_intr_mask(struct dp_soc *soc)
{
	int i;

	for (i = 0; i < wlan_cfg_get_num_contexts(soc->wlan_cfg_ctx); i++) {
		soc->intr_ctx[i].rx_mon_ring_mask = 0;
		soc->intr_ctx[i].host2rxdma_mon_ring_mask = 0;
	}
}

qdf_export_symbol(dp_soc_reset_mon_intr_mask);

/*
 * dp_service_lmac_rings()- timer to reap lmac rings
 * @arg: SoC Handle
 *
 * Return:
 *
 */
static void dp_service_lmac_rings(void *arg)
{
	struct dp_soc *soc = (struct dp_soc *)arg;
	int ring = 0, i;
	struct dp_pdev *pdev = NULL;
	union dp_rx_desc_list_elem_t *desc_list = NULL;
	union dp_rx_desc_list_elem_t *tail = NULL;

	/* Process LMAC interrupts */
	for  (ring = 0 ; ring < MAX_NUM_LMAC_HW; ring++) {
		int mac_for_pdev = ring;
		struct dp_srng *rx_refill_buf_ring;

		pdev = dp_get_pdev_for_lmac_id(soc, mac_for_pdev);
		if (!pdev)
			continue;

		rx_refill_buf_ring = &soc->rx_refill_buf_ring[mac_for_pdev];

		dp_monitor_process(soc, NULL, mac_for_pdev,
				   QCA_NAPI_BUDGET);

		for (i = 0;
		     i < wlan_cfg_get_num_contexts(soc->wlan_cfg_ctx); i++)
			dp_rxdma_err_process(&soc->intr_ctx[i], soc,
					     mac_for_pdev,
					     QCA_NAPI_BUDGET);

		if (!dp_soc_ring_if_nss_offloaded(soc, RXDMA_BUF,
						  mac_for_pdev))
			dp_rx_buffers_replenish(soc, mac_for_pdev,
						rx_refill_buf_ring,
						&soc->rx_desc_buf[mac_for_pdev],
						0, &desc_list, &tail);
	}

	qdf_timer_mod(&soc->lmac_reap_timer, DP_INTR_POLL_TIMER_MS);
}

#endif

#ifdef FEATURE_MEC
void dp_peer_mec_flush_entries(struct dp_soc *soc)
{
	unsigned int index;
	struct dp_mec_entry *mecentry, *mecentry_next;

	TAILQ_HEAD(, dp_mec_entry) free_list;
	TAILQ_INIT(&free_list);

	if (!soc->mec_hash.mask)
		return;

	if (!soc->mec_hash.bins)
		return;

	if (!qdf_atomic_read(&soc->mec_cnt))
		return;

	qdf_spin_lock_bh(&soc->mec_lock);
	for (index = 0; index <= soc->mec_hash.mask; index++) {
		if (!TAILQ_EMPTY(&soc->mec_hash.bins[index])) {
			TAILQ_FOREACH_SAFE(mecentry, &soc->mec_hash.bins[index],
					   hash_list_elem, mecentry_next) {
			    dp_peer_mec_detach_entry(soc, mecentry, &free_list);
			}
		}
	}
	qdf_spin_unlock_bh(&soc->mec_lock);

	dp_peer_mec_free_list(soc, &free_list);
}

/**
 * dp_print_mec_entries() - Dump MEC entries in table
 * @soc: Datapath soc handle
 *
 * Return: none
 */
static void dp_print_mec_stats(struct dp_soc *soc)
{
	int i;
	uint32_t index;
	struct dp_mec_entry *mecentry = NULL, *mec_list;
	uint32_t num_entries = 0;

	DP_PRINT_STATS("MEC Stats:");
	DP_PRINT_STATS("   Entries Added   = %d", soc->stats.mec.added);
	DP_PRINT_STATS("   Entries Deleted = %d", soc->stats.mec.deleted);

	if (!qdf_atomic_read(&soc->mec_cnt))
		return;

	mec_list = qdf_mem_malloc(sizeof(*mecentry) * DP_PEER_MAX_MEC_ENTRY);
	if (!mec_list) {
		dp_peer_warn("%pK: failed to allocate mec_list", soc);
		return;
	}

	DP_PRINT_STATS("MEC Table:");
	for (index = 0; index <= soc->mec_hash.mask; index++) {
		qdf_spin_lock_bh(&soc->mec_lock);
		if (TAILQ_EMPTY(&soc->mec_hash.bins[index])) {
			qdf_spin_unlock_bh(&soc->mec_lock);
			continue;
		}

		TAILQ_FOREACH(mecentry, &soc->mec_hash.bins[index],
			      hash_list_elem) {
			qdf_mem_copy(&mec_list[num_entries], mecentry,
				     sizeof(*mecentry));
			num_entries++;
		}
		qdf_spin_unlock_bh(&soc->mec_lock);
	}

	if (!num_entries) {
		qdf_mem_free(mec_list);
		return;
	}

	for (i = 0; i < num_entries; i++) {
		DP_PRINT_STATS("%6d mac_addr = " QDF_MAC_ADDR_FMT
			       " is_active = %d pdev_id = %d vdev_id = %d",
			       i,
			       QDF_MAC_ADDR_REF(mec_list[i].mac_addr.raw),
			       mec_list[i].is_active,
			       mec_list[i].pdev_id,
			       mec_list[i].vdev_id);
	}
	qdf_mem_free(mec_list);
}
#else
static void dp_print_mec_stats(struct dp_soc *soc)
{
}
#endif

static int dp_peer_add_ast_wifi3(struct cdp_soc_t *soc_hdl,
				 uint8_t vdev_id,
				 uint8_t *peer_mac,
				 uint8_t *mac_addr,
				 enum cdp_txrx_ast_entry_type type,
				 uint32_t flags)
{
	int ret = -1;
	QDF_STATUS status = QDF_STATUS_SUCCESS;
	struct dp_peer *peer = dp_peer_find_hash_find((struct dp_soc *)soc_hdl,
						       peer_mac, 0, vdev_id,
						       DP_MOD_ID_CDP);

	if (!peer) {
		dp_peer_debug("Peer is NULL!");
		return ret;
	}

	status = dp_peer_add_ast((struct dp_soc *)soc_hdl,
				 peer,
				 mac_addr,
				 type,
				 flags);
	if ((status == QDF_STATUS_SUCCESS) ||
	    (status == QDF_STATUS_E_ALREADY) ||
	    (status == QDF_STATUS_E_AGAIN))
		ret = 0;

	dp_hmwds_ast_add_notify(peer, mac_addr,
				type, status, false);

	dp_peer_unref_delete(peer, DP_MOD_ID_CDP);

	return ret;
}

static int dp_peer_update_ast_wifi3(struct cdp_soc_t *soc_hdl,
						uint8_t vdev_id,
						uint8_t *peer_mac,
						uint8_t *wds_macaddr,
						uint32_t flags)
{
	int status = -1;
	struct dp_soc *soc = (struct dp_soc *)soc_hdl;
	struct dp_ast_entry  *ast_entry = NULL;
	struct dp_peer *peer;

	if (soc->ast_offload_support)
		return status;

	peer = dp_peer_find_hash_find((struct dp_soc *)soc_hdl,
				      peer_mac, 0, vdev_id,
				      DP_MOD_ID_CDP);

	if (!peer) {
		dp_peer_debug("Peer is NULL!");
		return status;
	}

	qdf_spin_lock_bh(&soc->ast_lock);
	ast_entry = dp_peer_ast_hash_find_by_pdevid(soc, wds_macaddr,
						    peer->vdev->pdev->pdev_id);

	if (ast_entry) {
		status = dp_peer_update_ast(soc,
					    peer,
					    ast_entry, flags);
	}
	qdf_spin_unlock_bh(&soc->ast_lock);

	dp_peer_unref_delete(peer, DP_MOD_ID_CDP);

	return status;
}

/*
 * dp_peer_reset_ast_entries() - Deletes all HMWDS entries for a peer
 * @soc_handle:		Datapath SOC handle
 * @peer:		DP peer
 * @arg:		callback argument
 *
 * Return: None
 */
static void
dp_peer_reset_ast_entries(struct dp_soc *soc, struct dp_peer *peer, void *arg)
{
	struct dp_ast_entry *ast_entry = NULL;
	struct dp_ast_entry *tmp_ast_entry;

	DP_PEER_ITERATE_ASE_LIST(peer, ast_entry, tmp_ast_entry) {
		if ((ast_entry->type == CDP_TXRX_AST_TYPE_WDS_HM) ||
		    (ast_entry->type == CDP_TXRX_AST_TYPE_WDS_HM_SEC))
			dp_peer_del_ast(soc, ast_entry);
	}
}

/*
 * dp_wds_reset_ast_wifi3() - Reset the is_active param for ast entry
 * @soc_handle:		Datapath SOC handle
 * @wds_macaddr:	WDS entry MAC Address
 * @peer_macaddr:	WDS entry MAC Address
 * @vdev_id:		id of vdev handle
 * Return: QDF_STATUS
 */
static QDF_STATUS dp_wds_reset_ast_wifi3(struct cdp_soc_t *soc_hdl,
					 uint8_t *wds_macaddr,
					 uint8_t *peer_mac_addr,
					 uint8_t vdev_id)
{
	struct dp_soc *soc = (struct dp_soc *)soc_hdl;
	struct dp_ast_entry *ast_entry = NULL;
	struct dp_peer *peer;
	struct dp_pdev *pdev;
	struct dp_vdev *vdev;

	if (soc->ast_offload_support)
		return QDF_STATUS_E_FAILURE;

	vdev = dp_vdev_get_ref_by_id(soc, vdev_id, DP_MOD_ID_CDP);

	if (!vdev)
		return QDF_STATUS_E_FAILURE;

	pdev = vdev->pdev;

	if (peer_mac_addr) {
		peer = dp_peer_find_hash_find(soc, peer_mac_addr,
					      0, vdev->vdev_id,
					      DP_MOD_ID_CDP);
		if (!peer) {
			dp_vdev_unref_delete(soc, vdev, DP_MOD_ID_CDP);
			return QDF_STATUS_E_FAILURE;
		}

		qdf_spin_lock_bh(&soc->ast_lock);
		dp_peer_reset_ast_entries(soc, peer, NULL);
		qdf_spin_unlock_bh(&soc->ast_lock);
		dp_peer_unref_delete(peer, DP_MOD_ID_CDP);
	} else if (wds_macaddr) {
		qdf_spin_lock_bh(&soc->ast_lock);
		ast_entry = dp_peer_ast_hash_find_by_pdevid(soc, wds_macaddr,
							    pdev->pdev_id);

		if (ast_entry) {
			if ((ast_entry->type == CDP_TXRX_AST_TYPE_WDS_HM) ||
			    (ast_entry->type == CDP_TXRX_AST_TYPE_WDS_HM_SEC))
				dp_peer_del_ast(soc, ast_entry);
		}
		qdf_spin_unlock_bh(&soc->ast_lock);
	}

	dp_vdev_unref_delete(soc, vdev, DP_MOD_ID_CDP);
	return QDF_STATUS_SUCCESS;
}

/*
 * dp_wds_reset_ast_table_wifi3() - Reset the is_active param for all ast entry
 * @soc:		Datapath SOC handle
 * @vdev_id:		id of vdev object
 *
 * Return: QDF_STATUS
 */
static QDF_STATUS
dp_wds_reset_ast_table_wifi3(struct cdp_soc_t  *soc_hdl,
			     uint8_t vdev_id)
{
	struct dp_soc *soc = (struct dp_soc *) soc_hdl;

	if (soc->ast_offload_support)
		return QDF_STATUS_SUCCESS;

	qdf_spin_lock_bh(&soc->ast_lock);

	dp_soc_iterate_peer(soc, dp_peer_reset_ast_entries, NULL,
			    DP_MOD_ID_CDP);
	qdf_spin_unlock_bh(&soc->ast_lock);

	return QDF_STATUS_SUCCESS;
}

/*
 * dp_peer_flush_ast_entries() - Delete all wds and hmwds ast entries of a peer
 * @soc:		Datapath SOC
 * @peer:		Datapath peer
 * @arg:		arg to callback
 *
 * Return: None
 */
static void
dp_peer_flush_ast_entries(struct dp_soc *soc, struct dp_peer *peer, void *arg)
{
	struct dp_ast_entry *ase = NULL;
	struct dp_ast_entry *temp_ase;

	DP_PEER_ITERATE_ASE_LIST(peer, ase, temp_ase) {
		if ((ase->type ==
			CDP_TXRX_AST_TYPE_STATIC) ||
			(ase->type ==
			 CDP_TXRX_AST_TYPE_SELF) ||
			(ase->type ==
			 CDP_TXRX_AST_TYPE_STA_BSS))
			continue;
		dp_peer_del_ast(soc, ase);
	}
}

/*
 * dp_wds_flush_ast_table_wifi3() - Delete all wds and hmwds ast entry
 * @soc:		Datapath SOC handle
 *
 * Return: None
 */
static void dp_wds_flush_ast_table_wifi3(struct cdp_soc_t  *soc_hdl)
{
	struct dp_soc *soc = (struct dp_soc *) soc_hdl;

	qdf_spin_lock_bh(&soc->ast_lock);

	dp_soc_iterate_peer(soc, dp_peer_flush_ast_entries, NULL,
			    DP_MOD_ID_CDP);

	qdf_spin_unlock_bh(&soc->ast_lock);
	dp_peer_mec_flush_entries(soc);
}

/**
 * dp_peer_get_ast_info_by_soc_wifi3() - search the soc AST hash table
 *                                       and return ast entry information
 *                                       of first ast entry found in the
 *                                       table with given mac address
 *
 * @soc : data path soc handle
 * @ast_mac_addr : AST entry mac address
 * @ast_entry_info : ast entry information
 *
 * return : true if ast entry found with ast_mac_addr
 *          false if ast entry not found
 */
static bool dp_peer_get_ast_info_by_soc_wifi3
	(struct cdp_soc_t *soc_hdl,
	 uint8_t *ast_mac_addr,
	 struct cdp_ast_entry_info *ast_entry_info)
{
	struct dp_ast_entry *ast_entry = NULL;
	struct dp_soc *soc = (struct dp_soc *)soc_hdl;
	struct dp_peer *peer = NULL;

	if (soc->ast_offload_support)
		return false;

	qdf_spin_lock_bh(&soc->ast_lock);

	ast_entry = dp_peer_ast_hash_find_soc(soc, ast_mac_addr);
	if ((!ast_entry) ||
	    (ast_entry->delete_in_progress && !ast_entry->callback)) {
		qdf_spin_unlock_bh(&soc->ast_lock);
		return false;
	}

	peer = dp_peer_get_ref_by_id(soc, ast_entry->peer_id,
				     DP_MOD_ID_AST);
	if (!peer) {
		qdf_spin_unlock_bh(&soc->ast_lock);
		return false;
	}

	ast_entry_info->type = ast_entry->type;
	ast_entry_info->pdev_id = ast_entry->pdev_id;
	ast_entry_info->vdev_id = ast_entry->vdev_id;
	ast_entry_info->peer_id = ast_entry->peer_id;
	qdf_mem_copy(&ast_entry_info->peer_mac_addr[0],
		     &peer->mac_addr.raw[0],
		     QDF_MAC_ADDR_SIZE);
	dp_peer_unref_delete(peer, DP_MOD_ID_AST);
	qdf_spin_unlock_bh(&soc->ast_lock);
	return true;
}

/**
 * dp_peer_get_ast_info_by_pdevid_wifi3() - search the soc AST hash table
 *                                          and return ast entry information
 *                                          if mac address and pdev_id matches
 *
 * @soc : data path soc handle
 * @ast_mac_addr : AST entry mac address
 * @pdev_id : pdev_id
 * @ast_entry_info : ast entry information
 *
 * return : true if ast entry found with ast_mac_addr
 *          false if ast entry not found
 */
static bool dp_peer_get_ast_info_by_pdevid_wifi3
		(struct cdp_soc_t *soc_hdl,
		 uint8_t *ast_mac_addr,
		 uint8_t pdev_id,
		 struct cdp_ast_entry_info *ast_entry_info)
{
	struct dp_ast_entry *ast_entry;
	struct dp_soc *soc = (struct dp_soc *)soc_hdl;
	struct dp_peer *peer = NULL;

	if (soc->ast_offload_support)
		return false;

	qdf_spin_lock_bh(&soc->ast_lock);

	ast_entry = dp_peer_ast_hash_find_by_pdevid(soc, ast_mac_addr,
						    pdev_id);

	if ((!ast_entry) ||
	    (ast_entry->delete_in_progress && !ast_entry->callback)) {
		qdf_spin_unlock_bh(&soc->ast_lock);
		return false;
	}

	peer = dp_peer_get_ref_by_id(soc, ast_entry->peer_id,
				     DP_MOD_ID_AST);
	if (!peer) {
		qdf_spin_unlock_bh(&soc->ast_lock);
		return false;
	}

	ast_entry_info->type = ast_entry->type;
	ast_entry_info->pdev_id = ast_entry->pdev_id;
	ast_entry_info->vdev_id = ast_entry->vdev_id;
	ast_entry_info->peer_id = ast_entry->peer_id;
	qdf_mem_copy(&ast_entry_info->peer_mac_addr[0],
		     &peer->mac_addr.raw[0],
		     QDF_MAC_ADDR_SIZE);
	dp_peer_unref_delete(peer, DP_MOD_ID_AST);
	qdf_spin_unlock_bh(&soc->ast_lock);
	return true;
}

/**
 * dp_peer_ast_entry_del_by_soc() - delete the ast entry from soc AST hash table
 *                            with given mac address
 *
 * @soc : data path soc handle
 * @ast_mac_addr : AST entry mac address
 * @callback : callback function to called on ast delete response from FW
 * @cookie : argument to be passed to callback
 *
 * return : QDF_STATUS_SUCCESS if ast entry found with ast_mac_addr and delete
 *          is sent
 *          QDF_STATUS_E_INVAL false if ast entry not found
 */
static QDF_STATUS dp_peer_ast_entry_del_by_soc(struct cdp_soc_t *soc_handle,
					       uint8_t *mac_addr,
					       txrx_ast_free_cb callback,
					       void *cookie)

{
	struct dp_soc *soc = (struct dp_soc *)soc_handle;
	struct dp_ast_entry *ast_entry = NULL;
	txrx_ast_free_cb cb = NULL;
	void *arg = NULL;

	if (soc->ast_offload_support)
		return -QDF_STATUS_E_INVAL;

	qdf_spin_lock_bh(&soc->ast_lock);
	ast_entry = dp_peer_ast_hash_find_soc(soc, mac_addr);
	if (!ast_entry) {
		qdf_spin_unlock_bh(&soc->ast_lock);
		return -QDF_STATUS_E_INVAL;
	}

	if (ast_entry->callback) {
		cb = ast_entry->callback;
		arg = ast_entry->cookie;
	}

	ast_entry->callback = callback;
	ast_entry->cookie = cookie;

	/*
	 * if delete_in_progress is set AST delete is sent to target
	 * and host is waiting for response should not send delete
	 * again
	 */
	if (!ast_entry->delete_in_progress)
		dp_peer_del_ast(soc, ast_entry);

	qdf_spin_unlock_bh(&soc->ast_lock);
	if (cb) {
		cb(soc->ctrl_psoc,
		   dp_soc_to_cdp_soc(soc),
		   arg,
		   CDP_TXRX_AST_DELETE_IN_PROGRESS);
	}
	return QDF_STATUS_SUCCESS;
}

/**
 * dp_peer_ast_entry_del_by_pdev() - delete the ast entry from soc AST hash
 *                                   table if mac address and pdev_id matches
 *
 * @soc : data path soc handle
 * @ast_mac_addr : AST entry mac address
 * @pdev_id : pdev id
 * @callback : callback function to called on ast delete response from FW
 * @cookie : argument to be passed to callback
 *
 * return : QDF_STATUS_SUCCESS if ast entry found with ast_mac_addr and delete
 *          is sent
 *          QDF_STATUS_E_INVAL false if ast entry not found
 */

static QDF_STATUS dp_peer_ast_entry_del_by_pdev(struct cdp_soc_t *soc_handle,
						uint8_t *mac_addr,
						uint8_t pdev_id,
						txrx_ast_free_cb callback,
						void *cookie)

{
	struct dp_soc *soc = (struct dp_soc *)soc_handle;
	struct dp_ast_entry *ast_entry;
	txrx_ast_free_cb cb = NULL;
	void *arg = NULL;

	if (soc->ast_offload_support)
		return -QDF_STATUS_E_INVAL;

	qdf_spin_lock_bh(&soc->ast_lock);
	ast_entry = dp_peer_ast_hash_find_by_pdevid(soc, mac_addr, pdev_id);

	if (!ast_entry) {
		qdf_spin_unlock_bh(&soc->ast_lock);
		return -QDF_STATUS_E_INVAL;
	}

	if (ast_entry->callback) {
		cb = ast_entry->callback;
		arg = ast_entry->cookie;
	}

	ast_entry->callback = callback;
	ast_entry->cookie = cookie;

	/*
	 * if delete_in_progress is set AST delete is sent to target
	 * and host is waiting for response should not sent delete
	 * again
	 */
	if (!ast_entry->delete_in_progress)
		dp_peer_del_ast(soc, ast_entry);

	qdf_spin_unlock_bh(&soc->ast_lock);

	if (cb) {
		cb(soc->ctrl_psoc,
		   dp_soc_to_cdp_soc(soc),
		   arg,
		   CDP_TXRX_AST_DELETE_IN_PROGRESS);
	}
	return QDF_STATUS_SUCCESS;
}

/**
 * dp_srng_find_ring_in_mask() - find which ext_group a ring belongs
 * @ring_num: ring num of the ring being queried
 * @grp_mask: the grp_mask array for the ring type in question.
 *
 * The grp_mask array is indexed by group number and the bit fields correspond
 * to ring numbers.  We are finding which interrupt group a ring belongs to.
 *
 * Return: the index in the grp_mask array with the ring number.
 * -QDF_STATUS_E_NOENT if no entry is found
 */
static int dp_srng_find_ring_in_mask(int ring_num, uint8_t *grp_mask)
{
	int ext_group_num;
	uint8_t mask = 1 << ring_num;

	for (ext_group_num = 0; ext_group_num < WLAN_CFG_INT_NUM_CONTEXTS;
	     ext_group_num++) {
		if (mask & grp_mask[ext_group_num])
			return ext_group_num;
	}

	return -QDF_STATUS_E_NOENT;
}

/**
 * dp_is_msi_group_number_invalid() - check msi_group_number valid or not
 * @msi_group_number: MSI group number.
 * @msi_data_count: MSI data count.
 *
 * Return: true if msi_group_number is invalid.
 */
#ifdef WLAN_ONE_MSI_VECTOR
static bool dp_is_msi_group_number_invalid(int msi_group_number,
					   int msi_data_count)
{
	return false;
}
#else
static bool dp_is_msi_group_number_invalid(int msi_group_number,
					   int msi_data_count)
{
	return msi_group_number > msi_data_count;
}
#endif

#ifdef WLAN_FEATURE_NEAR_FULL_IRQ
/**
 * dp_is_reo_ring_num_in_nf_grp1() - Check if the current reo ring is part of
 *				rx_near_full_grp1 mask
 * @soc: Datapath SoC Handle
 * @ring_num: REO ring number
 *
 * Return: 1 if the ring_num belongs to reo_nf_grp1,
 *	   0, otherwise.
 */
static inline int
dp_is_reo_ring_num_in_nf_grp1(struct dp_soc *soc, int ring_num)
{
	return (WLAN_CFG_RX_NEAR_FULL_IRQ_MASK_1 & (1 << ring_num));
}

/**
 * dp_is_reo_ring_num_in_nf_grp2() - Check if the current reo ring is part of
 *				rx_near_full_grp2 mask
 * @soc: Datapath SoC Handle
 * @ring_num: REO ring number
 *
 * Return: 1 if the ring_num belongs to reo_nf_grp2,
 *	   0, otherwise.
 */
static inline int
dp_is_reo_ring_num_in_nf_grp2(struct dp_soc *soc, int ring_num)
{
	return (WLAN_CFG_RX_NEAR_FULL_IRQ_MASK_2 & (1 << ring_num));
}

/**
 * dp_srng_get_near_full_irq_mask() - Get near-full irq mask for a particular
 *				ring type and number
 * @soc: Datapath SoC handle
 * @ring_type: SRNG type
 * @ring_num: ring num
 *
 * Return: near ful irq mask pointer
 */
static inline
uint8_t *dp_srng_get_near_full_irq_mask(struct dp_soc *soc,
					enum hal_ring_type ring_type,
					int ring_num)
{
	struct wlan_cfg_dp_soc_ctxt *cfg_ctx = soc->wlan_cfg_ctx;
	uint8_t wbm2_sw_rx_rel_ring_id;
	uint8_t *nf_irq_mask = NULL;

	switch (ring_type) {
	case WBM2SW_RELEASE:
		wbm2_sw_rx_rel_ring_id =
			wlan_cfg_get_rx_rel_ring_id(cfg_ctx);
		if (ring_num != wbm2_sw_rx_rel_ring_id) {
			nf_irq_mask = &soc->wlan_cfg_ctx->
					int_tx_ring_near_full_irq_mask[0];
		}
		break;
	case REO_DST:
		if (dp_is_reo_ring_num_in_nf_grp1(soc, ring_num))
			nf_irq_mask =
			&soc->wlan_cfg_ctx->int_rx_ring_near_full_irq_1_mask[0];
		else if (dp_is_reo_ring_num_in_nf_grp2(soc, ring_num))
			nf_irq_mask =
			&soc->wlan_cfg_ctx->int_rx_ring_near_full_irq_2_mask[0];
		else
			qdf_assert(0);
		break;
	default:
		break;
	}

	return nf_irq_mask;
}

/**
 * dp_srng_set_msi2_ring_params() - Set the msi2 addr/data in the ring params
 * @soc: Datapath SoC handle
 * @ring_params: srng params handle
 * @msi2_addr: MSI2 addr to be set for the SRNG
 * @msi2_data: MSI2 data to be set for the SRNG
 *
 * Return: None
 */
static inline
void dp_srng_set_msi2_ring_params(struct dp_soc *soc,
				  struct hal_srng_params *ring_params,
				  qdf_dma_addr_t msi2_addr,
				  uint32_t msi2_data)
{
	ring_params->msi2_addr = msi2_addr;
	ring_params->msi2_data = msi2_data;
}

/**
 * dp_srng_msi2_setup() - Setup MSI2 details for near full IRQ of an SRNG
 * @soc: Datapath SoC handle
 * @ring_params: ring_params for SRNG
 * @ring_type: SENG type
 * @ring_num: ring number for the SRNG
 * @nf_msi_grp_num: near full msi group number
 *
 * Return: None
 */
static inline void
dp_srng_msi2_setup(struct dp_soc *soc,
		   struct hal_srng_params *ring_params,
		   int ring_type, int ring_num, int nf_msi_grp_num)
{
	uint32_t msi_data_start, msi_irq_start, addr_low, addr_high;
	int msi_data_count, ret;

	ret = pld_get_user_msi_assignment(soc->osdev->dev, "DP",
					  &msi_data_count, &msi_data_start,
					  &msi_irq_start);
	if (ret)
		return;

	if (nf_msi_grp_num < 0) {
		dp_init_info("%pK: ring near full IRQ not part of an ext_group; ring_type: %d,ring_num %d",
			     soc, ring_type, ring_num);
		ring_params->msi2_addr = 0;
		ring_params->msi2_data = 0;
		return;
	}

	if (dp_is_msi_group_number_invalid(nf_msi_grp_num, msi_data_count)) {
		dp_init_warn("%pK: 2 msi_groups will share an msi for near full IRQ; msi_group_num %d",
			     soc, nf_msi_grp_num);
		QDF_ASSERT(0);
	}

	pld_get_msi_address(soc->osdev->dev, &addr_low, &addr_high);

	ring_params->nf_irq_support = 1;
	ring_params->msi2_addr = addr_low;
	ring_params->msi2_addr |= (qdf_dma_addr_t)(((uint64_t)addr_high) << 32);
	ring_params->msi2_data = (nf_msi_grp_num % msi_data_count)
		+ msi_data_start;
	ring_params->flags |= HAL_SRNG_MSI_INTR;
}

/* Percentage of ring entries considered as nearly full */
#define DP_NF_HIGH_THRESH_PERCENTAGE	75
/* Percentage of ring entries considered as critically full */
#define DP_NF_CRIT_THRESH_PERCENTAGE	90
/* Percentage of ring entries considered as safe threshold */
#define DP_NF_SAFE_THRESH_PERCENTAGE	50

/**
 * dp_srng_configure_nf_interrupt_thresholds() - Configure the thresholds for
 *			near full irq
 * @soc: Datapath SoC handle
 * @ring_params: ring params for SRNG
 * @ring_type: ring type
 */
static inline void
dp_srng_configure_nf_interrupt_thresholds(struct dp_soc *soc,
					  struct hal_srng_params *ring_params,
					  int ring_type)
{
	if (ring_params->nf_irq_support) {
		ring_params->high_thresh = (ring_params->num_entries *
					    DP_NF_HIGH_THRESH_PERCENTAGE) / 100;
		ring_params->crit_thresh = (ring_params->num_entries *
					    DP_NF_CRIT_THRESH_PERCENTAGE) / 100;
		ring_params->safe_thresh = (ring_params->num_entries *
					    DP_NF_SAFE_THRESH_PERCENTAGE) /100;
	}
}

/**
 * dp_srng_set_nf_thresholds() - Set the near full thresholds to srng data
 *			structure from the ring params
 * @soc: Datapath SoC handle
 * @srng: SRNG handle
 * @ring_params: ring params for a SRNG
 *
 * Return: None
 */
static inline void
dp_srng_set_nf_thresholds(struct dp_soc *soc, struct dp_srng *srng,
			  struct hal_srng_params *ring_params)
{
	srng->crit_thresh = ring_params->crit_thresh;
	srng->safe_thresh = ring_params->safe_thresh;
}

#else
static inline
uint8_t *dp_srng_get_near_full_irq_mask(struct dp_soc *soc,
					enum hal_ring_type ring_type,
					int ring_num)
{
	return NULL;
}

static inline
void dp_srng_set_msi2_ring_params(struct dp_soc *soc,
				  struct hal_srng_params *ring_params,
				  qdf_dma_addr_t msi2_addr,
				  uint32_t msi2_data)
{
}

static inline void
dp_srng_msi2_setup(struct dp_soc *soc,
		   struct hal_srng_params *ring_params,
		   int ring_type, int ring_num, int nf_msi_grp_num)
{
}

static inline void
dp_srng_configure_nf_interrupt_thresholds(struct dp_soc *soc,
					  struct hal_srng_params *ring_params,
					  int ring_type)
{
}

static inline void
dp_srng_set_nf_thresholds(struct dp_soc *soc, struct dp_srng *srng,
			  struct hal_srng_params *ring_params)
{
}
#endif

static int dp_srng_calculate_msi_group(struct dp_soc *soc,
				       enum hal_ring_type ring_type,
				       int ring_num,
				       int *reg_msi_grp_num,
				       bool nf_irq_support,
				       int *nf_msi_grp_num)
{
	struct wlan_cfg_dp_soc_ctxt *cfg_ctx = soc->wlan_cfg_ctx;
	uint8_t *grp_mask, *nf_irq_mask = NULL;
	bool nf_irq_enabled = false;
	uint8_t wbm2_sw_rx_rel_ring_id;

	switch (ring_type) {
	case WBM2SW_RELEASE:
		wbm2_sw_rx_rel_ring_id =
			wlan_cfg_get_rx_rel_ring_id(cfg_ctx);
		if (ring_num == wbm2_sw_rx_rel_ring_id) {
			/* dp_rx_wbm_err_process - soc->rx_rel_ring */
			grp_mask = &cfg_ctx->int_rx_wbm_rel_ring_mask[0];
			ring_num = 0;
		} else { /* dp_tx_comp_handler - soc->tx_comp_ring */
			grp_mask = &soc->wlan_cfg_ctx->int_tx_ring_mask[0];
			nf_irq_mask = dp_srng_get_near_full_irq_mask(soc,
								     ring_type,
								     ring_num);
			if (nf_irq_mask)
				nf_irq_enabled = true;
		}
	break;

	case REO_EXCEPTION:
		/* dp_rx_err_process - &soc->reo_exception_ring */
		grp_mask = &soc->wlan_cfg_ctx->int_rx_err_ring_mask[0];
	break;

	case REO_DST:
		/* dp_rx_process - soc->reo_dest_ring */
		grp_mask = &soc->wlan_cfg_ctx->int_rx_ring_mask[0];
		nf_irq_mask = dp_srng_get_near_full_irq_mask(soc, ring_type,
							     ring_num);
		if (nf_irq_mask)
			nf_irq_enabled = true;
	break;

	case REO_STATUS:
		/* dp_reo_status_ring_handler - soc->reo_status_ring */
		grp_mask = &soc->wlan_cfg_ctx->int_reo_status_ring_mask[0];
	break;

	/* dp_rx_mon_status_srng_process - pdev->rxdma_mon_status_ring*/
	case RXDMA_MONITOR_STATUS:
	/* dp_rx_mon_dest_process - pdev->rxdma_mon_dst_ring */
	case RXDMA_MONITOR_DST:
		/* dp_mon_process */
		grp_mask = &soc->wlan_cfg_ctx->int_rx_mon_ring_mask[0];
	break;
	case TX_MONITOR_DST:
		/* dp_tx_mon_process */
		grp_mask = &soc->wlan_cfg_ctx->int_tx_mon_ring_mask[0];
	break;
	case RXDMA_DST:
		/* dp_rxdma_err_process */
		grp_mask = &soc->wlan_cfg_ctx->int_rxdma2host_ring_mask[0];
	break;

	case RXDMA_BUF:
		grp_mask = &soc->wlan_cfg_ctx->int_host2rxdma_ring_mask[0];
	break;

	case RXDMA_MONITOR_BUF:
		grp_mask = &soc->wlan_cfg_ctx->int_host2rxdma_mon_ring_mask[0];
	break;

	case TCL_DATA:
	/* CMD_CREDIT_RING is used as command in 8074 and credit in 9000 */
	case TCL_CMD_CREDIT:
	case REO_CMD:
	case SW2WBM_RELEASE:
	case WBM_IDLE_LINK:
		/* normally empty SW_TO_HW rings */
		return -QDF_STATUS_E_NOENT;
	break;

	case TCL_STATUS:
	case REO_REINJECT:
		/* misc unused rings */
		return -QDF_STATUS_E_NOENT;
	break;

	case CE_SRC:
	case CE_DST:
	case CE_DST_STATUS:
		/* CE_rings - currently handled by hif */
	default:
		return -QDF_STATUS_E_NOENT;
	break;
	}

	*reg_msi_grp_num = dp_srng_find_ring_in_mask(ring_num, grp_mask);

	if (nf_irq_support && nf_irq_enabled) {
		*nf_msi_grp_num = dp_srng_find_ring_in_mask(ring_num,
							    nf_irq_mask);
	}

	return QDF_STATUS_SUCCESS;
}

/*
 * dp_get_num_msi_available()- API to get number of MSIs available
 * @dp_soc: DP soc Handle
 * @interrupt_mode: Mode of interrupts
 *
 * Return: Number of MSIs available or 0 in case of integrated
 */
#if defined(WLAN_MAX_PDEVS) && (WLAN_MAX_PDEVS == 1)
static int dp_get_num_msi_available(struct dp_soc *soc, int interrupt_mode)
{
	return 0;
}
#else
/*
 * dp_get_num_msi_available()- API to get number of MSIs available
 * @dp_soc: DP soc Handle
 * @interrupt_mode: Mode of interrupts
 *
 * Return: Number of MSIs available or 0 in case of integrated
 */
static int dp_get_num_msi_available(struct dp_soc *soc, int interrupt_mode)
{
	int msi_data_count;
	int msi_data_start;
	int msi_irq_start;
	int ret;

	if (interrupt_mode == DP_INTR_INTEGRATED) {
		return 0;
	} else if (interrupt_mode == DP_INTR_MSI || interrupt_mode ==
		   DP_INTR_POLL) {
		ret = pld_get_user_msi_assignment(soc->osdev->dev, "DP",
						  &msi_data_count,
						  &msi_data_start,
						  &msi_irq_start);
		if (ret) {
			qdf_err("Unable to get DP MSI assignment %d",
				interrupt_mode);
			return -EINVAL;
		}
		return msi_data_count;
	}
	qdf_err("Interrupt mode invalid %d", interrupt_mode);
	return -EINVAL;
}
#endif

static void dp_srng_msi_setup(struct dp_soc *soc, struct hal_srng_params
			      *ring_params, int ring_type, int ring_num)
{
	int reg_msi_grp_num;
	/*
	 * nf_msi_grp_num needs to be initialized with negative value,
	 * to avoid configuring near-full msi for WBM2SW3 ring
	 */
	int nf_msi_grp_num = -1;
	int msi_data_count;
	int ret;
	uint32_t msi_data_start, msi_irq_start, addr_low, addr_high;
	bool nf_irq_support;

	ret = pld_get_user_msi_assignment(soc->osdev->dev, "DP",
					    &msi_data_count, &msi_data_start,
					    &msi_irq_start);

	if (ret)
		return;

	nf_irq_support = hal_srng_is_near_full_irq_supported(soc->hal_soc,
							     ring_type,
							     ring_num);
	ret = dp_srng_calculate_msi_group(soc, ring_type, ring_num,
					  &reg_msi_grp_num,
					  nf_irq_support,
					  &nf_msi_grp_num);
	if (ret < 0) {
		dp_init_info("%pK: ring not part of an ext_group; ring_type: %d,ring_num %d",
			     soc, ring_type, ring_num);
		ring_params->msi_addr = 0;
		ring_params->msi_data = 0;
		dp_srng_set_msi2_ring_params(soc, ring_params, 0, 0);
		return;
	}

	if (reg_msi_grp_num < 0) {
		dp_init_info("%pK: ring not part of an ext_group; ring_type: %d,ring_num %d",
			     soc, ring_type, ring_num);
		ring_params->msi_addr = 0;
		ring_params->msi_data = 0;
		goto configure_msi2;
	}

	if (dp_is_msi_group_number_invalid(reg_msi_grp_num, msi_data_count)) {
		dp_init_warn("%pK: 2 msi_groups will share an msi; msi_group_num %d",
			     soc, reg_msi_grp_num);
		QDF_ASSERT(0);
	}

	pld_get_msi_address(soc->osdev->dev, &addr_low, &addr_high);

	ring_params->msi_addr = addr_low;
	ring_params->msi_addr |= (qdf_dma_addr_t)(((uint64_t)addr_high) << 32);
	ring_params->msi_data = (reg_msi_grp_num % msi_data_count)
		+ msi_data_start;
	ring_params->flags |= HAL_SRNG_MSI_INTR;

	dp_debug("ring type %u ring_num %u msi->data %u msi_addr %llx",
		 ring_type, ring_num, ring_params->msi_data,
		 (uint64_t)ring_params->msi_addr);

configure_msi2:
	if (!nf_irq_support) {
		dp_srng_set_msi2_ring_params(soc, ring_params, 0, 0);
		return;
	}

	dp_srng_msi2_setup(soc, ring_params, ring_type, ring_num,
			   nf_msi_grp_num);
}

#ifdef FEATURE_AST
/**
 * dp_print_peer_ast_entries() - Dump AST entries of peer
 * @soc: Datapath soc handle
 * @peer: Datapath peer
 * @arg: argument to iterate function
 *
 * return void
 */
static void
dp_print_peer_ast_entries(struct dp_soc *soc, struct dp_peer *peer, void *arg)
{
	struct dp_ast_entry *ase, *tmp_ase;
	uint32_t num_entries = 0;
	char type[CDP_TXRX_AST_TYPE_MAX][10] = {
			"NONE", "STATIC", "SELF", "WDS", "HMWDS", "BSS",
			"DA", "HMWDS_SEC"};

	DP_PEER_ITERATE_ASE_LIST(peer, ase, tmp_ase) {
	    DP_PRINT_STATS("%6d mac_addr = "QDF_MAC_ADDR_FMT
		    " peer_mac_addr = "QDF_MAC_ADDR_FMT
		    " peer_id = %u"
		    " type = %s"
		    " next_hop = %d"
		    " is_active = %d"
		    " ast_idx = %d"
		    " ast_hash = %d"
		    " delete_in_progress = %d"
		    " pdev_id = %d"
		    " vdev_id = %d",
		    ++num_entries,
		    QDF_MAC_ADDR_REF(ase->mac_addr.raw),
		    QDF_MAC_ADDR_REF(peer->mac_addr.raw),
		    ase->peer_id,
		    type[ase->type],
		    ase->next_hop,
		    ase->is_active,
		    ase->ast_idx,
		    ase->ast_hash_value,
		    ase->delete_in_progress,
		    ase->pdev_id,
		    ase->vdev_id);
	}
}

/**
 * dp_print_ast_stats() - Dump AST table contents
 * @soc: Datapath soc handle
 *
 * return void
 */
void dp_print_ast_stats(struct dp_soc *soc)
{
	DP_PRINT_STATS("AST Stats:");
	DP_PRINT_STATS("	Entries Added   = %d", soc->stats.ast.added);
	DP_PRINT_STATS("	Entries Deleted = %d", soc->stats.ast.deleted);
	DP_PRINT_STATS("	Entries Agedout = %d", soc->stats.ast.aged_out);
	DP_PRINT_STATS("	Entries MAP ERR  = %d", soc->stats.ast.map_err);
	DP_PRINT_STATS("	Entries Mismatch ERR  = %d",
		       soc->stats.ast.ast_mismatch);

	DP_PRINT_STATS("AST Table:");

	qdf_spin_lock_bh(&soc->ast_lock);

	dp_soc_iterate_peer(soc, dp_print_peer_ast_entries, NULL,
			    DP_MOD_ID_GENERIC_STATS);

	qdf_spin_unlock_bh(&soc->ast_lock);
}
#else
void dp_print_ast_stats(struct dp_soc *soc)
{
	DP_PRINT_STATS("AST Stats not available.Enable FEATURE_AST");
	return;
}
#endif

/**
 * dp_print_peer_info() - Dump peer info
 * @soc: Datapath soc handle
 * @peer: Datapath peer handle
 * @arg: argument to iter function
 *
 * return void
 */
static void
dp_print_peer_info(struct dp_soc *soc, struct dp_peer *peer, void *arg)
{
	DP_PRINT_STATS("    peer_mac_addr = "QDF_MAC_ADDR_FMT
		       " nawds_enabled = %d"
		       " bss_peer = %d"
		       " wds_enabled = %d"
		       " tx_cap_enabled = %d"
		       " rx_cap_enabled = %d"
		       " peer id = %d",
		       QDF_MAC_ADDR_REF(peer->mac_addr.raw),
		       peer->nawds_enabled,
		       peer->bss_peer,
		       peer->wds_enabled,
		       peer->tx_cap_enabled,
		       peer->rx_cap_enabled,
		       peer->peer_id);
}

/**
 * dp_print_peer_table() - Dump all Peer stats
 * @vdev: Datapath Vdev handle
 *
 * return void
 */
static void dp_print_peer_table(struct dp_vdev *vdev)
{
	DP_PRINT_STATS("Dumping Peer Table  Stats:");
	dp_vdev_iterate_peer(vdev, dp_print_peer_info, NULL,
			     DP_MOD_ID_GENERIC_STATS);
}

#ifdef WLAN_DP_PER_RING_TYPE_CONFIG
/**
 * dp_srng_configure_interrupt_thresholds() - Retrieve interrupt
 * threshold values from the wlan_srng_cfg table for each ring type
 * @soc: device handle
 * @ring_params: per ring specific parameters
 * @ring_type: Ring type
 * @ring_num: Ring number for a given ring type
 *
 * Fill the ring params with the interrupt threshold
 * configuration parameters available in the per ring type wlan_srng_cfg
 * table.
 *
 * Return: None
 */
static void
dp_srng_configure_interrupt_thresholds(struct dp_soc *soc,
				       struct hal_srng_params *ring_params,
				       int ring_type, int ring_num,
				       int num_entries)
{
	if (ring_type == REO_DST) {
		ring_params->intr_timer_thres_us =
			wlan_cfg_get_int_timer_threshold_rx(soc->wlan_cfg_ctx);
		ring_params->intr_batch_cntr_thres_entries =
			wlan_cfg_get_int_batch_threshold_rx(soc->wlan_cfg_ctx);
	} else if (ring_type == WBM2SW_RELEASE && (ring_num == 3)) {
		ring_params->intr_timer_thres_us =
				wlan_cfg_get_int_timer_threshold_other(soc->wlan_cfg_ctx);
		ring_params->intr_batch_cntr_thres_entries =
				wlan_cfg_get_int_batch_threshold_other(soc->wlan_cfg_ctx);
	} else {
		ring_params->intr_timer_thres_us =
				soc->wlan_srng_cfg[ring_type].timer_threshold;
		ring_params->intr_batch_cntr_thres_entries =
				soc->wlan_srng_cfg[ring_type].batch_count_threshold;
	}
	ring_params->low_threshold =
			soc->wlan_srng_cfg[ring_type].low_threshold;
	if (ring_params->low_threshold)
		ring_params->flags |= HAL_SRNG_LOW_THRES_INTR_ENABLE;

	dp_srng_configure_nf_interrupt_thresholds(soc, ring_params, ring_type);
}
#else
static void
dp_srng_configure_interrupt_thresholds(struct dp_soc *soc,
				       struct hal_srng_params *ring_params,
				       int ring_type, int ring_num,
				       int num_entries)
{
	if (ring_type == REO_DST) {
		ring_params->intr_timer_thres_us =
			wlan_cfg_get_int_timer_threshold_rx(soc->wlan_cfg_ctx);
		ring_params->intr_batch_cntr_thres_entries =
			wlan_cfg_get_int_batch_threshold_rx(soc->wlan_cfg_ctx);
	} else if (ring_type == WBM2SW_RELEASE && (ring_num < 3)) {
		ring_params->intr_timer_thres_us =
			wlan_cfg_get_int_timer_threshold_tx(soc->wlan_cfg_ctx);
		ring_params->intr_batch_cntr_thres_entries =
			wlan_cfg_get_int_batch_threshold_tx(soc->wlan_cfg_ctx);
	} else {
		ring_params->intr_timer_thres_us =
			wlan_cfg_get_int_timer_threshold_other(soc->wlan_cfg_ctx);
		ring_params->intr_batch_cntr_thres_entries =
			wlan_cfg_get_int_batch_threshold_other(soc->wlan_cfg_ctx);
	}

	/* Enable low threshold interrupts for rx buffer rings (regular and
	 * monitor buffer rings.
	 * TODO: See if this is required for any other ring
	 */
	if ((ring_type == RXDMA_BUF) || (ring_type == RXDMA_MONITOR_BUF) ||
	    (ring_type == RXDMA_MONITOR_STATUS ||
	    (ring_type == TX_MONITOR_BUF))) {
		/* TODO: Setting low threshold to 1/8th of ring size
		 * see if this needs to be configurable
		 */
		ring_params->low_threshold = num_entries >> 3;
		ring_params->intr_timer_thres_us =
			wlan_cfg_get_int_timer_threshold_rx(soc->wlan_cfg_ctx);
		ring_params->flags |= HAL_SRNG_LOW_THRES_INTR_ENABLE;
		ring_params->intr_batch_cntr_thres_entries = 0;
	}

	/* During initialisation monitor rings are only filled with
	 * MON_BUF_MIN_ENTRIES entries. So low threshold needs to be set to
	 * a value less than that. Low threshold value is reconfigured again
	 * to 1/8th of the ring size when monitor vap is created.
	 */
	if (ring_type == RXDMA_MONITOR_BUF)
		ring_params->low_threshold = MON_BUF_MIN_ENTRIES >> 1;

	/* In case of PCI chipsets, we dont have PPDU end interrupts,
	 * so MONITOR STATUS ring is reaped by receiving MSI from srng.
	 * Keep batch threshold as 8 so that interrupt is received for
	 * every 4 packets in MONITOR_STATUS ring
	 */
	if ((ring_type == RXDMA_MONITOR_STATUS) &&
	    (soc->intr_mode == DP_INTR_MSI))
		ring_params->intr_batch_cntr_thres_entries = 4;
}
#endif

#ifdef DP_MEM_PRE_ALLOC

void *dp_context_alloc_mem(struct dp_soc *soc, enum dp_ctxt_type ctxt_type,
			   size_t ctxt_size)
{
	void *ctxt_mem;

	if (!soc->cdp_soc.ol_ops->dp_prealloc_get_context) {
		dp_warn("dp_prealloc_get_context null!");
		goto dynamic_alloc;
	}

	ctxt_mem = soc->cdp_soc.ol_ops->dp_prealloc_get_context(ctxt_type);

	if (ctxt_mem)
		goto end;

dynamic_alloc:
	dp_info("Pre-alloc of ctxt failed. Dynamic allocation");
	ctxt_mem = qdf_mem_malloc(ctxt_size);
end:
	return ctxt_mem;
}

void dp_context_free_mem(struct dp_soc *soc, enum dp_ctxt_type ctxt_type,
			 void *vaddr)
{
	QDF_STATUS status;

	if (soc->cdp_soc.ol_ops->dp_prealloc_put_context) {
		status = soc->cdp_soc.ol_ops->dp_prealloc_put_context(
								ctxt_type,
								vaddr);
	} else {
		dp_warn("dp_prealloc_get_context null!");
		status = QDF_STATUS_E_NOSUPPORT;
	}

	if (QDF_IS_STATUS_ERROR(status)) {
		dp_info("Context not pre-allocated");
		qdf_mem_free(vaddr);
	}
}

static inline
void *dp_srng_aligned_mem_alloc_consistent(struct dp_soc *soc,
					   struct dp_srng *srng,
					   uint32_t ring_type)
{
	void *mem;

	qdf_assert(!srng->is_mem_prealloc);

	if (!soc->cdp_soc.ol_ops->dp_prealloc_get_consistent) {
		dp_warn("dp_prealloc_get_consistent is null!");
		goto qdf;
	}

	mem =
		soc->cdp_soc.ol_ops->dp_prealloc_get_consistent
						(&srng->alloc_size,
						 &srng->base_vaddr_unaligned,
						 &srng->base_paddr_unaligned,
						 &srng->base_paddr_aligned,
						 DP_RING_BASE_ALIGN, ring_type);

	if (mem) {
		srng->is_mem_prealloc = true;
		goto end;
	}
qdf:
	mem =  qdf_aligned_mem_alloc_consistent(soc->osdev, &srng->alloc_size,
						&srng->base_vaddr_unaligned,
						&srng->base_paddr_unaligned,
						&srng->base_paddr_aligned,
						DP_RING_BASE_ALIGN);
end:
	dp_info("%s memory %pK dp_srng %pK ring_type %d alloc_size %d num_entries %d",
		srng->is_mem_prealloc ? "pre-alloc" : "dynamic-alloc", mem,
		srng, ring_type, srng->alloc_size, srng->num_entries);
	return mem;
}

static inline void dp_srng_mem_free_consistent(struct dp_soc *soc,
					       struct dp_srng *srng)
{
	if (srng->is_mem_prealloc) {
		if (!soc->cdp_soc.ol_ops->dp_prealloc_put_consistent) {
			dp_warn("dp_prealloc_put_consistent is null!");
			QDF_BUG(0);
			return;
		}
		soc->cdp_soc.ol_ops->dp_prealloc_put_consistent
						(srng->alloc_size,
						 srng->base_vaddr_unaligned,
						 srng->base_paddr_unaligned);

	} else {
		qdf_mem_free_consistent(soc->osdev, soc->osdev->dev,
					srng->alloc_size,
					srng->base_vaddr_unaligned,
					srng->base_paddr_unaligned, 0);
	}
}

void dp_desc_multi_pages_mem_alloc(struct dp_soc *soc,
				   enum dp_desc_type desc_type,
				   struct qdf_mem_multi_page_t *pages,
				   size_t element_size,
				   uint16_t element_num,
				   qdf_dma_context_t memctxt,
				   bool cacheable)
{
	if (!soc->cdp_soc.ol_ops->dp_get_multi_pages) {
		dp_warn("dp_get_multi_pages is null!");
		goto qdf;
	}

	pages->num_pages = 0;
	pages->is_mem_prealloc = 0;
	soc->cdp_soc.ol_ops->dp_get_multi_pages(desc_type,
						element_size,
						element_num,
						pages,
						cacheable);
	if (pages->num_pages)
		goto end;

qdf:
	qdf_mem_multi_pages_alloc(soc->osdev, pages, element_size,
				  element_num, memctxt, cacheable);
end:
	dp_info("%s desc_type %d element_size %d element_num %d cacheable %d",
		pages->is_mem_prealloc ? "pre-alloc" : "dynamic-alloc",
		desc_type, (int)element_size, element_num, cacheable);
}

void dp_desc_multi_pages_mem_free(struct dp_soc *soc,
				  enum dp_desc_type desc_type,
				  struct qdf_mem_multi_page_t *pages,
				  qdf_dma_context_t memctxt,
				  bool cacheable)
{
	if (pages->is_mem_prealloc) {
		if (!soc->cdp_soc.ol_ops->dp_put_multi_pages) {
			dp_warn("dp_put_multi_pages is null!");
			QDF_BUG(0);
			return;
		}

		soc->cdp_soc.ol_ops->dp_put_multi_pages(desc_type, pages);
		qdf_mem_zero(pages, sizeof(*pages));
	} else {
		qdf_mem_multi_pages_free(soc->osdev, pages,
					 memctxt, cacheable);
	}
}

#else

static inline
void *dp_srng_aligned_mem_alloc_consistent(struct dp_soc *soc,
					   struct dp_srng *srng,
					   uint32_t ring_type)

{
	void *mem;

	mem = qdf_aligned_mem_alloc_consistent(soc->osdev, &srng->alloc_size,
					       &srng->base_vaddr_unaligned,
					       &srng->base_paddr_unaligned,
					       &srng->base_paddr_aligned,
					       DP_RING_BASE_ALIGN);
	if (mem)
		qdf_mem_set(srng->base_vaddr_unaligned, 0, srng->alloc_size);

	return mem;
}

static inline void dp_srng_mem_free_consistent(struct dp_soc *soc,
					       struct dp_srng *srng)
{
	qdf_mem_free_consistent(soc->osdev, soc->osdev->dev,
				srng->alloc_size,
				srng->base_vaddr_unaligned,
				srng->base_paddr_unaligned, 0);
}

#endif /* DP_MEM_PRE_ALLOC */

/*
 * dp_srng_free() - Free SRNG memory
 * @soc  : Data path soc handle
 * @srng : SRNG pointer
 *
 * return: None
 */
void dp_srng_free(struct dp_soc *soc, struct dp_srng *srng)
{
	if (srng->alloc_size && srng->base_vaddr_unaligned) {
		if (!srng->cached) {
			dp_srng_mem_free_consistent(soc, srng);
		} else {
			qdf_mem_free(srng->base_vaddr_unaligned);
		}
		srng->alloc_size = 0;
		srng->base_vaddr_unaligned = NULL;
	}
	srng->hal_srng = NULL;
}

qdf_export_symbol(dp_srng_free);

#ifdef DISABLE_MON_RING_MSI_CFG
/*
 * dp_skip_msi_cfg() - Check if msi cfg has to be skipped for ring_type
 * @ring_type: sring type
 *
 * Return: True if msi cfg should be skipped for srng type else false
 */
static inline bool dp_skip_msi_cfg(struct dp_soc *soc, int ring_type)
{
	if (ring_type == RXDMA_MONITOR_STATUS)
		return true;

	return false;
}
#else
#ifdef DP_CON_MON_MSI_ENABLED
static inline bool dp_skip_msi_cfg(struct dp_soc *soc, int ring_type)
{
	if (soc->cdp_soc.ol_ops->get_con_mode &&
	    soc->cdp_soc.ol_ops->get_con_mode() == QDF_GLOBAL_MONITOR_MODE) {
		if (ring_type == REO_DST)
			return true;
	} else if (ring_type == RXDMA_MONITOR_STATUS) {
		return true;
	}

	return false;
}
#else
static inline bool dp_skip_msi_cfg(struct dp_soc *soc, int ring_type)
{
	return false;
}
#endif /* DP_CON_MON_MSI_ENABLED */
#endif /* DISABLE_MON_RING_MSI_CFG */

/*
 * dp_srng_init() - Initialize SRNG
 * @soc  : Data path soc handle
 * @srng : SRNG pointer
 * @ring_type : Ring Type
 * @ring_num: Ring number
 * @mac_id: mac_id
 *
 * return: QDF_STATUS
 */
QDF_STATUS dp_srng_init(struct dp_soc *soc, struct dp_srng *srng,
			int ring_type, int ring_num, int mac_id)
{
	hal_soc_handle_t hal_soc = soc->hal_soc;
	struct hal_srng_params ring_params;

	if (srng->hal_srng) {
		dp_init_err("%pK: Ring type: %d, num:%d is already initialized",
			    soc, ring_type, ring_num);
		return QDF_STATUS_SUCCESS;
	}

	/* memset the srng ring to zero */
	qdf_mem_zero(srng->base_vaddr_unaligned, srng->alloc_size);

	qdf_mem_zero(&ring_params, sizeof(struct hal_srng_params));
	ring_params.ring_base_paddr = srng->base_paddr_aligned;
	ring_params.ring_base_vaddr = srng->base_vaddr_aligned;

	ring_params.num_entries = srng->num_entries;

	dp_info("Ring type: %d, num:%d vaddr %pK paddr %pK entries %u",
		ring_type, ring_num,
		(void *)ring_params.ring_base_vaddr,
		(void *)ring_params.ring_base_paddr,
		ring_params.num_entries);

	if (soc->intr_mode == DP_INTR_MSI && !dp_skip_msi_cfg(soc, ring_type)) {
		dp_srng_msi_setup(soc, &ring_params, ring_type, ring_num);
		dp_verbose_debug("Using MSI for ring_type: %d, ring_num %d",
				 ring_type, ring_num);
	} else {
		ring_params.msi_data = 0;
		ring_params.msi_addr = 0;
		dp_srng_set_msi2_ring_params(soc, &ring_params, 0, 0);
		dp_verbose_debug("Skipping MSI for ring_type: %d, ring_num %d",
				 ring_type, ring_num);
	}

	dp_srng_configure_interrupt_thresholds(soc, &ring_params,
					       ring_type, ring_num,
					       srng->num_entries);

	dp_srng_set_nf_thresholds(soc, srng, &ring_params);

	if (srng->cached)
		ring_params.flags |= HAL_SRNG_CACHED_DESC;

	srng->hal_srng = hal_srng_setup(hal_soc, ring_type, ring_num,
					mac_id, &ring_params);

	if (!srng->hal_srng) {
		dp_srng_free(soc, srng);
		return QDF_STATUS_E_FAILURE;
	}

	return QDF_STATUS_SUCCESS;
}

qdf_export_symbol(dp_srng_init);

/*
 * dp_srng_alloc() - Allocate memory for SRNG
 * @soc  : Data path soc handle
 * @srng : SRNG pointer
 * @ring_type : Ring Type
 * @num_entries: Number of entries
 * @cached: cached flag variable
 *
 * return: QDF_STATUS
 */
QDF_STATUS dp_srng_alloc(struct dp_soc *soc, struct dp_srng *srng,
			 int ring_type, uint32_t num_entries,
			 bool cached)
{
	hal_soc_handle_t hal_soc = soc->hal_soc;
	uint32_t entry_size = hal_srng_get_entrysize(hal_soc, ring_type);
	uint32_t max_entries = hal_srng_max_entries(hal_soc, ring_type);

	if (srng->base_vaddr_unaligned) {
		dp_init_err("%pK: Ring type: %d, is already allocated",
			    soc, ring_type);
		return QDF_STATUS_SUCCESS;
	}

	num_entries = (num_entries > max_entries) ? max_entries : num_entries;
	srng->hal_srng = NULL;
	srng->alloc_size = num_entries * entry_size;
	srng->num_entries = num_entries;
	srng->cached = cached;

	if (!cached) {
		srng->base_vaddr_aligned =
		    dp_srng_aligned_mem_alloc_consistent(soc,
							 srng,
							 ring_type);
	} else {
		srng->base_vaddr_aligned = qdf_aligned_malloc(
					&srng->alloc_size,
					&srng->base_vaddr_unaligned,
					&srng->base_paddr_unaligned,
					&srng->base_paddr_aligned,
					DP_RING_BASE_ALIGN);
	}

	if (!srng->base_vaddr_aligned)
		return QDF_STATUS_E_NOMEM;

	return QDF_STATUS_SUCCESS;
}

qdf_export_symbol(dp_srng_alloc);

/*
 * dp_srng_deinit() - Internal function to deinit SRNG rings used by data path
 * @soc: DP SOC handle
 * @srng: source ring structure
 * @ring_type: type of ring
 * @ring_num: ring number
 *
 * Return: None
 */
void dp_srng_deinit(struct dp_soc *soc, struct dp_srng *srng,
		    int ring_type, int ring_num)
{
	if (!srng->hal_srng) {
		dp_init_err("%pK: Ring type: %d, num:%d not setup",
			    soc, ring_type, ring_num);
		return;
	}

	hal_srng_cleanup(soc->hal_soc, srng->hal_srng);
	srng->hal_srng = NULL;
}

qdf_export_symbol(dp_srng_deinit);

/* TODO: Need this interface from HIF */
void *hif_get_hal_handle(struct hif_opaque_softc *hif_handle);

#ifdef WLAN_FEATURE_DP_EVENT_HISTORY
int dp_srng_access_start(struct dp_intr *int_ctx, struct dp_soc *dp_soc,
			 hal_ring_handle_t hal_ring_hdl)
{
	hal_soc_handle_t hal_soc = dp_soc->hal_soc;
	uint32_t hp, tp;
	uint8_t ring_id;

	if (!int_ctx)
		return dp_hal_srng_access_start(hal_soc, hal_ring_hdl);

	hal_get_sw_hptp(hal_soc, hal_ring_hdl, &tp, &hp);
	ring_id = hal_srng_ring_id_get(hal_ring_hdl);

	hif_record_event(dp_soc->hif_handle, int_ctx->dp_intr_id,
			 ring_id, hp, tp, HIF_EVENT_SRNG_ACCESS_START);

	return dp_hal_srng_access_start(hal_soc, hal_ring_hdl);
}

void dp_srng_access_end(struct dp_intr *int_ctx, struct dp_soc *dp_soc,
			hal_ring_handle_t hal_ring_hdl)
{
	hal_soc_handle_t hal_soc = dp_soc->hal_soc;
	uint32_t hp, tp;
	uint8_t ring_id;

	if (!int_ctx)
		return dp_hal_srng_access_end(hal_soc, hal_ring_hdl);

	hal_get_sw_hptp(hal_soc, hal_ring_hdl, &tp, &hp);
	ring_id = hal_srng_ring_id_get(hal_ring_hdl);

	hif_record_event(dp_soc->hif_handle, int_ctx->dp_intr_id,
			 ring_id, hp, tp, HIF_EVENT_SRNG_ACCESS_END);

	return dp_hal_srng_access_end(hal_soc, hal_ring_hdl);
}

static inline void dp_srng_record_timer_entry(struct dp_soc *dp_soc,
					      uint8_t hist_group_id)
{
	hif_record_event(dp_soc->hif_handle, hist_group_id,
			 0, 0, 0, HIF_EVENT_TIMER_ENTRY);
}

static inline void dp_srng_record_timer_exit(struct dp_soc *dp_soc,
					     uint8_t hist_group_id)
{
	hif_record_event(dp_soc->hif_handle, hist_group_id,
			 0, 0, 0, HIF_EVENT_TIMER_EXIT);
}
#else

static inline void dp_srng_record_timer_entry(struct dp_soc *dp_soc,
					      uint8_t hist_group_id)
{
}

static inline void dp_srng_record_timer_exit(struct dp_soc *dp_soc,
					     uint8_t hist_group_id)
{
}

#endif /* WLAN_FEATURE_DP_EVENT_HISTORY */

/*
 * dp_should_timer_irq_yield() - Decide if the bottom half should yield
 * @soc: DP soc handle
 * @work_done: work done in softirq context
 * @start_time: start time for the softirq
 *
 * Return: enum with yield code
 */
enum timer_yield_status
dp_should_timer_irq_yield(struct dp_soc *soc, uint32_t work_done,
			  uint64_t start_time)
{
	uint64_t cur_time = qdf_get_log_timestamp();

	if (!work_done)
		return DP_TIMER_WORK_DONE;

	if (cur_time - start_time > DP_MAX_TIMER_EXEC_TIME_TICKS)
		return DP_TIMER_TIME_EXHAUST;

	return DP_TIMER_NO_YIELD;
}

qdf_export_symbol(dp_should_timer_irq_yield);

#ifdef DP_CON_MON_MSI_ENABLED
static int dp_process_rxdma_dst_ring(struct dp_soc *soc,
				     struct dp_intr *int_ctx,
				     int mac_for_pdev,
				     int total_budget)
{
	if (dp_soc_get_con_mode(soc) == QDF_GLOBAL_MONITOR_MODE)
		return dp_monitor_process(soc, int_ctx, mac_for_pdev,
					  total_budget);
	else
		return dp_rxdma_err_process(int_ctx, soc, mac_for_pdev,
					    total_budget);
}
#else
static int dp_process_rxdma_dst_ring(struct dp_soc *soc,
				     struct dp_intr *int_ctx,
				     int mac_for_pdev,
				     int total_budget)
{
	return dp_rxdma_err_process(int_ctx, soc, mac_for_pdev,
				    total_budget);
}
#endif

/**
 * dp_process_lmac_rings() - Process LMAC rings
 * @int_ctx: interrupt context
 * @total_budget: budget of work which can be done
 *
 * Return: work done
 */
static int dp_process_lmac_rings(struct dp_intr *int_ctx, int total_budget)
{
	struct dp_intr_stats *intr_stats = &int_ctx->intr_stats;
	struct dp_soc *soc = int_ctx->soc;
	uint32_t remaining_quota = total_budget;
	struct dp_pdev *pdev = NULL;
	uint32_t work_done  = 0;
	int budget = total_budget;
	int ring = 0;

	/* Process LMAC interrupts */
	for  (ring = 0 ; ring < MAX_NUM_LMAC_HW; ring++) {
		int mac_for_pdev = ring;

		pdev = dp_get_pdev_for_lmac_id(soc, mac_for_pdev);
		if (!pdev)
			continue;
		if (int_ctx->rx_mon_ring_mask & (1 << mac_for_pdev)) {
			work_done = dp_monitor_process(soc, int_ctx,
						       mac_for_pdev,
						       remaining_quota);
			if (work_done)
				intr_stats->num_rx_mon_ring_masks++;
			budget -= work_done;
			if (budget <= 0)
				goto budget_done;
			remaining_quota = budget;
		}

		if (int_ctx->tx_mon_ring_mask & (1 << mac_for_pdev)) {
			work_done = dp_tx_mon_process(soc, int_ctx,
						      mac_for_pdev,
						      remaining_quota);
			if (work_done)
				intr_stats->num_tx_mon_ring_masks++;
			budget -= work_done;
			if (budget <= 0)
				goto budget_done;
			remaining_quota = budget;
		}

		if (int_ctx->rxdma2host_ring_mask &
				(1 << mac_for_pdev)) {
			work_done = dp_process_rxdma_dst_ring(soc, int_ctx,
							      mac_for_pdev,
							      remaining_quota);
			if (work_done)
				intr_stats->num_rxdma2host_ring_masks++;
			budget -=  work_done;
			if (budget <= 0)
				goto budget_done;
			remaining_quota = budget;
		}

		if (int_ctx->host2rxdma_ring_mask &
					(1 << mac_for_pdev)) {
			union dp_rx_desc_list_elem_t *desc_list = NULL;
			union dp_rx_desc_list_elem_t *tail = NULL;
			struct dp_srng *rx_refill_buf_ring;

			if (wlan_cfg_per_pdev_lmac_ring(soc->wlan_cfg_ctx))
				rx_refill_buf_ring =
					&soc->rx_refill_buf_ring[mac_for_pdev];
			else
				rx_refill_buf_ring =
					&soc->rx_refill_buf_ring[pdev->lmac_id];

			intr_stats->num_host2rxdma_ring_masks++;
			DP_STATS_INC(pdev, replenish.low_thresh_intrs,
				     1);
			dp_rx_buffers_replenish(soc, mac_for_pdev,
						rx_refill_buf_ring,
						&soc->rx_desc_buf[mac_for_pdev],
						0, &desc_list, &tail);
		}
	}

budget_done:
	return total_budget - budget;
}

#ifdef WLAN_FEATURE_NEAR_FULL_IRQ
/**
 * dp_service_near_full_srngs() - Bottom half handler to process the near
 *				full IRQ on a SRNG
 * @dp_ctx: Datapath SoC handle
 * @dp_budget: Number of SRNGs which can be processed in a single attempt
 *		without rescheduling
 *
 * Return: remaining budget/quota for the soc device
 */
static uint32_t dp_service_near_full_srngs(void *dp_ctx, uint32_t dp_budget)
{
	struct dp_intr *int_ctx = (struct dp_intr *)dp_ctx;
	struct dp_soc *soc = int_ctx->soc;

	/*
	 * dp_service_near_full_srngs arch ops should be initialized always
	 * if the NEAR FULL IRQ feature is enabled.
	 */
	return soc->arch_ops.dp_service_near_full_srngs(soc, int_ctx,
							dp_budget);
}
#endif

#ifndef QCA_HOST_MODE_WIFI_DISABLED

/*
 * dp_service_srngs() - Top level interrupt handler for DP Ring interrupts
 * @dp_ctx: DP SOC handle
 * @budget: Number of frames/descriptors that can be processed in one shot
 *
 * Return: remaining budget/quota for the soc device
 */
static uint32_t dp_service_srngs(void *dp_ctx, uint32_t dp_budget)
{
	struct dp_intr *int_ctx = (struct dp_intr *)dp_ctx;
	struct dp_intr_stats *intr_stats = &int_ctx->intr_stats;
	struct dp_soc *soc = int_ctx->soc;
	int ring = 0;
	int index;
	uint32_t work_done  = 0;
	int budget = dp_budget;
	uint8_t tx_mask = int_ctx->tx_ring_mask;
	uint8_t rx_mask = int_ctx->rx_ring_mask;
	uint8_t rx_err_mask = int_ctx->rx_err_ring_mask;
	uint8_t rx_wbm_rel_mask = int_ctx->rx_wbm_rel_ring_mask;
	uint8_t reo_status_mask = int_ctx->reo_status_ring_mask;
	uint32_t remaining_quota = dp_budget;

	dp_verbose_debug("tx %x rx %x rx_err %x rx_wbm_rel %x reo_status %x rx_mon_ring %x host2rxdma %x rxdma2host %x\n",
			 tx_mask, rx_mask, rx_err_mask, rx_wbm_rel_mask,
			 reo_status_mask,
			 int_ctx->rx_mon_ring_mask,
			 int_ctx->host2rxdma_ring_mask,
			 int_ctx->rxdma2host_ring_mask);

	/* Process Tx completion interrupts first to return back buffers */
	for (index = 0; index < soc->num_tcl_data_rings; index++) {
		if (!(1 << wlan_cfg_get_wbm_ring_num_for_index(soc->wlan_cfg_ctx, index) & tx_mask))
			continue;
		work_done = dp_tx_comp_handler(int_ctx,
					       soc,
					       soc->tx_comp_ring[index].hal_srng,
					       index, remaining_quota);
		if (work_done) {
			intr_stats->num_tx_ring_masks[index]++;
			dp_verbose_debug("tx mask 0x%x index %d, budget %d, work_done %d",
					 tx_mask, index, budget,
					 work_done);
		}
		budget -= work_done;
		if (budget <= 0)
			goto budget_done;

		remaining_quota = budget;
	}

	/* Process REO Exception ring interrupt */
	if (rx_err_mask) {
		work_done = dp_rx_err_process(int_ctx, soc,
					      soc->reo_exception_ring.hal_srng,
					      remaining_quota);

		if (work_done) {
			intr_stats->num_rx_err_ring_masks++;
			dp_verbose_debug("REO Exception Ring: work_done %d budget %d",
					 work_done, budget);
		}

		budget -=  work_done;
		if (budget <= 0) {
			goto budget_done;
		}
		remaining_quota = budget;
	}

	/* Process Rx WBM release ring interrupt */
	if (rx_wbm_rel_mask) {
		work_done = dp_rx_wbm_err_process(int_ctx, soc,
						  soc->rx_rel_ring.hal_srng,
						  remaining_quota);

		if (work_done) {
			intr_stats->num_rx_wbm_rel_ring_masks++;
			dp_verbose_debug("WBM Release Ring: work_done %d budget %d",
					 work_done, budget);
		}

		budget -=  work_done;
		if (budget <= 0) {
			goto budget_done;
		}
		remaining_quota = budget;
	}

	/* Process Rx interrupts */
	if (rx_mask) {
		for (ring = 0; ring < soc->num_reo_dest_rings; ring++) {
			if (!(rx_mask & (1 << ring)))
				continue;
			work_done = soc->arch_ops.dp_rx_process(int_ctx,
						  soc->reo_dest_ring[ring].hal_srng,
						  ring,
						  remaining_quota);
			if (work_done) {
				intr_stats->num_rx_ring_masks[ring]++;
				dp_verbose_debug("rx mask 0x%x ring %d, work_done %d budget %d",
						 rx_mask, ring,
						 work_done, budget);
				budget -=  work_done;
				if (budget <= 0)
					goto budget_done;
				remaining_quota = budget;
			}
		}
	}

	if (reo_status_mask) {
		if (dp_reo_status_ring_handler(int_ctx, soc))
			int_ctx->intr_stats.num_reo_status_ring_masks++;
	}

	if (qdf_unlikely(!dp_monitor_is_vdev_timer_running(soc))) {
		work_done = dp_process_lmac_rings(int_ctx, remaining_quota);
		if (work_done) {
			budget -=  work_done;
			if (budget <= 0)
				goto budget_done;
			remaining_quota = budget;
		}
	}

	qdf_lro_flush(int_ctx->lro_ctx);
	intr_stats->num_masks++;

budget_done:
	return dp_budget - budget;
}

#else /* QCA_HOST_MODE_WIFI_DISABLED */

/*
 * dp_service_srngs() - Top level handler for DP Monitor Ring interrupts
 * @dp_ctx: DP SOC handle
 * @budget: Number of frames/descriptors that can be processed in one shot
 *
 * Return: remaining budget/quota for the soc device
 */
static uint32_t dp_service_srngs(void *dp_ctx, uint32_t dp_budget)
{
	struct dp_intr *int_ctx = (struct dp_intr *)dp_ctx;
	struct dp_intr_stats *intr_stats = &int_ctx->intr_stats;
	struct dp_soc *soc = int_ctx->soc;
	uint32_t remaining_quota = dp_budget;
	uint32_t work_done  = 0;
	int budget = dp_budget;
	uint8_t reo_status_mask = int_ctx->reo_status_ring_mask;

	if (reo_status_mask) {
		if (dp_reo_status_ring_handler(int_ctx, soc))
			int_ctx->intr_stats.num_reo_status_ring_masks++;
	}

	if (qdf_unlikely(!dp_monitor_is_vdev_timer_running(soc))) {
		work_done = dp_process_lmac_rings(int_ctx, remaining_quota);
		if (work_done) {
			budget -=  work_done;
			if (budget <= 0)
				goto budget_done;
			remaining_quota = budget;
		}
	}

	qdf_lro_flush(int_ctx->lro_ctx);
	intr_stats->num_masks++;

budget_done:
	return dp_budget - budget;
}

#endif /* QCA_HOST_MODE_WIFI_DISABLED */

/* dp_interrupt_timer()- timer poll for interrupts
 *
 * @arg: SoC Handle
 *
 * Return:
 *
 */
static void dp_interrupt_timer(void *arg)
{
	struct dp_soc *soc = (struct dp_soc *) arg;
	struct dp_pdev *pdev = soc->pdev_list[0];
	enum timer_yield_status yield = DP_TIMER_NO_YIELD;
	uint32_t work_done  = 0, total_work_done = 0;
	int budget = 0xffff, i;
	uint32_t remaining_quota = budget;
	uint64_t start_time;
	uint32_t lmac_id = DP_MON_INVALID_LMAC_ID;
	uint8_t dp_intr_id = wlan_cfg_get_num_contexts(soc->wlan_cfg_ctx);
	uint32_t lmac_iter;
	int max_mac_rings = wlan_cfg_get_num_mac_rings(pdev->wlan_cfg_ctx);
	enum reg_wifi_band mon_band;

	/*
	 * this logic makes all data path interfacing rings (UMAC/LMAC)
	 * and Monitor rings polling mode when NSS offload is disabled
	 */
	if (wlan_cfg_is_poll_mode_enabled(soc->wlan_cfg_ctx) &&
	    !wlan_cfg_get_dp_soc_nss_cfg(soc->wlan_cfg_ctx)) {
		if (qdf_atomic_read(&soc->cmn_init_done)) {
			for (i = 0; i < wlan_cfg_get_num_contexts(
						soc->wlan_cfg_ctx); i++)
				dp_service_srngs(&soc->intr_ctx[i], 0xffff);

			qdf_timer_mod(&soc->int_timer, DP_INTR_POLL_TIMER_MS);
		}
		return;
	}

	if (!qdf_atomic_read(&soc->cmn_init_done))
		return;

	if (dp_monitor_is_chan_band_known(pdev)) {
		mon_band = dp_monitor_get_chan_band(pdev);
		lmac_id = pdev->ch_band_lmac_id_mapping[mon_band];
		if (qdf_likely(lmac_id != DP_MON_INVALID_LMAC_ID)) {
			dp_intr_id = soc->mon_intr_id_lmac_map[lmac_id];
			dp_srng_record_timer_entry(soc, dp_intr_id);
		}
	}

	start_time = qdf_get_log_timestamp();
	dp_is_hw_dbs_enable(soc, &max_mac_rings);

	while (yield == DP_TIMER_NO_YIELD) {
		for (lmac_iter = 0; lmac_iter < max_mac_rings; lmac_iter++) {
			if (lmac_iter == lmac_id)
				work_done = dp_monitor_process(soc,
						&soc->intr_ctx[dp_intr_id],
						lmac_iter, remaining_quota);
			else
				work_done =
					dp_monitor_drop_packets_for_mac(pdev,
							     lmac_iter,
							     remaining_quota);
			if (work_done) {
				budget -=  work_done;
				if (budget <= 0) {
					yield = DP_TIMER_WORK_EXHAUST;
					goto budget_done;
				}
				remaining_quota = budget;
				total_work_done += work_done;
			}
		}

		yield = dp_should_timer_irq_yield(soc, total_work_done,
						  start_time);
		total_work_done = 0;
	}

budget_done:
	if (yield == DP_TIMER_WORK_EXHAUST ||
	    yield == DP_TIMER_TIME_EXHAUST)
		qdf_timer_mod(&soc->int_timer, 1);
	else
		qdf_timer_mod(&soc->int_timer, DP_INTR_POLL_TIMER_MS);

	if (lmac_id != DP_MON_INVALID_LMAC_ID)
		dp_srng_record_timer_exit(soc, dp_intr_id);
}

#ifdef WLAN_FEATURE_DP_EVENT_HISTORY
static inline bool dp_is_mon_mask_valid(struct dp_soc *soc,
					struct dp_intr *intr_ctx)
{
	if (intr_ctx->rx_mon_ring_mask)
		return true;

	return false;
}
#else
static inline bool dp_is_mon_mask_valid(struct dp_soc *soc,
					struct dp_intr *intr_ctx)
{
	return false;
}
#endif

/*
 * dp_soc_attach_poll() - Register handlers for DP interrupts
 * @txrx_soc: DP SOC handle
 *
 * Host driver will register for “DP_NUM_INTERRUPT_CONTEXTS” number of NAPI
 * contexts. Each NAPI context will have a tx_ring_mask , rx_ring_mask ,and
 * rx_monitor_ring mask to indicate the rings that are processed by the handler.
 *
 * Return: 0 for success, nonzero for failure.
 */
static QDF_STATUS dp_soc_attach_poll(struct cdp_soc_t *txrx_soc)
{
	struct dp_soc *soc = (struct dp_soc *)txrx_soc;
	int i;
	int lmac_id = 0;

	qdf_mem_set(&soc->mon_intr_id_lmac_map,
		    sizeof(soc->mon_intr_id_lmac_map), DP_MON_INVALID_LMAC_ID);
	soc->intr_mode = DP_INTR_POLL;

	for (i = 0; i < wlan_cfg_get_num_contexts(soc->wlan_cfg_ctx); i++) {
		soc->intr_ctx[i].dp_intr_id = i;
		soc->intr_ctx[i].tx_ring_mask =
			wlan_cfg_get_tx_ring_mask(soc->wlan_cfg_ctx, i);
		soc->intr_ctx[i].rx_ring_mask =
			wlan_cfg_get_rx_ring_mask(soc->wlan_cfg_ctx, i);
		soc->intr_ctx[i].rx_mon_ring_mask =
			wlan_cfg_get_rx_mon_ring_mask(soc->wlan_cfg_ctx, i);
		soc->intr_ctx[i].rx_err_ring_mask =
			wlan_cfg_get_rx_err_ring_mask(soc->wlan_cfg_ctx, i);
		soc->intr_ctx[i].rx_wbm_rel_ring_mask =
			wlan_cfg_get_rx_wbm_rel_ring_mask(soc->wlan_cfg_ctx, i);
		soc->intr_ctx[i].reo_status_ring_mask =
			wlan_cfg_get_reo_status_ring_mask(soc->wlan_cfg_ctx, i);
		soc->intr_ctx[i].rxdma2host_ring_mask =
			wlan_cfg_get_rxdma2host_ring_mask(soc->wlan_cfg_ctx, i);
		soc->intr_ctx[i].soc = soc;
		soc->intr_ctx[i].lro_ctx = qdf_lro_init();

		if (dp_is_mon_mask_valid(soc, &soc->intr_ctx[i])) {
			hif_event_history_init(soc->hif_handle, i);
			soc->mon_intr_id_lmac_map[lmac_id] = i;
			lmac_id++;
		}
	}

	qdf_timer_init(soc->osdev, &soc->int_timer,
			dp_interrupt_timer, (void *)soc,
			QDF_TIMER_TYPE_WAKE_APPS);

	return QDF_STATUS_SUCCESS;
}

/**
 * dp_soc_set_interrupt_mode() - Set the interrupt mode in soc
 * soc: DP soc handle
 *
 * Set the appropriate interrupt mode flag in the soc
 */
static void dp_soc_set_interrupt_mode(struct dp_soc *soc)
{
	uint32_t msi_base_data, msi_vector_start;
	int msi_vector_count, ret;

	soc->intr_mode = DP_INTR_INTEGRATED;

	if (!(soc->wlan_cfg_ctx->napi_enabled) ||
	    (dp_is_monitor_mode_using_poll(soc) &&
	     soc->cdp_soc.ol_ops->get_con_mode &&
	     soc->cdp_soc.ol_ops->get_con_mode() == QDF_GLOBAL_MONITOR_MODE)) {
		soc->intr_mode = DP_INTR_POLL;
	} else {
		ret = pld_get_user_msi_assignment(soc->osdev->dev, "DP",
						  &msi_vector_count,
						  &msi_base_data,
						  &msi_vector_start);
		if (ret)
			return;

		soc->intr_mode = DP_INTR_MSI;
	}
}

static QDF_STATUS dp_soc_interrupt_attach(struct cdp_soc_t *txrx_soc);
#if defined(DP_INTR_POLL_BOTH)
/*
 * dp_soc_interrupt_attach_wrapper() - Register handlers for DP interrupts
 * @txrx_soc: DP SOC handle
 *
 * Call the appropriate attach function based on the mode of operation.
 * This is a WAR for enabling monitor mode.
 *
 * Return: 0 for success. nonzero for failure.
 */
static QDF_STATUS dp_soc_interrupt_attach_wrapper(struct cdp_soc_t *txrx_soc)
{
	struct dp_soc *soc = (struct dp_soc *)txrx_soc;

	if (!(soc->wlan_cfg_ctx->napi_enabled) ||
	    (dp_is_monitor_mode_using_poll(soc) &&
	     soc->cdp_soc.ol_ops->get_con_mode &&
	     soc->cdp_soc.ol_ops->get_con_mode() ==
	     QDF_GLOBAL_MONITOR_MODE)) {
		dp_info("Poll mode");
		return dp_soc_attach_poll(txrx_soc);
	} else {
		dp_info("Interrupt  mode");
		return dp_soc_interrupt_attach(txrx_soc);
	}
}
#else
#if defined(DP_INTR_POLL_BASED) && DP_INTR_POLL_BASED
static QDF_STATUS dp_soc_interrupt_attach_wrapper(struct cdp_soc_t *txrx_soc)
{
	return dp_soc_attach_poll(txrx_soc);
}
#else
static QDF_STATUS dp_soc_interrupt_attach_wrapper(struct cdp_soc_t *txrx_soc)
{
	struct dp_soc *soc = (struct dp_soc *)txrx_soc;

	if (wlan_cfg_is_poll_mode_enabled(soc->wlan_cfg_ctx))
		return dp_soc_attach_poll(txrx_soc);
	else
		return dp_soc_interrupt_attach(txrx_soc);
}
#endif
#endif

static void dp_soc_interrupt_map_calculate_integrated(struct dp_soc *soc,
		int intr_ctx_num, int *irq_id_map, int *num_irq_r)
{
	int j;
	int num_irq = 0;

	int tx_mask =
		wlan_cfg_get_tx_ring_mask(soc->wlan_cfg_ctx, intr_ctx_num);
	int rx_mask =
		wlan_cfg_get_rx_ring_mask(soc->wlan_cfg_ctx, intr_ctx_num);
	int rx_mon_mask =
		wlan_cfg_get_rx_mon_ring_mask(soc->wlan_cfg_ctx, intr_ctx_num);
	int rx_err_ring_mask = wlan_cfg_get_rx_err_ring_mask(
					soc->wlan_cfg_ctx, intr_ctx_num);
	int rx_wbm_rel_ring_mask = wlan_cfg_get_rx_wbm_rel_ring_mask(
					soc->wlan_cfg_ctx, intr_ctx_num);
	int reo_status_ring_mask = wlan_cfg_get_reo_status_ring_mask(
					soc->wlan_cfg_ctx, intr_ctx_num);
	int rxdma2host_ring_mask = wlan_cfg_get_rxdma2host_ring_mask(
					soc->wlan_cfg_ctx, intr_ctx_num);
	int host2rxdma_ring_mask = wlan_cfg_get_host2rxdma_ring_mask(
					soc->wlan_cfg_ctx, intr_ctx_num);
	int host2rxdma_mon_ring_mask = wlan_cfg_get_host2rxdma_mon_ring_mask(
					soc->wlan_cfg_ctx, intr_ctx_num);

	soc->intr_mode = DP_INTR_INTEGRATED;

	for (j = 0; j < HIF_MAX_GRP_IRQ; j++) {

		if (tx_mask & (1 << j)) {
			irq_id_map[num_irq++] =
				(wbm2host_tx_completions_ring1 - j);
		}

		if (rx_mask & (1 << j)) {
			irq_id_map[num_irq++] =
				(reo2host_destination_ring1 - j);
		}

		if (rxdma2host_ring_mask & (1 << j)) {
			irq_id_map[num_irq++] =
				rxdma2host_destination_ring_mac1 - j;
		}

		if (host2rxdma_ring_mask & (1 << j)) {
			irq_id_map[num_irq++] =
				host2rxdma_host_buf_ring_mac1 -	j;
		}

		if (host2rxdma_mon_ring_mask & (1 << j)) {
			irq_id_map[num_irq++] =
				host2rxdma_monitor_ring1 - j;
		}

		if (rx_mon_mask & (1 << j)) {
			irq_id_map[num_irq++] =
				ppdu_end_interrupts_mac1 - j;
			irq_id_map[num_irq++] =
				rxdma2host_monitor_status_ring_mac1 - j;
			irq_id_map[num_irq++] =
				rxdma2host_monitor_destination_mac1 - j;
		}

		if (rx_wbm_rel_ring_mask & (1 << j))
			irq_id_map[num_irq++] = wbm2host_rx_release;

		if (rx_err_ring_mask & (1 << j))
			irq_id_map[num_irq++] = reo2host_exception;

		if (reo_status_ring_mask & (1 << j))
			irq_id_map[num_irq++] = reo2host_status;

	}
	*num_irq_r = num_irq;
}

static void dp_soc_interrupt_map_calculate_msi(struct dp_soc *soc,
		int intr_ctx_num, int *irq_id_map, int *num_irq_r,
		int msi_vector_count, int msi_vector_start)
{
	int tx_mask = wlan_cfg_get_tx_ring_mask(
					soc->wlan_cfg_ctx, intr_ctx_num);
	int rx_mask = wlan_cfg_get_rx_ring_mask(
					soc->wlan_cfg_ctx, intr_ctx_num);
	int rx_mon_mask = wlan_cfg_get_rx_mon_ring_mask(
					soc->wlan_cfg_ctx, intr_ctx_num);
	int tx_mon_mask = wlan_cfg_get_tx_mon_ring_mask(
					soc->wlan_cfg_ctx, intr_ctx_num);
	int rx_err_ring_mask = wlan_cfg_get_rx_err_ring_mask(
					soc->wlan_cfg_ctx, intr_ctx_num);
	int rx_wbm_rel_ring_mask = wlan_cfg_get_rx_wbm_rel_ring_mask(
					soc->wlan_cfg_ctx, intr_ctx_num);
	int reo_status_ring_mask = wlan_cfg_get_reo_status_ring_mask(
					soc->wlan_cfg_ctx, intr_ctx_num);
	int rxdma2host_ring_mask = wlan_cfg_get_rxdma2host_ring_mask(
					soc->wlan_cfg_ctx, intr_ctx_num);
	int host2rxdma_ring_mask = wlan_cfg_get_host2rxdma_ring_mask(
					soc->wlan_cfg_ctx, intr_ctx_num);
	int host2rxdma_mon_ring_mask = wlan_cfg_get_host2rxdma_mon_ring_mask(
					soc->wlan_cfg_ctx, intr_ctx_num);
	int rx_near_full_grp_1_mask =
		wlan_cfg_get_rx_near_full_grp_1_mask(soc->wlan_cfg_ctx,
						     intr_ctx_num);
	int rx_near_full_grp_2_mask =
		wlan_cfg_get_rx_near_full_grp_2_mask(soc->wlan_cfg_ctx,
						     intr_ctx_num);
	int tx_ring_near_full_mask =
		wlan_cfg_get_tx_ring_near_full_mask(soc->wlan_cfg_ctx,
						    intr_ctx_num);

	unsigned int vector =
		(intr_ctx_num % msi_vector_count) + msi_vector_start;
	int num_irq = 0;

	soc->intr_mode = DP_INTR_MSI;

	if (tx_mask | rx_mask | rx_mon_mask | tx_mon_mask | rx_err_ring_mask |
	    rx_wbm_rel_ring_mask | reo_status_ring_mask | rxdma2host_ring_mask |
	    host2rxdma_ring_mask | host2rxdma_mon_ring_mask |
	    rx_near_full_grp_1_mask | rx_near_full_grp_2_mask |
	    tx_ring_near_full_mask)
		irq_id_map[num_irq++] =
			pld_get_msi_irq(soc->osdev->dev, vector);

	*num_irq_r = num_irq;
}

static void dp_soc_interrupt_map_calculate(struct dp_soc *soc, int intr_ctx_num,
				    int *irq_id_map, int *num_irq)
{
	int msi_vector_count, ret;
	uint32_t msi_base_data, msi_vector_start;

	ret = pld_get_user_msi_assignment(soc->osdev->dev, "DP",
					    &msi_vector_count,
					    &msi_base_data,
					    &msi_vector_start);
	if (ret)
		return dp_soc_interrupt_map_calculate_integrated(soc,
				intr_ctx_num, irq_id_map, num_irq);

	else
		dp_soc_interrupt_map_calculate_msi(soc,
				intr_ctx_num, irq_id_map, num_irq,
				msi_vector_count, msi_vector_start);
}

#ifdef WLAN_FEATURE_NEAR_FULL_IRQ
/**
 * dp_soc_near_full_interrupt_attach() - Register handler for DP near fill irq
 * @soc: DP soc handle
 * @num_irq: IRQ number
 * @irq_id_map: IRQ map
 * intr_id: interrupt context ID
 *
 * Return: 0 for success. nonzero for failure.
 */
static inline int
dp_soc_near_full_interrupt_attach(struct dp_soc *soc, int num_irq,
				  int irq_id_map[], int intr_id)
{
	return hif_register_ext_group(soc->hif_handle,
				      num_irq, irq_id_map,
				      dp_service_near_full_srngs,
				      &soc->intr_ctx[intr_id], "dp_nf_intr",
				      HIF_EXEC_NAPI_TYPE,
				      QCA_NAPI_DEF_SCALE_BIN_SHIFT);
}
#else
static inline int
dp_soc_near_full_interrupt_attach(struct dp_soc *soc, int num_irq,
				  int *irq_id_map, int intr_id)
{
	return 0;
}
#endif

/*
 * dp_soc_interrupt_detach() - Deregister any allocations done for interrupts
 * @txrx_soc: DP SOC handle
 *
 * Return: none
 */
static void dp_soc_interrupt_detach(struct cdp_soc_t *txrx_soc)
{
	struct dp_soc *soc = (struct dp_soc *)txrx_soc;
	int i;

	if (soc->intr_mode == DP_INTR_POLL) {
		qdf_timer_free(&soc->int_timer);
	} else {
		hif_deconfigure_ext_group_interrupts(soc->hif_handle);
		hif_deregister_exec_group(soc->hif_handle, "dp_intr");
		hif_deregister_exec_group(soc->hif_handle, "dp_nf_intr");
	}

	for (i = 0; i < wlan_cfg_get_num_contexts(soc->wlan_cfg_ctx); i++) {
		soc->intr_ctx[i].tx_ring_mask = 0;
		soc->intr_ctx[i].rx_ring_mask = 0;
		soc->intr_ctx[i].rx_mon_ring_mask = 0;
		soc->intr_ctx[i].rx_err_ring_mask = 0;
		soc->intr_ctx[i].rx_wbm_rel_ring_mask = 0;
		soc->intr_ctx[i].reo_status_ring_mask = 0;
		soc->intr_ctx[i].rxdma2host_ring_mask = 0;
		soc->intr_ctx[i].host2rxdma_ring_mask = 0;
		soc->intr_ctx[i].host2rxdma_mon_ring_mask = 0;
		soc->intr_ctx[i].rx_near_full_grp_1_mask = 0;
		soc->intr_ctx[i].rx_near_full_grp_2_mask = 0;
		soc->intr_ctx[i].tx_ring_near_full_mask = 0;

		hif_event_history_deinit(soc->hif_handle, i);
		qdf_lro_deinit(soc->intr_ctx[i].lro_ctx);
	}

	qdf_mem_set(&soc->mon_intr_id_lmac_map,
		    sizeof(soc->mon_intr_id_lmac_map),
		    DP_MON_INVALID_LMAC_ID);
}

/*
 * dp_soc_interrupt_attach() - Register handlers for DP interrupts
 * @txrx_soc: DP SOC handle
 *
 * Host driver will register for “DP_NUM_INTERRUPT_CONTEXTS” number of NAPI
 * contexts. Each NAPI context will have a tx_ring_mask , rx_ring_mask ,and
 * rx_monitor_ring mask to indicate the rings that are processed by the handler.
 *
 * Return: 0 for success. nonzero for failure.
 */
static QDF_STATUS dp_soc_interrupt_attach(struct cdp_soc_t *txrx_soc)
{
	struct dp_soc *soc = (struct dp_soc *)txrx_soc;

	int i = 0;
	int num_irq = 0;
	int rx_err_ring_intr_ctxt_id = HIF_MAX_GROUP;
	int lmac_id = 0;

	qdf_mem_set(&soc->mon_intr_id_lmac_map,
		    sizeof(soc->mon_intr_id_lmac_map), DP_MON_INVALID_LMAC_ID);

	for (i = 0; i < wlan_cfg_get_num_contexts(soc->wlan_cfg_ctx); i++) {
		int ret = 0;

		/* Map of IRQ ids registered with one interrupt context */
		int irq_id_map[HIF_MAX_GRP_IRQ];

		int tx_mask =
			wlan_cfg_get_tx_ring_mask(soc->wlan_cfg_ctx, i);
		int rx_mask =
			wlan_cfg_get_rx_ring_mask(soc->wlan_cfg_ctx, i);
		int rx_mon_mask =
			dp_soc_get_mon_mask_for_interrupt_mode(soc, i);
		int tx_mon_ring_mask =
			wlan_cfg_get_tx_mon_ring_mask(soc->wlan_cfg_ctx, i);
		int rx_err_ring_mask =
			wlan_cfg_get_rx_err_ring_mask(soc->wlan_cfg_ctx, i);
		int rx_wbm_rel_ring_mask =
			wlan_cfg_get_rx_wbm_rel_ring_mask(soc->wlan_cfg_ctx, i);
		int reo_status_ring_mask =
			wlan_cfg_get_reo_status_ring_mask(soc->wlan_cfg_ctx, i);
		int rxdma2host_ring_mask =
			wlan_cfg_get_rxdma2host_ring_mask(soc->wlan_cfg_ctx, i);
		int host2rxdma_ring_mask =
			wlan_cfg_get_host2rxdma_ring_mask(soc->wlan_cfg_ctx, i);
		int host2rxdma_mon_ring_mask =
			wlan_cfg_get_host2rxdma_mon_ring_mask(
				soc->wlan_cfg_ctx, i);
		int rx_near_full_grp_1_mask =
			wlan_cfg_get_rx_near_full_grp_1_mask(soc->wlan_cfg_ctx,
							     i);
		int rx_near_full_grp_2_mask =
			wlan_cfg_get_rx_near_full_grp_2_mask(soc->wlan_cfg_ctx,
							     i);
		int tx_ring_near_full_mask =
			wlan_cfg_get_tx_ring_near_full_mask(soc->wlan_cfg_ctx,
							    i);

		soc->intr_ctx[i].dp_intr_id = i;
		soc->intr_ctx[i].tx_ring_mask = tx_mask;
		soc->intr_ctx[i].rx_ring_mask = rx_mask;
		soc->intr_ctx[i].rx_mon_ring_mask = rx_mon_mask;
		soc->intr_ctx[i].tx_mon_ring_mask = tx_mon_ring_mask;
		soc->intr_ctx[i].rx_err_ring_mask = rx_err_ring_mask;
		soc->intr_ctx[i].rxdma2host_ring_mask = rxdma2host_ring_mask;
		soc->intr_ctx[i].host2rxdma_ring_mask = host2rxdma_ring_mask;
		soc->intr_ctx[i].rx_wbm_rel_ring_mask = rx_wbm_rel_ring_mask;
		soc->intr_ctx[i].reo_status_ring_mask = reo_status_ring_mask;
		soc->intr_ctx[i].host2rxdma_mon_ring_mask =
			 host2rxdma_mon_ring_mask;
		soc->intr_ctx[i].rx_near_full_grp_1_mask =
						rx_near_full_grp_1_mask;
		soc->intr_ctx[i].rx_near_full_grp_2_mask =
						rx_near_full_grp_2_mask;
		soc->intr_ctx[i].tx_ring_near_full_mask =
						tx_ring_near_full_mask;

		soc->intr_ctx[i].soc = soc;

		num_irq = 0;

		dp_soc_interrupt_map_calculate(soc, i, &irq_id_map[0],
					       &num_irq);

		if (rx_near_full_grp_1_mask | rx_near_full_grp_2_mask |
		    tx_ring_near_full_mask) {
			dp_soc_near_full_interrupt_attach(soc, num_irq,
							  irq_id_map, i);
		} else {
			ret = hif_register_ext_group(soc->hif_handle,
				num_irq, irq_id_map, dp_service_srngs,
				&soc->intr_ctx[i], "dp_intr",
				HIF_EXEC_NAPI_TYPE,
				QCA_NAPI_DEF_SCALE_BIN_SHIFT);
		}

		dp_debug(" int ctx %u num_irq %u irq_id_map %u %u",
			 i, num_irq, irq_id_map[0], irq_id_map[1]);

		if (ret) {
			dp_init_err("%pK: failed, ret = %d", soc, ret);
			dp_soc_interrupt_detach(txrx_soc);
			return QDF_STATUS_E_FAILURE;
		}

		hif_event_history_init(soc->hif_handle, i);
		soc->intr_ctx[i].lro_ctx = qdf_lro_init();

		if (rx_err_ring_mask)
			rx_err_ring_intr_ctxt_id = i;

		if (dp_is_mon_mask_valid(soc, &soc->intr_ctx[i])) {
			soc->mon_intr_id_lmac_map[lmac_id] = i;
			lmac_id++;
		}
	}

	hif_configure_ext_group_interrupts(soc->hif_handle);
	if (rx_err_ring_intr_ctxt_id != HIF_MAX_GROUP)
		hif_config_irq_clear_cpu_affinity(soc->hif_handle,
						  rx_err_ring_intr_ctxt_id, 0);

	return QDF_STATUS_SUCCESS;
}

#define AVG_MAX_MPDUS_PER_TID 128
#define AVG_TIDS_PER_CLIENT 2
#define AVG_FLOWS_PER_TID 2
#define AVG_MSDUS_PER_FLOW 128
#define AVG_MSDUS_PER_MPDU 4

/*
 * dp_hw_link_desc_pool_banks_free() - Free h/w link desc pool banks
 * @soc: DP SOC handle
 * @mac_id: mac id
 *
 * Return: none
 */
void dp_hw_link_desc_pool_banks_free(struct dp_soc *soc, uint32_t mac_id)
{
	struct qdf_mem_multi_page_t *pages;

	if (mac_id != WLAN_INVALID_PDEV_ID) {
		pages = dp_monitor_get_link_desc_pages(soc, mac_id);
	} else {
		pages = &soc->link_desc_pages;
	}

	if (!pages) {
		dp_err("can not get link desc pages");
		QDF_ASSERT(0);
		return;
	}

	if (pages->dma_pages) {
		wlan_minidump_remove((void *)
				     pages->dma_pages->page_v_addr_start,
				     pages->num_pages * pages->page_size,
				     soc->ctrl_psoc,
				     WLAN_MD_DP_SRNG_WBM_IDLE_LINK,
				     "hw_link_desc_bank");
		dp_desc_multi_pages_mem_free(soc, DP_HW_LINK_DESC_TYPE,
					     pages, 0, false);
	}
}

qdf_export_symbol(dp_hw_link_desc_pool_banks_free);

/*
 * dp_hw_link_desc_pool_banks_alloc() - Allocate h/w link desc pool banks
 * @soc: DP SOC handle
 * @mac_id: mac id
 *
 * Allocates memory pages for link descriptors, the page size is 4K for
 * MCL and 2MB for WIN. if the mac_id is invalid link descriptor pages are
 * allocated for regular RX/TX and if the there is a proper mac_id link
 * descriptors are allocated for RX monitor mode.
 *
 * Return: QDF_STATUS_SUCCESS: Success
 *	   QDF_STATUS_E_FAILURE: Failure
 */
QDF_STATUS dp_hw_link_desc_pool_banks_alloc(struct dp_soc *soc, uint32_t mac_id)
{
	hal_soc_handle_t hal_soc = soc->hal_soc;
	int link_desc_size = hal_get_link_desc_size(soc->hal_soc);
	int link_desc_align = hal_get_link_desc_align(soc->hal_soc);
	uint32_t max_clients = wlan_cfg_get_max_clients(soc->wlan_cfg_ctx);
	uint32_t num_mpdus_per_link_desc = hal_num_mpdus_per_link_desc(hal_soc);
	uint32_t num_msdus_per_link_desc = hal_num_msdus_per_link_desc(hal_soc);
	uint32_t num_mpdu_links_per_queue_desc =
		hal_num_mpdu_links_per_queue_desc(hal_soc);
	uint32_t max_alloc_size = wlan_cfg_max_alloc_size(soc->wlan_cfg_ctx);
	uint32_t *total_link_descs, total_mem_size;
	uint32_t num_mpdu_link_descs, num_mpdu_queue_descs;
	uint32_t num_tx_msdu_link_descs, num_rx_msdu_link_descs;
	uint32_t num_entries;
	struct qdf_mem_multi_page_t *pages;
	struct dp_srng *dp_srng;
	uint8_t minidump_str[MINIDUMP_STR_SIZE];

	/* Only Tx queue descriptors are allocated from common link descriptor
	 * pool Rx queue descriptors are not included in this because (REO queue
	 * extension descriptors) they are expected to be allocated contiguously
	 * with REO queue descriptors
	 */
	if (mac_id != WLAN_INVALID_PDEV_ID) {
		pages = dp_monitor_get_link_desc_pages(soc, mac_id);
		/* dp_monitor_get_link_desc_pages returns NULL only
		 * if monitor SOC is  NULL
		 */
		if (!pages) {
			dp_err("can not get link desc pages");
			QDF_ASSERT(0);
			return QDF_STATUS_E_FAULT;
		}
		dp_srng = &soc->rxdma_mon_desc_ring[mac_id];
		num_entries = dp_srng->alloc_size /
			hal_srng_get_entrysize(soc->hal_soc,
					       RXDMA_MONITOR_DESC);
		total_link_descs = dp_monitor_get_total_link_descs(soc, mac_id);
		qdf_str_lcopy(minidump_str, "mon_link_desc_bank",
			      MINIDUMP_STR_SIZE);
	} else {
		num_mpdu_link_descs = (max_clients * AVG_TIDS_PER_CLIENT *
			AVG_MAX_MPDUS_PER_TID) / num_mpdus_per_link_desc;

		num_mpdu_queue_descs = num_mpdu_link_descs /
			num_mpdu_links_per_queue_desc;

		num_tx_msdu_link_descs = (max_clients * AVG_TIDS_PER_CLIENT *
			AVG_FLOWS_PER_TID * AVG_MSDUS_PER_FLOW) /
			num_msdus_per_link_desc;

		num_rx_msdu_link_descs = (max_clients * AVG_TIDS_PER_CLIENT *
			AVG_MAX_MPDUS_PER_TID * AVG_MSDUS_PER_MPDU) / 6;

		num_entries = num_mpdu_link_descs + num_mpdu_queue_descs +
			num_tx_msdu_link_descs + num_rx_msdu_link_descs;

		pages = &soc->link_desc_pages;
		total_link_descs = &soc->total_link_descs;
		qdf_str_lcopy(minidump_str, "link_desc_bank",
			      MINIDUMP_STR_SIZE);
	}

	/* If link descriptor banks are allocated, return from here */
	if (pages->num_pages)
		return QDF_STATUS_SUCCESS;

	/* Round up to power of 2 */
	*total_link_descs = 1;
	while (*total_link_descs < num_entries)
		*total_link_descs <<= 1;

	dp_init_info("%pK: total_link_descs: %u, link_desc_size: %d",
		     soc, *total_link_descs, link_desc_size);
	total_mem_size =  *total_link_descs * link_desc_size;
	total_mem_size += link_desc_align;

	dp_init_info("%pK: total_mem_size: %d",
		     soc, total_mem_size);

	dp_set_max_page_size(pages, max_alloc_size);
	dp_desc_multi_pages_mem_alloc(soc, DP_HW_LINK_DESC_TYPE,
				      pages,
				      link_desc_size,
				      *total_link_descs,
				      0, false);
	if (!pages->num_pages) {
		dp_err("Multi page alloc fail for hw link desc pool");
		return QDF_STATUS_E_FAULT;
	}

	wlan_minidump_log(pages->dma_pages->page_v_addr_start,
			  pages->num_pages * pages->page_size,
			  soc->ctrl_psoc,
			  WLAN_MD_DP_SRNG_WBM_IDLE_LINK,
			  "hw_link_desc_bank");

	return QDF_STATUS_SUCCESS;
}

/*
 * dp_hw_link_desc_ring_free() - Free h/w link desc rings
 * @soc: DP SOC handle
 *
 * Return: none
 */
static void dp_hw_link_desc_ring_free(struct dp_soc *soc)
{
	uint32_t i;
	uint32_t size = soc->wbm_idle_scatter_buf_size;
	void *vaddr = soc->wbm_idle_link_ring.base_vaddr_unaligned;
	qdf_dma_addr_t paddr;

	if (soc->wbm_idle_scatter_buf_base_vaddr[0]) {
		for (i = 0; i < MAX_IDLE_SCATTER_BUFS; i++) {
			vaddr = soc->wbm_idle_scatter_buf_base_vaddr[i];
			paddr = soc->wbm_idle_scatter_buf_base_paddr[i];
			if (vaddr) {
				qdf_mem_free_consistent(soc->osdev,
							soc->osdev->dev,
							size,
							vaddr,
							paddr,
							0);
				vaddr = NULL;
			}
		}
	} else {
		wlan_minidump_remove(soc->wbm_idle_link_ring.base_vaddr_unaligned,
				     soc->wbm_idle_link_ring.alloc_size,
				     soc->ctrl_psoc,
				     WLAN_MD_DP_SRNG_WBM_IDLE_LINK,
				     "wbm_idle_link_ring");
		dp_srng_free(soc, &soc->wbm_idle_link_ring);
	}
}

/*
 * dp_hw_link_desc_ring_alloc() - Allocate hw link desc rings
 * @soc: DP SOC handle
 *
 * Allocate memory for WBM_IDLE_LINK srng ring if the number of
 * link descriptors is less then the max_allocated size. else
 * allocate memory for wbm_idle_scatter_buffer.
 *
 * Return: QDF_STATUS_SUCCESS: success
 *         QDF_STATUS_E_NO_MEM: No memory (Failure)
 */
static QDF_STATUS dp_hw_link_desc_ring_alloc(struct dp_soc *soc)
{
	uint32_t entry_size, i;
	uint32_t total_mem_size;
	qdf_dma_addr_t *baseaddr = NULL;
	struct dp_srng *dp_srng;
	uint32_t ring_type;
	uint32_t max_alloc_size = wlan_cfg_max_alloc_size(soc->wlan_cfg_ctx);
	uint32_t tlds;

	ring_type = WBM_IDLE_LINK;
	dp_srng = &soc->wbm_idle_link_ring;
	tlds = soc->total_link_descs;

	entry_size = hal_srng_get_entrysize(soc->hal_soc, ring_type);
	total_mem_size = entry_size * tlds;

	if (total_mem_size <= max_alloc_size) {
		if (dp_srng_alloc(soc, dp_srng, ring_type, tlds, 0)) {
			dp_init_err("%pK: Link desc idle ring setup failed",
				    soc);
			goto fail;
		}

		wlan_minidump_log(soc->wbm_idle_link_ring.base_vaddr_unaligned,
				  soc->wbm_idle_link_ring.alloc_size,
				  soc->ctrl_psoc,
				  WLAN_MD_DP_SRNG_WBM_IDLE_LINK,
				  "wbm_idle_link_ring");
	} else {
		uint32_t num_scatter_bufs;
		uint32_t num_entries_per_buf;
		uint32_t buf_size = 0;

		soc->wbm_idle_scatter_buf_size =
			hal_idle_list_scatter_buf_size(soc->hal_soc);
		num_entries_per_buf = hal_idle_scatter_buf_num_entries(
			soc->hal_soc, soc->wbm_idle_scatter_buf_size);
		num_scatter_bufs = hal_idle_list_num_scatter_bufs(
					soc->hal_soc, total_mem_size,
					soc->wbm_idle_scatter_buf_size);

		if (num_scatter_bufs > MAX_IDLE_SCATTER_BUFS) {
			QDF_TRACE(QDF_MODULE_ID_DP, QDF_TRACE_LEVEL_ERROR,
				  FL("scatter bufs size out of bounds"));
			goto fail;
		}

		for (i = 0; i < num_scatter_bufs; i++) {
			baseaddr = &soc->wbm_idle_scatter_buf_base_paddr[i];
			buf_size = soc->wbm_idle_scatter_buf_size;
			soc->wbm_idle_scatter_buf_base_vaddr[i] =
				qdf_mem_alloc_consistent(soc->osdev,
							 soc->osdev->dev,
							 buf_size,
							 baseaddr);

			if (!soc->wbm_idle_scatter_buf_base_vaddr[i]) {
				QDF_TRACE(QDF_MODULE_ID_DP,
					  QDF_TRACE_LEVEL_ERROR,
					  FL("Scatter lst memory alloc fail"));
				goto fail;
			}
		}
		soc->num_scatter_bufs = num_scatter_bufs;
	}
	return QDF_STATUS_SUCCESS;

fail:
	for (i = 0; i < MAX_IDLE_SCATTER_BUFS; i++) {
		void *vaddr = soc->wbm_idle_scatter_buf_base_vaddr[i];
		qdf_dma_addr_t paddr = soc->wbm_idle_scatter_buf_base_paddr[i];

		if (vaddr) {
			qdf_mem_free_consistent(soc->osdev, soc->osdev->dev,
						soc->wbm_idle_scatter_buf_size,
						vaddr,
						paddr, 0);
			vaddr = NULL;
		}
	}
	return QDF_STATUS_E_NOMEM;
}

qdf_export_symbol(dp_hw_link_desc_pool_banks_alloc);

/*
 * dp_hw_link_desc_ring_init() - Initialize hw link desc rings
 * @soc: DP SOC handle
 *
 * Return: QDF_STATUS_SUCCESS: success
 *         QDF_STATUS_E_FAILURE: failure
 */
static QDF_STATUS dp_hw_link_desc_ring_init(struct dp_soc *soc)
{
	struct dp_srng *dp_srng = &soc->wbm_idle_link_ring;

	if (dp_srng->base_vaddr_unaligned) {
		if (dp_srng_init(soc, dp_srng, WBM_IDLE_LINK, 0, 0))
			return QDF_STATUS_E_FAILURE;
	}
	return QDF_STATUS_SUCCESS;
}

/*
 * dp_hw_link_desc_ring_deinit() - Reset hw link desc rings
 * @soc: DP SOC handle
 *
 * Return: None
 */
static void dp_hw_link_desc_ring_deinit(struct dp_soc *soc)
{
	dp_srng_deinit(soc, &soc->wbm_idle_link_ring, WBM_IDLE_LINK, 0);
}

/*
 * dp_hw_link_desc_ring_replenish() - Replenish hw link desc rings
 * @soc: DP SOC handle
 * @mac_id: mac id
 *
 * Return: None
 */
void dp_link_desc_ring_replenish(struct dp_soc *soc, uint32_t mac_id)
{
	uint32_t cookie = 0;
	uint32_t page_idx = 0;
	struct qdf_mem_multi_page_t *pages;
	struct qdf_mem_dma_page_t *dma_pages;
	uint32_t offset = 0;
	uint32_t count = 0;
	void *desc_srng;
	int link_desc_size = hal_get_link_desc_size(soc->hal_soc);
	uint32_t *total_link_descs_addr;
	uint32_t total_link_descs;
	uint32_t scatter_buf_num;
	uint32_t num_entries_per_buf = 0;
	uint32_t rem_entries;
	uint32_t num_descs_per_page;
	uint32_t num_scatter_bufs = 0;
	uint8_t *scatter_buf_ptr;
	void *desc;

	num_scatter_bufs = soc->num_scatter_bufs;

	if (mac_id == WLAN_INVALID_PDEV_ID) {
		pages = &soc->link_desc_pages;
		total_link_descs = soc->total_link_descs;
		desc_srng = soc->wbm_idle_link_ring.hal_srng;
	} else {
		pages = dp_monitor_get_link_desc_pages(soc, mac_id);
		/* dp_monitor_get_link_desc_pages returns NULL only
		 * if monitor SOC is  NULL
		 */
		if (!pages) {
			dp_err("can not get link desc pages");
			QDF_ASSERT(0);
			return;
		}
		total_link_descs_addr =
				dp_monitor_get_total_link_descs(soc, mac_id);
		total_link_descs = *total_link_descs_addr;
		desc_srng = soc->rxdma_mon_desc_ring[mac_id].hal_srng;
	}

	dma_pages = pages->dma_pages;
	do {
		qdf_mem_zero(dma_pages[page_idx].page_v_addr_start,
			     pages->page_size);
		page_idx++;
	} while (page_idx < pages->num_pages);

	if (desc_srng) {
		hal_srng_access_start_unlocked(soc->hal_soc, desc_srng);
		page_idx = 0;
		count = 0;
		offset = 0;
		pages = &soc->link_desc_pages;
		while ((desc = hal_srng_src_get_next(soc->hal_soc,
						     desc_srng)) &&
			(count < total_link_descs)) {
			page_idx = count / pages->num_element_per_page;
			offset = count % pages->num_element_per_page;
			cookie = LINK_DESC_COOKIE(count, page_idx,
						  soc->link_desc_id_start);

			hal_set_link_desc_addr(soc->hal_soc, desc, cookie,
					       dma_pages[page_idx].page_p_addr
					       + (offset * link_desc_size),
					       soc->idle_link_bm_id);
			count++;
		}
		hal_srng_access_end_unlocked(soc->hal_soc, desc_srng);
	} else {
		/* Populate idle list scatter buffers with link descriptor
		 * pointers
		 */
		scatter_buf_num = 0;
		num_entries_per_buf = hal_idle_scatter_buf_num_entries(
					soc->hal_soc,
					soc->wbm_idle_scatter_buf_size);

		scatter_buf_ptr = (uint8_t *)(
			soc->wbm_idle_scatter_buf_base_vaddr[scatter_buf_num]);
		rem_entries = num_entries_per_buf;
		pages = &soc->link_desc_pages;
		page_idx = 0; count = 0;
		offset = 0;
		num_descs_per_page = pages->num_element_per_page;

		while (count < total_link_descs) {
			page_idx = count / num_descs_per_page;
			offset = count % num_descs_per_page;
			cookie = LINK_DESC_COOKIE(count, page_idx,
						  soc->link_desc_id_start);
			hal_set_link_desc_addr(soc->hal_soc,
					       (void *)scatter_buf_ptr,
					       cookie,
					       dma_pages[page_idx].page_p_addr +
					       (offset * link_desc_size),
					       soc->idle_link_bm_id);
			rem_entries--;
			if (rem_entries) {
				scatter_buf_ptr += link_desc_size;
			} else {
				rem_entries = num_entries_per_buf;
				scatter_buf_num++;
				if (scatter_buf_num >= num_scatter_bufs)
					break;
				scatter_buf_ptr = (uint8_t *)
					(soc->wbm_idle_scatter_buf_base_vaddr[
					 scatter_buf_num]);
			}
			count++;
		}
		/* Setup link descriptor idle list in HW */
		hal_setup_link_idle_list(soc->hal_soc,
			soc->wbm_idle_scatter_buf_base_paddr,
			soc->wbm_idle_scatter_buf_base_vaddr,
			num_scatter_bufs, soc->wbm_idle_scatter_buf_size,
			(uint32_t)(scatter_buf_ptr -
			(uint8_t *)(soc->wbm_idle_scatter_buf_base_vaddr[
			scatter_buf_num-1])), total_link_descs);
	}
}

qdf_export_symbol(dp_link_desc_ring_replenish);

#ifdef IPA_OFFLOAD
#define USE_1_IPA_RX_REO_RING 1
#define USE_2_IPA_RX_REO_RINGS 2
#define REO_DST_RING_SIZE_QCA6290 1023
#ifndef CONFIG_WIFI_EMULATION_WIFI_3_0
#define REO_DST_RING_SIZE_QCA8074 1023
#define REO_DST_RING_SIZE_QCN9000 2048
#else
#define REO_DST_RING_SIZE_QCA8074 8
#define REO_DST_RING_SIZE_QCN9000 8
#endif /* CONFIG_WIFI_EMULATION_WIFI_3_0 */

#ifdef IPA_WDI3_TX_TWO_PIPES
#ifdef DP_MEMORY_OPT
static int dp_ipa_init_alt_tx_ring(struct dp_soc *soc)
{
	return dp_init_tx_ring_pair_by_index(soc, IPA_TX_ALT_RING_IDX);
}

static void dp_ipa_deinit_alt_tx_ring(struct dp_soc *soc)
{
	dp_deinit_tx_pair_by_index(soc, IPA_TX_ALT_RING_IDX);
}

static int dp_ipa_alloc_alt_tx_ring(struct dp_soc *soc)
{
	return dp_alloc_tx_ring_pair_by_index(soc, IPA_TX_ALT_RING_IDX);
}

static void dp_ipa_free_alt_tx_ring(struct dp_soc *soc)
{
	dp_free_tx_ring_pair_by_index(soc, IPA_TX_ALT_RING_IDX);
}

#else /* !DP_MEMORY_OPT */
static int dp_ipa_init_alt_tx_ring(struct dp_soc *soc)
{
	return 0;
}

static void dp_ipa_deinit_alt_tx_ring(struct dp_soc *soc)
{
}

static int dp_ipa_alloc_alt_tx_ring(struct dp_soc *soc)
{
	return 0
}

static void dp_ipa_free_alt_tx_ring(struct dp_soc *soc)
{
}
#endif /* DP_MEMORY_OPT */

static void dp_ipa_hal_tx_init_alt_data_ring(struct dp_soc *soc)
{
	hal_tx_init_data_ring(soc->hal_soc,
			      soc->tcl_data_ring[IPA_TX_ALT_RING_IDX].hal_srng);
}

#else /* !IPA_WDI3_TX_TWO_PIPES */
static int dp_ipa_init_alt_tx_ring(struct dp_soc *soc)
{
	return 0;
}

static void dp_ipa_deinit_alt_tx_ring(struct dp_soc *soc)
{
}

static int dp_ipa_alloc_alt_tx_ring(struct dp_soc *soc)
{
	return 0;
}

static void dp_ipa_free_alt_tx_ring(struct dp_soc *soc)
{
}

static void dp_ipa_hal_tx_init_alt_data_ring(struct dp_soc *soc)
{
}

#endif /* IPA_WDI3_TX_TWO_PIPES */

#else

#define REO_DST_RING_SIZE_QCA6290 1024

static int dp_ipa_init_alt_tx_ring(struct dp_soc *soc)
{
	return 0;
}

static void dp_ipa_deinit_alt_tx_ring(struct dp_soc *soc)
{
}

static int dp_ipa_alloc_alt_tx_ring(struct dp_soc *soc)
{
	return 0;
}

static void dp_ipa_free_alt_tx_ring(struct dp_soc *soc)
{
}

static void dp_ipa_hal_tx_init_alt_data_ring(struct dp_soc *soc)
{
}

#endif /* IPA_OFFLOAD */

/*
 * dp_soc_reset_ring_map() - Reset cpu ring map
 * @soc: Datapath soc handler
 *
 * This api resets the default cpu ring map
 */

static void dp_soc_reset_cpu_ring_map(struct dp_soc *soc)
{
	uint8_t i;
	int nss_config = wlan_cfg_get_dp_soc_nss_cfg(soc->wlan_cfg_ctx);

	for (i = 0; i < WLAN_CFG_INT_NUM_CONTEXTS; i++) {
		switch (nss_config) {
		case dp_nss_cfg_first_radio:
			/*
			 * Setting Tx ring map for one nss offloaded radio
			 */
			soc->tx_ring_map[i] = dp_cpu_ring_map[DP_NSS_FIRST_RADIO_OFFLOADED_MAP][i];
			break;

		case dp_nss_cfg_second_radio:
			/*
			 * Setting Tx ring for two nss offloaded radios
			 */
			soc->tx_ring_map[i] = dp_cpu_ring_map[DP_NSS_SECOND_RADIO_OFFLOADED_MAP][i];
			break;

		case dp_nss_cfg_dbdc:
			/*
			 * Setting Tx ring map for 2 nss offloaded radios
			 */
			soc->tx_ring_map[i] =
				dp_cpu_ring_map[DP_NSS_DBDC_OFFLOADED_MAP][i];
			break;

		case dp_nss_cfg_dbtc:
			/*
			 * Setting Tx ring map for 3 nss offloaded radios
			 */
			soc->tx_ring_map[i] =
				dp_cpu_ring_map[DP_NSS_DBTC_OFFLOADED_MAP][i];
			break;

		default:
			dp_err("tx_ring_map failed due to invalid nss cfg");
			break;
		}
	}
}

/*
 * dp_soc_ring_if_nss_offloaded() - find if ring is offloaded to NSS
 * @dp_soc - DP soc handle
 * @ring_type - ring type
 * @ring_num - ring_num
 *
 * return 0 or 1
 */
static uint8_t dp_soc_ring_if_nss_offloaded(struct dp_soc *soc, enum hal_ring_type ring_type, int ring_num)
{
	uint8_t nss_config = wlan_cfg_get_dp_soc_nss_cfg(soc->wlan_cfg_ctx);
	uint8_t status = 0;

	switch (ring_type) {
	case WBM2SW_RELEASE:
	case REO_DST:
	case RXDMA_BUF:
	case REO_EXCEPTION:
		status = ((nss_config) & (1 << ring_num));
		break;
	default:
		break;
	}

	return status;
}

/*
 * dp_soc_disable_unused_mac_intr_mask() - reset interrupt mask for
 *					  unused WMAC hw rings
 * @dp_soc - DP Soc handle
 * @mac_num - wmac num
 *
 * Return: Return void
 */
static void dp_soc_disable_unused_mac_intr_mask(struct dp_soc *soc,
						int mac_num)
{
	uint8_t *grp_mask = NULL;
	int group_number;

	grp_mask = &soc->wlan_cfg_ctx->int_host2rxdma_ring_mask[0];
	group_number = dp_srng_find_ring_in_mask(mac_num, grp_mask);
	wlan_cfg_set_host2rxdma_ring_mask(soc->wlan_cfg_ctx,
					  group_number, 0x0);

	grp_mask = &soc->wlan_cfg_ctx->int_rx_mon_ring_mask[0];
	group_number = dp_srng_find_ring_in_mask(mac_num, grp_mask);
	wlan_cfg_set_rx_mon_ring_mask(soc->wlan_cfg_ctx,
				      group_number, 0x0);

	grp_mask = &soc->wlan_cfg_ctx->int_rxdma2host_ring_mask[0];
	group_number = dp_srng_find_ring_in_mask(mac_num, grp_mask);
	wlan_cfg_set_rxdma2host_ring_mask(soc->wlan_cfg_ctx,
					  group_number, 0x0);

	grp_mask = &soc->wlan_cfg_ctx->int_host2rxdma_mon_ring_mask[0];
	group_number = dp_srng_find_ring_in_mask(mac_num, grp_mask);
	wlan_cfg_set_host2rxdma_mon_ring_mask(soc->wlan_cfg_ctx,
					      group_number, 0x0);
}

/*
 * dp_soc_reset_intr_mask() - reset interrupt mask
 * @dp_soc - DP Soc handle
 *
 * Return: Return void
 */
static void dp_soc_reset_intr_mask(struct dp_soc *soc)
{
	uint8_t j;
	uint8_t *grp_mask = NULL;
	int group_number, mask, num_ring;

	/* number of tx ring */
	num_ring = soc->num_tcl_data_rings;

	/*
	 * group mask for tx completion  ring.
	 */
	grp_mask =  &soc->wlan_cfg_ctx->int_tx_ring_mask[0];

	/* loop and reset the mask for only offloaded ring */
	for (j = 0; j < WLAN_CFG_NUM_TCL_DATA_RINGS; j++) {
		/*
		 * Group number corresponding to tx offloaded ring.
		 */
		group_number = dp_srng_find_ring_in_mask(j, grp_mask);
		if (group_number < 0) {
			dp_init_debug("%pK: ring not part of any group; ring_type: %d,ring_num %d",
				      soc, WBM2SW_RELEASE, j);
			continue;
		}

		mask = wlan_cfg_get_tx_ring_mask(soc->wlan_cfg_ctx, group_number);
		if (!dp_soc_ring_if_nss_offloaded(soc, WBM2SW_RELEASE, j) &&
		    (!mask)) {
			continue;
		}

		/* reset the tx mask for offloaded ring */
		mask &= (~(1 << j));

		/*
		 * reset the interrupt mask for offloaded ring.
		 */
		wlan_cfg_set_tx_ring_mask(soc->wlan_cfg_ctx, group_number, mask);
	}

	/* number of rx rings */
	num_ring = soc->num_reo_dest_rings;

	/*
	 * group mask for reo destination ring.
	 */
	grp_mask = &soc->wlan_cfg_ctx->int_rx_ring_mask[0];

	/* loop and reset the mask for only offloaded ring */
	for (j = 0; j < WLAN_CFG_NUM_REO_DEST_RING; j++) {
		/*
		 * Group number corresponding to rx offloaded ring.
		 */
		group_number = dp_srng_find_ring_in_mask(j, grp_mask);
		if (group_number < 0) {
			dp_init_debug("%pK: ring not part of any group; ring_type: %d,ring_num %d",
				      soc, REO_DST, j);
			continue;
		}

		mask =  wlan_cfg_get_rx_ring_mask(soc->wlan_cfg_ctx, group_number);
		if (!dp_soc_ring_if_nss_offloaded(soc, REO_DST, j) &&
		    (!mask)) {
			continue;
		}

		/* reset the interrupt mask for offloaded ring */
		mask &= (~(1 << j));

		/*
		 * set the interrupt mask to zero for rx offloaded radio.
		 */
		wlan_cfg_set_rx_ring_mask(soc->wlan_cfg_ctx, group_number, mask);
	}

	/*
	 * group mask for Rx buffer refill ring
	 */
	grp_mask = &soc->wlan_cfg_ctx->int_host2rxdma_ring_mask[0];

	/* loop and reset the mask for only offloaded ring */
	for (j = 0; j < MAX_PDEV_CNT; j++) {
		int lmac_id = wlan_cfg_get_hw_mac_idx(soc->wlan_cfg_ctx, j);

		if (!dp_soc_ring_if_nss_offloaded(soc, RXDMA_BUF, j)) {
			continue;
		}

		/*
		 * Group number corresponding to rx offloaded ring.
		 */
		group_number = dp_srng_find_ring_in_mask(lmac_id, grp_mask);
		if (group_number < 0) {
			dp_init_debug("%pK: ring not part of any group; ring_type: %d,ring_num %d",
				      soc, REO_DST, lmac_id);
			continue;
		}

		/* set the interrupt mask for offloaded ring */
		mask =  wlan_cfg_get_host2rxdma_ring_mask(soc->wlan_cfg_ctx,
				group_number);
		mask &= (~(1 << lmac_id));

		/*
		 * set the interrupt mask to zero for rx offloaded radio.
		 */
		wlan_cfg_set_host2rxdma_ring_mask(soc->wlan_cfg_ctx,
			group_number, mask);
	}

	grp_mask = &soc->wlan_cfg_ctx->int_rx_err_ring_mask[0];

	for (j = 0; j < num_ring; j++) {
		if (!dp_soc_ring_if_nss_offloaded(soc, REO_EXCEPTION, j)) {
			continue;
		}

		/*
		 * Group number corresponding to rx err ring.
		 */
		group_number = dp_srng_find_ring_in_mask(j, grp_mask);
		if (group_number < 0) {
			dp_init_debug("%pK: ring not part of any group; ring_type: %d,ring_num %d",
				      soc, REO_EXCEPTION, j);
			continue;
		}

		wlan_cfg_set_rx_err_ring_mask(soc->wlan_cfg_ctx,
					      group_number, 0);
	}
}

#ifdef IPA_OFFLOAD
bool dp_reo_remap_config(struct dp_soc *soc, uint32_t *remap0,
			 uint32_t *remap1, uint32_t *remap2)
{
	uint32_t ring[8] = {REO_REMAP_SW1, REO_REMAP_SW2, REO_REMAP_SW3};
	int target_type;

	target_type = hal_get_target_type(soc->hal_soc);

	switch (target_type) {
	case TARGET_TYPE_WCN7850:
		hal_compute_reo_remap_ix2_ix3(soc->hal_soc, ring,
					      soc->num_reo_dest_rings -
					      USE_2_IPA_RX_REO_RINGS, remap1,
					      remap2);
		break;

	default:
		hal_compute_reo_remap_ix2_ix3(soc->hal_soc, ring,
					      soc->num_reo_dest_rings -
					      USE_1_IPA_RX_REO_RING, remap1,
					      remap2);
		break;
	}

	dp_debug("remap1 %x remap2 %x", *remap1, *remap2);

	return true;
}

#ifdef IPA_WDI3_TX_TWO_PIPES
static bool dp_ipa_is_alt_tx_ring(int index)
{
	return index == IPA_TX_ALT_RING_IDX;
}

static bool dp_ipa_is_alt_tx_comp_ring(int index)
{
	return index == IPA_TX_ALT_COMP_RING_IDX;
}
#else /* !IPA_WDI3_TX_TWO_PIPES */
static bool dp_ipa_is_alt_tx_ring(int index)
{
	return false;
}

static bool dp_ipa_is_alt_tx_comp_ring(int index)
{
	return false;
}
#endif /* IPA_WDI3_TX_TWO_PIPES */

/**
 * dp_ipa_get_tx_ring_size() - Get Tx ring size for IPA
 *
 * @tx_ring_num: Tx ring number
 * @tx_ipa_ring_sz: Return param only updated for IPA.
 * @soc_cfg_ctx: dp soc cfg context
 *
 * Return: None
 */
static void dp_ipa_get_tx_ring_size(int tx_ring_num, int *tx_ipa_ring_sz,
				    struct wlan_cfg_dp_soc_ctxt *soc_cfg_ctx)
{
	if (!soc_cfg_ctx->ipa_enabled)
		return;

	if (tx_ring_num == IPA_TCL_DATA_RING_IDX)
		*tx_ipa_ring_sz = wlan_cfg_ipa_tx_ring_size(soc_cfg_ctx);
	else if (dp_ipa_is_alt_tx_ring(tx_ring_num))
		*tx_ipa_ring_sz = wlan_cfg_ipa_tx_alt_ring_size(soc_cfg_ctx);
}

/**
 * dp_ipa_get_tx_comp_ring_size() - Get Tx comp ring size for IPA
 *
 * @tx_comp_ring_num: Tx comp ring number
 * @tx_comp_ipa_ring_sz: Return param only updated for IPA.
 * @soc_cfg_ctx: dp soc cfg context
 *
 * Return: None
 */
static void dp_ipa_get_tx_comp_ring_size(int tx_comp_ring_num,
					 int *tx_comp_ipa_ring_sz,
				       struct wlan_cfg_dp_soc_ctxt *soc_cfg_ctx)
{
	if (!soc_cfg_ctx->ipa_enabled)
		return;

	if (tx_comp_ring_num == IPA_TCL_DATA_RING_IDX)
		*tx_comp_ipa_ring_sz =
				wlan_cfg_ipa_tx_comp_ring_size(soc_cfg_ctx);
	else if (dp_ipa_is_alt_tx_comp_ring(tx_comp_ring_num))
		*tx_comp_ipa_ring_sz =
				wlan_cfg_ipa_tx_alt_comp_ring_size(soc_cfg_ctx);
}
#else
static uint8_t dp_reo_ring_selection(uint32_t value, uint32_t *ring)
{
	uint8_t num = 0;

	switch (value) {
	case 0xF:
		num = 4;
		ring[0] = REO_REMAP_SW1;
		ring[1] = REO_REMAP_SW2;
		ring[2] = REO_REMAP_SW3;
		ring[3] = REO_REMAP_SW4;
		break;
	case 0xE:
		num = 3;
		ring[0] = REO_REMAP_SW2;
		ring[1] = REO_REMAP_SW3;
		ring[2] = REO_REMAP_SW4;
		break;
	case 0xD:
		num = 3;
		ring[0] = REO_REMAP_SW1;
		ring[1] = REO_REMAP_SW3;
		ring[2] = REO_REMAP_SW4;
		break;
	case 0xC:
		num = 2;
		ring[0] = REO_REMAP_SW3;
		ring[1] = REO_REMAP_SW4;
		break;
	case 0xB:
		num = 3;
		ring[0] = REO_REMAP_SW1;
		ring[1] = REO_REMAP_SW2;
		ring[2] = REO_REMAP_SW4;
		break;
	case 0xA:
		num = 2;
		ring[0] = REO_REMAP_SW2;
		ring[1] = REO_REMAP_SW4;
		break;
	case 0x9:
		num = 2;
		ring[0] = REO_REMAP_SW1;
		ring[1] = REO_REMAP_SW4;
		break;
	case 0x8:
		num = 1;
		ring[0] = REO_REMAP_SW4;
		break;
	case 0x7:
		num = 3;
		ring[0] = REO_REMAP_SW1;
		ring[1] = REO_REMAP_SW2;
		ring[2] = REO_REMAP_SW3;
		break;
	case 0x6:
		num = 2;
		ring[0] = REO_REMAP_SW2;
		ring[1] = REO_REMAP_SW3;
		break;
	case 0x5:
		num = 2;
		ring[0] = REO_REMAP_SW1;
		ring[1] = REO_REMAP_SW3;
		break;
	case 0x4:
		num = 1;
		ring[0] = REO_REMAP_SW3;
		break;
	case 0x3:
		num = 2;
		ring[0] = REO_REMAP_SW1;
		ring[1] = REO_REMAP_SW2;
		break;
	case 0x2:
		num = 1;
		ring[0] = REO_REMAP_SW2;
		break;
	case 0x1:
		num = 1;
		ring[0] = REO_REMAP_SW1;
		break;
	}
	return num;
}

bool dp_reo_remap_config(struct dp_soc *soc,
			 uint32_t *remap0,
			 uint32_t *remap1,
			 uint32_t *remap2)
{
	uint8_t offload_radio = wlan_cfg_get_dp_soc_nss_cfg(soc->wlan_cfg_ctx);
	uint32_t reo_config = wlan_cfg_get_reo_rings_mapping(soc->wlan_cfg_ctx);
	uint8_t target_type, num;
	uint32_t ring[4];
	uint32_t value;

	target_type = hal_get_target_type(soc->hal_soc);

	switch (offload_radio) {
	case dp_nss_cfg_default:
		value = reo_config & 0xF;
		num = dp_reo_ring_selection(value, ring);
		hal_compute_reo_remap_ix2_ix3(soc->hal_soc, ring,
					      num, remap1, remap2);

		break;
	case dp_nss_cfg_first_radio:
		value = reo_config & 0xE;
		num = dp_reo_ring_selection(value, ring);
		hal_compute_reo_remap_ix2_ix3(soc->hal_soc, ring,
					      num, remap1, remap2);

		break;
	case dp_nss_cfg_second_radio:
		value = reo_config & 0xD;
		num = dp_reo_ring_selection(value, ring);
		hal_compute_reo_remap_ix2_ix3(soc->hal_soc, ring,
					      num, remap1, remap2);

		break;
	case dp_nss_cfg_dbdc:
	case dp_nss_cfg_dbtc:
		/* return false if both or all are offloaded to NSS */
		return false;

	}

	dp_debug("remap1 %x remap2 %x offload_radio %u",
		 *remap1, *remap2, offload_radio);
	return true;
}

static void dp_ipa_get_tx_ring_size(int ring_num, int *tx_ipa_ring_sz,
				    struct wlan_cfg_dp_soc_ctxt *soc_cfg_ctx)
{
}

static void dp_ipa_get_tx_comp_ring_size(int tx_comp_ring_num,
					 int *tx_comp_ipa_ring_sz,
				       struct wlan_cfg_dp_soc_ctxt *soc_cfg_ctx)
{
}
#endif /* IPA_OFFLOAD */

/*
 * dp_reo_frag_dst_set() - configure reo register to set the
 *                        fragment destination ring
 * @soc : Datapath soc
 * @frag_dst_ring : output parameter to set fragment destination ring
 *
 * Based on offload_radio below fragment destination rings is selected
 * 0 - TCL
 * 1 - SW1
 * 2 - SW2
 * 3 - SW3
 * 4 - SW4
 * 5 - Release
 * 6 - FW
 * 7 - alternate select
 *
 * return: void
 */
static void dp_reo_frag_dst_set(struct dp_soc *soc, uint8_t *frag_dst_ring)
{
	uint8_t offload_radio = wlan_cfg_get_dp_soc_nss_cfg(soc->wlan_cfg_ctx);

	switch (offload_radio) {
	case dp_nss_cfg_default:
		*frag_dst_ring = REO_REMAP_TCL;
		break;
	case dp_nss_cfg_first_radio:
		/*
		 * This configuration is valid for single band radio which
		 * is also NSS offload.
		 */
	case dp_nss_cfg_dbdc:
	case dp_nss_cfg_dbtc:
		*frag_dst_ring = HAL_SRNG_REO_ALTERNATE_SELECT;
		break;
	default:
		dp_init_err("%pK: dp_reo_frag_dst_set invalid offload radio config", soc);
		break;
	}
}

#ifdef ENABLE_VERBOSE_DEBUG
static void dp_enable_verbose_debug(struct dp_soc *soc)
{
	struct wlan_cfg_dp_soc_ctxt *soc_cfg_ctx;

	soc_cfg_ctx = soc->wlan_cfg_ctx;

	if (soc_cfg_ctx->per_pkt_trace & dp_verbose_debug_mask)
		is_dp_verbose_debug_enabled = true;

	if (soc_cfg_ctx->per_pkt_trace & hal_verbose_debug_mask)
		hal_set_verbose_debug(true);
	else
		hal_set_verbose_debug(false);
}
#else
static void dp_enable_verbose_debug(struct dp_soc *soc)
{
}
#endif

#ifdef WLAN_FEATURE_STATS_EXT
static inline void dp_create_ext_stats_event(struct dp_soc *soc)
{
	qdf_event_create(&soc->rx_hw_stats_event);
}
#else
static inline void dp_create_ext_stats_event(struct dp_soc *soc)
{
}
#endif

static void dp_deinit_tx_pair_by_index(struct dp_soc *soc, int index)
{
	int tcl_ring_num, wbm_ring_num;

	wlan_cfg_get_tcl_wbm_ring_num_for_index(soc->wlan_cfg_ctx,
						index,
						&tcl_ring_num,
						&wbm_ring_num);

	if (tcl_ring_num == -1 || wbm_ring_num == -1) {
		dp_err("incorrect tcl/wbm ring num for index %u", index);
		return;
	}

	wlan_minidump_remove(soc->tcl_data_ring[index].base_vaddr_unaligned,
			     soc->tcl_data_ring[index].alloc_size,
			     soc->ctrl_psoc,
			     WLAN_MD_DP_SRNG_TCL_DATA,
			     "tcl_data_ring");
	dp_info("index %u tcl %u wbm %u", index, tcl_ring_num, wbm_ring_num);
	dp_srng_deinit(soc, &soc->tcl_data_ring[index], TCL_DATA,
		       tcl_ring_num);

	wlan_minidump_remove(soc->tx_comp_ring[index].base_vaddr_unaligned,
			     soc->tx_comp_ring[index].alloc_size,
			     soc->ctrl_psoc,
			     WLAN_MD_DP_SRNG_TX_COMP,
			     "tcl_comp_ring");
	dp_srng_deinit(soc, &soc->tx_comp_ring[index], WBM2SW_RELEASE,
		       wbm_ring_num);
}

/**
 * dp_init_tx_ring_pair_by_index() - The function inits tcl data/wbm completion
 * ring pair
 * @soc: DP soc pointer
 * @index: index of soc->tcl_data or soc->tx_comp to initialize
 *
 * Return: QDF_STATUS_SUCCESS on success, error code otherwise.
 */
static QDF_STATUS dp_init_tx_ring_pair_by_index(struct dp_soc *soc,
						uint8_t index)
{
	int tcl_ring_num, wbm_ring_num;
	uint8_t bm_id;

	if (index >= MAX_TCL_DATA_RINGS) {
		dp_err("unexpected index!");
		QDF_BUG(0);
		goto fail1;
	}

	wlan_cfg_get_tcl_wbm_ring_num_for_index(soc->wlan_cfg_ctx,
						index,
						&tcl_ring_num,
						&wbm_ring_num);

	if (tcl_ring_num == -1 || wbm_ring_num == -1) {
		dp_err("incorrect tcl/wbm ring num for index %u", index);
		goto fail1;
	}

	dp_info("index %u tcl %u wbm %u", index, tcl_ring_num, wbm_ring_num);
	if (dp_srng_init(soc, &soc->tcl_data_ring[index], TCL_DATA,
			 tcl_ring_num, 0)) {
		dp_err("dp_srng_init failed for tcl_data_ring");
		goto fail1;
	}
	wlan_minidump_log(soc->tcl_data_ring[index].base_vaddr_unaligned,
			  soc->tcl_data_ring[index].alloc_size,
			  soc->ctrl_psoc,
			  WLAN_MD_DP_SRNG_TCL_DATA,
			  "tcl_data_ring");

	if (dp_srng_init(soc, &soc->tx_comp_ring[index], WBM2SW_RELEASE,
			 wbm_ring_num, 0)) {
		dp_err("dp_srng_init failed for tx_comp_ring");
		goto fail1;
	}

	bm_id = wlan_cfg_get_rbm_id_for_index(soc->wlan_cfg_ctx, tcl_ring_num);

	soc->arch_ops.tx_implicit_rbm_set(soc, tcl_ring_num, bm_id);
	wlan_minidump_log(soc->tx_comp_ring[index].base_vaddr_unaligned,
			  soc->tx_comp_ring[index].alloc_size,
			  soc->ctrl_psoc,
			  WLAN_MD_DP_SRNG_TX_COMP,
			  "tcl_comp_ring");

	return QDF_STATUS_SUCCESS;

fail1:
	return QDF_STATUS_E_FAILURE;
}

static void dp_free_tx_ring_pair_by_index(struct dp_soc *soc, uint8_t index)
{
	dp_debug("index %u", index);
	dp_srng_free(soc, &soc->tcl_data_ring[index]);
	dp_srng_free(soc, &soc->tx_comp_ring[index]);
}

/**
 * dp_alloc_tx_ring_pair_by_index() - The function allocs tcl data/wbm2sw
 * ring pair for the given "index"
 * @soc: DP soc pointer
 * @index: index of soc->tcl_data or soc->tx_comp to initialize
 *
 * Return: QDF_STATUS_SUCCESS on success, error code otherwise.
 */
static QDF_STATUS dp_alloc_tx_ring_pair_by_index(struct dp_soc *soc,
						 uint8_t index)
{
	int tx_ring_size;
	int tx_comp_ring_size;
	struct wlan_cfg_dp_soc_ctxt *soc_cfg_ctx = soc->wlan_cfg_ctx;
	int cached = 0;

	if (index >= MAX_TCL_DATA_RINGS) {
		dp_err("unexpected index!");
		QDF_BUG(0);
		goto fail1;
	}

	dp_debug("index %u", index);
	tx_ring_size = wlan_cfg_tx_ring_size(soc_cfg_ctx);
	dp_ipa_get_tx_ring_size(index, &tx_ring_size, soc_cfg_ctx);

	if (dp_srng_alloc(soc, &soc->tcl_data_ring[index], TCL_DATA,
			  tx_ring_size, cached)) {
		dp_err("dp_srng_alloc failed for tcl_data_ring");
		goto fail1;
	}

	tx_comp_ring_size = wlan_cfg_tx_comp_ring_size(soc_cfg_ctx);
	dp_ipa_get_tx_comp_ring_size(index, &tx_comp_ring_size, soc_cfg_ctx);
	/* Enable cached TCL desc if NSS offload is disabled */
	if (!wlan_cfg_get_dp_soc_nss_cfg(soc_cfg_ctx))
		cached = WLAN_CFG_DST_RING_CACHED_DESC;

	if (dp_srng_alloc(soc, &soc->tx_comp_ring[index], WBM2SW_RELEASE,
			  tx_comp_ring_size, cached)) {
		dp_err("dp_srng_alloc failed for tx_comp_ring");
		goto fail1;
	}

	return QDF_STATUS_SUCCESS;

fail1:
	return QDF_STATUS_E_FAILURE;
}

static QDF_STATUS dp_lro_hash_setup(struct dp_soc *soc, struct dp_pdev *pdev)
{
	struct cdp_lro_hash_config lro_hash;
	QDF_STATUS status;

	if (!wlan_cfg_is_lro_enabled(soc->wlan_cfg_ctx) &&
	    !wlan_cfg_is_gro_enabled(soc->wlan_cfg_ctx) &&
	    !wlan_cfg_is_rx_hash_enabled(soc->wlan_cfg_ctx)) {
		dp_err("LRO, GRO and RX hash disabled");
		return QDF_STATUS_E_FAILURE;
	}

	qdf_mem_zero(&lro_hash, sizeof(lro_hash));

	if (wlan_cfg_is_lro_enabled(soc->wlan_cfg_ctx) ||
	    wlan_cfg_is_gro_enabled(soc->wlan_cfg_ctx)) {
		lro_hash.lro_enable = 1;
		lro_hash.tcp_flag = QDF_TCPHDR_ACK;
		lro_hash.tcp_flag_mask = QDF_TCPHDR_FIN | QDF_TCPHDR_SYN |
			 QDF_TCPHDR_RST | QDF_TCPHDR_ACK | QDF_TCPHDR_URG |
			 QDF_TCPHDR_ECE | QDF_TCPHDR_CWR;
	}

	qdf_get_random_bytes(lro_hash.toeplitz_hash_ipv4,
			     (sizeof(lro_hash.toeplitz_hash_ipv4[0]) *
			      LRO_IPV4_SEED_ARR_SZ));
	qdf_get_random_bytes(lro_hash.toeplitz_hash_ipv6,
			     (sizeof(lro_hash.toeplitz_hash_ipv6[0]) *
			      LRO_IPV6_SEED_ARR_SZ));

	qdf_assert(soc->cdp_soc.ol_ops->lro_hash_config);

	if (!soc->cdp_soc.ol_ops->lro_hash_config) {
		QDF_BUG(0);
		dp_err("lro_hash_config not configured");
		return QDF_STATUS_E_FAILURE;
	}

	status = soc->cdp_soc.ol_ops->lro_hash_config(soc->ctrl_psoc,
						      pdev->pdev_id,
						      &lro_hash);
	if (!QDF_IS_STATUS_SUCCESS(status)) {
		dp_err("failed to send lro_hash_config to FW %u", status);
		return status;
	}

	dp_info("LRO CMD config: lro_enable: 0x%x tcp_flag 0x%x tcp_flag_mask 0x%x",
		lro_hash.lro_enable, lro_hash.tcp_flag,
		lro_hash.tcp_flag_mask);

	dp_info("toeplitz_hash_ipv4:");
	qdf_trace_hex_dump(QDF_MODULE_ID_DP, QDF_TRACE_LEVEL_INFO,
			   lro_hash.toeplitz_hash_ipv4,
			   (sizeof(lro_hash.toeplitz_hash_ipv4[0]) *
			   LRO_IPV4_SEED_ARR_SZ));

	dp_info("toeplitz_hash_ipv6:");
	qdf_trace_hex_dump(QDF_MODULE_ID_DP, QDF_TRACE_LEVEL_INFO,
			   lro_hash.toeplitz_hash_ipv6,
			   (sizeof(lro_hash.toeplitz_hash_ipv6[0]) *
			   LRO_IPV6_SEED_ARR_SZ));

	return status;
}

#if defined(WLAN_MAX_PDEVS) && (WLAN_MAX_PDEVS == 1)
/*
 * dp_reap_timer_init() - initialize the reap timer
 * @soc: data path SoC handle
 *
 * Return: void
 */
static void dp_reap_timer_init(struct dp_soc *soc)
{
	/*
	 * Timer to reap rxdma status rings.
	 * Needed until we enable ppdu end interrupts
	 */
	dp_monitor_reap_timer_init(soc);
	dp_monitor_vdev_timer_init(soc);
}

/*
 * dp_reap_timer_deinit() - de-initialize the reap timer
 * @soc: data path SoC handle
 *
 * Return: void
 */
static void dp_reap_timer_deinit(struct dp_soc *soc)
{
	dp_monitor_reap_timer_deinit(soc);
}
#else
/* WIN use case */
static void dp_reap_timer_init(struct dp_soc *soc)
{
	/* Configure LMAC rings in Polled mode */
	if (soc->lmac_polled_mode) {
		/*
		 * Timer to reap lmac rings.
		 */
		qdf_timer_init(soc->osdev, &soc->lmac_reap_timer,
			       dp_service_lmac_rings, (void *)soc,
			       QDF_TIMER_TYPE_WAKE_APPS);
		soc->lmac_timer_init = 1;
		qdf_timer_mod(&soc->lmac_reap_timer, DP_INTR_POLL_TIMER_MS);
	}
}

static void dp_reap_timer_deinit(struct dp_soc *soc)
{
	if (soc->lmac_timer_init) {
		qdf_timer_stop(&soc->lmac_reap_timer);
		qdf_timer_free(&soc->lmac_reap_timer);
		soc->lmac_timer_init = 0;
	}
}
#endif

#ifdef QCA_HOST2FW_RXBUF_RING
/*
 * dp_rxdma_ring_alloc() - allocate the RXDMA rings
 * @soc: data path SoC handle
 * @pdev: Physical device handle
 *
 * Return: 0 - success, > 0 - failure
 */
static int dp_rxdma_ring_alloc(struct dp_soc *soc, struct dp_pdev *pdev)
{
	struct wlan_cfg_dp_pdev_ctxt *pdev_cfg_ctx;
	int max_mac_rings;
	int i;
	int ring_size;

	pdev_cfg_ctx = pdev->wlan_cfg_ctx;
	max_mac_rings = wlan_cfg_get_num_mac_rings(pdev_cfg_ctx);
	ring_size =  wlan_cfg_get_rx_dma_buf_ring_size(pdev_cfg_ctx);

	for (i = 0; i < max_mac_rings; i++) {
		dp_verbose_debug("pdev_id %d mac_id %d", pdev->pdev_id, i);
		if (dp_srng_alloc(soc, &pdev->rx_mac_buf_ring[i],
				  RXDMA_BUF, ring_size, 0)) {
			dp_init_err("%pK: failed rx mac ring setup", soc);
			return QDF_STATUS_E_FAILURE;
		}
	}
	return QDF_STATUS_SUCCESS;
}

/*
 * dp_rxdma_ring_setup() - configure the RXDMA rings
 * @soc: data path SoC handle
 * @pdev: Physical device handle
 *
 * Return: 0 - success, > 0 - failure
 */
static int dp_rxdma_ring_setup(struct dp_soc *soc, struct dp_pdev *pdev)
{
	struct wlan_cfg_dp_pdev_ctxt *pdev_cfg_ctx;
	int max_mac_rings;
	int i;

	pdev_cfg_ctx = pdev->wlan_cfg_ctx;
	max_mac_rings = wlan_cfg_get_num_mac_rings(pdev_cfg_ctx);

	for (i = 0; i < max_mac_rings; i++) {
		dp_verbose_debug("pdev_id %d mac_id %d", pdev->pdev_id, i);
		if (dp_srng_init(soc, &pdev->rx_mac_buf_ring[i],
				 RXDMA_BUF, 1, i)) {
			dp_init_err("%pK: failed rx mac ring setup", soc);
			return QDF_STATUS_E_FAILURE;
		}
	}
	return QDF_STATUS_SUCCESS;
}

/*
 * dp_rxdma_ring_cleanup() - Deinit the RXDMA rings and reap timer
 * @soc: data path SoC handle
 * @pdev: Physical device handle
 *
 * Return: void
 */
static void dp_rxdma_ring_cleanup(struct dp_soc *soc, struct dp_pdev *pdev)
{
	int i;

	for (i = 0; i < MAX_RX_MAC_RINGS; i++)
		dp_srng_deinit(soc, &pdev->rx_mac_buf_ring[i], RXDMA_BUF, 1);

	dp_reap_timer_deinit(soc);
}

/*
 * dp_rxdma_ring_free() - Free the RXDMA rings
 * @pdev: Physical device handle
 *
 * Return: void
 */
static void dp_rxdma_ring_free(struct dp_pdev *pdev)
{
	int i;

	for (i = 0; i < MAX_RX_MAC_RINGS; i++)
		dp_srng_free(pdev->soc, &pdev->rx_mac_buf_ring[i]);
}

#else
static int dp_rxdma_ring_alloc(struct dp_soc *soc, struct dp_pdev *pdev)
{
	return QDF_STATUS_SUCCESS;
}

static int dp_rxdma_ring_setup(struct dp_soc *soc, struct dp_pdev *pdev)
{
	return QDF_STATUS_SUCCESS;
}

static void dp_rxdma_ring_cleanup(struct dp_soc *soc, struct dp_pdev *pdev)
{
	dp_reap_timer_deinit(soc);
}

static void dp_rxdma_ring_free(struct dp_pdev *pdev)
{
}
#endif

/**
 * dp_dscp_tid_map_setup(): Initialize the dscp-tid maps
 * @pdev - DP_PDEV handle
 *
 * Return: void
 */
static inline void
dp_dscp_tid_map_setup(struct dp_pdev *pdev)
{
	uint8_t map_id;
	struct dp_soc *soc = pdev->soc;

	if (!soc)
		return;

	for (map_id = 0; map_id < DP_MAX_TID_MAPS; map_id++) {
		qdf_mem_copy(pdev->dscp_tid_map[map_id],
			     default_dscp_tid_map,
			     sizeof(default_dscp_tid_map));
	}

	for (map_id = 0; map_id < soc->num_hw_dscp_tid_map; map_id++) {
		hal_tx_set_dscp_tid_map(soc->hal_soc,
					default_dscp_tid_map,
					map_id);
	}
}

/**
 * dp_pcp_tid_map_setup(): Initialize the pcp-tid maps
 * @pdev - DP_PDEV handle
 *
 * Return: void
 */
static inline void
dp_pcp_tid_map_setup(struct dp_pdev *pdev)
{
	struct dp_soc *soc = pdev->soc;

	if (!soc)
		return;

	qdf_mem_copy(soc->pcp_tid_map, default_pcp_tid_map,
		     sizeof(default_pcp_tid_map));
	hal_tx_set_pcp_tid_map_default(soc->hal_soc, default_pcp_tid_map);
}

#ifdef IPA_OFFLOAD
/**
 * dp_setup_ipa_rx_refill_buf_ring - Setup second Rx refill buffer ring
 * @soc: data path instance
 * @pdev: core txrx pdev context
 *
 * Return: QDF_STATUS_SUCCESS: success
 *         QDF_STATUS_E_RESOURCES: Error return
 */
static int dp_setup_ipa_rx_refill_buf_ring(struct dp_soc *soc,
					   struct dp_pdev *pdev)
{
	struct wlan_cfg_dp_soc_ctxt *soc_cfg_ctx;
	int entries;

	if (wlan_cfg_is_ipa_enabled(soc->wlan_cfg_ctx)) {
		soc_cfg_ctx = soc->wlan_cfg_ctx;
		entries =
			wlan_cfg_get_dp_soc_rxdma_refill_ring_size(soc_cfg_ctx);

		/* Setup second Rx refill buffer ring */
		if (dp_srng_alloc(soc, &pdev->rx_refill_buf_ring2, RXDMA_BUF,
				  entries, 0)) {
			dp_init_err("%pK: dp_srng_alloc failed second"
				    "rx refill ring", soc);
			return QDF_STATUS_E_FAILURE;
		}
	}

	return QDF_STATUS_SUCCESS;
}

/**
 * dp_init_ipa_rx_refill_buf_ring - Init second Rx refill buffer ring
 * @soc: data path instance
 * @pdev: core txrx pdev context
 *
 * Return: QDF_STATUS_SUCCESS: success
 *         QDF_STATUS_E_RESOURCES: Error return
 */
static int dp_init_ipa_rx_refill_buf_ring(struct dp_soc *soc,
					  struct dp_pdev *pdev)
{
	if (wlan_cfg_is_ipa_enabled(soc->wlan_cfg_ctx)) {
		if (dp_srng_init(soc, &pdev->rx_refill_buf_ring2, RXDMA_BUF,
				 IPA_RX_REFILL_BUF_RING_IDX, pdev->pdev_id)) {
			dp_init_err("%pK: dp_srng_init failed second"
				    "rx refill ring", soc);
			return QDF_STATUS_E_FAILURE;
		}
	}
	return QDF_STATUS_SUCCESS;
}

/**
 * dp_deinit_ipa_rx_refill_buf_ring - deinit second Rx refill buffer ring
 * @soc: data path instance
 * @pdev: core txrx pdev context
 *
 * Return: void
 */
static void dp_deinit_ipa_rx_refill_buf_ring(struct dp_soc *soc,
					     struct dp_pdev *pdev)
{
	if (wlan_cfg_is_ipa_enabled(soc->wlan_cfg_ctx))
		dp_srng_deinit(soc, &pdev->rx_refill_buf_ring2, RXDMA_BUF, 0);
}

/**
 * dp_free_ipa_rx_refill_buf_ring - free second Rx refill buffer ring
 * @soc: data path instance
 * @pdev: core txrx pdev context
 *
 * Return: void
 */
static void dp_free_ipa_rx_refill_buf_ring(struct dp_soc *soc,
					   struct dp_pdev *pdev)
{
	if (wlan_cfg_is_ipa_enabled(soc->wlan_cfg_ctx))
		dp_srng_free(soc, &pdev->rx_refill_buf_ring2);
}
#else
static int dp_setup_ipa_rx_refill_buf_ring(struct dp_soc *soc,
					   struct dp_pdev *pdev)
{
	return QDF_STATUS_SUCCESS;
}

static int dp_init_ipa_rx_refill_buf_ring(struct dp_soc *soc,
					  struct dp_pdev *pdev)
{
	return QDF_STATUS_SUCCESS;
}

static void dp_deinit_ipa_rx_refill_buf_ring(struct dp_soc *soc,
					     struct dp_pdev *pdev)
{
}

static void dp_free_ipa_rx_refill_buf_ring(struct dp_soc *soc,
					   struct dp_pdev *pdev)
{
}
#endif

#ifdef DP_TX_HW_DESC_HISTORY
/**
 * dp_soc_tx_hw_desc_history_attach - Attach TX HW descriptor history
 *
 * @soc: DP soc handle
 *
 * Return: None
 */
static void dp_soc_tx_hw_desc_history_attach(struct dp_soc *soc)
{
	soc->tx_hw_desc_history = dp_context_alloc_mem(
			soc, DP_TX_HW_DESC_HIST_TYPE,
			sizeof(*soc->tx_hw_desc_history));
	if (soc->tx_hw_desc_history)
		soc->tx_hw_desc_history->index = 0;
}

static void dp_soc_tx_hw_desc_history_detach(struct dp_soc *soc)
{
	dp_context_free_mem(soc, DP_TX_HW_DESC_HIST_TYPE,
			    soc->tx_hw_desc_history);
}

#else /* DP_TX_HW_DESC_HISTORY */
static inline void
dp_soc_tx_hw_desc_history_attach(struct dp_soc *soc)
{
}

static inline void
dp_soc_tx_hw_desc_history_detach(struct dp_soc *soc)
{
}
#endif /* DP_TX_HW_DESC_HISTORY */

#ifdef WLAN_FEATURE_DP_RX_RING_HISTORY
#ifndef RX_DEFRAG_DO_NOT_REINJECT
/**
 * dp_soc_rx_reinject_ring_history_attach - Attach the reo reinject ring
 *					    history.
 * @soc: DP soc handle
 *
 * Return: None
 */
static void dp_soc_rx_reinject_ring_history_attach(struct dp_soc *soc)
{
	soc->rx_reinject_ring_history =
		dp_context_alloc_mem(soc, DP_RX_REINJECT_RING_HIST_TYPE,
				     sizeof(struct dp_rx_reinject_history));
	if (soc->rx_reinject_ring_history)
		qdf_atomic_init(&soc->rx_reinject_ring_history->index);
}
#else /* RX_DEFRAG_DO_NOT_REINJECT */
static inline void
dp_soc_rx_reinject_ring_history_attach(struct dp_soc *soc)
{
}
#endif /* RX_DEFRAG_DO_NOT_REINJECT */

/**
 * dp_soc_rx_history_attach() - Attach the ring history record buffers
 * @soc: DP soc structure
 *
 * This function allocates the memory for recording the rx ring, rx error
 * ring and the reinject ring entries. There is no error returned in case
 * of allocation failure since the record function checks if the history is
 * initialized or not. We do not want to fail the driver load in case of
 * failure to allocate memory for debug history.
 *
 * Returns: None
 */
static void dp_soc_rx_history_attach(struct dp_soc *soc)
{
	int i;
	uint32_t rx_ring_hist_size;
	uint32_t rx_refill_ring_hist_size;

	rx_ring_hist_size = sizeof(*soc->rx_ring_history[0]);
	rx_refill_ring_hist_size = sizeof(*soc->rx_refill_ring_history[0]);

	for (i = 0; i < MAX_REO_DEST_RINGS; i++) {
		soc->rx_ring_history[i] = dp_context_alloc_mem(
				soc, DP_RX_RING_HIST_TYPE, rx_ring_hist_size);
		if (soc->rx_ring_history[i])
			qdf_atomic_init(&soc->rx_ring_history[i]->index);
	}

	soc->rx_err_ring_history = dp_context_alloc_mem(
			soc, DP_RX_ERR_RING_HIST_TYPE, rx_ring_hist_size);
	if (soc->rx_err_ring_history)
		qdf_atomic_init(&soc->rx_err_ring_history->index);

	dp_soc_rx_reinject_ring_history_attach(soc);

	for (i = 0; i < MAX_PDEV_CNT; i++) {
		soc->rx_refill_ring_history[i] = dp_context_alloc_mem(
						soc,
						DP_RX_REFILL_RING_HIST_TYPE,
						rx_refill_ring_hist_size);

		if (soc->rx_refill_ring_history[i])
			qdf_atomic_init(&soc->rx_refill_ring_history[i]->index);
	}
}

static void dp_soc_rx_history_detach(struct dp_soc *soc)
{
	int i;

	for (i = 0; i < MAX_REO_DEST_RINGS; i++)
		dp_context_free_mem(soc, DP_RX_RING_HIST_TYPE,
				    soc->rx_ring_history[i]);

	dp_context_free_mem(soc, DP_RX_ERR_RING_HIST_TYPE,
			    soc->rx_err_ring_history);

	/*
	 * No need for a featurized detach since qdf_mem_free takes
	 * care of NULL pointer.
	 */
	dp_context_free_mem(soc, DP_RX_REINJECT_RING_HIST_TYPE,
			    soc->rx_reinject_ring_history);

	for (i = 0; i < MAX_PDEV_CNT; i++)
		dp_context_free_mem(soc, DP_RX_REFILL_RING_HIST_TYPE,
				    soc->rx_refill_ring_history[i]);
}

#else
static inline void dp_soc_rx_history_attach(struct dp_soc *soc)
{
}

static inline void dp_soc_rx_history_detach(struct dp_soc *soc)
{
}
#endif

#ifdef WLAN_FEATURE_DP_TX_DESC_HISTORY
/**
 * dp_soc_tx_history_attach() - Attach the ring history record buffers
 * @soc: DP soc structure
 *
 * This function allocates the memory for recording the tx tcl ring and
 * the tx comp ring entries. There is no error returned in case
 * of allocation failure since the record function checks if the history is
 * initialized or not. We do not want to fail the driver load in case of
 * failure to allocate memory for debug history.
 *
 * Returns: None
 */
static void dp_soc_tx_history_attach(struct dp_soc *soc)
{
	uint32_t tx_tcl_hist_size;
	uint32_t tx_comp_hist_size;

	tx_tcl_hist_size = sizeof(*soc->tx_tcl_history);
	soc->tx_tcl_history = dp_context_alloc_mem(soc, DP_TX_TCL_HIST_TYPE,
						   tx_tcl_hist_size);
	if (soc->tx_tcl_history)
		qdf_atomic_init(&soc->tx_tcl_history->index);

	tx_comp_hist_size = sizeof(*soc->tx_comp_history);
	soc->tx_comp_history = dp_context_alloc_mem(soc, DP_TX_COMP_HIST_TYPE,
						    tx_comp_hist_size);
	if (soc->tx_comp_history)
		qdf_atomic_init(&soc->tx_comp_history->index);
}

/**
 * dp_soc_tx_history_detach() - Detach the ring history record buffers
 * @soc: DP soc structure
 *
 * This function frees the memory for recording the tx tcl ring and
 * the tx comp ring entries.
 *
 * Returns: None
 */
static void dp_soc_tx_history_detach(struct dp_soc *soc)
{
	dp_context_free_mem(soc, DP_TX_TCL_HIST_TYPE, soc->tx_tcl_history);
	dp_context_free_mem(soc, DP_TX_COMP_HIST_TYPE, soc->tx_comp_history);
}

#else
static inline void dp_soc_tx_history_attach(struct dp_soc *soc)
{
}

static inline void dp_soc_tx_history_detach(struct dp_soc *soc)
{
}
#endif /* WLAN_FEATURE_DP_TX_DESC_HISTORY */

/*
* dp_pdev_attach_wifi3() - attach txrx pdev
* @txrx_soc: Datapath SOC handle
* @params: Params for PDEV attach
*
* Return: QDF_STATUS
*/
static inline
QDF_STATUS dp_pdev_attach_wifi3(struct cdp_soc_t *txrx_soc,
				struct cdp_pdev_attach_params *params)
{
	qdf_size_t pdev_context_size;
	struct dp_soc *soc = (struct dp_soc *)txrx_soc;
	struct dp_pdev *pdev = NULL;
	uint8_t pdev_id = params->pdev_id;
	struct wlan_cfg_dp_soc_ctxt *soc_cfg_ctx;
	int nss_cfg;

	pdev_context_size =
		soc->arch_ops.txrx_get_context_size(DP_CONTEXT_TYPE_PDEV);
	pdev = dp_context_alloc_mem(soc, DP_PDEV_TYPE, pdev_context_size);
	if (!pdev) {
		dp_init_err("%pK: DP PDEV memory allocation failed",
			    soc);
		goto fail0;
	}
	wlan_minidump_log(pdev, sizeof(*pdev), soc->ctrl_psoc,
			  WLAN_MD_DP_PDEV, "dp_pdev");

	soc_cfg_ctx = soc->wlan_cfg_ctx;
	pdev->wlan_cfg_ctx = wlan_cfg_pdev_attach(soc->ctrl_psoc);

	if (!pdev->wlan_cfg_ctx) {
		dp_init_err("%pK: pdev cfg_attach failed", soc);
		goto fail1;
	}

	/*
	 * set nss pdev config based on soc config
	 */
	nss_cfg = wlan_cfg_get_dp_soc_nss_cfg(soc_cfg_ctx);
	wlan_cfg_set_dp_pdev_nss_enabled(pdev->wlan_cfg_ctx,
					 (nss_cfg & (1 << pdev_id)));

	pdev->soc = soc;
	pdev->pdev_id = pdev_id;
	soc->pdev_list[pdev_id] = pdev;

	pdev->lmac_id = wlan_cfg_get_hw_mac_idx(soc->wlan_cfg_ctx, pdev_id);
	soc->pdev_count++;

	/* Allocate memory for pdev srng rings */
	if (dp_pdev_srng_alloc(pdev)) {
		dp_init_err("%pK: dp_pdev_srng_alloc failed", soc);
		goto fail2;
	}

	/* Setup second Rx refill buffer ring */
	if (dp_setup_ipa_rx_refill_buf_ring(soc, pdev)) {
		dp_init_err("%pK: dp_srng_alloc failed rxrefill2 ring",
			    soc);
		goto fail3;
	}

	/* Allocate memory for pdev rxdma rings */
	if (dp_rxdma_ring_alloc(soc, pdev)) {
		dp_init_err("%pK: dp_rxdma_ring_alloc failed", soc);
		goto fail4;
	}

	/* Rx specific init */
	if (dp_rx_pdev_desc_pool_alloc(pdev)) {
		dp_init_err("%pK: dp_rx_pdev_attach failed", soc);
		goto fail4;
	}

	if (dp_monitor_pdev_attach(pdev)) {
		dp_init_err("%pK: dp_monitor_pdev_attach failed", soc);
		goto fail5;
	}

	soc->arch_ops.txrx_pdev_attach(pdev, params);

	return QDF_STATUS_SUCCESS;
fail5:
	dp_rx_pdev_desc_pool_free(pdev);
fail4:
	dp_rxdma_ring_free(pdev);
	dp_free_ipa_rx_refill_buf_ring(soc, pdev);
fail3:
	dp_pdev_srng_free(pdev);
fail2:
	wlan_cfg_pdev_detach(pdev->wlan_cfg_ctx);
fail1:
	soc->pdev_list[pdev_id] = NULL;
	qdf_mem_free(pdev);
fail0:
	return QDF_STATUS_E_FAILURE;
}



#ifdef WLAN_DP_PENDING_MEM_FLUSH
/**
 * dp_pdev_flush_pending_vdevs() - Flush all delete pending vdevs in pdev
 * @pdev: Datapath PDEV handle
 *
 * This is the last chance to flush all pending dp vdevs/peers,
 * some peer/vdev leak case like Non-SSR + peer unmap missing
 * will be covered here.
 *
 * Return: None
 */
static void dp_pdev_flush_pending_vdevs(struct dp_pdev *pdev)
{
	struct dp_vdev *vdev = NULL;
	struct dp_soc *soc = pdev->soc;

	if (TAILQ_EMPTY(&soc->inactive_vdev_list))
		return;

	while (true) {
		qdf_spin_lock_bh(&soc->inactive_vdev_list_lock);
		TAILQ_FOREACH(vdev, &soc->inactive_vdev_list,
			      inactive_list_elem) {
			if (vdev->pdev == pdev)
				break;
		}
		qdf_spin_unlock_bh(&soc->inactive_vdev_list_lock);

		/* vdev will be freed when all peers get cleanup */
		if (vdev)
			dp_vdev_flush_peers((struct cdp_vdev *)vdev, 0);
		else
			break;
	}
}
#else
static void dp_pdev_flush_pending_vdevs(struct dp_pdev *pdev)
{
}
#endif

#ifdef QCA_VDEV_STATS_HW_OFFLOAD_SUPPORT
/**
 * dp_vdev_stats_hw_offload_target_config() - Send HTT command to FW
 *                                          for enable/disable of HW vdev stats
 * @soc: Datapath soc handle
 * @pdev_id: INVALID_PDEV_ID for all pdevs or 0,1,2 for individual pdev
 * @enable: flag to reprsent enable/disable of hw vdev stats
 *
 * Return: none
 */
static void dp_vdev_stats_hw_offload_target_config(struct dp_soc *soc,
						   uint8_t pdev_id,
						   bool enable)
{
	/* Check SOC level config for HW offload vdev stats support */
	if (!wlan_cfg_get_vdev_stats_hw_offload_config(soc->wlan_cfg_ctx)) {
		dp_debug("%pK: HW vdev offload stats is disabled", soc);
		return;
	}

	/* Send HTT command to FW for enable of stats */
	dp_h2t_hw_vdev_stats_config_send(soc, pdev_id, enable, false, 0);
}

/**
 * dp_vdev_stats_hw_offload_target_clear() - Clear HW vdev stats on target
 * @soc: Datapath soc handle
 * @pdev_id: pdev_id (0,1,2)
 * @bitmask: bitmask with vdev_id(s) for which stats are to be cleared on HW
 *
 * Return: none
 */
static
void dp_vdev_stats_hw_offload_target_clear(struct dp_soc *soc, uint8_t pdev_id,
					   uint64_t vdev_id_bitmask)
{
	/* Check SOC level config for HW offload vdev stats support */
	if (!wlan_cfg_get_vdev_stats_hw_offload_config(soc->wlan_cfg_ctx)) {
		dp_debug("%pK: HW vdev offload stats is disabled", soc);
		return;
	}

	/* Send HTT command to FW for reset of stats */
	dp_h2t_hw_vdev_stats_config_send(soc, pdev_id, true, true,
					 vdev_id_bitmask);
}
#else
static void
dp_vdev_stats_hw_offload_target_config(struct dp_soc *soc, uint8_t pdev_id,
				       bool enable)
{
}

static
void dp_vdev_stats_hw_offload_target_clear(struct dp_soc *soc, uint8_t pdev_id,
					   uint64_t vdev_id_bitmask)
{
}
#endif /*QCA_VDEV_STATS_HW_OFFLOAD_SUPPORT */

/**
 * dp_pdev_deinit() - Deinit txrx pdev
 * @txrx_pdev: Datapath PDEV handle
 * @force: Force deinit
 *
 * Return: None
 */
static void dp_pdev_deinit(struct cdp_pdev *txrx_pdev, int force)
{
	struct dp_pdev *pdev = (struct dp_pdev *)txrx_pdev;
	qdf_nbuf_t curr_nbuf, next_nbuf;

	if (pdev->pdev_deinit)
		return;

	dp_tx_me_exit(pdev);
	dp_rx_fst_detach(pdev->soc, pdev);
	dp_rx_pdev_buffers_free(pdev);
	dp_rx_pdev_desc_pool_deinit(pdev);
	dp_pdev_bkp_stats_detach(pdev);
	qdf_event_destroy(&pdev->fw_peer_stats_event);
	if (pdev->sojourn_buf)
		qdf_nbuf_free(pdev->sojourn_buf);

	dp_pdev_flush_pending_vdevs(pdev);
	dp_tx_desc_flush(pdev, NULL, true);

	qdf_spinlock_destroy(&pdev->tx_mutex);
	qdf_spinlock_destroy(&pdev->vdev_list_lock);

	if (pdev->invalid_peer)
		qdf_mem_free(pdev->invalid_peer);

	dp_monitor_pdev_deinit(pdev);

	dp_pdev_srng_deinit(pdev);

	dp_ipa_uc_detach(pdev->soc, pdev);
	dp_deinit_ipa_rx_refill_buf_ring(pdev->soc, pdev);
	dp_rxdma_ring_cleanup(pdev->soc, pdev);

	curr_nbuf = pdev->invalid_peer_head_msdu;
	while (curr_nbuf) {
		next_nbuf = qdf_nbuf_next(curr_nbuf);
		qdf_nbuf_free(curr_nbuf);
		curr_nbuf = next_nbuf;
	}
	pdev->invalid_peer_head_msdu = NULL;
	pdev->invalid_peer_tail_msdu = NULL;

	dp_wdi_event_detach(pdev);
	pdev->pdev_deinit = 1;
}

/**
 * dp_pdev_deinit_wifi3() - Deinit txrx pdev
 * @psoc: Datapath psoc handle
 * @pdev_id: Id of datapath PDEV handle
 * @force: Force deinit
 *
 * Return: QDF_STATUS
 */
static QDF_STATUS
dp_pdev_deinit_wifi3(struct cdp_soc_t *psoc, uint8_t pdev_id,
		     int force)
{
	struct dp_pdev *txrx_pdev;

	txrx_pdev = dp_get_pdev_from_soc_pdev_id_wifi3((struct dp_soc *)psoc,
						       pdev_id);

	if (!txrx_pdev)
		return QDF_STATUS_E_FAILURE;

	dp_pdev_deinit((struct cdp_pdev *)txrx_pdev, force);

	return QDF_STATUS_SUCCESS;
}

/*
 * dp_pdev_post_attach() - Do post pdev attach after dev_alloc_name
 * @txrx_pdev: Datapath PDEV handle
 *
 * Return: None
 */
static void dp_pdev_post_attach(struct cdp_pdev *txrx_pdev)
{
	struct dp_pdev *pdev = (struct dp_pdev *)txrx_pdev;

	dp_monitor_tx_capture_debugfs_init(pdev);

	if (dp_pdev_htt_stats_dbgfs_init(pdev)) {
		dp_init_err("%pK: Failed to initialize pdev HTT stats debugfs", pdev->soc);
	}
}

/*
 * dp_pdev_post_attach_wifi3() - attach txrx pdev post
 * @psoc: Datapath soc handle
 * @pdev_id: pdev id of pdev
 *
 * Return: QDF_STATUS
 */
static int dp_pdev_post_attach_wifi3(struct cdp_soc_t *soc,
				     uint8_t pdev_id)
{
	struct dp_pdev *pdev;

	pdev = dp_get_pdev_from_soc_pdev_id_wifi3((struct dp_soc *)soc,
						  pdev_id);

	if (!pdev) {
		dp_init_err("%pK: DP PDEV is Null for pdev id %d",
			    (struct dp_soc *)soc, pdev_id);
		return QDF_STATUS_E_FAILURE;
	}

	dp_pdev_post_attach((struct cdp_pdev *)pdev);
	return QDF_STATUS_SUCCESS;
}

/*
 * dp_pdev_detach() - Complete rest of pdev detach
 * @txrx_pdev: Datapath PDEV handle
 * @force: Force deinit
 *
 * Return: None
 */
static void dp_pdev_detach(struct cdp_pdev *txrx_pdev, int force)
{
	struct dp_pdev *pdev = (struct dp_pdev *)txrx_pdev;
	struct dp_soc *soc = pdev->soc;

	dp_pdev_htt_stats_dbgfs_deinit(pdev);
	dp_rx_pdev_desc_pool_free(pdev);
	dp_monitor_pdev_detach(pdev);
	dp_rxdma_ring_free(pdev);
	dp_free_ipa_rx_refill_buf_ring(soc, pdev);
	dp_pdev_srng_free(pdev);

	soc->pdev_count--;
	soc->pdev_list[pdev->pdev_id] = NULL;

	wlan_cfg_pdev_detach(pdev->wlan_cfg_ctx);
	wlan_minidump_remove(pdev, sizeof(*pdev), soc->ctrl_psoc,
			     WLAN_MD_DP_PDEV, "dp_pdev");
	dp_context_free_mem(soc, DP_PDEV_TYPE, pdev);
}

/*
 * dp_pdev_detach_wifi3() - detach txrx pdev
 * @psoc: Datapath soc handle
 * @pdev_id: pdev id of pdev
 * @force: Force detach
 *
 * Return: QDF_STATUS
 */
static QDF_STATUS dp_pdev_detach_wifi3(struct cdp_soc_t *psoc, uint8_t pdev_id,
				       int force)
{
	struct dp_pdev *pdev;

	pdev = dp_get_pdev_from_soc_pdev_id_wifi3((struct dp_soc *)psoc,
						  pdev_id);

	if (!pdev) {
		dp_init_err("%pK: DP PDEV is Null for pdev id %d",
			    (struct dp_soc *)psoc, pdev_id);
		return QDF_STATUS_E_FAILURE;
	}

	dp_pdev_detach((struct cdp_pdev *)pdev, force);
	return QDF_STATUS_SUCCESS;
}

/*
 * dp_reo_desc_freelist_destroy() - Flush REO descriptors from deferred freelist
 * @soc: DP SOC handle
 */
static inline void dp_reo_desc_freelist_destroy(struct dp_soc *soc)
{
	struct reo_desc_list_node *desc;
	struct dp_rx_tid *rx_tid;

	qdf_spin_lock_bh(&soc->reo_desc_freelist_lock);
	while (qdf_list_remove_front(&soc->reo_desc_freelist,
		(qdf_list_node_t **)&desc) == QDF_STATUS_SUCCESS) {
		rx_tid = &desc->rx_tid;
		qdf_mem_unmap_nbytes_single(soc->osdev,
			rx_tid->hw_qdesc_paddr,
			QDF_DMA_BIDIRECTIONAL,
			rx_tid->hw_qdesc_alloc_size);
		qdf_mem_free(rx_tid->hw_qdesc_vaddr_unaligned);
		qdf_mem_free(desc);
	}
	qdf_spin_unlock_bh(&soc->reo_desc_freelist_lock);
	qdf_list_destroy(&soc->reo_desc_freelist);
	qdf_spinlock_destroy(&soc->reo_desc_freelist_lock);
}

#ifdef WLAN_DP_FEATURE_DEFERRED_REO_QDESC_DESTROY
/*
 * dp_reo_desc_deferred_freelist_create() - Initialize the resources used
 *                                          for deferred reo desc list
 * @psoc: Datapath soc handle
 *
 * Return: void
 */
static void dp_reo_desc_deferred_freelist_create(struct dp_soc *soc)
{
	qdf_spinlock_create(&soc->reo_desc_deferred_freelist_lock);
	qdf_list_create(&soc->reo_desc_deferred_freelist,
			REO_DESC_DEFERRED_FREELIST_SIZE);
	soc->reo_desc_deferred_freelist_init = true;
}

/*
 * dp_reo_desc_deferred_freelist_destroy() - loop the deferred free list &
 *                                           free the leftover REO QDESCs
 * @psoc: Datapath soc handle
 *
 * Return: void
 */
static void dp_reo_desc_deferred_freelist_destroy(struct dp_soc *soc)
{
	struct reo_desc_deferred_freelist_node *desc;

	qdf_spin_lock_bh(&soc->reo_desc_deferred_freelist_lock);
	soc->reo_desc_deferred_freelist_init = false;
	while (qdf_list_remove_front(&soc->reo_desc_deferred_freelist,
	       (qdf_list_node_t **)&desc) == QDF_STATUS_SUCCESS) {
		qdf_mem_unmap_nbytes_single(soc->osdev,
					    desc->hw_qdesc_paddr,
					    QDF_DMA_BIDIRECTIONAL,
					    desc->hw_qdesc_alloc_size);
		qdf_mem_free(desc->hw_qdesc_vaddr_unaligned);
		qdf_mem_free(desc);
	}
	qdf_spin_unlock_bh(&soc->reo_desc_deferred_freelist_lock);

	qdf_list_destroy(&soc->reo_desc_deferred_freelist);
	qdf_spinlock_destroy(&soc->reo_desc_deferred_freelist_lock);
}
#else
static inline void dp_reo_desc_deferred_freelist_create(struct dp_soc *soc)
{
}

static inline void dp_reo_desc_deferred_freelist_destroy(struct dp_soc *soc)
{
}
#endif /* !WLAN_DP_FEATURE_DEFERRED_REO_QDESC_DESTROY */

/*
 * dp_soc_reset_txrx_ring_map() - reset tx ring map
 * @soc: DP SOC handle
 *
 */
static void dp_soc_reset_txrx_ring_map(struct dp_soc *soc)
{
	uint32_t i;

	for (i = 0; i < WLAN_CFG_INT_NUM_CONTEXTS; i++)
		soc->tx_ring_map[i] = 0;
}

/*
 * dp_soc_print_inactive_objects() - prints inactive peer and vdev list
 * @soc: DP SOC handle
 *
 */
static void dp_soc_print_inactive_objects(struct dp_soc *soc)
{
	struct dp_peer *peer = NULL;
	struct dp_peer *tmp_peer = NULL;
	struct dp_vdev *vdev = NULL;
	struct dp_vdev *tmp_vdev = NULL;
	int i = 0;
	uint32_t count;

	if (TAILQ_EMPTY(&soc->inactive_peer_list) &&
	    TAILQ_EMPTY(&soc->inactive_vdev_list))
		return;

	TAILQ_FOREACH_SAFE(peer, &soc->inactive_peer_list,
			   inactive_list_elem, tmp_peer) {
		for (i = 0; i < DP_MOD_ID_MAX; i++) {
			count = qdf_atomic_read(&peer->mod_refs[i]);
			if (count)
				DP_PRINT_STATS("peer %pK Module id %u ==> %u",
					       peer, i, count);
		}
	}

	TAILQ_FOREACH_SAFE(vdev, &soc->inactive_vdev_list,
			   inactive_list_elem, tmp_vdev) {
		for (i = 0; i < DP_MOD_ID_MAX; i++) {
			count = qdf_atomic_read(&vdev->mod_refs[i]);
			if (count)
				DP_PRINT_STATS("vdev %pK Module id %u ==> %u",
					       vdev, i, count);
		}
	}
	QDF_BUG(0);
}

/**
 * dp_soc_deinit() - Deinitialize txrx SOC
 * @txrx_soc: Opaque DP SOC handle
 *
 * Return: None
 */
static void dp_soc_deinit(void *txrx_soc)
{
	struct dp_soc *soc = (struct dp_soc *)txrx_soc;
	struct htt_soc *htt_soc = soc->htt_handle;

	qdf_atomic_set(&soc->cmn_init_done, 0);

	soc->arch_ops.txrx_soc_deinit(soc);

	/* free peer tables & AST tables allocated during peer_map_attach */
	if (soc->peer_map_attach_success) {
		dp_peer_find_detach(soc);
		soc->arch_ops.txrx_peer_map_detach(soc);
		soc->peer_map_attach_success = FALSE;
	}

	qdf_flush_work(&soc->htt_stats.work);
	qdf_disable_work(&soc->htt_stats.work);

	qdf_spinlock_destroy(&soc->htt_stats.lock);

	dp_soc_reset_txrx_ring_map(soc);

	dp_reo_desc_freelist_destroy(soc);
	dp_reo_desc_deferred_freelist_destroy(soc);

	DEINIT_RX_HW_STATS_LOCK(soc);

	qdf_spinlock_destroy(&soc->ast_lock);

	dp_peer_mec_spinlock_destroy(soc);

	qdf_nbuf_queue_free(&soc->htt_stats.msg);

	qdf_nbuf_queue_free(&soc->invalid_buf_queue);

	qdf_spinlock_destroy(&soc->rx.defrag.defrag_lock);

	qdf_spinlock_destroy(&soc->vdev_map_lock);

	dp_reo_cmdlist_destroy(soc);
	qdf_spinlock_destroy(&soc->rx.reo_cmd_lock);

	dp_soc_tx_desc_sw_pools_deinit(soc);

	dp_soc_srng_deinit(soc);

	dp_hw_link_desc_ring_deinit(soc);

	dp_soc_print_inactive_objects(soc);
	qdf_spinlock_destroy(&soc->inactive_peer_list_lock);
	qdf_spinlock_destroy(&soc->inactive_vdev_list_lock);

	htt_soc_htc_dealloc(soc->htt_handle);

	htt_soc_detach(htt_soc);

	/* Free wbm sg list and reset flags in down path */
	dp_rx_wbm_sg_list_deinit(soc);

	wlan_minidump_remove(soc, sizeof(*soc), soc->ctrl_psoc,
			     WLAN_MD_DP_SOC, "dp_soc");
}

/**
 * dp_soc_deinit_wifi3() - Deinitialize txrx SOC
 * @txrx_soc: Opaque DP SOC handle
 *
 * Return: None
 */
static void dp_soc_deinit_wifi3(struct cdp_soc_t *txrx_soc)
{
	dp_soc_deinit(txrx_soc);
}

/*
 * dp_soc_detach() - Detach rest of txrx SOC
 * @txrx_soc: DP SOC handle, struct cdp_soc_t is first element of struct dp_soc.
 *
 * Return: None
 */
static void dp_soc_detach(struct cdp_soc_t *txrx_soc)
{
	struct dp_soc *soc = (struct dp_soc *)txrx_soc;

	soc->arch_ops.txrx_soc_detach(soc);

	dp_sysfs_deinitialize_stats(soc);
	dp_soc_swlm_detach(soc);
	dp_soc_tx_desc_sw_pools_free(soc);
	dp_soc_srng_free(soc);
	dp_hw_link_desc_ring_free(soc);
	dp_hw_link_desc_pool_banks_free(soc, WLAN_INVALID_PDEV_ID);
	wlan_cfg_soc_detach(soc->wlan_cfg_ctx);
	dp_soc_tx_hw_desc_history_detach(soc);
	dp_soc_tx_history_detach(soc);
	dp_soc_rx_history_detach(soc);

	if (!dp_monitor_modularized_enable()) {
		dp_mon_soc_detach_wrapper(soc);
	}

	qdf_mem_free(soc->cdp_soc.ops);
	qdf_mem_free(soc);
}

/*
 * dp_soc_detach_wifi3() - Detach txrx SOC
 * @txrx_soc: DP SOC handle, struct cdp_soc_t is first element of struct dp_soc.
 *
 * Return: None
 */
static void dp_soc_detach_wifi3(struct cdp_soc_t *txrx_soc)
{
	dp_soc_detach(txrx_soc);
}

/*
 * dp_rxdma_ring_config() - configure the RX DMA rings
 *
 * This function is used to configure the MAC rings.
 * On MCL host provides buffers in Host2FW ring
 * FW refills (copies) buffers to the ring and updates
 * ring_idx in register
 *
 * @soc: data path SoC handle
 *
 * Return: zero on success, non-zero on failure
 */
#ifdef QCA_HOST2FW_RXBUF_RING
static inline void
dp_htt_setup_rxdma_err_dst_ring(struct dp_soc *soc, int mac_id,
				int lmac_id)
{
	if (soc->rxdma_err_dst_ring[lmac_id].hal_srng)
		htt_srng_setup(soc->htt_handle, mac_id,
			       soc->rxdma_err_dst_ring[lmac_id].hal_srng,
			       RXDMA_DST);
}

static QDF_STATUS dp_rxdma_ring_config(struct dp_soc *soc)
{
	int i;
	QDF_STATUS status = QDF_STATUS_SUCCESS;

	for (i = 0; i < MAX_PDEV_CNT; i++) {
		struct dp_pdev *pdev = soc->pdev_list[i];

		if (pdev) {
			int mac_id;
			bool dbs_enable = 0;
			int max_mac_rings =
				 wlan_cfg_get_num_mac_rings
				(pdev->wlan_cfg_ctx);
			int lmac_id = dp_get_lmac_id_for_pdev_id(soc, 0, i);

			htt_srng_setup(soc->htt_handle, i,
				       soc->rx_refill_buf_ring[lmac_id]
				       .hal_srng,
				       RXDMA_BUF);

			if (pdev->rx_refill_buf_ring2.hal_srng)
				htt_srng_setup(soc->htt_handle, i,
					       pdev->rx_refill_buf_ring2
					       .hal_srng,
					       RXDMA_BUF);

			if (soc->cdp_soc.ol_ops->
				is_hw_dbs_2x2_capable) {
				dbs_enable = soc->cdp_soc.ol_ops->
					is_hw_dbs_2x2_capable(
							(void *)soc->ctrl_psoc);
			}

			if (dbs_enable) {
				QDF_TRACE(QDF_MODULE_ID_TXRX,
				QDF_TRACE_LEVEL_ERROR,
				FL("DBS enabled max_mac_rings %d"),
					 max_mac_rings);
			} else {
				max_mac_rings = 1;
				QDF_TRACE(QDF_MODULE_ID_TXRX,
					 QDF_TRACE_LEVEL_ERROR,
					 FL("DBS disabled, max_mac_rings %d"),
					 max_mac_rings);
			}

			QDF_TRACE(QDF_MODULE_ID_TXRX, QDF_TRACE_LEVEL_ERROR,
					 FL("pdev_id %d max_mac_rings %d"),
					 pdev->pdev_id, max_mac_rings);

			for (mac_id = 0; mac_id < max_mac_rings; mac_id++) {
				int mac_for_pdev =
					dp_get_mac_id_for_pdev(mac_id,
							       pdev->pdev_id);
				/*
				 * Obtain lmac id from pdev to access the LMAC
				 * ring in soc context
				 */
				lmac_id =
				dp_get_lmac_id_for_pdev_id(soc,
							   mac_id,
							   pdev->pdev_id);
				QDF_TRACE(QDF_MODULE_ID_TXRX,
					 QDF_TRACE_LEVEL_ERROR,
					 FL("mac_id %d"), mac_for_pdev);

				htt_srng_setup(soc->htt_handle, mac_for_pdev,
					 pdev->rx_mac_buf_ring[mac_id]
						.hal_srng,
					 RXDMA_BUF);

				if (!soc->rxdma2sw_rings_not_supported)
					dp_htt_setup_rxdma_err_dst_ring(soc,
						mac_for_pdev, lmac_id);

				/* Configure monitor mode rings */
				status = dp_monitor_htt_srng_setup(soc, pdev,
								   lmac_id,
								   mac_for_pdev);
				if (status != QDF_STATUS_SUCCESS) {
					dp_err("Failed to send htt monitor messages to target");
					return status;
				}

			}
		}
	}

	dp_reap_timer_init(soc);
	return status;
}
#else
/* This is only for WIN */
static QDF_STATUS dp_rxdma_ring_config(struct dp_soc *soc)
{
	int i;
	QDF_STATUS status = QDF_STATUS_SUCCESS;
	int mac_for_pdev;
	int lmac_id;

	/* Configure monitor mode rings */
	dp_monitor_soc_htt_srng_setup(soc);

	for (i = 0; i < MAX_PDEV_CNT; i++) {
		struct dp_pdev *pdev =  soc->pdev_list[i];

		if (!pdev)
			continue;

		mac_for_pdev = i;
		lmac_id = dp_get_lmac_id_for_pdev_id(soc, 0, i);

		if (soc->rx_refill_buf_ring[lmac_id].hal_srng)
			htt_srng_setup(soc->htt_handle, mac_for_pdev,
				       soc->rx_refill_buf_ring[lmac_id].
				       hal_srng, RXDMA_BUF);

		/* Configure monitor mode rings */
		dp_monitor_htt_srng_setup(soc, pdev,
					  lmac_id,
					  mac_for_pdev);
		if (!soc->rxdma2sw_rings_not_supported)
			htt_srng_setup(soc->htt_handle, mac_for_pdev,
				       soc->rxdma_err_dst_ring[lmac_id].hal_srng,
				       RXDMA_DST);
	}

	dp_reap_timer_init(soc);
	return status;
}
#endif

/*
 * dp_rx_target_fst_config() - configure the RXOLE Flow Search Engine
 *
 * This function is used to configure the FSE HW block in RX OLE on a
 * per pdev basis. Here, we will be programming parameters related to
 * the Flow Search Table.
 *
 * @soc: data path SoC handle
 *
 * Return: zero on success, non-zero on failure
 */
#ifdef WLAN_SUPPORT_RX_FLOW_TAG
static QDF_STATUS
dp_rx_target_fst_config(struct dp_soc *soc)
{
	int i;
	QDF_STATUS status = QDF_STATUS_SUCCESS;

	for (i = 0; i < MAX_PDEV_CNT; i++) {
		struct dp_pdev *pdev = soc->pdev_list[i];

		/* Flow search is not enabled if NSS offload is enabled */
		if (pdev &&
		    !wlan_cfg_get_dp_pdev_nss_enabled(pdev->wlan_cfg_ctx)) {
			status = dp_rx_flow_send_fst_fw_setup(pdev->soc, pdev);
			if (status != QDF_STATUS_SUCCESS)
				break;
		}
	}
	return status;
}
#elif defined(WLAN_SUPPORT_RX_FISA)
/**
 * dp_rx_target_fst_config() - Configure RX OLE FSE engine in HW
 * @soc: SoC handle
 *
 * Return: Success
 */
static inline QDF_STATUS dp_rx_target_fst_config(struct dp_soc *soc)
{
	/* Check if it is enabled in the INI */
	if (!soc->fisa_enable) {
		dp_err("RX FISA feature is disabled");
		return QDF_STATUS_E_NOSUPPORT;
	}

	return dp_rx_flow_send_fst_fw_setup(soc, soc->pdev_list[0]);
}

#define FISA_MAX_TIMEOUT 0xffffffff
#define FISA_DISABLE_TIMEOUT 0
static QDF_STATUS dp_rx_fisa_config(struct dp_soc *soc)
{
	struct dp_htt_rx_fisa_cfg fisa_config;

	fisa_config.pdev_id = 0;
	fisa_config.fisa_timeout = FISA_MAX_TIMEOUT;

	return dp_htt_rx_fisa_config(soc->pdev_list[0], &fisa_config);
}
#else /* !WLAN_SUPPORT_RX_FISA */
static inline QDF_STATUS dp_rx_target_fst_config(struct dp_soc *soc)
{
	return QDF_STATUS_SUCCESS;
}
#endif /* !WLAN_SUPPORT_RX_FISA */

#ifndef WLAN_SUPPORT_RX_FISA
static QDF_STATUS dp_rx_fisa_config(struct dp_soc *soc)
{
	return QDF_STATUS_SUCCESS;
}

static QDF_STATUS dp_rx_dump_fisa_stats(struct dp_soc *soc)
{
	return QDF_STATUS_SUCCESS;
}

static void dp_rx_dump_fisa_table(struct dp_soc *soc)
{
}

static void dp_suspend_fse_cache_flush(struct dp_soc *soc)
{
}

static void dp_resume_fse_cache_flush(struct dp_soc *soc)
{
}
#endif /* !WLAN_SUPPORT_RX_FISA */

#ifndef WLAN_DP_FEATURE_SW_LATENCY_MGR
static inline QDF_STATUS dp_print_swlm_stats(struct dp_soc *soc)
{
	return QDF_STATUS_SUCCESS;
}
#endif /* !WLAN_DP_FEATURE_SW_LATENCY_MGR */

/*
 * dp_soc_attach_target_wifi3() - SOC initialization in the target
 * @cdp_soc: Opaque Datapath SOC handle
 *
 * Return: zero on success, non-zero on failure
 */
static QDF_STATUS
dp_soc_attach_target_wifi3(struct cdp_soc_t *cdp_soc)
{
	struct dp_soc *soc = (struct dp_soc *)cdp_soc;
	QDF_STATUS status = QDF_STATUS_SUCCESS;

	htt_soc_attach_target(soc->htt_handle);

	status = dp_rxdma_ring_config(soc);
	if (status != QDF_STATUS_SUCCESS) {
		dp_err("Failed to send htt srng setup messages to target");
		return status;
	}

	status = soc->arch_ops.dp_rxdma_ring_sel_cfg(soc);
	if (status != QDF_STATUS_SUCCESS) {
		dp_err("Failed to send htt ring config message to target");
		return status;
	}

	status = dp_rx_target_fst_config(soc);
	if (status != QDF_STATUS_SUCCESS &&
	    status != QDF_STATUS_E_NOSUPPORT) {
		dp_err("Failed to send htt fst setup config message to target");
		return status;
	}

	if (status == QDF_STATUS_SUCCESS) {
		status = dp_rx_fisa_config(soc);
		if (status != QDF_STATUS_SUCCESS) {
			dp_err("Failed to send htt FISA config message to target");
			return status;
		}
	}

	DP_STATS_INIT(soc);

	dp_runtime_init(soc);

	/* Enable HW vdev offload stats if feature is supported */
	dp_vdev_stats_hw_offload_target_config(soc, INVALID_PDEV_ID, true);

	/* initialize work queue for stats processing */
	qdf_create_work(0, &soc->htt_stats.work, htt_t2h_stats_handler, soc);

	return QDF_STATUS_SUCCESS;
}

/*
 * dp_vdev_id_map_tbl_add() - Add vdev into vdev_id table
 * @soc: SoC handle
 * @vdev: vdev handle
 * @vdev_id: vdev_id
 *
 * Return: None
 */
static void dp_vdev_id_map_tbl_add(struct dp_soc *soc,
				   struct dp_vdev *vdev,
				   uint8_t vdev_id)
{
	QDF_ASSERT(vdev_id <= MAX_VDEV_CNT);

	qdf_spin_lock_bh(&soc->vdev_map_lock);

	if (dp_vdev_get_ref(soc, vdev, DP_MOD_ID_CONFIG) !=
			QDF_STATUS_SUCCESS) {
		dp_vdev_info("%pK: unable to get vdev reference at MAP vdev %pK vdev_id %u",
			     soc, vdev, vdev_id);
		qdf_spin_unlock_bh(&soc->vdev_map_lock);
		return;
	}

	if (!soc->vdev_id_map[vdev_id])
		soc->vdev_id_map[vdev_id] = vdev;
	else
		QDF_ASSERT(0);

	qdf_spin_unlock_bh(&soc->vdev_map_lock);
}

/*
 * dp_vdev_id_map_tbl_remove() - remove vdev from vdev_id table
 * @soc: SoC handle
 * @vdev: vdev handle
 *
 * Return: None
 */
static void dp_vdev_id_map_tbl_remove(struct dp_soc *soc,
				      struct dp_vdev *vdev)
{
	qdf_spin_lock_bh(&soc->vdev_map_lock);
	QDF_ASSERT(soc->vdev_id_map[vdev->vdev_id] == vdev);

	soc->vdev_id_map[vdev->vdev_id] = NULL;
	dp_vdev_unref_delete(soc, vdev, DP_MOD_ID_CONFIG);
	qdf_spin_unlock_bh(&soc->vdev_map_lock);
}

/*
 * dp_vdev_pdev_list_add() - add vdev into pdev's list
 * @soc: soc handle
 * @pdev: pdev handle
 * @vdev: vdev handle
 *
 * return: none
 */
static void dp_vdev_pdev_list_add(struct dp_soc *soc,
				  struct dp_pdev *pdev,
				  struct dp_vdev *vdev)
{
	qdf_spin_lock_bh(&pdev->vdev_list_lock);
	if (dp_vdev_get_ref(soc, vdev, DP_MOD_ID_CONFIG) !=
			QDF_STATUS_SUCCESS) {
		dp_vdev_info("%pK: unable to get vdev reference at MAP vdev %pK",
			     soc, vdev);
		qdf_spin_unlock_bh(&pdev->vdev_list_lock);
		return;
	}
	/* add this vdev into the pdev's list */
	TAILQ_INSERT_TAIL(&pdev->vdev_list, vdev, vdev_list_elem);
	qdf_spin_unlock_bh(&pdev->vdev_list_lock);
}

/*
 * dp_vdev_pdev_list_remove() - remove vdev from pdev's list
 * @soc: SoC handle
 * @pdev: pdev handle
 * @vdev: VDEV handle
 *
 * Return: none
 */
static void dp_vdev_pdev_list_remove(struct dp_soc *soc,
				     struct dp_pdev *pdev,
				     struct dp_vdev *vdev)
{
	uint8_t found = 0;
	struct dp_vdev *tmpvdev = NULL;

	qdf_spin_lock_bh(&pdev->vdev_list_lock);
	TAILQ_FOREACH(tmpvdev, &pdev->vdev_list, vdev_list_elem) {
		if (tmpvdev == vdev) {
			found = 1;
			break;
		}
	}

	if (found) {
		TAILQ_REMOVE(&pdev->vdev_list, vdev, vdev_list_elem);
		dp_vdev_unref_delete(soc, vdev, DP_MOD_ID_CONFIG);
	} else {
		dp_vdev_debug("%pK: vdev:%pK not found in pdev:%pK vdevlist:%pK",
			      soc, vdev, pdev, &pdev->vdev_list);
		QDF_ASSERT(0);
	}
	qdf_spin_unlock_bh(&pdev->vdev_list_lock);
}

#ifdef QCA_SUPPORT_EAPOL_OVER_CONTROL_PORT
/*
 * dp_vdev_init_rx_eapol() - initializing osif_rx_eapol
 * @vdev: Datapath VDEV handle
 *
 * Return: None
 */
static inline void dp_vdev_init_rx_eapol(struct dp_vdev *vdev)
{
	vdev->osif_rx_eapol = NULL;
}

/*
 * dp_vdev_register_rx_eapol() - Register VDEV operations for rx_eapol
 * @vdev: DP vdev handle
 * @txrx_ops: Tx and Rx operations
 *
 * Return: None
 */
static inline void dp_vdev_register_rx_eapol(struct dp_vdev *vdev,
					     struct ol_txrx_ops *txrx_ops)
{
	vdev->osif_rx_eapol = txrx_ops->rx.rx_eapol;
}
#else
static inline void dp_vdev_init_rx_eapol(struct dp_vdev *vdev)
{
}

static inline void dp_vdev_register_rx_eapol(struct dp_vdev *vdev,
					     struct ol_txrx_ops *txrx_ops)
{
}
#endif

#ifdef WLAN_FEATURE_11BE_MLO
static inline void dp_vdev_save_mld_addr(struct dp_vdev *vdev,
					 struct cdp_vdev_info *vdev_info)
{
	if (vdev_info->mld_mac_addr)
		qdf_mem_copy(&vdev->mld_mac_addr.raw[0],
			     vdev_info->mld_mac_addr, QDF_MAC_ADDR_SIZE);
}
#else
static inline void dp_vdev_save_mld_addr(struct dp_vdev *vdev,
					 struct cdp_vdev_info *vdev_info)
{

}
#endif

/*
* dp_vdev_attach_wifi3() - attach txrx vdev
* @txrx_pdev: Datapath PDEV handle
* @pdev_id: PDEV ID for vdev creation
* @vdev_info: parameters used for vdev creation
*
* Return: status
*/
static QDF_STATUS dp_vdev_attach_wifi3(struct cdp_soc_t *cdp_soc,
				       uint8_t pdev_id,
				       struct cdp_vdev_info *vdev_info)
{
	int i = 0;
	qdf_size_t vdev_context_size;
	struct dp_soc *soc = (struct dp_soc *)cdp_soc;
	struct dp_pdev *pdev =
		dp_get_pdev_from_soc_pdev_id_wifi3((struct dp_soc *)soc,
						   pdev_id);
	struct dp_vdev *vdev;
	uint8_t *vdev_mac_addr = vdev_info->vdev_mac_addr;
	uint8_t vdev_id = vdev_info->vdev_id;
	enum wlan_op_mode op_mode = vdev_info->op_mode;
	enum wlan_op_subtype subtype = vdev_info->subtype;
	uint8_t vdev_stats_id = vdev_info->vdev_stats_id;

	vdev_context_size =
		soc->arch_ops.txrx_get_context_size(DP_CONTEXT_TYPE_VDEV);
	vdev = qdf_mem_malloc(vdev_context_size);

	if (!pdev) {
		dp_init_err("%pK: DP PDEV is Null for pdev id %d",
			    cdp_soc, pdev_id);
		qdf_mem_free(vdev);
		goto fail0;
	}

	if (!vdev) {
		dp_init_err("%pK: DP VDEV memory allocation failed",
			    cdp_soc);
		goto fail0;
	}

	wlan_minidump_log(vdev, sizeof(*vdev), soc->ctrl_psoc,
			  WLAN_MD_DP_VDEV, "dp_vdev");

	vdev->pdev = pdev;
	vdev->vdev_id = vdev_id;
	vdev->vdev_stats_id = vdev_stats_id;
	vdev->opmode = op_mode;
	vdev->subtype = subtype;
	vdev->osdev = soc->osdev;

	vdev->osif_rx = NULL;
	vdev->osif_rsim_rx_decap = NULL;
	vdev->osif_get_key = NULL;
	vdev->osif_tx_free_ext = NULL;
	vdev->osif_vdev = NULL;

	vdev->delete.pending = 0;
	vdev->safemode = 0;
	vdev->drop_unenc = 1;
	vdev->sec_type = cdp_sec_type_none;
	vdev->multipass_en = false;
	dp_vdev_init_rx_eapol(vdev);
	qdf_atomic_init(&vdev->ref_cnt);
	for (i = 0; i < DP_MOD_ID_MAX; i++)
		qdf_atomic_init(&vdev->mod_refs[i]);

	/* Take one reference for create*/
	qdf_atomic_inc(&vdev->ref_cnt);
	qdf_atomic_inc(&vdev->mod_refs[DP_MOD_ID_CONFIG]);
	vdev->num_peers = 0;
#ifdef notyet
	vdev->filters_num = 0;
#endif
	vdev->lmac_id = pdev->lmac_id;

	qdf_mem_copy(&vdev->mac_addr.raw[0], vdev_mac_addr, QDF_MAC_ADDR_SIZE);

	dp_vdev_save_mld_addr(vdev, vdev_info);

	/* TODO: Initialize default HTT meta data that will be used in
	 * TCL descriptors for packets transmitted from this VDEV
	 */

	qdf_spinlock_create(&vdev->peer_list_lock);
	TAILQ_INIT(&vdev->peer_list);
	dp_peer_multipass_list_init(vdev);
	if ((soc->intr_mode == DP_INTR_POLL) &&
	    wlan_cfg_get_num_contexts(soc->wlan_cfg_ctx) != 0) {
		if ((pdev->vdev_count == 0) ||
		    (wlan_op_mode_monitor == vdev->opmode))
			qdf_timer_mod(&soc->int_timer, DP_INTR_POLL_TIMER_MS);
	} else if (dp_soc_get_con_mode(soc) == QDF_GLOBAL_MISSION_MODE &&
		   soc->intr_mode == DP_INTR_MSI &&
		   wlan_op_mode_monitor == vdev->opmode) {
		/* Timer to reap status ring in mission mode */
		dp_monitor_vdev_timer_start(soc);
	}

	dp_vdev_id_map_tbl_add(soc, vdev, vdev_id);

	if (wlan_op_mode_monitor == vdev->opmode) {
		if (dp_monitor_vdev_attach(vdev) == QDF_STATUS_SUCCESS) {
			dp_monitor_pdev_set_mon_vdev(vdev);
			dp_monitor_vdev_set_monitor_mode_buf_rings(pdev);
			return QDF_STATUS_SUCCESS;
		}
		return QDF_STATUS_E_FAILURE;
	}

	vdev->tx_encap_type = wlan_cfg_pkt_type(soc->wlan_cfg_ctx);
	vdev->rx_decap_type = wlan_cfg_pkt_type(soc->wlan_cfg_ctx);
	vdev->dscp_tid_map_id = 0;
	vdev->mcast_enhancement_en = 0;
	vdev->igmp_mcast_enhanc_en = 0;
	vdev->raw_mode_war = wlan_cfg_get_raw_mode_war(soc->wlan_cfg_ctx);
	vdev->prev_tx_enq_tstamp = 0;
	vdev->prev_rx_deliver_tstamp = 0;
	vdev->skip_sw_tid_classification = DP_TX_HW_DSCP_TID_MAP_VALID;

	dp_vdev_pdev_list_add(soc, pdev, vdev);
	pdev->vdev_count++;

	if (wlan_op_mode_sta != vdev->opmode &&
	    wlan_op_mode_ndi != vdev->opmode)
		vdev->ap_bridge_enabled = true;
	else
		vdev->ap_bridge_enabled = false;
	dp_init_info("%pK: wlan_cfg_ap_bridge_enabled %d",
		     cdp_soc, vdev->ap_bridge_enabled);

	dp_tx_vdev_attach(vdev);

	dp_monitor_vdev_attach(vdev);
	if (!pdev->is_lro_hash_configured) {
		if (QDF_IS_STATUS_SUCCESS(dp_lro_hash_setup(soc, pdev)))
			pdev->is_lro_hash_configured = true;
		else
			dp_err("LRO hash setup failure!");
	}

	dp_info("Created vdev %pK ("QDF_MAC_ADDR_FMT")", vdev,
		QDF_MAC_ADDR_REF(vdev->mac_addr.raw));
	DP_STATS_INIT(vdev);

	if (QDF_IS_STATUS_ERROR(soc->arch_ops.txrx_vdev_attach(soc, vdev)))
		goto fail0;

	if (wlan_op_mode_sta == vdev->opmode)
		dp_peer_create_wifi3((struct cdp_soc_t *)soc, vdev_id,
				     vdev->mac_addr.raw, CDP_LINK_PEER_TYPE);
	return QDF_STATUS_SUCCESS;

fail0:
	return QDF_STATUS_E_FAILURE;
}

#ifndef QCA_HOST_MODE_WIFI_DISABLED
/**
 * dp_vdev_register_tx_handler() - Register Tx handler
 * @vdev: struct dp_vdev *
 * @soc: struct dp_soc *
 * @txrx_ops: struct ol_txrx_ops *
 */
static inline void dp_vdev_register_tx_handler(struct dp_vdev *vdev,
					       struct dp_soc *soc,
					       struct ol_txrx_ops *txrx_ops)
{
	/* Enable vdev_id check only for ap, if flag is enabled */
	if (vdev->mesh_vdev)
		txrx_ops->tx.tx = dp_tx_send_mesh;
	else if ((wlan_cfg_is_tx_per_pkt_vdev_id_check_enabled(soc->wlan_cfg_ctx)) &&
		 (vdev->opmode == wlan_op_mode_ap))
		txrx_ops->tx.tx = dp_tx_send_vdev_id_check;
	else
		txrx_ops->tx.tx = dp_tx_send;

	/* Avoid check in regular exception Path */
	if ((wlan_cfg_is_tx_per_pkt_vdev_id_check_enabled(soc->wlan_cfg_ctx)) &&
	    (vdev->opmode == wlan_op_mode_ap))
		txrx_ops->tx.tx_exception = dp_tx_send_exception_vdev_id_check;
	else
		txrx_ops->tx.tx_exception = dp_tx_send_exception;

	dp_info("Configure tx_vdev_id_chk_handler Feature Flag: %d and mode:%d for vdev_id:%d",
		wlan_cfg_is_tx_per_pkt_vdev_id_check_enabled(soc->wlan_cfg_ctx),
		vdev->opmode, vdev->vdev_id);
}
#else /* QCA_HOST_MODE_WIFI_DISABLED */
static inline void dp_vdev_register_tx_handler(struct dp_vdev *vdev,
					       struct dp_soc *soc,
					       struct ol_txrx_ops *txrx_ops)
{
}
#endif /* QCA_HOST_MODE_WIFI_DISABLED */

/**
 * dp_vdev_register_wifi3() - Register VDEV operations from osif layer
 * @soc: Datapath soc handle
 * @vdev_id: id of Datapath VDEV handle
 * @osif_vdev: OSIF vdev handle
 * @txrx_ops: Tx and Rx operations
 *
 * Return: DP VDEV handle on success, NULL on failure
 */
static QDF_STATUS dp_vdev_register_wifi3(struct cdp_soc_t *soc_hdl,
					 uint8_t vdev_id,
					 ol_osif_vdev_handle osif_vdev,
					 struct ol_txrx_ops *txrx_ops)
{
	struct dp_soc *soc = cdp_soc_t_to_dp_soc(soc_hdl);
	struct dp_vdev *vdev =	dp_vdev_get_ref_by_id(soc, vdev_id,
						      DP_MOD_ID_CDP);

	if (!vdev)
		return QDF_STATUS_E_FAILURE;

	vdev->osif_vdev = osif_vdev;
	vdev->osif_rx = txrx_ops->rx.rx;
	vdev->osif_rx_stack = txrx_ops->rx.rx_stack;
	vdev->osif_rx_flush = txrx_ops->rx.rx_flush;
	vdev->osif_gro_flush = txrx_ops->rx.rx_gro_flush;
	vdev->osif_rsim_rx_decap = txrx_ops->rx.rsim_rx_decap;
	vdev->osif_fisa_rx = txrx_ops->rx.osif_fisa_rx;
	vdev->osif_fisa_flush = txrx_ops->rx.osif_fisa_flush;
	vdev->osif_get_key = txrx_ops->get_key;
	dp_monitor_vdev_register_osif(vdev, txrx_ops);
	vdev->osif_tx_free_ext = txrx_ops->tx.tx_free_ext;
	vdev->tx_comp = txrx_ops->tx.tx_comp;
	vdev->stats_cb = txrx_ops->rx.stats_rx;
#ifdef notyet
#if ATH_SUPPORT_WAPI
	vdev->osif_check_wai = txrx_ops->rx.wai_check;
#endif
#endif
#ifdef UMAC_SUPPORT_PROXY_ARP
	vdev->osif_proxy_arp = txrx_ops->proxy_arp;
#endif
	vdev->me_convert = txrx_ops->me_convert;

	dp_vdev_register_rx_eapol(vdev, txrx_ops);

	dp_vdev_register_tx_handler(vdev, soc, txrx_ops);

	dp_init_info("%pK: DP Vdev Register success", soc);

	dp_vdev_unref_delete(soc, vdev, DP_MOD_ID_CDP);
	return QDF_STATUS_SUCCESS;
}

void dp_peer_delete(struct dp_soc *soc,
		    struct dp_peer *peer,
		    void *arg)
{
	if (!peer->valid)
		return;

	dp_peer_delete_wifi3((struct cdp_soc_t *)soc,
			     peer->vdev->vdev_id,
			     peer->mac_addr.raw, 0);
}

/**
 * dp_vdev_flush_peers() - Forcibily Flush peers of vdev
 * @vdev: Datapath VDEV handle
 * @unmap_only: Flag to indicate "only unmap"
 *
 * Return: void
 */
static void dp_vdev_flush_peers(struct cdp_vdev *vdev_handle, bool unmap_only)
{
	struct dp_vdev *vdev = (struct dp_vdev *)vdev_handle;
	struct dp_pdev *pdev = vdev->pdev;
	struct dp_soc *soc = pdev->soc;
	struct dp_peer *peer;
	uint32_t i = 0;


	if (!unmap_only)
		dp_vdev_iterate_peer_lock_safe(vdev, dp_peer_delete, NULL,
					       DP_MOD_ID_CDP);

	for (i = 0; i < soc->max_peer_id ; i++) {
		peer = __dp_peer_get_ref_by_id(soc, i, DP_MOD_ID_CDP);

		if (!peer)
			continue;

		if (peer->vdev != vdev) {
			dp_peer_unref_delete(peer, DP_MOD_ID_CDP);
			continue;
		}

		dp_info("peer: "QDF_MAC_ADDR_FMT" is getting unmap",
			QDF_MAC_ADDR_REF(peer->mac_addr.raw));

		dp_rx_peer_unmap_handler(soc, i,
					 vdev->vdev_id,
					 peer->mac_addr.raw, 0,
					 DP_PEER_WDS_COUNT_INVALID);
		SET_PEER_REF_CNT_ONE(peer);
		dp_peer_unref_delete(peer, DP_MOD_ID_CDP);
	}

}

#ifdef QCA_VDEV_STATS_HW_OFFLOAD_SUPPORT
/*
 * dp_txrx_alloc_vdev_stats_id()- Allocate vdev_stats_id
 * @soc_hdl: Datapath soc handle
 * @vdev_stats_id: Address of vdev_stats_id
 *
 * Return: QDF_STATUS
 */
static QDF_STATUS dp_txrx_alloc_vdev_stats_id(struct cdp_soc_t *soc_hdl,
					      uint8_t *vdev_stats_id)
{
	struct dp_soc *soc = cdp_soc_t_to_dp_soc(soc_hdl);
	uint8_t id = 0;

	if (!wlan_cfg_get_vdev_stats_hw_offload_config(soc->wlan_cfg_ctx)) {
<<<<<<< HEAD
		*vdev_stats_id = DP_INVALID_VDEV_STATS_ID;
		return QDF_STATUS_E_FAILURE;
	}

	while (id < DP_MAX_VDEV_STATS_ID) {
=======
		*vdev_stats_id = CDP_INVALID_VDEV_STATS_ID;
		return QDF_STATUS_E_FAILURE;
	}

	while (id < CDP_MAX_VDEV_STATS_ID) {
>>>>>>> 801d5b6a
		if (!qdf_atomic_test_and_set_bit(id, &soc->vdev_stats_id_map)) {
			*vdev_stats_id = id;
			return QDF_STATUS_SUCCESS;
		}
		id++;
	}

<<<<<<< HEAD
	*vdev_stats_id = DP_INVALID_VDEV_STATS_ID;
=======
	*vdev_stats_id = CDP_INVALID_VDEV_STATS_ID;
>>>>>>> 801d5b6a
	return QDF_STATUS_E_FAILURE;
}

/*
 * dp_txrx_reset_vdev_stats_id() - Reset vdev_stats_id in dp_soc
 * @soc_hdl: Datapath soc handle
 * @vdev_stats_id: vdev_stats_id to reset in dp_soc
 *
 * Return: none
 */
static void dp_txrx_reset_vdev_stats_id(struct cdp_soc_t *soc_hdl,
					uint8_t vdev_stats_id)
{
	struct dp_soc *soc = cdp_soc_t_to_dp_soc(soc_hdl);

	if ((!wlan_cfg_get_vdev_stats_hw_offload_config(soc->wlan_cfg_ctx)) ||
<<<<<<< HEAD
	    (vdev_stats_id >= DP_MAX_VDEV_STATS_ID))
=======
	    (vdev_stats_id >= CDP_MAX_VDEV_STATS_ID))
>>>>>>> 801d5b6a
		return;

	qdf_atomic_clear_bit(vdev_stats_id, &soc->vdev_stats_id_map);
}
#else
static void dp_txrx_reset_vdev_stats_id(struct cdp_soc_t *soc,
					uint8_t vdev_stats_id)
{}
#endif
/*
 * dp_vdev_detach_wifi3() - Detach txrx vdev
 * @cdp_soc: Datapath soc handle
 * @vdev_id: VDEV Id
 * @callback: Callback OL_IF on completion of detach
 * @cb_context:	Callback context
 *
 */
static QDF_STATUS dp_vdev_detach_wifi3(struct cdp_soc_t *cdp_soc,
				       uint8_t vdev_id,
				       ol_txrx_vdev_delete_cb callback,
				       void *cb_context)
{
	struct dp_soc *soc = (struct dp_soc *)cdp_soc;
	struct dp_pdev *pdev;
	struct dp_neighbour_peer *peer = NULL;
	struct dp_peer *vap_self_peer = NULL;
	struct dp_vdev *vdev = dp_vdev_get_ref_by_id(soc, vdev_id,
						     DP_MOD_ID_CDP);

	if (!vdev)
		return QDF_STATUS_E_FAILURE;

	soc->arch_ops.txrx_vdev_detach(soc, vdev);

	pdev = vdev->pdev;

	vap_self_peer = dp_sta_vdev_self_peer_ref_n_get(soc, vdev,
							DP_MOD_ID_CONFIG);
	if (vap_self_peer) {
		qdf_spin_lock_bh(&soc->ast_lock);
		if (vap_self_peer->self_ast_entry) {
			dp_peer_del_ast(soc, vap_self_peer->self_ast_entry);
			vap_self_peer->self_ast_entry = NULL;
		}
		qdf_spin_unlock_bh(&soc->ast_lock);

		dp_peer_delete_wifi3((struct cdp_soc_t *)soc, vdev->vdev_id,
				     vap_self_peer->mac_addr.raw, 0);
		dp_peer_unref_delete(vap_self_peer, DP_MOD_ID_CONFIG);
	}

	/*
	 * If Target is hung, flush all peers before detaching vdev
	 * this will free all references held due to missing
	 * unmap commands from Target
	 */
	if (!hif_is_target_ready(HIF_GET_SOFTC(soc->hif_handle)))
		dp_vdev_flush_peers((struct cdp_vdev *)vdev, false);
	else if (hif_get_target_status(soc->hif_handle) == TARGET_STATUS_RESET)
		dp_vdev_flush_peers((struct cdp_vdev *)vdev, true);

	/* indicate that the vdev needs to be deleted */
	vdev->delete.pending = 1;
	dp_rx_vdev_detach(vdev);
	/*
	 * move it after dp_rx_vdev_detach(),
	 * as the call back done in dp_rx_vdev_detach()
	 * still need to get vdev pointer by vdev_id.
	 */
	dp_vdev_id_map_tbl_remove(soc, vdev);

	dp_monitor_neighbour_peer_list_remove(pdev, vdev, peer);

	dp_txrx_reset_vdev_stats_id(cdp_soc, vdev->vdev_stats_id);

	dp_tx_vdev_multipass_deinit(vdev);

	if (vdev->vdev_dp_ext_handle) {
		qdf_mem_free(vdev->vdev_dp_ext_handle);
		vdev->vdev_dp_ext_handle = NULL;
	}
	vdev->delete.callback = callback;
	vdev->delete.context = cb_context;

	if (vdev->opmode != wlan_op_mode_monitor)
		dp_vdev_pdev_list_remove(soc, pdev, vdev);

	pdev->vdev_count--;
	/* release reference taken above for find */
	dp_vdev_unref_delete(soc, vdev, DP_MOD_ID_CDP);

	qdf_spin_lock_bh(&soc->inactive_vdev_list_lock);
	TAILQ_INSERT_TAIL(&soc->inactive_vdev_list, vdev, inactive_list_elem);
	qdf_spin_unlock_bh(&soc->inactive_vdev_list_lock);

	/* release reference taken at dp_vdev_create */
	dp_vdev_unref_delete(soc, vdev, DP_MOD_ID_CONFIG);

	return QDF_STATUS_SUCCESS;
}

#ifdef WLAN_FEATURE_11BE_MLO
/**
 * is_dp_peer_can_reuse() - check if the dp_peer match condition to be reused
 * @vdev: Target DP vdev handle
 * @peer: DP peer handle to be checked
 * @peer_mac_addr: Target peer mac address
 * @peer_type: Target peer type
 *
 * Return: true - if match, false - not match
 */
static inline
bool is_dp_peer_can_reuse(struct dp_vdev *vdev,
			  struct dp_peer *peer,
			  uint8_t *peer_mac_addr,
			  enum cdp_peer_type peer_type)
{
	if (peer->bss_peer && (peer->vdev == vdev) &&
	    (peer->peer_type == peer_type) &&
	    (qdf_mem_cmp(peer_mac_addr, peer->mac_addr.raw,
			 QDF_MAC_ADDR_SIZE) == 0))
		return true;

	return false;
}
#else
static inline
bool is_dp_peer_can_reuse(struct dp_vdev *vdev,
			  struct dp_peer *peer,
			  uint8_t *peer_mac_addr,
			  enum cdp_peer_type peer_type)
{
	if (peer->bss_peer && (peer->vdev == vdev) &&
	    (qdf_mem_cmp(peer_mac_addr, peer->mac_addr.raw,
			 QDF_MAC_ADDR_SIZE) == 0))
		return true;

	return false;
}
#endif

static inline struct dp_peer *dp_peer_can_reuse(struct dp_vdev *vdev,
						uint8_t *peer_mac_addr,
						enum cdp_peer_type peer_type)
{
	struct dp_peer *peer;
	struct dp_soc *soc = vdev->pdev->soc;

	qdf_spin_lock_bh(&soc->inactive_peer_list_lock);
	TAILQ_FOREACH(peer, &soc->inactive_peer_list,
		      inactive_list_elem) {

		/* reuse bss peer only when vdev matches*/
		if (is_dp_peer_can_reuse(vdev, peer,
					 peer_mac_addr, peer_type)) {
			/* increment ref count for cdp_peer_create*/
			if (dp_peer_get_ref(soc, peer, DP_MOD_ID_CONFIG) ==
						QDF_STATUS_SUCCESS) {
				TAILQ_REMOVE(&soc->inactive_peer_list, peer,
					     inactive_list_elem);
				qdf_spin_unlock_bh
					(&soc->inactive_peer_list_lock);
				return peer;
			}
		}
	}

	qdf_spin_unlock_bh(&soc->inactive_peer_list_lock);
	return NULL;
}

#ifdef FEATURE_AST
static inline void dp_peer_ast_handle_roam_del(struct dp_soc *soc,
					       struct dp_pdev *pdev,
					       uint8_t *peer_mac_addr)
{
	struct dp_ast_entry *ast_entry;

	if (soc->ast_offload_support)
		return;

	qdf_spin_lock_bh(&soc->ast_lock);
	if (soc->ast_override_support)
		ast_entry = dp_peer_ast_hash_find_by_pdevid(soc, peer_mac_addr,
							    pdev->pdev_id);
	else
		ast_entry = dp_peer_ast_hash_find_soc(soc, peer_mac_addr);

	if (ast_entry && ast_entry->next_hop && !ast_entry->delete_in_progress)
		dp_peer_del_ast(soc, ast_entry);

	qdf_spin_unlock_bh(&soc->ast_lock);
}
#endif

#ifdef PEER_CACHE_RX_PKTS
static inline void dp_peer_rx_bufq_resources_init(struct dp_peer *peer)
{
	qdf_spinlock_create(&peer->bufq_info.bufq_lock);
	peer->bufq_info.thresh = DP_RX_CACHED_BUFQ_THRESH;
	qdf_list_create(&peer->bufq_info.cached_bufq, DP_RX_CACHED_BUFQ_THRESH);
}
#else
static inline void dp_peer_rx_bufq_resources_init(struct dp_peer *peer)
{
}
#endif

#ifdef QCA_VDEV_STATS_HW_OFFLOAD_SUPPORT
/*
 * dp_peer_hw_txrx_stats_init() - Initialize hw_txrx_stats_en in dp_peer
 * @soc: Datapath soc handle
 * @peer: Datapath peer handle
 *
 * Return: none
 */
static inline
void dp_peer_hw_txrx_stats_init(struct dp_soc *soc, struct dp_peer *peer)
{
	peer->hw_txrx_stats_en =
		wlan_cfg_get_vdev_stats_hw_offload_config(soc->wlan_cfg_ctx);
}
#else
static inline
<<<<<<< HEAD
void dp_peer_hw_txrx_stats_init(struct dp_soc *soc, struct dp_peer *peer) {}
=======
void dp_peer_hw_txrx_stats_init(struct dp_soc *soc, struct dp_peer *peer)
{
	peer->hw_txrx_stats_en = 0;
}
>>>>>>> 801d5b6a
#endif
/*
 * dp_peer_create_wifi3() - attach txrx peer
 * @soc_hdl: Datapath soc handle
 * @vdev_id: id of vdev
 * @peer_mac_addr: Peer MAC address
 * @peer_type: link or MLD peer type
 *
 * Return: 0 on success, -1 on failure
 */
static QDF_STATUS
dp_peer_create_wifi3(struct cdp_soc_t *soc_hdl, uint8_t vdev_id,
		     uint8_t *peer_mac_addr, enum cdp_peer_type peer_type)
{
	struct dp_peer *peer;
	int i;
	struct dp_soc *soc = (struct dp_soc *)soc_hdl;
	struct dp_pdev *pdev;
	struct cdp_peer_cookie peer_cookie;
	enum cdp_txrx_ast_entry_type ast_type = CDP_TXRX_AST_TYPE_STATIC;
	struct dp_vdev *vdev = NULL;

	if (!peer_mac_addr)
		return QDF_STATUS_E_FAILURE;

	vdev = dp_vdev_get_ref_by_id(soc, vdev_id, DP_MOD_ID_CDP);

	if (!vdev)
		return QDF_STATUS_E_FAILURE;

	pdev = vdev->pdev;
	soc = pdev->soc;

	/*
	 * If a peer entry with given MAC address already exists,
	 * reuse the peer and reset the state of peer.
	 */
	peer = dp_peer_can_reuse(vdev, peer_mac_addr, peer_type);

	if (peer) {
		qdf_atomic_init(&peer->is_default_route_set);
		dp_peer_cleanup(vdev, peer);

		dp_peer_vdev_list_add(soc, vdev, peer);
		dp_peer_find_hash_add(soc, peer);

		dp_peer_rx_tids_create(peer);
		if (IS_MLO_DP_MLD_PEER(peer))
			dp_mld_peer_init_link_peers_info(peer);

		qdf_spin_lock_bh(&soc->ast_lock);
		dp_peer_delete_ast_entries(soc, peer);
		qdf_spin_unlock_bh(&soc->ast_lock);

		if ((vdev->opmode == wlan_op_mode_sta) &&
		    !qdf_mem_cmp(peer_mac_addr, &vdev->mac_addr.raw[0],
		     QDF_MAC_ADDR_SIZE)) {
			ast_type = CDP_TXRX_AST_TYPE_SELF;
		}
		dp_peer_add_ast(soc, peer, peer_mac_addr, ast_type, 0);

		peer->valid = 1;
		dp_local_peer_id_alloc(pdev, peer);

		qdf_spinlock_create(&peer->peer_info_lock);
		dp_peer_rx_bufq_resources_init(peer);

		DP_STATS_INIT(peer);
		DP_STATS_UPD(peer, rx.avg_snr, CDP_INVALID_SNR);

		/*
		 * In tx_monitor mode, filter may be set for unassociated peer
		 * when unassociated peer get associated peer need to
		 * update tx_cap_enabled flag to support peer filter.
		 */
		dp_monitor_peer_tx_capture_filter_check(pdev, peer);

		dp_set_peer_isolation(peer, false);

		dp_wds_ext_peer_init(peer);
		dp_peer_hw_txrx_stats_init(soc, peer);
		dp_peer_update_state(soc, peer, DP_PEER_STATE_INIT);

		dp_vdev_unref_delete(soc, vdev, DP_MOD_ID_CDP);
		return QDF_STATUS_SUCCESS;
	} else {
		/*
		 * When a STA roams from RPTR AP to ROOT AP and vice versa, we
		 * need to remove the AST entry which was earlier added as a WDS
		 * entry.
		 * If an AST entry exists, but no peer entry exists with a given
		 * MAC addresses, we could deduce it as a WDS entry
		 */
		dp_peer_ast_handle_roam_del(soc, pdev, peer_mac_addr);
	}

#ifdef notyet
	peer = (struct dp_peer *)qdf_mempool_alloc(soc->osdev,
		soc->mempool_ol_ath_peer);
#else
	peer = (struct dp_peer *)qdf_mem_malloc(sizeof(*peer));
#endif
	wlan_minidump_log(peer,
			  sizeof(*peer),
			  soc->ctrl_psoc,
			  WLAN_MD_DP_PEER, "dp_peer");
	if (!peer) {
		dp_vdev_unref_delete(soc, vdev, DP_MOD_ID_CDP);
		return QDF_STATUS_E_FAILURE; /* failure */
	}

	qdf_mem_zero(peer, sizeof(struct dp_peer));

	TAILQ_INIT(&peer->ast_entry_list);

	/* store provided params */
	peer->vdev = vdev;
	DP_PEER_SET_TYPE(peer, peer_type);
	/* get the vdev reference for new peer */
	dp_vdev_get_ref(soc, vdev, DP_MOD_ID_CHILD);

	if ((vdev->opmode == wlan_op_mode_sta) &&
	    !qdf_mem_cmp(peer_mac_addr, &vdev->mac_addr.raw[0],
			 QDF_MAC_ADDR_SIZE)) {
		ast_type = CDP_TXRX_AST_TYPE_SELF;
	}
	qdf_spinlock_create(&peer->peer_state_lock);
	dp_peer_add_ast(soc, peer, peer_mac_addr, ast_type, 0);
	qdf_spinlock_create(&peer->peer_info_lock);
	dp_wds_ext_peer_init(peer);
	dp_peer_hw_txrx_stats_init(soc, peer);
	dp_peer_rx_bufq_resources_init(peer);

	qdf_mem_copy(
		&peer->mac_addr.raw[0], peer_mac_addr, QDF_MAC_ADDR_SIZE);

	/* initialize the peer_id */
	peer->peer_id = HTT_INVALID_PEER;

	/* reset the ast index to flowid table */
	dp_peer_reset_flowq_map(peer);

	qdf_atomic_init(&peer->ref_cnt);

	for (i = 0; i < DP_MOD_ID_MAX; i++)
		qdf_atomic_init(&peer->mod_refs[i]);

	/* keep one reference for attach */
	qdf_atomic_inc(&peer->ref_cnt);
	qdf_atomic_inc(&peer->mod_refs[DP_MOD_ID_CONFIG]);

	dp_peer_vdev_list_add(soc, vdev, peer);

	/* TODO: See if hash based search is required */
	dp_peer_find_hash_add(soc, peer);

	/* Initialize the peer state */
	peer->state = OL_TXRX_PEER_STATE_DISC;

	dp_info("vdev %pK created peer %pK ("QDF_MAC_ADDR_FMT") ref_cnt: %d",
		vdev, peer, QDF_MAC_ADDR_REF(peer->mac_addr.raw),
		qdf_atomic_read(&peer->ref_cnt));
	/*
	 * For every peer MAp message search and set if bss_peer
	 */
	if (qdf_mem_cmp(peer->mac_addr.raw, vdev->mac_addr.raw,
			QDF_MAC_ADDR_SIZE) == 0 &&
			(wlan_op_mode_sta != vdev->opmode)) {
		dp_info("vdev bss_peer!!");
		peer->bss_peer = 1;
	}

	if (wlan_op_mode_sta == vdev->opmode &&
	    qdf_mem_cmp(peer->mac_addr.raw, vdev->mac_addr.raw,
			QDF_MAC_ADDR_SIZE) == 0) {
		peer->sta_self_peer = 1;
	}

	dp_peer_rx_tids_create(peer);
	if (IS_MLO_DP_MLD_PEER(peer))
		dp_mld_peer_init_link_peers_info(peer);

	peer->valid = 1;
	dp_local_peer_id_alloc(pdev, peer);
	DP_STATS_INIT(peer);
	DP_STATS_UPD(peer, rx.avg_snr, CDP_INVALID_SNR);

	qdf_mem_copy(peer_cookie.mac_addr, peer->mac_addr.raw,
		     QDF_MAC_ADDR_SIZE);
	peer_cookie.ctx = NULL;
	peer_cookie.pdev_id = pdev->pdev_id;
	peer_cookie.cookie = pdev->next_peer_cookie++;
#if defined(FEATURE_PERPKT_INFO) && WDI_EVENT_ENABLE
	dp_wdi_event_handler(WDI_EVENT_PEER_CREATE, pdev->soc,
			     (void *)&peer_cookie,
			     peer->peer_id, WDI_NO_VAL, pdev->pdev_id);
#endif
	if (soc->rdkstats_enabled) {
		if (!peer_cookie.ctx) {
			pdev->next_peer_cookie--;
			qdf_err("Failed to initialize peer rate stats");
		} else {
			peer->rdkstats_ctx = (struct cdp_peer_rate_stats_ctx *)
						peer_cookie.ctx;
		}
	}

	/*
	 * Allocate peer extended stats context. Fall through in
	 * case of failure as its not an implicit requirement to have
	 * this object for regular statistics updates.
	 */
	if (dp_peer_ext_stats_ctx_alloc(soc, peer) !=
			QDF_STATUS_SUCCESS)
		dp_warn("peer ext_stats ctx alloc failed");

	if (dp_monitor_peer_attach(soc, peer) !=
	    QDF_STATUS_SUCCESS)
		dp_warn("peer monitor ctx alloc failed");

	dp_set_peer_isolation(peer, false);

	dp_peer_update_state(soc, peer, DP_PEER_STATE_INIT);

	dp_vdev_unref_delete(soc, vdev, DP_MOD_ID_CDP);

	return QDF_STATUS_SUCCESS;
}

#ifdef WLAN_FEATURE_11BE_MLO
QDF_STATUS dp_peer_mlo_setup(
			struct dp_soc *soc,
			struct dp_peer *peer,
			uint8_t vdev_id,
			struct cdp_peer_setup_info *setup_info)
{
	struct dp_peer *mld_peer = NULL;

	/* Non-MLO connection, do nothing */
	if (!setup_info || !setup_info->mld_peer_mac)
		return QDF_STATUS_SUCCESS;

	/* To do: remove this check if link/mld peer mac_addr allow to same */
	if (!qdf_mem_cmp(setup_info->mld_peer_mac, peer->mac_addr.raw,
			 QDF_MAC_ADDR_SIZE)) {
		dp_peer_err("Same mac addres for link/mld peer");
		return QDF_STATUS_E_FAILURE;
	}

	/* if this is the first link peer */
	if (setup_info->is_first_link)
		/* create MLD peer */
		dp_peer_create_wifi3((struct cdp_soc_t *)soc,
				     vdev_id,
				     setup_info->mld_peer_mac,
				     CDP_MLD_PEER_TYPE);

	peer->first_link = setup_info->is_first_link;
	peer->primary_link = setup_info->is_primary_link;
	mld_peer = dp_peer_find_hash_find(soc,
					  setup_info->mld_peer_mac,
					  0, DP_VDEV_ALL, DP_MOD_ID_CDP);
	if (mld_peer) {
		if (setup_info->is_first_link) {
			/* assign rx_tid to mld peer */
			mld_peer->rx_tid = peer->rx_tid;
			/* no cdp_peer_setup for MLD peer,
			 * set it for addba processing
			 */
			qdf_atomic_set(&mld_peer->is_default_route_set, 1);
		} else {
			/* free link peer origial rx_tids mem */
			dp_peer_rx_tids_destroy(peer);
			/* assign mld peer rx_tid to link peer */
			peer->rx_tid = mld_peer->rx_tid;
		}

		if (setup_info->is_primary_link &&
		    !setup_info->is_first_link) {
			/*
			 * if first link is not the primary link,
			 * then need to change mld_peer->vdev as
			 * primary link dp_vdev is not same one
			 * during mld peer creation.
			 */

			/* relase the ref to original dp_vdev */
			dp_vdev_unref_delete(soc, mld_peer->vdev,
					     DP_MOD_ID_CHILD);
			/*
			 * get the ref to new dp_vdev,
			 * increase dp_vdev ref_cnt
			 */
			mld_peer->vdev = dp_vdev_get_ref_by_id(soc, vdev_id,
							       DP_MOD_ID_CHILD);
		}

		/* associate mld and link peer */
		dp_link_peer_add_mld_peer(peer, mld_peer);
		dp_mld_peer_add_link_peer(mld_peer, peer);

		dp_peer_unref_delete(mld_peer, DP_MOD_ID_CDP);
	} else {
		peer->mld_peer = NULL;
		dp_err("mld peer" QDF_MAC_ADDR_FMT "not found!",
		       QDF_MAC_ADDR_REF(setup_info->mld_peer_mac));
		return QDF_STATUS_E_FAILURE;
	}

	return QDF_STATUS_SUCCESS;
}

/*
 * dp_mlo_peer_authorize() - authorize MLO peer
 * @soc: soc handle
 * @peer: pointer to link peer
 *
 * return void
 */
static void dp_mlo_peer_authorize(struct dp_soc *soc,
				  struct dp_peer *peer)
{
	int i;
	struct dp_peer *link_peer = NULL;
	struct dp_peer *mld_peer = peer->mld_peer;
	struct dp_mld_link_peers link_peers_info;

	if (!mld_peer)
		return;

	/* get link peers with reference */
	dp_get_link_peers_ref_from_mld_peer(soc, mld_peer,
					    &link_peers_info,
					    DP_MOD_ID_CDP);

	for (i = 0; i < link_peers_info.num_links; i++) {
		link_peer = link_peers_info.link_peers[i];

		if (!link_peer->authorize) {
			dp_release_link_peers_ref(&link_peers_info,
						  DP_MOD_ID_CDP);
			mld_peer->authorize = false;
			return;
		}
	}

	/* if we are here all link peers are authorized,
	 * authorize ml_peer also
	 */
	mld_peer->authorize = true;

	/* release link peers reference */
	dp_release_link_peers_ref(&link_peers_info, DP_MOD_ID_CDP);
}
#endif

void dp_vdev_get_default_reo_hash(struct dp_vdev *vdev,
				  enum cdp_host_reo_dest_ring *reo_dest,
				  bool *hash_based)
{
	struct dp_soc *soc;
	struct dp_pdev *pdev;

	pdev = vdev->pdev;
	soc = pdev->soc;
	/*
	 * hash based steering is disabled for Radios which are offloaded
	 * to NSS
	 */
	if (!wlan_cfg_get_dp_pdev_nss_enabled(pdev->wlan_cfg_ctx))
		*hash_based = wlan_cfg_is_rx_hash_enabled(soc->wlan_cfg_ctx);

	/*
	 * Below line of code will ensure the proper reo_dest ring is chosen
	 * for cases where toeplitz hash cannot be generated (ex: non TCP/UDP)
	 */
	*reo_dest = pdev->reo_dest;
}

#ifdef IPA_OFFLOAD
/**
 * dp_is_vdev_subtype_p2p() - Check if the subtype for vdev is P2P
 * @vdev: Virtual device
 *
 * Return: true if the vdev is of subtype P2P
 *	   false if the vdev is of any other subtype
 */
static inline bool dp_is_vdev_subtype_p2p(struct dp_vdev *vdev)
{
	if (vdev->subtype == wlan_op_subtype_p2p_device ||
	    vdev->subtype == wlan_op_subtype_p2p_cli ||
	    vdev->subtype == wlan_op_subtype_p2p_go)
		return true;

	return false;
}

/*
 * dp_peer_setup_get_reo_hash() - get reo dest ring and hash values for a peer
 * @vdev: Datapath VDEV handle
 * @reo_dest: pointer to default reo_dest ring for vdev to be populated
 * @hash_based: pointer to hash value (enabled/disabled) to be populated
 *
 * If IPA is enabled in ini, for SAP mode, disable hash based
 * steering, use default reo_dst ring for RX. Use config values for other modes.
 * Return: None
 */
static void dp_peer_setup_get_reo_hash(struct dp_vdev *vdev,
				       struct cdp_peer_setup_info *setup_info,
				       enum cdp_host_reo_dest_ring *reo_dest,
				       bool *hash_based,
				       uint8_t *lmac_peer_id_msb)
{
	struct dp_soc *soc;
	struct dp_pdev *pdev;

	pdev = vdev->pdev;
	soc = pdev->soc;

	dp_vdev_get_default_reo_hash(vdev, reo_dest, hash_based);

	/* For P2P-GO interfaces we do not need to change the REO
	 * configuration even if IPA config is enabled
	 */
	if (dp_is_vdev_subtype_p2p(vdev))
		return;

	/*
	 * If IPA is enabled, disable hash-based flow steering and set
	 * reo_dest_ring_4 as the REO ring to receive packets on.
	 * IPA is configured to reap reo_dest_ring_4.
	 *
	 * Note - REO DST indexes are from 0 - 3, while cdp_host_reo_dest_ring
	 * value enum value is from 1 - 4.
	 * Hence, *reo_dest = IPA_REO_DEST_RING_IDX + 1
	 */
	if (wlan_cfg_is_ipa_enabled(soc->wlan_cfg_ctx)) {
		if (vdev->opmode == wlan_op_mode_ap) {
			*reo_dest = IPA_REO_DEST_RING_IDX + 1;
			*hash_based = 0;
		} else if (vdev->opmode == wlan_op_mode_sta &&
			   dp_ipa_is_mdm_platform()) {
			*reo_dest = IPA_REO_DEST_RING_IDX + 1;
		}
	}
}

#else

/*
 * dp_peer_setup_get_reo_hash() - get reo dest ring and hash values for a peer
 * @vdev: Datapath VDEV handle
 * @reo_dest: pointer to default reo_dest ring for vdev to be populated
 * @hash_based: pointer to hash value (enabled/disabled) to be populated
 *
 * Use system config values for hash based steering.
 * Return: None
 */
static void dp_peer_setup_get_reo_hash(struct dp_vdev *vdev,
				       struct cdp_peer_setup_info *setup_info,
				       enum cdp_host_reo_dest_ring *reo_dest,
				       bool *hash_based,
				       uint8_t *lmac_peer_id_msb)
{
	struct dp_soc *soc = vdev->pdev->soc;

	soc->arch_ops.peer_get_reo_hash(vdev, setup_info, reo_dest, hash_based,
					lmac_peer_id_msb);
}
#endif /* IPA_OFFLOAD */

/*
 * dp_peer_setup_wifi3() - initialize the peer
 * @soc_hdl: soc handle object
 * @vdev_id : vdev_id of vdev object
 * @peer_mac: Peer's mac address
 * @peer_setup_info: peer setup info for MLO
 *
 * Return: QDF_STATUS
 */
static QDF_STATUS
dp_peer_setup_wifi3(struct cdp_soc_t *soc_hdl, uint8_t vdev_id,
		    uint8_t *peer_mac,
		    struct cdp_peer_setup_info *setup_info)
{
	struct dp_soc *soc = (struct dp_soc *)soc_hdl;
	struct dp_pdev *pdev;
	bool hash_based = 0;
	enum cdp_host_reo_dest_ring reo_dest;
	QDF_STATUS status = QDF_STATUS_SUCCESS;
	struct dp_vdev *vdev = NULL;
	struct dp_peer *peer =
			dp_peer_find_hash_find(soc, peer_mac, 0, vdev_id,
					       DP_MOD_ID_CDP);
	enum wlan_op_mode vdev_opmode;
	uint8_t lmac_peer_id_msb = 0;

	if (!peer)
		return QDF_STATUS_E_FAILURE;

	vdev = peer->vdev;
	if (!vdev) {
		status = QDF_STATUS_E_FAILURE;
		goto fail;
	}

	/* save vdev related member in case vdev freed */
	vdev_opmode = vdev->opmode;
	pdev = vdev->pdev;
	dp_peer_setup_get_reo_hash(vdev, setup_info,
				   &reo_dest, &hash_based,
				   &lmac_peer_id_msb);

	dp_info("pdev: %d vdev :%d opmode:%u hash-based-steering:%d default-reo_dest:%u",
		pdev->pdev_id, vdev->vdev_id,
		vdev->opmode, hash_based, reo_dest);

	/*
	 * There are corner cases where the AD1 = AD2 = "VAPs address"
	 * i.e both the devices have same MAC address. In these
	 * cases we want such pkts to be processed in NULL Q handler
	 * which is REO2TCL ring. for this reason we should
	 * not setup reo_queues and default route for bss_peer.
	 */
	dp_monitor_peer_tx_init(pdev, peer);
	if (peer->bss_peer && vdev->opmode == wlan_op_mode_ap) {
		status = QDF_STATUS_E_FAILURE;
		goto fail;
	}

	if (soc->cdp_soc.ol_ops->peer_set_default_routing) {
		/* TODO: Check the destination ring number to be passed to FW */
		soc->cdp_soc.ol_ops->peer_set_default_routing(
				soc->ctrl_psoc,
				peer->vdev->pdev->pdev_id,
				peer->mac_addr.raw,
				peer->vdev->vdev_id, hash_based, reo_dest,
				lmac_peer_id_msb);
	}

	qdf_atomic_set(&peer->is_default_route_set, 1);

	status = dp_peer_mlo_setup(soc, peer, vdev->vdev_id, setup_info);
	if (QDF_IS_STATUS_ERROR(status)) {
		dp_peer_err("peer mlo setup failed");
		qdf_assert_always(0);
	}

	if (vdev_opmode != wlan_op_mode_monitor)
		dp_peer_rx_init(pdev, peer);

	dp_peer_ppdu_delayed_ba_init(peer);

fail:
	dp_peer_unref_delete(peer, DP_MOD_ID_CDP);
	return status;
}

/*
 * dp_cp_peer_del_resp_handler - Handle the peer delete response
 * @soc_hdl: Datapath SOC handle
 * @vdev_id: id of virtual device object
 * @mac_addr: Mac address of the peer
 *
 * Return: QDF_STATUS
 */
static QDF_STATUS dp_cp_peer_del_resp_handler(struct cdp_soc_t *soc_hdl,
					      uint8_t vdev_id,
					      uint8_t *mac_addr)
{
	struct dp_soc *soc = (struct dp_soc *)soc_hdl;
	struct dp_ast_entry  *ast_entry = NULL;
	txrx_ast_free_cb cb = NULL;
	void *cookie;

	if (soc->ast_offload_support)
		return QDF_STATUS_E_INVAL;

	qdf_spin_lock_bh(&soc->ast_lock);

	ast_entry =
		dp_peer_ast_hash_find_by_vdevid(soc, mac_addr,
						vdev_id);

	/* in case of qwrap we have multiple BSS peers
	 * with same mac address
	 *
	 * AST entry for this mac address will be created
	 * only for one peer hence it will be NULL here
	 */
	if ((!ast_entry || !ast_entry->delete_in_progress) ||
	    (ast_entry->peer_id != HTT_INVALID_PEER)) {
		qdf_spin_unlock_bh(&soc->ast_lock);
		return QDF_STATUS_E_FAILURE;
	}

	if (ast_entry->is_mapped)
		soc->ast_table[ast_entry->ast_idx] = NULL;

	DP_STATS_INC(soc, ast.deleted, 1);
	dp_peer_ast_hash_remove(soc, ast_entry);

	cb = ast_entry->callback;
	cookie = ast_entry->cookie;
	ast_entry->callback = NULL;
	ast_entry->cookie = NULL;

	soc->num_ast_entries--;
	qdf_spin_unlock_bh(&soc->ast_lock);

	if (cb) {
		cb(soc->ctrl_psoc,
		   dp_soc_to_cdp_soc(soc),
		   cookie,
		   CDP_TXRX_AST_DELETED);
	}
	qdf_mem_free(ast_entry);

	return QDF_STATUS_SUCCESS;
}

/*
 * dp_set_ba_aging_timeout() - set ba aging timeout per AC
 * @txrx_soc: cdp soc handle
 * @ac: Access category
 * @value: timeout value in millisec
 *
 * Return: void
 */
static void dp_set_ba_aging_timeout(struct cdp_soc_t *txrx_soc,
				    uint8_t ac, uint32_t value)
{
	struct dp_soc *soc = (struct dp_soc *)txrx_soc;

	hal_set_ba_aging_timeout(soc->hal_soc, ac, value);
}

/*
 * dp_get_ba_aging_timeout() - get ba aging timeout per AC
 * @txrx_soc: cdp soc handle
 * @ac: access category
 * @value: timeout value in millisec
 *
 * Return: void
 */
static void dp_get_ba_aging_timeout(struct cdp_soc_t *txrx_soc,
				    uint8_t ac, uint32_t *value)
{
	struct dp_soc *soc = (struct dp_soc *)txrx_soc;

	hal_get_ba_aging_timeout(soc->hal_soc, ac, value);
}

/*
 * dp_set_pdev_reo_dest() - set the reo destination ring for this pdev
 * @txrx_soc: cdp soc handle
 * @pdev_id: id of physical device object
 * @val: reo destination ring index (1 - 4)
 *
 * Return: QDF_STATUS
 */
static QDF_STATUS
dp_set_pdev_reo_dest(struct cdp_soc_t *txrx_soc, uint8_t pdev_id,
		     enum cdp_host_reo_dest_ring val)
{
	struct dp_pdev *pdev =
		dp_get_pdev_from_soc_pdev_id_wifi3((struct dp_soc *)txrx_soc,
						   pdev_id);

	if (pdev) {
		pdev->reo_dest = val;
		return QDF_STATUS_SUCCESS;
	}

	return QDF_STATUS_E_FAILURE;
}

/*
 * dp_get_pdev_reo_dest() - get the reo destination for this pdev
 * @txrx_soc: cdp soc handle
 * @pdev_id: id of physical device object
 *
 * Return: reo destination ring index
 */
static enum cdp_host_reo_dest_ring
dp_get_pdev_reo_dest(struct cdp_soc_t *txrx_soc, uint8_t pdev_id)
{
	struct dp_pdev *pdev =
		dp_get_pdev_from_soc_pdev_id_wifi3((struct dp_soc *)txrx_soc,
						   pdev_id);

	if (pdev)
		return pdev->reo_dest;
	else
		return cdp_host_reo_dest_ring_unknown;
}

#ifdef WLAN_SUPPORT_SCS
/*
 * dp_enable_scs_params - Enable/Disable SCS procedures
 * @soc - Datapath soc handle
 * @peer_mac - STA Mac address
 * @vdev_id - ID of the vdev handle
 * @active - Flag to set SCS active/inactive
 * return type - QDF_STATUS - Success/Invalid
 */
static QDF_STATUS
dp_enable_scs_params(struct cdp_soc_t *soc_hdl, struct qdf_mac_addr
		     *peer_mac,
		     uint8_t vdev_id,
		     bool is_active)
{
	struct dp_peer *peer;
	QDF_STATUS status = QDF_STATUS_E_INVAL;
	struct dp_soc *soc = (struct dp_soc *)soc_hdl;

	peer = dp_peer_find_hash_find(soc, peer_mac->bytes, 0, vdev_id,
				      DP_MOD_ID_CDP);

	if (!peer) {
		dp_err("Peer is NULL!");
		goto fail;
	}

	peer->scs_is_active = is_active;
	status = QDF_STATUS_SUCCESS;

fail:
	if (peer)
		dp_peer_unref_delete(peer, DP_MOD_ID_CDP);
	return status;
}

/*
 * @brief dp_copy_scs_params - SCS Parameters sent by STA
 * is copied from the cdp layer to the dp layer
 * These parameters are then used by the peer
 * for traffic classification.
 *
 * @param peer - peer struct
 * @param scs_params - cdp layer params
 * @idx - SCS_entry index obtained from the
 * node database with a given SCSID
 * @return void
 */
void
dp_copy_scs_params(struct dp_peer *peer,
		   struct cdp_scs_params *scs_params,
		   uint8_t idx)
{
	uint8_t tidx = 0;
	uint8_t tclas_elem;

	peer->scs[idx].scsid = scs_params->scsid;
	peer->scs[idx].access_priority =
		scs_params->access_priority;
	peer->scs[idx].tclas_elements =
		scs_params->tclas_elements;
	peer->scs[idx].tclas_process =
		scs_params->tclas_process;

	tclas_elem = peer->scs[idx].tclas_elements;

	while (tidx < tclas_elem) {
		qdf_mem_copy(&peer->scs[idx].tclas[tidx],
			     &scs_params->tclas[tidx],
			     sizeof(struct cdp_tclas_tuple));
		tidx++;
	}
}

/*
 * @brief dp_record_scs_params() - Copying the SCS params to a
 * peer based database.
 *
 * @soc - Datapath soc handle
 * @peer_mac - STA Mac address
 * @vdev_id - ID of the vdev handle
 * @scs_params - Structure having SCS parameters obtained
 * from handshake
 * @idx - SCS_entry index obtained from the
 * node database with a given SCSID
 * @scs_sessions - Total # of SCS sessions active
 *
 * @details
 * SCS parameters sent by the STA in
 * the SCS Request to the AP. The AP makes a note of these
 * parameters while sending the MSDUs to the STA, to
 * send the downlink traffic with correct User priority.
 *
 * return type - QDF_STATUS - Success/Invalid
 */
static QDF_STATUS
dp_record_scs_params(struct cdp_soc_t *soc_hdl, struct qdf_mac_addr
		     *peer_mac,
		     uint8_t vdev_id,
		     struct cdp_scs_params *scs_params,
		     uint8_t idx,
		     uint8_t scs_sessions)
{
	struct dp_peer *peer;
	QDF_STATUS status = QDF_STATUS_E_INVAL;
	struct dp_soc *soc = (struct dp_soc *)soc_hdl;

	peer = dp_peer_find_hash_find(soc, peer_mac->bytes, 0, vdev_id,
				      DP_MOD_ID_CDP);

	if (!peer) {
		dp_err("Peer is NULL!");
		goto fail;
	}

	if (idx >= IEEE80211_SCS_MAX_NO_OF_ELEM)
		goto fail;

	/* SCS procedure for the peer is activated
	 * as soon as we get this information from
	 * the control path, unless explicitly disabled.
	 */
	peer->scs_is_active = 1;
	dp_copy_scs_params(peer, scs_params, idx);
	status = QDF_STATUS_SUCCESS;
	peer->no_of_scs_sessions = scs_sessions;

fail:
	if (peer)
		dp_peer_unref_delete(peer, DP_MOD_ID_CDP);
	return status;
}
#endif

#ifdef WLAN_SUPPORT_MSCS
/*
 * dp_record_mscs_params - MSCS parameters sent by the STA in
 * the MSCS Request to the AP. The AP makes a note of these
 * parameters while comparing the MSDUs sent by the STA, to
 * send the downlink traffic with correct User priority.
 * @soc - Datapath soc handle
 * @peer_mac - STA Mac address
 * @vdev_id - ID of the vdev handle
 * @mscs_params - Structure having MSCS parameters obtained
 * from handshake
 * @active - Flag to set MSCS active/inactive
 * return type - QDF_STATUS - Success/Invalid
 */
static QDF_STATUS
dp_record_mscs_params(struct cdp_soc_t *soc_hdl, uint8_t *peer_mac,
		      uint8_t vdev_id, struct cdp_mscs_params *mscs_params,
		      bool active)
{
	struct dp_peer *peer;
	QDF_STATUS status = QDF_STATUS_E_INVAL;
	struct dp_soc *soc = (struct dp_soc *)soc_hdl;

	peer = dp_peer_find_hash_find(soc, peer_mac, 0, vdev_id,
				      DP_MOD_ID_CDP);

	if (!peer) {
		dp_err("Peer is NULL!");
		goto fail;
	}
	if (!active) {
		dp_info("MSCS Procedure is terminated");
		peer->mscs_active = active;
		goto fail;
	}

	if (mscs_params->classifier_type == IEEE80211_TCLAS_MASK_CLA_TYPE_4) {
		/* Populate entries inside IPV4 database first */
		peer->mscs_ipv4_parameter.user_priority_bitmap =
			mscs_params->user_pri_bitmap;
		peer->mscs_ipv4_parameter.user_priority_limit =
			mscs_params->user_pri_limit;
		peer->mscs_ipv4_parameter.classifier_mask =
			mscs_params->classifier_mask;

		/* Populate entries inside IPV6 database */
		peer->mscs_ipv6_parameter.user_priority_bitmap =
			mscs_params->user_pri_bitmap;
		peer->mscs_ipv6_parameter.user_priority_limit =
			mscs_params->user_pri_limit;
		peer->mscs_ipv6_parameter.classifier_mask =
			mscs_params->classifier_mask;
		peer->mscs_active = 1;
		dp_info("\n\tMSCS Procedure request based parameters for "QDF_MAC_ADDR_FMT"\n"
			"\tClassifier_type = %d\tUser priority bitmap = %x\n"
			"\tUser priority limit = %x\tClassifier mask = %x",
			QDF_MAC_ADDR_REF(peer_mac),
			mscs_params->classifier_type,
			peer->mscs_ipv4_parameter.user_priority_bitmap,
			peer->mscs_ipv4_parameter.user_priority_limit,
			peer->mscs_ipv4_parameter.classifier_mask);
	}

	status = QDF_STATUS_SUCCESS;
fail:
	if (peer)
		dp_peer_unref_delete(peer, DP_MOD_ID_CDP);
	return status;
}
#endif

/*
 * dp_get_sec_type() - Get the security type
 * @soc: soc handle
 * @vdev_id: id of dp handle
 * @peer_mac: mac of datapath PEER handle
 * @sec_idx:    Security id (mcast, ucast)
 *
 * return sec_type: Security type
 */
static int dp_get_sec_type(struct cdp_soc_t *soc, uint8_t vdev_id,
			   uint8_t *peer_mac, uint8_t sec_idx)
{
	int sec_type = 0;
	struct dp_peer *peer = dp_peer_find_hash_find((struct dp_soc *)soc,
						       peer_mac, 0, vdev_id,
						       DP_MOD_ID_CDP);

	if (!peer) {
		dp_cdp_err("%pK: Peer is NULL!\n", (struct dp_soc *)soc);
		return sec_type;
	}

	sec_type = peer->security[sec_idx].sec_type;

	dp_peer_unref_delete(peer, DP_MOD_ID_CDP);
	return sec_type;
}

/*
 * dp_peer_authorize() - authorize txrx peer
 * @soc: soc handle
 * @vdev_id: id of dp handle
 * @peer_mac: mac of datapath PEER handle
 * @authorize
 *
 */
static QDF_STATUS
dp_peer_authorize(struct cdp_soc_t *soc_hdl, uint8_t vdev_id,
		  uint8_t *peer_mac, uint32_t authorize)
{
	QDF_STATUS status = QDF_STATUS_SUCCESS;
	struct dp_soc *soc = (struct dp_soc *)soc_hdl;
	struct dp_peer *peer = dp_peer_find_hash_find(soc, peer_mac,
						      0, vdev_id,
						      DP_MOD_ID_CDP);

	if (!peer) {
		dp_cdp_debug("%pK: Peer is NULL!\n", soc);
		status = QDF_STATUS_E_FAILURE;
	} else {
		peer->authorize = authorize ? 1 : 0;

		if (!peer->authorize)
			dp_peer_flush_frags(soc_hdl, vdev_id, peer_mac);

		dp_mlo_peer_authorize(soc, peer);
		dp_peer_unref_delete(peer, DP_MOD_ID_CDP);
	}

	return status;
}

/*
 * dp_peer_get_authorize() - get peer authorize status
 * @soc: soc handle
 * @vdev_id: id of dp handle
 * @peer_mac: mac of datapath PEER handle
 *
 * Retusn: true is peer is authorized, false otherwise
 */
static bool
dp_peer_get_authorize(struct cdp_soc_t *soc_hdl, uint8_t vdev_id,
		      uint8_t *peer_mac)
{
	struct dp_soc *soc = (struct dp_soc *)soc_hdl;
	bool authorize = false;
	struct dp_peer *peer = dp_peer_find_hash_find(soc, peer_mac,
						      0, vdev_id,
						      DP_MOD_ID_CDP);

	if (!peer) {
		dp_cdp_debug("%pK: Peer is NULL!\n", soc);
		return authorize;
	}

	authorize = peer->authorize;
	dp_peer_unref_delete(peer, DP_MOD_ID_CDP);

	return authorize;
}

/**
 * dp_vdev_unref_delete() - check and process vdev delete
 * @soc : DP specific soc pointer
 * @vdev: DP specific vdev pointer
 * @mod_id: module id
 *
 */
void dp_vdev_unref_delete(struct dp_soc *soc, struct dp_vdev *vdev,
			  enum dp_mod_id mod_id)
{
	ol_txrx_vdev_delete_cb vdev_delete_cb = NULL;
	void *vdev_delete_context = NULL;
	uint8_t vdev_id = vdev->vdev_id;
	struct dp_pdev *pdev = vdev->pdev;
	struct dp_vdev *tmp_vdev = NULL;
	uint8_t found = 0;

	QDF_ASSERT(qdf_atomic_dec_return(&vdev->mod_refs[mod_id]) >= 0);

	/* Return if this is not the last reference*/
	if (!qdf_atomic_dec_and_test(&vdev->ref_cnt))
		return;

	/*
	 * This should be set as last reference need to released
	 * after cdp_vdev_detach() is called
	 *
	 * if this assert is hit there is a ref count issue
	 */
	QDF_ASSERT(vdev->delete.pending);

	vdev_delete_cb = vdev->delete.callback;
	vdev_delete_context = vdev->delete.context;

	dp_info("deleting vdev object %pK ("QDF_MAC_ADDR_FMT")- its last peer is done",
		vdev, QDF_MAC_ADDR_REF(vdev->mac_addr.raw));

	if (wlan_op_mode_monitor == vdev->opmode) {
		dp_monitor_vdev_delete(soc, vdev);
		goto free_vdev;
	}

	/* all peers are gone, go ahead and delete it */
	dp_tx_flow_pool_unmap_handler(pdev, vdev_id,
			FLOW_TYPE_VDEV, vdev_id);
	dp_tx_vdev_detach(vdev);
	dp_monitor_vdev_detach(vdev);

free_vdev:
	qdf_spinlock_destroy(&vdev->peer_list_lock);

	qdf_spin_lock_bh(&soc->inactive_vdev_list_lock);
	TAILQ_FOREACH(tmp_vdev, &soc->inactive_vdev_list,
		      inactive_list_elem) {
		if (tmp_vdev == vdev) {
			found = 1;
			break;
		}
	}
	if (found)
		TAILQ_REMOVE(&soc->inactive_vdev_list, vdev,
			     inactive_list_elem);
	/* delete this peer from the list */
	qdf_spin_unlock_bh(&soc->inactive_vdev_list_lock);

	dp_info("deleting vdev object %pK ("QDF_MAC_ADDR_FMT")",
		vdev, QDF_MAC_ADDR_REF(vdev->mac_addr.raw));
	wlan_minidump_remove(vdev, sizeof(*vdev), soc->ctrl_psoc,
			     WLAN_MD_DP_VDEV, "dp_vdev");
	qdf_mem_free(vdev);
	vdev = NULL;

	if (vdev_delete_cb)
		vdev_delete_cb(vdev_delete_context);
}

qdf_export_symbol(dp_vdev_unref_delete);

/*
 * dp_peer_unref_delete() - unref and delete peer
 * @peer_handle:    Datapath peer handle
 * @mod_id:         ID of module releasing reference
 *
 */
void dp_peer_unref_delete(struct dp_peer *peer, enum dp_mod_id mod_id)
{
	struct dp_vdev *vdev = peer->vdev;
	struct dp_pdev *pdev = vdev->pdev;
	struct dp_soc *soc = pdev->soc;
	uint16_t peer_id;
	struct cdp_peer_cookie peer_cookie;
	struct dp_peer *tmp_peer;
	bool found = false;

	if (mod_id > DP_MOD_ID_RX)
		QDF_ASSERT(qdf_atomic_dec_return(&peer->mod_refs[mod_id]) >= 0);

	/*
	 * Hold the lock all the way from checking if the peer ref count
	 * is zero until the peer references are removed from the hash
	 * table and vdev list (if the peer ref count is zero).
	 * This protects against a new HL tx operation starting to use the
	 * peer object just after this function concludes it's done being used.
	 * Furthermore, the lock needs to be held while checking whether the
	 * vdev's list of peers is empty, to make sure that list is not modified
	 * concurrently with the empty check.
	 */
	if (qdf_atomic_dec_and_test(&peer->ref_cnt)) {
		peer_id = peer->peer_id;

		/*
		 * Make sure that the reference to the peer in
		 * peer object map is removed
		 */
		QDF_ASSERT(peer_id == HTT_INVALID_PEER);

		dp_peer_debug("Deleting peer %pK ("QDF_MAC_ADDR_FMT")", peer,
			      QDF_MAC_ADDR_REF(peer->mac_addr.raw));

		/*
		 * Deallocate the extended stats contenxt
		 */
		dp_peer_ext_stats_ctx_dealloc(soc, peer);

		/* send peer destroy event to upper layer */
		qdf_mem_copy(peer_cookie.mac_addr, peer->mac_addr.raw,
			     QDF_MAC_ADDR_SIZE);
		peer_cookie.ctx = NULL;
		peer_cookie.ctx = (struct cdp_stats_cookie *)
					peer->rdkstats_ctx;
#if defined(FEATURE_PERPKT_INFO) && WDI_EVENT_ENABLE
		dp_wdi_event_handler(WDI_EVENT_PEER_DESTROY,
				     soc,
				     (void *)&peer_cookie,
				     peer->peer_id,
				     WDI_NO_VAL,
				     pdev->pdev_id);
#endif
		peer->rdkstats_ctx = NULL;
		wlan_minidump_remove(peer, sizeof(*peer), soc->ctrl_psoc,
				     WLAN_MD_DP_PEER, "dp_peer");

		qdf_spin_lock_bh(&soc->inactive_peer_list_lock);
		TAILQ_FOREACH(tmp_peer, &soc->inactive_peer_list,
			      inactive_list_elem) {
			if (tmp_peer == peer) {
				found = 1;
				break;
			}
		}
		if (found)
			TAILQ_REMOVE(&soc->inactive_peer_list, peer,
				     inactive_list_elem);
		/* delete this peer from the list */
		qdf_spin_unlock_bh(&soc->inactive_peer_list_lock);
		DP_AST_ASSERT(TAILQ_EMPTY(&peer->ast_entry_list));
		dp_peer_update_state(soc, peer, DP_PEER_STATE_FREED);

		/* cleanup the peer data */
		dp_peer_cleanup(vdev, peer);
		dp_monitor_peer_detach(soc, peer);

		qdf_spinlock_destroy(&peer->peer_state_lock);
		qdf_mem_free(peer);

		/*
		 * Decrement ref count taken at peer create
		 */
		dp_vdev_unref_delete(soc, vdev, DP_MOD_ID_CHILD);
	}
}

qdf_export_symbol(dp_peer_unref_delete);

#ifdef PEER_CACHE_RX_PKTS
static inline void dp_peer_rx_bufq_resources_deinit(struct dp_peer *peer)
{
	qdf_list_destroy(&peer->bufq_info.cached_bufq);
	qdf_spinlock_destroy(&peer->bufq_info.bufq_lock);
}
#else
static inline void dp_peer_rx_bufq_resources_deinit(struct dp_peer *peer)
{
}
#endif

/*
 * dp_peer_detach_wifi3() – Detach txrx peer
 * @soc_hdl: soc handle
 * @vdev_id: id of dp handle
 * @peer_mac: mac of datapath PEER handle
 * @bitmap: bitmap indicating special handling of request.
 *
 */
static QDF_STATUS dp_peer_delete_wifi3(struct cdp_soc_t *soc_hdl,
				       uint8_t vdev_id,
				       uint8_t *peer_mac, uint32_t bitmap)
{
	struct dp_soc *soc = cdp_soc_t_to_dp_soc(soc_hdl);
	struct dp_peer *peer = dp_peer_find_hash_find(soc, peer_mac,
						      0, vdev_id,
						      DP_MOD_ID_CDP);
	struct dp_vdev *vdev = NULL;

	/* Peer can be null for monitor vap mac address */
	if (!peer) {
		QDF_TRACE(QDF_MODULE_ID_TXRX, QDF_TRACE_LEVEL_DEBUG,
			  "%s: Invalid peer\n", __func__);
		return QDF_STATUS_E_FAILURE;
	}

	if (!peer->valid) {
		dp_peer_unref_delete(peer, DP_MOD_ID_CDP);
		dp_err("Invalid peer: "QDF_MAC_ADDR_FMT,
			QDF_MAC_ADDR_REF(peer_mac));
		return QDF_STATUS_E_ALREADY;
	}

	vdev = peer->vdev;

	if (!vdev)
		return QDF_STATUS_E_FAILURE;
	peer->valid = 0;

	dp_init_info("%pK: peer %pK (" QDF_MAC_ADDR_FMT ")",
		     soc, peer, QDF_MAC_ADDR_REF(peer->mac_addr.raw));

	dp_local_peer_id_free(peer->vdev->pdev, peer);

	/* Drop all rx packets before deleting peer */
	dp_clear_peer_internal(soc, peer);

	dp_peer_rx_bufq_resources_deinit(peer);

	qdf_spinlock_destroy(&peer->peer_info_lock);
	dp_peer_multipass_list_remove(peer);

	/* remove the reference to the peer from the hash table */
	dp_peer_find_hash_remove(soc, peer);

	dp_peer_vdev_list_remove(soc, vdev, peer);

	dp_peer_mlo_delete(soc, peer);

	qdf_spin_lock_bh(&soc->inactive_peer_list_lock);
	TAILQ_INSERT_TAIL(&soc->inactive_peer_list, peer,
			  inactive_list_elem);
	qdf_spin_unlock_bh(&soc->inactive_peer_list_lock);

	/*
	 * Remove the reference added during peer_attach.
	 * The peer will still be left allocated until the
	 * PEER_UNMAP message arrives to remove the other
	 * reference, added by the PEER_MAP message.
	 */
	dp_peer_unref_delete(peer, DP_MOD_ID_CONFIG);
	/*
	 * Remove the reference taken above
	 */
	dp_peer_unref_delete(peer, DP_MOD_ID_CDP);

	return QDF_STATUS_SUCCESS;
}

/*
 * dp_get_vdev_mac_addr_wifi3() – Detach txrx peer
 * @soc_hdl: Datapath soc handle
 * @vdev_id: virtual interface id
 *
 * Return: MAC address on success, NULL on failure.
 *
 */
static uint8_t *dp_get_vdev_mac_addr_wifi3(struct cdp_soc_t *soc_hdl,
					   uint8_t vdev_id)
{
	struct dp_soc *soc = cdp_soc_t_to_dp_soc(soc_hdl);
	struct dp_vdev *vdev = dp_vdev_get_ref_by_id(soc, vdev_id,
						     DP_MOD_ID_CDP);
	uint8_t *mac = NULL;

	if (!vdev)
		return NULL;

	mac = vdev->mac_addr.raw;
	dp_vdev_unref_delete(soc, vdev, DP_MOD_ID_CDP);

	return mac;
}

/*
 * dp_vdev_set_wds() - Enable per packet stats
 * @soc: DP soc handle
 * @vdev_id: id of DP VDEV handle
 * @val: value
 *
 * Return: none
 */
static int dp_vdev_set_wds(struct cdp_soc_t *soc_hdl, uint8_t vdev_id,
			   uint32_t val)
{
	struct dp_soc *soc = cdp_soc_t_to_dp_soc(soc_hdl);
	struct dp_vdev *vdev =
		dp_vdev_get_ref_by_id((struct dp_soc *)soc, vdev_id,
				      DP_MOD_ID_CDP);

	if (!vdev)
		return QDF_STATUS_E_FAILURE;

	vdev->wds_enabled = val;
	dp_vdev_unref_delete(soc, vdev, DP_MOD_ID_CDP);

	return QDF_STATUS_SUCCESS;
}

static int dp_get_opmode(struct cdp_soc_t *soc_hdl, uint8_t vdev_id)
{
	struct dp_soc *soc = cdp_soc_t_to_dp_soc(soc_hdl);
	struct dp_vdev *vdev = dp_vdev_get_ref_by_id(soc, vdev_id,
						     DP_MOD_ID_CDP);
	int opmode;

	if (!vdev) {
		dp_err("vdev for id %d is NULL", vdev_id);
		return -EINVAL;
	}
	opmode = vdev->opmode;
	dp_vdev_unref_delete(soc, vdev, DP_MOD_ID_CDP);

	return opmode;
}

/**
 * dp_get_os_rx_handles_from_vdev_wifi3() - Get os rx handles for a vdev
 * @soc_hdl: ol_txrx_soc_handle handle
 * @vdev_id: vdev id for which os rx handles are needed
 * @stack_fn_p: pointer to stack function pointer
 * @osif_handle_p: pointer to ol_osif_vdev_handle
 *
 * Return: void
 */
static
void dp_get_os_rx_handles_from_vdev_wifi3(struct cdp_soc_t *soc_hdl,
					  uint8_t vdev_id,
					  ol_txrx_rx_fp *stack_fn_p,
					  ol_osif_vdev_handle *osif_vdev_p)
{
	struct dp_soc *soc = cdp_soc_t_to_dp_soc(soc_hdl);
	struct dp_vdev *vdev = dp_vdev_get_ref_by_id(soc, vdev_id,
						     DP_MOD_ID_CDP);

	if (qdf_unlikely(!vdev)) {
		*stack_fn_p = NULL;
		*osif_vdev_p = NULL;
		return;
	}
	*stack_fn_p = vdev->osif_rx_stack;
	*osif_vdev_p = vdev->osif_vdev;
	dp_vdev_unref_delete(soc, vdev, DP_MOD_ID_CDP);
}

/**
 * dp_get_ctrl_pdev_from_vdev() - Get control pdev of vdev
 * @soc_hdl: datapath soc handle
 * @vdev_id: virtual device/interface id
 *
 * Return: Handle to control pdev
 */
static struct cdp_cfg *dp_get_ctrl_pdev_from_vdev_wifi3(
						struct cdp_soc_t *soc_hdl,
						uint8_t vdev_id)
{
	struct dp_soc *soc = cdp_soc_t_to_dp_soc(soc_hdl);
	struct dp_vdev *vdev = dp_vdev_get_ref_by_id(soc, vdev_id,
						     DP_MOD_ID_CDP);
	struct dp_pdev *pdev;

	if (!vdev)
		return NULL;

	pdev = vdev->pdev;
	dp_vdev_unref_delete(soc, vdev, DP_MOD_ID_CDP);
	return pdev ? (struct cdp_cfg *)pdev->wlan_cfg_ctx : NULL;
}

/**
 * dp_get_tx_pending() - read pending tx
 * @pdev_handle: Datapath PDEV handle
 *
 * Return: outstanding tx
 */
static int32_t dp_get_tx_pending(struct cdp_pdev *pdev_handle)
{
	struct dp_pdev *pdev = (struct dp_pdev *)pdev_handle;

	return qdf_atomic_read(&pdev->num_tx_outstanding);
}

/**
 * dp_get_peer_mac_from_peer_id() - get peer mac
 * @pdev_handle: Datapath PDEV handle
 * @peer_id: Peer ID
 * @peer_mac: MAC addr of PEER
 *
 * Return: QDF_STATUS
 */
static QDF_STATUS dp_get_peer_mac_from_peer_id(struct cdp_soc_t *soc,
					       uint32_t peer_id,
					       uint8_t *peer_mac)
{
	struct dp_peer *peer;

	if (soc && peer_mac) {
		peer = dp_peer_get_ref_by_id((struct dp_soc *)soc,
					     (uint16_t)peer_id,
					     DP_MOD_ID_CDP);
		if (peer) {
			qdf_mem_copy(peer_mac, peer->mac_addr.raw,
				     QDF_MAC_ADDR_SIZE);
			dp_peer_unref_delete(peer, DP_MOD_ID_CDP);
			return QDF_STATUS_SUCCESS;
		}
	}

	return QDF_STATUS_E_FAILURE;
}

#ifdef MESH_MODE_SUPPORT
static
void dp_vdev_set_mesh_mode(struct cdp_vdev *vdev_hdl, uint32_t val)
{
	struct dp_vdev *vdev = (struct dp_vdev *)vdev_hdl;

	dp_cdp_info("%pK: val %d", vdev->pdev->soc, val);
	vdev->mesh_vdev = val;
	if (val)
		vdev->skip_sw_tid_classification |=
			DP_TX_MESH_ENABLED;
	else
		vdev->skip_sw_tid_classification &=
			~DP_TX_MESH_ENABLED;
}

/*
 * dp_peer_set_mesh_rx_filter() - to set the mesh rx filter
 * @vdev_hdl: virtual device object
 * @val: value to be set
 *
 * Return: void
 */
static
void dp_vdev_set_mesh_rx_filter(struct cdp_vdev *vdev_hdl, uint32_t val)
{
	struct dp_vdev *vdev = (struct dp_vdev *)vdev_hdl;

	dp_cdp_info("%pK: val %d", vdev->pdev->soc, val);
	vdev->mesh_rx_filter = val;
}
#endif

/*
 * dp_vdev_set_hlos_tid_override() - to set hlos tid override
 * @vdev_hdl: virtual device object
 * @val: value to be set
 *
 * Return: void
 */
static
void dp_vdev_set_hlos_tid_override(struct dp_vdev *vdev, uint32_t val)
{
	dp_cdp_info("%pK: val %d", vdev->pdev->soc, val);
	if (val)
		vdev->skip_sw_tid_classification |=
			DP_TXRX_HLOS_TID_OVERRIDE_ENABLED;
	else
		vdev->skip_sw_tid_classification &=
			~DP_TXRX_HLOS_TID_OVERRIDE_ENABLED;
}

/*
 * dp_vdev_get_hlos_tid_override() - to get hlos tid override flag
 * @vdev_hdl: virtual device object
 * @val: value to be set
 *
 * Return: 1 if this flag is set
 */
static
uint8_t dp_vdev_get_hlos_tid_override(struct cdp_vdev *vdev_hdl)
{
	struct dp_vdev *vdev = (struct dp_vdev *)vdev_hdl;

	return !!(vdev->skip_sw_tid_classification &
			DP_TXRX_HLOS_TID_OVERRIDE_ENABLED);
}

#ifdef VDEV_PEER_PROTOCOL_COUNT
static void dp_enable_vdev_peer_protocol_count(struct cdp_soc_t *soc_hdl,
					       int8_t vdev_id,
					       bool enable)
{
	struct dp_soc *soc = cdp_soc_t_to_dp_soc(soc_hdl);
	struct dp_vdev *vdev;

	vdev = dp_vdev_get_ref_by_id(soc, vdev_id, DP_MOD_ID_CDP);
	if (!vdev)
		return;

	dp_info("enable %d vdev_id %d", enable, vdev_id);
	vdev->peer_protocol_count_track = enable;
	dp_vdev_unref_delete(soc, vdev, DP_MOD_ID_CDP);
}

static void dp_enable_vdev_peer_protocol_drop_mask(struct cdp_soc_t *soc_hdl,
						   int8_t vdev_id,
						   int drop_mask)
{
	struct dp_soc *soc = cdp_soc_t_to_dp_soc(soc_hdl);
	struct dp_vdev *vdev;

	vdev = dp_vdev_get_ref_by_id(soc, vdev_id, DP_MOD_ID_CDP);
	if (!vdev)
		return;

	dp_info("drop_mask %d vdev_id %d", drop_mask, vdev_id);
	vdev->peer_protocol_count_dropmask = drop_mask;
	dp_vdev_unref_delete(soc, vdev, DP_MOD_ID_CDP);
}

static int dp_is_vdev_peer_protocol_count_enabled(struct cdp_soc_t *soc_hdl,
						  int8_t vdev_id)
{
	struct dp_soc *soc = cdp_soc_t_to_dp_soc(soc_hdl);
	struct dp_vdev *vdev;
	int peer_protocol_count_track;

	vdev = dp_vdev_get_ref_by_id(soc, vdev_id, DP_MOD_ID_CDP);
	if (!vdev)
		return 0;

	dp_info("enable %d vdev_id %d", vdev->peer_protocol_count_track,
		vdev_id);
	peer_protocol_count_track =
		vdev->peer_protocol_count_track;

	dp_vdev_unref_delete(soc, vdev, DP_MOD_ID_CDP);
	return peer_protocol_count_track;
}

static int dp_get_vdev_peer_protocol_drop_mask(struct cdp_soc_t *soc_hdl,
					       int8_t vdev_id)
{
	struct dp_soc *soc = cdp_soc_t_to_dp_soc(soc_hdl);
	struct dp_vdev *vdev;
	int peer_protocol_count_dropmask;

	vdev = dp_vdev_get_ref_by_id(soc, vdev_id, DP_MOD_ID_CDP);
	if (!vdev)
		return 0;

	dp_info("drop_mask %d vdev_id %d", vdev->peer_protocol_count_dropmask,
		vdev_id);
	peer_protocol_count_dropmask =
		vdev->peer_protocol_count_dropmask;

	dp_vdev_unref_delete(soc, vdev, DP_MOD_ID_CDP);
	return peer_protocol_count_dropmask;
}

#endif

bool dp_check_pdev_exists(struct dp_soc *soc, struct dp_pdev *data)
{
	uint8_t pdev_count;

	for (pdev_count = 0; pdev_count < MAX_PDEV_CNT; pdev_count++) {
		if (soc->pdev_list[pdev_count] &&
		    soc->pdev_list[pdev_count] == data)
			return true;
	}
	return false;
}

/**
 * dp_rx_bar_stats_cb(): BAR received stats callback
 * @soc: SOC handle
 * @cb_ctxt: Call back context
 * @reo_status: Reo status
 *
 * return: void
 */
void dp_rx_bar_stats_cb(struct dp_soc *soc, void *cb_ctxt,
	union hal_reo_status *reo_status)
{
	struct dp_pdev *pdev = (struct dp_pdev *)cb_ctxt;
	struct hal_reo_queue_status *queue_status = &(reo_status->queue_status);

	if (!dp_check_pdev_exists(soc, pdev)) {
		dp_err_rl("pdev doesn't exist");
		return;
	}

	if (!qdf_atomic_read(&soc->cmn_init_done))
		return;

	if (queue_status->header.status != HAL_REO_CMD_SUCCESS) {
		DP_PRINT_STATS("REO stats failure %d",
			       queue_status->header.status);
		qdf_atomic_set(&(pdev->stats_cmd_complete), 1);
		return;
	}

	pdev->stats.rx.bar_recv_cnt += queue_status->bar_rcvd_cnt;
	qdf_atomic_set(&(pdev->stats_cmd_complete), 1);

}

/**
 * dp_aggregate_vdev_stats(): Consolidate stats at VDEV level
 * @vdev: DP VDEV handle
 *
 * return: void
 */
void dp_aggregate_vdev_stats(struct dp_vdev *vdev,
			     struct cdp_vdev_stats *vdev_stats)
{
	struct dp_soc *soc = NULL;

	if (!vdev || !vdev->pdev)
		return;

	soc = vdev->pdev->soc;

	dp_update_vdev_ingress_stats(vdev);

	qdf_mem_copy(vdev_stats, &vdev->stats, sizeof(vdev->stats));

	dp_vdev_iterate_peer(vdev, dp_update_vdev_stats, vdev_stats,
			     DP_MOD_ID_GENERIC_STATS);

#if defined(FEATURE_PERPKT_INFO) && WDI_EVENT_ENABLE
	dp_wdi_event_handler(WDI_EVENT_UPDATE_DP_STATS, vdev->pdev->soc,
			     vdev_stats, vdev->vdev_id,
			     UPDATE_VDEV_STATS, vdev->pdev->pdev_id);
#endif
}

void dp_aggregate_pdev_stats(struct dp_pdev *pdev)
{
	struct dp_vdev *vdev = NULL;
	struct dp_soc *soc;
	struct cdp_vdev_stats *vdev_stats =
			qdf_mem_malloc_atomic(sizeof(struct cdp_vdev_stats));

	if (!vdev_stats) {
		dp_cdp_err("%pK: DP alloc failure - unable to get alloc vdev stats",
			   pdev->soc);
		return;
	}

	soc = pdev->soc;

	qdf_mem_zero(&pdev->stats.tx, sizeof(pdev->stats.tx));
	qdf_mem_zero(&pdev->stats.rx, sizeof(pdev->stats.rx));
	qdf_mem_zero(&pdev->stats.tx_i, sizeof(pdev->stats.tx_i));

	if (dp_monitor_is_enable_mcopy_mode(pdev))
		DP_UPDATE_STATS(pdev, pdev->invalid_peer);

	qdf_spin_lock_bh(&pdev->vdev_list_lock);
	TAILQ_FOREACH(vdev, &pdev->vdev_list, vdev_list_elem) {

		dp_aggregate_vdev_stats(vdev, vdev_stats);
		dp_update_pdev_stats(pdev, vdev_stats);
		dp_update_pdev_ingress_stats(pdev, vdev);
	}
	qdf_spin_unlock_bh(&pdev->vdev_list_lock);
	qdf_mem_free(vdev_stats);

#if defined(FEATURE_PERPKT_INFO) && WDI_EVENT_ENABLE
	dp_wdi_event_handler(WDI_EVENT_UPDATE_DP_STATS, pdev->soc, &pdev->stats,
			     pdev->pdev_id, UPDATE_PDEV_STATS, pdev->pdev_id);
#endif
}

/**
 * dp_vdev_getstats() - get vdev packet level stats
 * @vdev_handle: Datapath VDEV handle
 * @stats: cdp network device stats structure
 *
 * Return: QDF_STATUS
 */
static QDF_STATUS dp_vdev_getstats(struct cdp_vdev *vdev_handle,
				   struct cdp_dev_stats *stats)
{
	struct dp_vdev *vdev = (struct dp_vdev *)vdev_handle;
	struct dp_pdev *pdev;
	struct dp_soc *soc;
	struct cdp_vdev_stats *vdev_stats;

	if (!vdev)
		return QDF_STATUS_E_FAILURE;

	pdev = vdev->pdev;
	if (!pdev)
		return QDF_STATUS_E_FAILURE;

	soc = pdev->soc;

	vdev_stats = qdf_mem_malloc(sizeof(struct cdp_vdev_stats));

	if (!vdev_stats) {
		dp_cdp_err("%pK: DP alloc failure - unable to get alloc vdev stats",
			   soc);
		return QDF_STATUS_E_FAILURE;
	}

	dp_aggregate_vdev_stats(vdev, vdev_stats);

	stats->tx_packets = vdev_stats->tx.comp_pkt.num;
	stats->tx_bytes = vdev_stats->tx.comp_pkt.bytes;

	stats->tx_errors = vdev_stats->tx.tx_failed;
	stats->tx_dropped = vdev_stats->tx_i.dropped.dropped_pkt.num +
			    vdev_stats->tx_i.sg.dropped_host.num +
			    vdev_stats->tx_i.mcast_en.dropped_map_error +
			    vdev_stats->tx_i.mcast_en.dropped_self_mac +
			    vdev_stats->tx_i.mcast_en.dropped_send_fail +
			    vdev_stats->tx.nawds_mcast_drop;

	if (!wlan_cfg_get_vdev_stats_hw_offload_config(soc->wlan_cfg_ctx)) {
		stats->rx_packets = vdev_stats->rx.to_stack.num;
		stats->rx_bytes = vdev_stats->rx.to_stack.bytes;
	} else {
		stats->rx_packets = vdev_stats->rx_i.reo_rcvd_pkt.num +
				    vdev_stats->rx_i.null_q_desc_pkt.num +
				    vdev_stats->rx_i.routed_eapol_pkt.num;
		stats->rx_bytes = vdev_stats->rx_i.reo_rcvd_pkt.bytes +
				  vdev_stats->rx_i.null_q_desc_pkt.bytes +
				  vdev_stats->rx_i.routed_eapol_pkt.bytes;
	}

	stats->rx_errors = vdev_stats->rx.err.mic_err +
			   vdev_stats->rx.err.decrypt_err +
			   vdev_stats->rx.err.fcserr +
			   vdev_stats->rx.err.pn_err +
			   vdev_stats->rx.err.oor_err +
			   vdev_stats->rx.err.jump_2k_err +
			   vdev_stats->rx.err.rxdma_wifi_parse_err;

	stats->rx_dropped = vdev_stats->rx.mec_drop.num +
			    vdev_stats->rx.multipass_rx_pkt_drop +
			    vdev_stats->rx.peer_unauth_rx_pkt_drop +
			    vdev_stats->rx.policy_check_drop +
			    vdev_stats->rx.nawds_mcast_drop;

	qdf_mem_free(vdev_stats);

	return QDF_STATUS_SUCCESS;
}

/**
 * dp_pdev_getstats() - get pdev packet level stats
 * @pdev_handle: Datapath PDEV handle
 * @stats: cdp network device stats structure
 *
 * Return: QDF_STATUS
 */
static void dp_pdev_getstats(struct cdp_pdev *pdev_handle,
			     struct cdp_dev_stats *stats)
{
	struct dp_pdev *pdev = (struct dp_pdev *)pdev_handle;

	dp_aggregate_pdev_stats(pdev);

	stats->tx_packets = pdev->stats.tx.comp_pkt.num;
	stats->tx_bytes = pdev->stats.tx.comp_pkt.bytes;

	stats->tx_errors = pdev->stats.tx.tx_failed;
	stats->tx_dropped = pdev->stats.tx_i.dropped.dropped_pkt.num +
			    pdev->stats.tx_i.sg.dropped_host.num +
			    pdev->stats.tx_i.mcast_en.dropped_map_error +
			    pdev->stats.tx_i.mcast_en.dropped_self_mac +
			    pdev->stats.tx_i.mcast_en.dropped_send_fail +
			    pdev->stats.tx.nawds_mcast_drop +
			    pdev->stats.tso_stats.dropped_host.num;

	if (!wlan_cfg_get_vdev_stats_hw_offload_config(pdev->soc->wlan_cfg_ctx)) {
		stats->rx_packets = pdev->stats.rx.to_stack.num;
		stats->rx_bytes = pdev->stats.rx.to_stack.bytes;
	} else {
		stats->rx_packets = pdev->stats.rx_i.reo_rcvd_pkt.num +
				    pdev->stats.rx_i.null_q_desc_pkt.num +
				    pdev->stats.rx_i.routed_eapol_pkt.num;
		stats->rx_bytes = pdev->stats.rx_i.reo_rcvd_pkt.bytes +
				  pdev->stats.rx_i.null_q_desc_pkt.bytes +
				  pdev->stats.rx_i.routed_eapol_pkt.bytes;
	}

	stats->rx_errors = pdev->stats.err.ip_csum_err +
		pdev->stats.err.tcp_udp_csum_err +
		pdev->stats.rx.err.mic_err +
		pdev->stats.rx.err.decrypt_err +
		pdev->stats.rx.err.fcserr +
		pdev->stats.rx.err.pn_err +
		pdev->stats.rx.err.oor_err +
		pdev->stats.rx.err.jump_2k_err +
		pdev->stats.rx.err.rxdma_wifi_parse_err +
		pdev->stats.err.rxdma_error +
		pdev->stats.err.reo_error;
	stats->rx_dropped = pdev->stats.dropped.msdu_not_done +
		pdev->stats.dropped.mec +
		pdev->stats.dropped.mesh_filter +
		pdev->stats.dropped.wifi_parse +
		pdev->stats.dropped.mon_rx_drop +
		pdev->stats.dropped.mon_radiotap_update_err +
		pdev->stats.rx.mec_drop.num +
		pdev->stats.rx.multipass_rx_pkt_drop +
		pdev->stats.rx.peer_unauth_rx_pkt_drop +
		pdev->stats.rx.policy_check_drop +
		pdev->stats.rx.nawds_mcast_drop;
}

/**
 * dp_get_device_stats() - get interface level packet stats
 * @soc: soc handle
 * @id : vdev_id or pdev_id based on type
 * @stats: cdp network device stats structure
 * @type: device type pdev/vdev
 *
 * Return: QDF_STATUS
 */
static QDF_STATUS dp_get_device_stats(struct cdp_soc_t *soc_hdl, uint8_t id,
				      struct cdp_dev_stats *stats,
				      uint8_t type)
{
	struct dp_soc *soc = cdp_soc_t_to_dp_soc(soc_hdl);
	QDF_STATUS status = QDF_STATUS_E_FAILURE;
	struct dp_vdev *vdev;

	switch (type) {
	case UPDATE_VDEV_STATS:
		vdev = dp_vdev_get_ref_by_id(soc, id, DP_MOD_ID_CDP);

		if (vdev) {
			status = dp_vdev_getstats((struct cdp_vdev *)vdev,
						  stats);
			dp_vdev_unref_delete(soc, vdev, DP_MOD_ID_CDP);
		}
		return status;
	case UPDATE_PDEV_STATS:
		{
			struct dp_pdev *pdev =
				dp_get_pdev_from_soc_pdev_id_wifi3(
						(struct dp_soc *)soc,
						 id);
			if (pdev) {
				dp_pdev_getstats((struct cdp_pdev *)pdev,
						 stats);
				return QDF_STATUS_SUCCESS;
			}
		}
		break;
	default:
		QDF_TRACE(QDF_MODULE_ID_TXRX, QDF_TRACE_LEVEL_ERROR,
			"apstats cannot be updated for this input "
			"type %d", type);
		break;
	}

	return QDF_STATUS_E_FAILURE;
}

const
char *dp_srng_get_str_from_hal_ring_type(enum hal_ring_type ring_type)
{
	switch (ring_type) {
	case REO_DST:
		return "Reo_dst";
	case REO_EXCEPTION:
		return "Reo_exception";
	case REO_CMD:
		return "Reo_cmd";
	case REO_REINJECT:
		return "Reo_reinject";
	case REO_STATUS:
		return "Reo_status";
	case WBM2SW_RELEASE:
		return "wbm2sw_release";
	case TCL_DATA:
		return "tcl_data";
	case TCL_CMD_CREDIT:
		return "tcl_cmd_credit";
	case TCL_STATUS:
		return "tcl_status";
	case SW2WBM_RELEASE:
		return "sw2wbm_release";
	case RXDMA_BUF:
		return "Rxdma_buf";
	case RXDMA_DST:
		return "Rxdma_dst";
	case RXDMA_MONITOR_BUF:
		return "Rxdma_monitor_buf";
	case RXDMA_MONITOR_DESC:
		return "Rxdma_monitor_desc";
	case RXDMA_MONITOR_STATUS:
		return "Rxdma_monitor_status";
	case RXDMA_MONITOR_DST:
		return "Rxdma_monitor_destination";
	case WBM_IDLE_LINK:
		return "WBM_hw_idle_link";
	default:
		dp_err("Invalid ring type");
		break;
	}
	return "Invalid";
}

/*
 * dp_print_napi_stats(): NAPI stats
 * @soc - soc handle
 */
void dp_print_napi_stats(struct dp_soc *soc)
{
	hif_print_napi_stats(soc->hif_handle);
}

#ifdef QCA_PEER_EXT_STATS
/**
 * dp_txrx_host_peer_ext_stats_clr: Reinitialize the txrx peer ext stats
 *
 */
static inline void dp_txrx_host_peer_ext_stats_clr(struct dp_peer *peer)
{
	if (peer->pext_stats)
		qdf_mem_zero(peer->pext_stats, sizeof(*peer->pext_stats));
}
#else
static inline void dp_txrx_host_peer_ext_stats_clr(struct dp_peer *peer)
{
}
#endif

/**
 * dp_txrx_host_peer_stats_clr): Reinitialize the txrx peer stats
 * @soc: Datapath soc
 * @peer: Datatpath peer
 * @arg: argument to iter function
 *
 * Return: QDF_STATUS
 */
static inline void
dp_txrx_host_peer_stats_clr(struct dp_soc *soc,
			    struct dp_peer *peer,
			    void *arg)
{
	struct dp_rx_tid *rx_tid;
	uint8_t tid;

	for (tid = 0; tid < DP_MAX_TIDS; tid++) {
		rx_tid = &peer->rx_tid[tid];
		DP_STATS_CLR(rx_tid);
	}

	DP_STATS_CLR(peer);

	dp_txrx_host_peer_ext_stats_clr(peer);

#if defined(FEATURE_PERPKT_INFO) && WDI_EVENT_ENABLE
	dp_wdi_event_handler(WDI_EVENT_UPDATE_DP_STATS, peer->vdev->pdev->soc,
			     &peer->stats,  peer->peer_id,
			     UPDATE_PEER_STATS, peer->vdev->pdev->pdev_id);
#endif
}

/**
 * dp_txrx_host_stats_clr(): Reinitialize the txrx stats
 * @vdev: DP_VDEV handle
 * @dp_soc: DP_SOC handle
 *
 * Return: QDF_STATUS
 */
static inline QDF_STATUS
dp_txrx_host_stats_clr(struct dp_vdev *vdev, struct dp_soc *soc)
{
	if (!vdev || !vdev->pdev)
		return QDF_STATUS_E_FAILURE;

	/*
	 * if NSS offload is enabled, then send message
	 * to NSS FW to clear the stats. Once NSS FW clears the statistics
	 * then clear host statistics.
	 */
	if (wlan_cfg_get_dp_soc_nss_cfg(soc->wlan_cfg_ctx)) {
		if (soc->cdp_soc.ol_ops->nss_stats_clr)
			soc->cdp_soc.ol_ops->nss_stats_clr(soc->ctrl_psoc,
							   vdev->vdev_id);
	}

	dp_vdev_stats_hw_offload_target_clear(soc, vdev->pdev->pdev_id,
					      vdev->vdev_id);

	DP_STATS_CLR(vdev->pdev);
	DP_STATS_CLR(vdev->pdev->soc);
	DP_STATS_CLR(vdev);

	hif_clear_napi_stats(vdev->pdev->soc->hif_handle);

	dp_vdev_iterate_peer(vdev, dp_txrx_host_peer_stats_clr, NULL,
			     DP_MOD_ID_GENERIC_STATS);

#if defined(FEATURE_PERPKT_INFO) && WDI_EVENT_ENABLE
	dp_wdi_event_handler(WDI_EVENT_UPDATE_DP_STATS, vdev->pdev->soc,
			     &vdev->stats,  vdev->vdev_id,
			     UPDATE_VDEV_STATS, vdev->pdev->pdev_id);
#endif
	return QDF_STATUS_SUCCESS;
}

/*
 * dp_get_host_peer_stats()- function to print peer stats
 * @soc: dp_soc handle
 * @mac_addr: mac address of the peer
 *
 * Return: QDF_STATUS
 */
static QDF_STATUS
dp_get_host_peer_stats(struct cdp_soc_t *soc, uint8_t *mac_addr)
{
	struct dp_peer *peer = NULL;

	if (!mac_addr) {
		QDF_TRACE(QDF_MODULE_ID_TXRX, QDF_TRACE_LEVEL_ERROR,
			  "%s: NULL peer mac addr\n", __func__);
		return QDF_STATUS_E_FAILURE;
	}

	peer = dp_peer_find_hash_find((struct dp_soc *)soc,
				      mac_addr, 0,
				      DP_VDEV_ALL,
				      DP_MOD_ID_CDP);
	if (!peer) {
		QDF_TRACE(QDF_MODULE_ID_TXRX, QDF_TRACE_LEVEL_ERROR,
			  "%s: Invalid peer\n", __func__);
		return QDF_STATUS_E_FAILURE;
	}

	dp_print_peer_stats(peer);
	dp_peer_rxtid_stats(peer, dp_rx_tid_stats_cb, NULL);

	dp_peer_unref_delete(peer, DP_MOD_ID_CDP);

	return QDF_STATUS_SUCCESS;
}

/**
 * dp_txrx_stats_help() - Helper function for Txrx_Stats
 *
 * Return: None
 */
static void dp_txrx_stats_help(void)
{
	dp_info("Command: iwpriv wlan0 txrx_stats <stats_option> <mac_id>");
	dp_info("stats_option:");
	dp_info("  1 -- HTT Tx Statistics");
	dp_info("  2 -- HTT Rx Statistics");
	dp_info("  3 -- HTT Tx HW Queue Statistics");
	dp_info("  4 -- HTT Tx HW Sched Statistics");
	dp_info("  5 -- HTT Error Statistics");
	dp_info("  6 -- HTT TQM Statistics");
	dp_info("  7 -- HTT TQM CMDQ Statistics");
	dp_info("  8 -- HTT TX_DE_CMN Statistics");
	dp_info("  9 -- HTT Tx Rate Statistics");
	dp_info(" 10 -- HTT Rx Rate Statistics");
	dp_info(" 11 -- HTT Peer Statistics");
	dp_info(" 12 -- HTT Tx SelfGen Statistics");
	dp_info(" 13 -- HTT Tx MU HWQ Statistics");
	dp_info(" 14 -- HTT RING_IF_INFO Statistics");
	dp_info(" 15 -- HTT SRNG Statistics");
	dp_info(" 16 -- HTT SFM Info Statistics");
	dp_info(" 17 -- HTT PDEV_TX_MU_MIMO_SCHED INFO Statistics");
	dp_info(" 18 -- HTT Peer List Details");
	dp_info(" 20 -- Clear Host Statistics");
	dp_info(" 21 -- Host Rx Rate Statistics");
	dp_info(" 22 -- Host Tx Rate Statistics");
	dp_info(" 23 -- Host Tx Statistics");
	dp_info(" 24 -- Host Rx Statistics");
	dp_info(" 25 -- Host AST Statistics");
	dp_info(" 26 -- Host SRNG PTR Statistics");
	dp_info(" 27 -- Host Mon Statistics");
	dp_info(" 28 -- Host REO Queue Statistics");
	dp_info(" 29 -- Host Soc cfg param Statistics");
	dp_info(" 30 -- Host pdev cfg param Statistics");
	dp_info(" 31 -- Host FISA stats");
	dp_info(" 32 -- Host Register Work stats");
}

/**
 * dp_print_host_stats()- Function to print the stats aggregated at host
 * @vdev_handle: DP_VDEV handle
 * @req: host stats type
 * @soc: dp soc handler
 *
 * Return: 0 on success, print error message in case of failure
 */
static int
dp_print_host_stats(struct dp_vdev *vdev,
		    struct cdp_txrx_stats_req *req,
		    struct dp_soc *soc)
{
	struct dp_pdev *pdev = (struct dp_pdev *)vdev->pdev;
	enum cdp_host_txrx_stats type =
			dp_stats_mapping_table[req->stats][STATS_HOST];

	dp_aggregate_pdev_stats(pdev);

	switch (type) {
	case TXRX_CLEAR_STATS:
		dp_txrx_host_stats_clr(vdev, soc);
		break;
	case TXRX_RX_RATE_STATS:
		dp_print_rx_rates(vdev);
		break;
	case TXRX_TX_RATE_STATS:
		dp_print_tx_rates(vdev);
		break;
	case TXRX_TX_HOST_STATS:
		dp_print_pdev_tx_stats(pdev);
		dp_print_soc_tx_stats(pdev->soc);
		break;
	case TXRX_RX_HOST_STATS:
		dp_print_pdev_rx_stats(pdev);
		dp_print_soc_rx_stats(pdev->soc);
		break;
	case TXRX_AST_STATS:
		dp_print_ast_stats(pdev->soc);
		dp_print_mec_stats(pdev->soc);
		dp_print_peer_table(vdev);
		break;
	case TXRX_SRNG_PTR_STATS:
		dp_print_ring_stats(pdev);
		break;
	case TXRX_RX_MON_STATS:
		dp_monitor_print_pdev_rx_mon_stats(pdev);
		break;
	case TXRX_REO_QUEUE_STATS:
		dp_get_host_peer_stats((struct cdp_soc_t *)pdev->soc,
				       req->peer_addr);
		break;
	case TXRX_SOC_CFG_PARAMS:
		dp_print_soc_cfg_params(pdev->soc);
		break;
	case TXRX_PDEV_CFG_PARAMS:
		dp_print_pdev_cfg_params(pdev);
		break;
	case TXRX_NAPI_STATS:
		dp_print_napi_stats(pdev->soc);
		break;
	case TXRX_SOC_INTERRUPT_STATS:
		dp_print_soc_interrupt_stats(pdev->soc);
		break;
	case TXRX_SOC_FSE_STATS:
		dp_rx_dump_fisa_table(pdev->soc);
		break;
	case TXRX_HAL_REG_WRITE_STATS:
		hal_dump_reg_write_stats(pdev->soc->hal_soc);
		hal_dump_reg_write_srng_stats(pdev->soc->hal_soc);
		break;
	case TXRX_SOC_REO_HW_DESC_DUMP:
		dp_get_rx_reo_queue_info((struct cdp_soc_t *)pdev->soc,
					 vdev->vdev_id);
		break;
	default:
		dp_info("Wrong Input For TxRx Host Stats");
		dp_txrx_stats_help();
		break;
	}
	return 0;
}

/*
 * dp_pdev_tid_stats_ingress_inc
 * @pdev: pdev handle
 * @val: increase in value
 *
 * Return: void
 */
static void
dp_pdev_tid_stats_ingress_inc(struct dp_pdev *pdev, uint32_t val)
{
	pdev->stats.tid_stats.ingress_stack += val;
}

/*
 * dp_pdev_tid_stats_osif_drop
 * @pdev: pdev handle
 * @val: increase in value
 *
 * Return: void
 */
static void
dp_pdev_tid_stats_osif_drop(struct dp_pdev *pdev, uint32_t val)
{
	pdev->stats.tid_stats.osif_drop += val;
}

/*
 * dp_get_fw_peer_stats()- function to print peer stats
 * @soc: soc handle
 * @pdev_id : id of the pdev handle
 * @mac_addr: mac address of the peer
 * @cap: Type of htt stats requested
 * @is_wait: if set, wait on completion from firmware response
 *
 * Currently Supporting only MAC ID based requests Only
 *	1: HTT_PEER_STATS_REQ_MODE_NO_QUERY
 *	2: HTT_PEER_STATS_REQ_MODE_QUERY_TQM
 *	3: HTT_PEER_STATS_REQ_MODE_FLUSH_TQM
 *
 * Return: QDF_STATUS
 */
static QDF_STATUS
dp_get_fw_peer_stats(struct cdp_soc_t *soc, uint8_t pdev_id,
		     uint8_t *mac_addr,
		     uint32_t cap, uint32_t is_wait)
{
	int i;
	uint32_t config_param0 = 0;
	uint32_t config_param1 = 0;
	uint32_t config_param2 = 0;
	uint32_t config_param3 = 0;
	struct dp_pdev *pdev =
		dp_get_pdev_from_soc_pdev_id_wifi3((struct dp_soc *)soc,
						   pdev_id);

	if (!pdev)
		return QDF_STATUS_E_FAILURE;

	HTT_DBG_EXT_STATS_PEER_INFO_IS_MAC_ADDR_SET(config_param0, 1);
	config_param0 |= (1 << (cap + 1));

	for (i = 0; i < HTT_PEER_STATS_MAX_TLV; i++) {
		config_param1 |= (1 << i);
	}

	config_param2 |= (mac_addr[0] & 0x000000ff);
	config_param2 |= ((mac_addr[1] << 8) & 0x0000ff00);
	config_param2 |= ((mac_addr[2] << 16) & 0x00ff0000);
	config_param2 |= ((mac_addr[3] << 24) & 0xff000000);

	config_param3 |= (mac_addr[4] & 0x000000ff);
	config_param3 |= ((mac_addr[5] << 8) & 0x0000ff00);

	if (is_wait) {
		qdf_event_reset(&pdev->fw_peer_stats_event);
		dp_h2t_ext_stats_msg_send(pdev, HTT_DBG_EXT_STATS_PEER_INFO,
					  config_param0, config_param1,
					  config_param2, config_param3,
					  0, DBG_STATS_COOKIE_DP_STATS, 0);
		qdf_wait_single_event(&pdev->fw_peer_stats_event,
				      DP_FW_PEER_STATS_CMP_TIMEOUT_MSEC);
	} else {
		dp_h2t_ext_stats_msg_send(pdev, HTT_DBG_EXT_STATS_PEER_INFO,
					  config_param0, config_param1,
					  config_param2, config_param3,
					  0, DBG_STATS_COOKIE_DEFAULT, 0);
	}

	return QDF_STATUS_SUCCESS;

}

/* This struct definition will be removed from here
 * once it get added in FW headers*/
struct httstats_cmd_req {
    uint32_t    config_param0;
    uint32_t    config_param1;
    uint32_t    config_param2;
    uint32_t    config_param3;
    int cookie;
    u_int8_t    stats_id;
};

/*
 * dp_get_htt_stats: function to process the httstas request
 * @soc: DP soc handle
 * @pdev_id: id of pdev handle
 * @data: pointer to request data
 * @data_len: length for request data
 *
 * return: QDF_STATUS
 */
static QDF_STATUS
dp_get_htt_stats(struct cdp_soc_t *soc, uint8_t pdev_id, void *data,
		 uint32_t data_len)
{
	struct httstats_cmd_req *req = (struct httstats_cmd_req *)data;
	struct dp_pdev *pdev =
		dp_get_pdev_from_soc_pdev_id_wifi3((struct dp_soc *)soc,
						   pdev_id);

	if (!pdev)
		return QDF_STATUS_E_FAILURE;

	QDF_ASSERT(data_len == sizeof(struct httstats_cmd_req));
	dp_h2t_ext_stats_msg_send(pdev, req->stats_id,
				req->config_param0, req->config_param1,
				req->config_param2, req->config_param3,
				req->cookie, DBG_STATS_COOKIE_DEFAULT, 0);

	return QDF_STATUS_SUCCESS;
}

/**
 * dp_set_pdev_tidmap_prty_wifi3(): update tidmap priority in pdev
 * @pdev: DP_PDEV handle
 * @prio: tidmap priority value passed by the user
 *
 * Return: QDF_STATUS_SUCCESS on success
 */
static QDF_STATUS dp_set_pdev_tidmap_prty_wifi3(struct dp_pdev *pdev,
						uint8_t prio)
{
	struct dp_soc *soc = pdev->soc;

	soc->tidmap_prty = prio;

	hal_tx_set_tidmap_prty(soc->hal_soc, prio);
	return QDF_STATUS_SUCCESS;
}

/*
 * dp_get_peer_param: function to get parameters in peer
 * @cdp_soc: DP soc handle
 * @vdev_id: id of vdev handle
 * @peer_mac: peer mac address
 * @param: parameter type to be set
 * @val : address of buffer
 *
 * Return: val
 */
static QDF_STATUS dp_get_peer_param(struct cdp_soc_t *cdp_soc,  uint8_t vdev_id,
				    uint8_t *peer_mac,
				    enum cdp_peer_param_type param,
				    cdp_config_param_type *val)
{
	return QDF_STATUS_SUCCESS;
}

/*
 * dp_set_peer_param: function to set parameters in peer
 * @cdp_soc: DP soc handle
 * @vdev_id: id of vdev handle
 * @peer_mac: peer mac address
 * @param: parameter type to be set
 * @val: value of parameter to be set
 *
 * Return: 0 for success. nonzero for failure.
 */
static QDF_STATUS dp_set_peer_param(struct cdp_soc_t *cdp_soc,  uint8_t vdev_id,
				    uint8_t *peer_mac,
				    enum cdp_peer_param_type param,
				    cdp_config_param_type val)
{
	struct dp_peer *peer = dp_peer_find_hash_find((struct dp_soc *)cdp_soc,
						      peer_mac, 0, vdev_id,
						      DP_MOD_ID_CDP);

	if (!peer)
		return QDF_STATUS_E_FAILURE;

	switch (param) {
	case CDP_CONFIG_NAWDS:
		peer->nawds_enabled = val.cdp_peer_param_nawds;
		break;
	case CDP_CONFIG_NAC:
		peer->nac = !!(val.cdp_peer_param_nac);
		break;
	case CDP_CONFIG_ISOLATION:
		dp_set_peer_isolation(peer, val.cdp_peer_param_isolation);
		break;
	case CDP_CONFIG_IN_TWT:
		peer->in_twt = !!(val.cdp_peer_param_in_twt);
		break;
	default:
		break;
	}

	dp_peer_unref_delete(peer, DP_MOD_ID_CDP);

	return QDF_STATUS_SUCCESS;
}

/*
 * dp_get_pdev_param: function to get parameters from pdev
 * @cdp_soc: DP soc handle
 * @pdev_id: id of pdev handle
 * @param: parameter type to be get
 * @value : buffer for value
 *
 * Return: status
 */
static QDF_STATUS dp_get_pdev_param(struct cdp_soc_t *cdp_soc, uint8_t pdev_id,
				    enum cdp_pdev_param_type param,
				    cdp_config_param_type *val)
{
	struct cdp_pdev *pdev = (struct cdp_pdev *)
		dp_get_pdev_from_soc_pdev_id_wifi3((struct dp_soc *)cdp_soc,
						   pdev_id);
	if (!pdev)
		return QDF_STATUS_E_FAILURE;

	switch (param) {
	case CDP_CONFIG_VOW:
		val->cdp_pdev_param_cfg_vow =
				((struct dp_pdev *)pdev)->delay_stats_flag;
		break;
	case CDP_TX_PENDING:
		val->cdp_pdev_param_tx_pending = dp_get_tx_pending(pdev);
		break;
	case CDP_FILTER_MCAST_DATA:
		val->cdp_pdev_param_fltr_mcast =
				dp_monitor_pdev_get_filter_mcast_data(pdev);
		break;
	case CDP_FILTER_NO_DATA:
		val->cdp_pdev_param_fltr_none =
				dp_monitor_pdev_get_filter_non_data(pdev);
		break;
	case CDP_FILTER_UCAST_DATA:
		val->cdp_pdev_param_fltr_ucast =
				dp_monitor_pdev_get_filter_ucast_data(pdev);
		break;
	default:
		return QDF_STATUS_E_FAILURE;
	}

	return QDF_STATUS_SUCCESS;
}

/*
 * dp_set_pdev_param: function to set parameters in pdev
 * @cdp_soc: DP soc handle
 * @pdev_id: id of pdev handle
 * @param: parameter type to be set
 * @val: value of parameter to be set
 *
 * Return: 0 for success. nonzero for failure.
 */
static QDF_STATUS dp_set_pdev_param(struct cdp_soc_t *cdp_soc, uint8_t pdev_id,
				    enum cdp_pdev_param_type param,
				    cdp_config_param_type val)
{
	int target_type;
	struct dp_soc *soc = (struct dp_soc *)cdp_soc;
	struct dp_pdev *pdev =
		dp_get_pdev_from_soc_pdev_id_wifi3((struct dp_soc *)cdp_soc,
						   pdev_id);
	enum reg_wifi_band chan_band;

	if (!pdev)
		return QDF_STATUS_E_FAILURE;

	target_type = hal_get_target_type(soc->hal_soc);
	switch (target_type) {
	case TARGET_TYPE_QCA6750:
		pdev->ch_band_lmac_id_mapping[REG_BAND_2G] = DP_MAC0_LMAC_ID;
		pdev->ch_band_lmac_id_mapping[REG_BAND_5G] = DP_MAC0_LMAC_ID;
		pdev->ch_band_lmac_id_mapping[REG_BAND_6G] = DP_MAC0_LMAC_ID;
		break;
	case TARGET_TYPE_WCN7850:
		pdev->ch_band_lmac_id_mapping[REG_BAND_2G] = DP_MAC0_LMAC_ID;
		pdev->ch_band_lmac_id_mapping[REG_BAND_5G] = DP_MAC0_LMAC_ID;
		pdev->ch_band_lmac_id_mapping[REG_BAND_6G] = DP_MAC0_LMAC_ID;
		break;
	default:
		pdev->ch_band_lmac_id_mapping[REG_BAND_2G] = DP_MAC1_LMAC_ID;
		pdev->ch_band_lmac_id_mapping[REG_BAND_5G] = DP_MAC0_LMAC_ID;
		pdev->ch_band_lmac_id_mapping[REG_BAND_6G] = DP_MAC0_LMAC_ID;
		break;
	}

	switch (param) {
	case CDP_CONFIG_TX_CAPTURE:
		return dp_monitor_config_debug_sniffer(pdev,
						val.cdp_pdev_param_tx_capture);
	case CDP_CONFIG_DEBUG_SNIFFER:
		return dp_monitor_config_debug_sniffer(pdev,
						val.cdp_pdev_param_dbg_snf);
	case CDP_CONFIG_BPR_ENABLE:
		return dp_monitor_set_bpr_enable(pdev,
						 val.cdp_pdev_param_bpr_enable);
	case CDP_CONFIG_PRIMARY_RADIO:
		pdev->is_primary = val.cdp_pdev_param_primary_radio;
		break;
	case CDP_CONFIG_CAPTURE_LATENCY:
		pdev->latency_capture_enable = val.cdp_pdev_param_cptr_latcy;
		break;
	case CDP_INGRESS_STATS:
		dp_pdev_tid_stats_ingress_inc(pdev,
					      val.cdp_pdev_param_ingrs_stats);
		break;
	case CDP_OSIF_DROP:
		dp_pdev_tid_stats_osif_drop(pdev,
					    val.cdp_pdev_param_osif_drop);
		break;
	case CDP_CONFIG_ENH_RX_CAPTURE:
		return dp_monitor_config_enh_rx_capture(pdev,
						val.cdp_pdev_param_en_rx_cap);
	case CDP_CONFIG_ENH_TX_CAPTURE:
		return dp_monitor_config_enh_tx_capture(pdev,
						val.cdp_pdev_param_en_tx_cap);
	case CDP_CONFIG_HMMC_TID_OVERRIDE:
		pdev->hmmc_tid_override_en = val.cdp_pdev_param_hmmc_tid_ovrd;
		break;
	case CDP_CONFIG_HMMC_TID_VALUE:
		pdev->hmmc_tid = val.cdp_pdev_param_hmmc_tid;
		break;
	case CDP_CHAN_NOISE_FLOOR:
		pdev->chan_noise_floor = val.cdp_pdev_param_chn_noise_flr;
		break;
	case CDP_TIDMAP_PRTY:
		dp_set_pdev_tidmap_prty_wifi3(pdev,
					      val.cdp_pdev_param_tidmap_prty);
		break;
	case CDP_FILTER_NEIGH_PEERS:
		dp_monitor_set_filter_neigh_peers(pdev,
					val.cdp_pdev_param_fltr_neigh_peers);
		break;
	case CDP_MONITOR_CHANNEL:
		dp_monitor_set_chan_num(pdev, val.cdp_pdev_param_monitor_chan);
		break;
	case CDP_MONITOR_FREQUENCY:
		chan_band = wlan_reg_freq_to_band(val.cdp_pdev_param_mon_freq);
		dp_monitor_set_chan_freq(pdev, val.cdp_pdev_param_mon_freq);
		dp_monitor_set_chan_band(pdev, chan_band);
		break;
	case CDP_CONFIG_BSS_COLOR:
		dp_monitor_set_bsscolor(pdev, val.cdp_pdev_param_bss_color);
		break;
	case CDP_SET_ATF_STATS_ENABLE:
		dp_monitor_set_atf_stats_enable(pdev,
					val.cdp_pdev_param_atf_stats_enable);
		break;
	case CDP_CONFIG_SPECIAL_VAP:
		dp_monitor_pdev_config_scan_spcl_vap(pdev,
					val.cdp_pdev_param_config_special_vap);
		dp_monitor_vdev_set_monitor_mode_buf_rings(pdev);
		break;
	case CDP_RESET_SCAN_SPCL_VAP_STATS_ENABLE:
		dp_monitor_pdev_reset_scan_spcl_vap_stats_enable(pdev,
				val.cdp_pdev_param_reset_scan_spcl_vap_stats_enable);
		break;
	default:
		return QDF_STATUS_E_INVAL;
	}
	return QDF_STATUS_SUCCESS;
}

#ifdef QCA_PEER_EXT_STATS
static void dp_rx_update_peer_delay_stats(struct dp_soc *soc,
					  qdf_nbuf_t nbuf)
{
	struct dp_peer *peer = NULL;
	uint16_t peer_id, ring_id;
	uint8_t tid = qdf_nbuf_get_tid_val(nbuf);
	struct cdp_peer_ext_stats *pext_stats = NULL;

	peer_id = QDF_NBUF_CB_RX_PEER_ID(nbuf);
	if (peer_id > soc->max_peer_id)
		return;

	peer = dp_peer_get_ref_by_id(soc, peer_id, DP_MOD_ID_CDP);
	if (qdf_unlikely(!peer))
		return;

	if (qdf_likely(peer->pext_stats)) {
		pext_stats = peer->pext_stats;
		ring_id = QDF_NBUF_CB_RX_CTX_ID(nbuf);
		dp_rx_compute_tid_delay(&pext_stats->delay_stats[tid][ring_id],
					nbuf);
	}
	dp_peer_unref_delete(peer, DP_MOD_ID_CDP);
}
#else
static inline void dp_rx_update_peer_delay_stats(struct dp_soc *soc,
						 qdf_nbuf_t nbuf)
{
}
#endif

/*
 * dp_calculate_delay_stats: function to get rx delay stats
 * @cdp_soc: DP soc handle
 * @vdev_id: id of DP vdev handle
 * @nbuf: skb
 *
 * Return: QDF_STATUS
 */
static QDF_STATUS
dp_calculate_delay_stats(struct cdp_soc_t *cdp_soc, uint8_t vdev_id,
			 qdf_nbuf_t nbuf)
{
	struct dp_soc *soc = cdp_soc_t_to_dp_soc(cdp_soc);
	struct dp_vdev *vdev = dp_vdev_get_ref_by_id(soc, vdev_id,
						     DP_MOD_ID_CDP);

	if (!vdev)
		return QDF_STATUS_SUCCESS;

	if (vdev->pdev->delay_stats_flag)
		dp_rx_compute_delay(vdev, nbuf);
	else
		dp_rx_update_peer_delay_stats(soc, nbuf);

	dp_vdev_unref_delete(soc, vdev, DP_MOD_ID_CDP);
	return QDF_STATUS_SUCCESS;
}

/*
 * dp_get_vdev_param: function to get parameters from vdev
 * @cdp_soc : DP soc handle
 * @vdev_id: id of DP vdev handle
 * @param: parameter type to get value
 * @val: buffer address
 *
 * return: status
 */
static QDF_STATUS dp_get_vdev_param(struct cdp_soc_t *cdp_soc, uint8_t vdev_id,
				    enum cdp_vdev_param_type param,
				    cdp_config_param_type *val)
{
	struct dp_soc *soc = cdp_soc_t_to_dp_soc(cdp_soc);
	struct dp_vdev *vdev = dp_vdev_get_ref_by_id(soc, vdev_id,
						     DP_MOD_ID_CDP);

	if (!vdev)
		return QDF_STATUS_E_FAILURE;

	switch (param) {
	case CDP_ENABLE_WDS:
		val->cdp_vdev_param_wds = vdev->wds_enabled;
		break;
	case CDP_ENABLE_MEC:
		val->cdp_vdev_param_mec = vdev->mec_enabled;
		break;
	case CDP_ENABLE_DA_WAR:
		val->cdp_vdev_param_da_war = vdev->pdev->soc->da_war_enabled;
		break;
	case CDP_ENABLE_IGMP_MCAST_EN:
		val->cdp_vdev_param_igmp_mcast_en = vdev->igmp_mcast_enhanc_en;
		break;
	case CDP_ENABLE_MCAST_EN:
		val->cdp_vdev_param_mcast_en = vdev->mcast_enhancement_en;
		break;
	case CDP_ENABLE_HLOS_TID_OVERRIDE:
		val->cdp_vdev_param_hlos_tid_override =
			    dp_vdev_get_hlos_tid_override((struct cdp_vdev *)vdev);
		break;
	case CDP_ENABLE_PEER_AUTHORIZE:
		val->cdp_vdev_param_peer_authorize =
			    vdev->peer_authorize;
		break;
#ifdef WLAN_SUPPORT_MESH_LATENCY
	case CDP_ENABLE_PEER_TID_LATENCY:
		val->cdp_vdev_param_peer_tid_latency_enable =
			vdev->peer_tid_latency_enabled;
		break;
	case CDP_SET_VAP_MESH_TID:
		val->cdp_vdev_param_mesh_tid =
				vdev->mesh_tid_latency_config.latency_tid;
		break;
#endif
	default:
		dp_cdp_err("%pK: param value %d is wrong",
			   soc, param);
		dp_vdev_unref_delete(soc, vdev, DP_MOD_ID_CDP);
		return QDF_STATUS_E_FAILURE;
	}

	dp_vdev_unref_delete(soc, vdev, DP_MOD_ID_CDP);
	return QDF_STATUS_SUCCESS;
}

/*
 * dp_set_vdev_param: function to set parameters in vdev
 * @cdp_soc : DP soc handle
 * @vdev_id: id of DP vdev handle
 * @param: parameter type to get value
 * @val: value
 *
 * return: QDF_STATUS
 */
static QDF_STATUS
dp_set_vdev_param(struct cdp_soc_t *cdp_soc, uint8_t vdev_id,
		  enum cdp_vdev_param_type param, cdp_config_param_type val)
{
	struct dp_soc *dsoc = (struct dp_soc *)cdp_soc;
	struct dp_vdev *vdev =
		dp_vdev_get_ref_by_id(dsoc, vdev_id, DP_MOD_ID_CDP);
	uint32_t var = 0;

	if (!vdev)
		return QDF_STATUS_E_FAILURE;

	switch (param) {
	case CDP_ENABLE_WDS:
		dp_cdp_err("%pK: wds_enable %d for vdev(%pK) id(%d)\n",
			   dsoc, val.cdp_vdev_param_wds, vdev, vdev->vdev_id);
		vdev->wds_enabled = val.cdp_vdev_param_wds;
		break;
	case CDP_ENABLE_MEC:
		dp_cdp_err("%pK: mec_enable %d for vdev(%pK) id(%d)\n",
			   dsoc, val.cdp_vdev_param_mec, vdev, vdev->vdev_id);
		vdev->mec_enabled = val.cdp_vdev_param_mec;
		break;
	case CDP_ENABLE_DA_WAR:
		dp_cdp_err("%pK: da_war_enable %d for vdev(%pK) id(%d)\n",
			   dsoc, val.cdp_vdev_param_da_war, vdev, vdev->vdev_id);
		vdev->pdev->soc->da_war_enabled = val.cdp_vdev_param_da_war;
		dp_wds_flush_ast_table_wifi3(((struct cdp_soc_t *)
					     vdev->pdev->soc));
		break;
	case CDP_ENABLE_NAWDS:
		vdev->nawds_enabled = val.cdp_vdev_param_nawds;
		break;
	case CDP_ENABLE_MCAST_EN:
		vdev->mcast_enhancement_en = val.cdp_vdev_param_mcast_en;
		break;
	case CDP_ENABLE_IGMP_MCAST_EN:
		vdev->igmp_mcast_enhanc_en = val.cdp_vdev_param_igmp_mcast_en;
		break;
	case CDP_ENABLE_PROXYSTA:
		vdev->proxysta_vdev = val.cdp_vdev_param_proxysta;
		break;
	case CDP_UPDATE_TDLS_FLAGS:
		vdev->tdls_link_connected = val.cdp_vdev_param_tdls_flags;
		break;
	case CDP_CFG_WDS_AGING_TIMER:
		var = val.cdp_vdev_param_aging_tmr;
		if (!var)
			qdf_timer_stop(&vdev->pdev->soc->ast_aging_timer);
		else if (var != vdev->wds_aging_timer_val)
			qdf_timer_mod(&vdev->pdev->soc->ast_aging_timer, var);

		vdev->wds_aging_timer_val = var;
		break;
	case CDP_ENABLE_AP_BRIDGE:
		if (wlan_op_mode_sta != vdev->opmode)
			vdev->ap_bridge_enabled = val.cdp_vdev_param_ap_brdg_en;
		else
			vdev->ap_bridge_enabled = false;
		break;
	case CDP_ENABLE_CIPHER:
		vdev->sec_type = val.cdp_vdev_param_cipher_en;
		break;
	case CDP_ENABLE_QWRAP_ISOLATION:
		vdev->isolation_vdev = val.cdp_vdev_param_qwrap_isolation;
		break;
	case CDP_UPDATE_MULTIPASS:
		vdev->multipass_en = val.cdp_vdev_param_update_multipass;
		break;
	case CDP_TX_ENCAP_TYPE:
		vdev->tx_encap_type = val.cdp_vdev_param_tx_encap;
		break;
	case CDP_RX_DECAP_TYPE:
		vdev->rx_decap_type = val.cdp_vdev_param_rx_decap;
		break;
	case CDP_TID_VDEV_PRTY:
		vdev->tidmap_prty = val.cdp_vdev_param_tidmap_prty;
		break;
	case CDP_TIDMAP_TBL_ID:
		vdev->tidmap_tbl_id = val.cdp_vdev_param_tidmap_tbl_id;
		break;
#ifdef MESH_MODE_SUPPORT
	case CDP_MESH_RX_FILTER:
		dp_vdev_set_mesh_rx_filter((struct cdp_vdev *)vdev,
					   val.cdp_vdev_param_mesh_rx_filter);
		break;
	case CDP_MESH_MODE:
		dp_vdev_set_mesh_mode((struct cdp_vdev *)vdev,
				      val.cdp_vdev_param_mesh_mode);
		break;
#endif
	case CDP_ENABLE_HLOS_TID_OVERRIDE:
		dp_info("vdev_id %d enable hlod tid override %d", vdev_id,
			val.cdp_vdev_param_hlos_tid_override);
		dp_vdev_set_hlos_tid_override(vdev,
				val.cdp_vdev_param_hlos_tid_override);
		break;
#ifdef QCA_SUPPORT_WDS_EXTENDED
	case CDP_CFG_WDS_EXT:
		vdev->wds_ext_enabled = val.cdp_vdev_param_wds_ext;
		break;
#endif
	case CDP_ENABLE_PEER_AUTHORIZE:
		vdev->peer_authorize = val.cdp_vdev_param_peer_authorize;
		break;
#ifdef WLAN_SUPPORT_MESH_LATENCY
	case CDP_ENABLE_PEER_TID_LATENCY:
		dp_info("vdev_id %d enable peer tid latency %d", vdev_id,
			val.cdp_vdev_param_peer_tid_latency_enable);
		vdev->peer_tid_latency_enabled =
			val.cdp_vdev_param_peer_tid_latency_enable;
		break;
	case CDP_SET_VAP_MESH_TID:
		dp_info("vdev_id %d enable peer tid latency %d", vdev_id,
			val.cdp_vdev_param_mesh_tid);
		vdev->mesh_tid_latency_config.latency_tid
				= val.cdp_vdev_param_mesh_tid;
		break;
#endif
#ifdef WLAN_VENDOR_SPECIFIC_BAR_UPDATE
	case CDP_SKIP_BAR_UPDATE_AP:
		dp_info("vdev_id %d skip BAR update: %u", vdev_id,
			val.cdp_skip_bar_update);
		vdev->skip_bar_update = val.cdp_skip_bar_update;
		vdev->skip_bar_update_last_ts = 0;
		break;
#endif
	default:
		break;
	}

	dsoc->arch_ops.txrx_set_vdev_param(dsoc, vdev, param, val);
	dp_tx_vdev_update_search_flags((struct dp_vdev *)vdev);
	dp_vdev_unref_delete(dsoc, vdev, DP_MOD_ID_CDP);

	return QDF_STATUS_SUCCESS;
}

/*
 * dp_set_psoc_param: function to set parameters in psoc
 * @cdp_soc : DP soc handle
 * @param: parameter type to be set
 * @val: value of parameter to be set
 *
 * return: QDF_STATUS
 */
static QDF_STATUS
dp_set_psoc_param(struct cdp_soc_t *cdp_soc,
		  enum cdp_psoc_param_type param, cdp_config_param_type val)
{
	struct dp_soc *soc = (struct dp_soc *)cdp_soc;
	struct wlan_cfg_dp_soc_ctxt *wlan_cfg_ctx = soc->wlan_cfg_ctx;

	switch (param) {
	case CDP_ENABLE_RATE_STATS:
		soc->rdkstats_enabled = val.cdp_psoc_param_en_rate_stats;
		break;
	case CDP_SET_NSS_CFG:
		wlan_cfg_set_dp_soc_nss_cfg(wlan_cfg_ctx,
					    val.cdp_psoc_param_en_nss_cfg);
		/*
		 * TODO: masked out based on the per offloaded radio
		 */
		switch (val.cdp_psoc_param_en_nss_cfg) {
		case dp_nss_cfg_default:
			break;
		case dp_nss_cfg_first_radio:
		/*
		 * This configuration is valid for single band radio which
		 * is also NSS offload.
		 */
		case dp_nss_cfg_dbdc:
		case dp_nss_cfg_dbtc:
			wlan_cfg_set_num_tx_desc_pool(wlan_cfg_ctx, 0);
			wlan_cfg_set_num_tx_ext_desc_pool(wlan_cfg_ctx, 0);
			wlan_cfg_set_num_tx_desc(wlan_cfg_ctx, 0);
			wlan_cfg_set_num_tx_ext_desc(wlan_cfg_ctx, 0);
			break;
		default:
			dp_cdp_err("%pK: Invalid offload config %d",
				   soc, val.cdp_psoc_param_en_nss_cfg);
		}

			dp_cdp_err("%pK: nss-wifi<0> nss config is enabled"
				   , soc);
		break;
	case CDP_SET_PREFERRED_HW_MODE:
		soc->preferred_hw_mode = val.cdp_psoc_param_preferred_hw_mode;
		break;
	case CDP_IPA_ENABLE:
		soc->wlan_cfg_ctx->ipa_enabled = val.cdp_ipa_enabled;
		break;
<<<<<<< HEAD
#ifdef QCA_VDEV_STATS_HW_OFFLOAD_SUPPORT
	case CDP_SET_VDEV_STATS_HW_OFFLOAD:
		wlan_cfg_ctx->vdev_stats_hw_offload_config =
				val.cdp_psoc_param_vdev_stats_hw_offload;
		break;
#endif
=======
	case CDP_SET_VDEV_STATS_HW_OFFLOAD:
		wlan_cfg_set_vdev_stats_hw_offload_config(wlan_cfg_ctx,
				val.cdp_psoc_param_vdev_stats_hw_offload);
		break;
>>>>>>> 801d5b6a
	default:
		break;
	}

	return QDF_STATUS_SUCCESS;
}

/*
 * dp_get_psoc_param: function to get parameters in soc
 * @cdp_soc : DP soc handle
 * @param: parameter type to be set
 * @val: address of buffer
 *
 * return: status
 */
static QDF_STATUS dp_get_psoc_param(struct cdp_soc_t *cdp_soc,
				    enum cdp_psoc_param_type param,
				    cdp_config_param_type *val)
{
	struct dp_soc *soc = (struct dp_soc *)cdp_soc;

	if (!soc)
		return QDF_STATUS_E_FAILURE;

	switch (param) {
	case CDP_CFG_PEER_EXT_STATS:
		val->cdp_psoc_param_pext_stats =
			wlan_cfg_is_peer_ext_stats_enabled(soc->wlan_cfg_ctx);
		break;
	default:
		dp_warn("Invalid param");
		break;
	}

	return QDF_STATUS_SUCCESS;
}

/*
 * dp_set_vdev_dscp_tid_map_wifi3(): Update Map ID selected for particular vdev
 * @soc: DP_SOC handle
 * @vdev_id: id of DP_VDEV handle
 * @map_id:ID of map that needs to be updated
 *
 * Return: QDF_STATUS
 */
static QDF_STATUS dp_set_vdev_dscp_tid_map_wifi3(ol_txrx_soc_handle cdp_soc,
						 uint8_t vdev_id,
						 uint8_t map_id)
{
	cdp_config_param_type val;
	struct dp_soc *soc = cdp_soc_t_to_dp_soc(cdp_soc);
	struct dp_vdev *vdev = dp_vdev_get_ref_by_id(soc, vdev_id,
						     DP_MOD_ID_CDP);
	if (vdev) {
		vdev->dscp_tid_map_id = map_id;
		val.cdp_vdev_param_dscp_tid_map_id = map_id;
		soc->arch_ops.txrx_set_vdev_param(soc,
						  vdev,
						  CDP_UPDATE_DSCP_TO_TID_MAP,
						  val);
		/* Updatr flag for transmit tid classification */
		if (vdev->dscp_tid_map_id < soc->num_hw_dscp_tid_map)
			vdev->skip_sw_tid_classification |=
				DP_TX_HW_DSCP_TID_MAP_VALID;
		else
			vdev->skip_sw_tid_classification &=
				~DP_TX_HW_DSCP_TID_MAP_VALID;
		dp_vdev_unref_delete(soc, vdev, DP_MOD_ID_CDP);
		return QDF_STATUS_SUCCESS;
	}

	return QDF_STATUS_E_FAILURE;
}

#ifdef DP_RATETABLE_SUPPORT
static int dp_txrx_get_ratekbps(int preamb, int mcs,
				int htflag, int gintval)
{
	uint32_t rix;
	uint16_t ratecode;

	return dp_getrateindex((uint32_t)gintval, (uint16_t)mcs, 1,
			       (uint8_t)preamb, 1, &rix, &ratecode);
}
#else
static int dp_txrx_get_ratekbps(int preamb, int mcs,
				int htflag, int gintval)
{
	return 0;
}
#endif

/* dp_txrx_get_pdev_stats - Returns cdp_pdev_stats
 * @soc: DP soc handle
 * @pdev_id: id of DP pdev handle
 * @pdev_stats: buffer to copy to
 *
 * return : status success/failure
 */
static QDF_STATUS
dp_txrx_get_pdev_stats(struct cdp_soc_t *soc, uint8_t pdev_id,
		       struct cdp_pdev_stats *pdev_stats)
{
	struct dp_pdev *pdev =
		dp_get_pdev_from_soc_pdev_id_wifi3((struct dp_soc *)soc,
						   pdev_id);
	if (!pdev)
		return QDF_STATUS_E_FAILURE;

	dp_aggregate_pdev_stats(pdev);

	qdf_mem_copy(pdev_stats, &pdev->stats, sizeof(struct cdp_pdev_stats));
	return QDF_STATUS_SUCCESS;
}

/* dp_txrx_update_vdev_me_stats(): Update vdev ME stats sent from CDP
 * @vdev: DP vdev handle
 * @buf: buffer containing specific stats structure
 *
 * Returns: void
 */
static void dp_txrx_update_vdev_me_stats(struct dp_vdev *vdev,
					 void *buf)
{
	struct cdp_tx_ingress_stats *host_stats = NULL;

	if (!buf) {
		dp_cdp_err("%pK: Invalid host stats buf", vdev->pdev->soc);
		return;
	}
	host_stats = (struct cdp_tx_ingress_stats *)buf;

	DP_STATS_INC_PKT(vdev, tx_i.mcast_en.mcast_pkt,
			 host_stats->mcast_en.mcast_pkt.num,
			 host_stats->mcast_en.mcast_pkt.bytes);
	DP_STATS_INC(vdev, tx_i.mcast_en.dropped_map_error,
		     host_stats->mcast_en.dropped_map_error);
	DP_STATS_INC(vdev, tx_i.mcast_en.dropped_self_mac,
		     host_stats->mcast_en.dropped_self_mac);
	DP_STATS_INC(vdev, tx_i.mcast_en.dropped_send_fail,
		     host_stats->mcast_en.dropped_send_fail);
	DP_STATS_INC(vdev, tx_i.mcast_en.ucast,
		     host_stats->mcast_en.ucast);
	DP_STATS_INC(vdev, tx_i.mcast_en.fail_seg_alloc,
		     host_stats->mcast_en.fail_seg_alloc);
	DP_STATS_INC(vdev, tx_i.mcast_en.clone_fail,
		     host_stats->mcast_en.clone_fail);
}

/* dp_txrx_update_vdev_igmp_me_stats(): Update vdev IGMP ME stats sent from CDP
 * @vdev: DP vdev handle
 * @buf: buffer containing specific stats structure
 *
 * Returns: void
 */
static void dp_txrx_update_vdev_igmp_me_stats(struct dp_vdev *vdev,
					      void *buf)
{
	struct cdp_tx_ingress_stats *host_stats = NULL;

	if (!buf) {
		dp_cdp_err("%pK: Invalid host stats buf", vdev->pdev->soc);
		return;
	}
	host_stats = (struct cdp_tx_ingress_stats *)buf;

	DP_STATS_INC(vdev, tx_i.igmp_mcast_en.igmp_rcvd,
		     host_stats->igmp_mcast_en.igmp_rcvd);
	DP_STATS_INC(vdev, tx_i.igmp_mcast_en.igmp_ucast_converted,
		     host_stats->igmp_mcast_en.igmp_ucast_converted);
}

/* dp_txrx_update_vdev_host_stats(): Update stats sent through CDP
 * @soc: DP soc handle
 * @vdev_id: id of DP vdev handle
 * @buf: buffer containing specific stats structure
 * @stats_id: stats type
 *
 * Returns: QDF_STATUS
 */
static QDF_STATUS dp_txrx_update_vdev_host_stats(struct cdp_soc_t *soc_hdl,
						 uint8_t vdev_id,
						 void *buf,
						 uint16_t stats_id)
{
	struct dp_soc *soc = cdp_soc_t_to_dp_soc(soc_hdl);
	struct dp_vdev *vdev = dp_vdev_get_ref_by_id(soc, vdev_id,
						     DP_MOD_ID_CDP);

	if (!vdev) {
		dp_cdp_err("%pK: Invalid vdev handle", soc);
		return QDF_STATUS_E_FAILURE;
	}

	switch (stats_id) {
	case DP_VDEV_STATS_PKT_CNT_ONLY:
		break;
	case DP_VDEV_STATS_TX_ME:
		dp_txrx_update_vdev_me_stats(vdev, buf);
		dp_txrx_update_vdev_igmp_me_stats(vdev, buf);
		break;
	default:
		qdf_info("Invalid stats_id %d", stats_id);
		break;
	}

	dp_vdev_unref_delete(soc, vdev, DP_MOD_ID_CDP);
	return QDF_STATUS_SUCCESS;
}

/* dp_txrx_get_soc_stats - will return cdp_soc_stats
 * @soc_hdl: soc handle
 * @soc_stats: buffer to hold the values
 *
 * return: status success/failure
 */
static QDF_STATUS
dp_txrx_get_soc_stats(struct cdp_soc_t *soc_hdl,
		      struct cdp_soc_stats *soc_stats)
{
	struct dp_soc *soc = (struct dp_soc *)soc_hdl;

	soc_stats->tx.egress = soc->stats.tx.egress;
	soc_stats->rx.ingress = soc->stats.rx.ingress;
	soc_stats->rx.err_ring_pkts = soc->stats.rx.err_ring_pkts;
	soc_stats->rx.rx_frags = soc->stats.rx.rx_frags;
	soc_stats->rx.reo_reinject = soc->stats.rx.reo_reinject;
	soc_stats->rx.bar_frame = soc->stats.rx.bar_frame;
	soc_stats->rx.err.rx_rejected = soc->stats.rx.err.rejected;
	soc_stats->rx.err.rx_raw_frm_drop = soc->stats.rx.err.raw_frm_drop;

	return QDF_STATUS_SUCCESS;
}

#ifdef QCA_PEER_EXT_STATS
/* dp_txrx_get_peer_delay_stats - to get peer delay stats per TIDs
 * @soc: soc handle
 * @vdev_id: id of vdev handle
 * @peer_mac: mac of DP_PEER handle
 * @delay_stats: pointer to delay stats array
 * return: status success/failure
 */
static QDF_STATUS
dp_txrx_get_peer_delay_stats(struct cdp_soc_t *soc_hdl, uint8_t vdev_id,
			     uint8_t *peer_mac,
			     struct cdp_delay_tid_stats *delay_stats)
{
	struct dp_soc *soc = (struct dp_soc *)soc_hdl;
	struct dp_peer *peer = dp_peer_find_hash_find(soc, peer_mac, 0, vdev_id,
						      DP_MOD_ID_CDP);
	struct cdp_peer_ext_stats *pext_stats;
	struct cdp_delay_rx_stats *rx_delay;
	struct cdp_delay_tx_stats *tx_delay;
	uint8_t tid;

	if (!peer)
		return QDF_STATUS_E_FAILURE;

	if (!wlan_cfg_is_peer_ext_stats_enabled(soc->wlan_cfg_ctx)) {
		dp_peer_unref_delete(peer, DP_MOD_ID_CDP);
		return QDF_STATUS_E_FAILURE;
	}

	pext_stats = peer->pext_stats;
	if (!pext_stats) {
		dp_peer_unref_delete(peer, DP_MOD_ID_CDP);
		return QDF_STATUS_E_FAILURE;
	}

	for (tid = 0; tid < CDP_MAX_DATA_TIDS; tid++) {
		rx_delay = &delay_stats[tid].rx_delay;
		dp_accumulate_delay_tid_stats(soc, pext_stats->delay_stats,
					      &rx_delay->to_stack_delay, tid,
					      CDP_HIST_TYPE_REAP_STACK);
		tx_delay = &delay_stats[tid].tx_delay;
		dp_accumulate_delay_tid_stats(soc, pext_stats->delay_stats,
					      &tx_delay->tx_swq_delay, tid,
					      CDP_HIST_TYPE_SW_ENQEUE_DELAY);
		dp_accumulate_delay_tid_stats(soc, pext_stats->delay_stats,
					      &tx_delay->hwtx_delay, tid,
					      CDP_HIST_TYPE_HW_COMP_DELAY);
	}
	dp_peer_unref_delete(peer, DP_MOD_ID_CDP);

	return QDF_STATUS_SUCCESS;
}
#else
static QDF_STATUS
dp_txrx_get_peer_delay_stats(struct cdp_soc_t *soc_hdl, uint8_t vdev_id,
			     uint8_t *peer_mac,
			     struct cdp_delay_tid_stats *delay_stats)
{
	return QDF_STATUS_E_FAILURE;
}
#endif /* QCA_PEER_EXT_STATS */

#ifdef WLAN_PEER_JITTER
/* dp_txrx_get_peer_jitter_stats - to get peer jitter stats per TIDs
 * @soc: soc handle
 * @pdev_id: id of pdev handle
 * @vdev_id: id of vdev handle
 * @peer_mac: mac of DP_PEER handle
 * @tid_stats: pointer to jitter stats array
 * return: status success/failure
 */
static QDF_STATUS
dp_txrx_get_peer_jitter_stats(struct cdp_soc_t *soc_hdl, uint8_t pdev_id,
			      uint8_t vdev_id, uint8_t *peer_mac,
			      struct cdp_peer_tid_stats *tid_stats)
{
	struct dp_soc *soc = (struct dp_soc *)soc_hdl;
	struct dp_pdev *pdev = dp_get_pdev_from_soc_pdev_id_wifi3(soc, pdev_id);
	struct dp_peer *peer;
	uint8_t tid;

	if (!pdev)
		return QDF_STATUS_E_FAILURE;

	if (!wlan_cfg_get_dp_pdev_nss_enabled(pdev->wlan_cfg_ctx))
		return QDF_STATUS_E_FAILURE;

	peer = dp_peer_find_hash_find(soc, peer_mac, 0, vdev_id, DP_MOD_ID_CDP);
	if (!peer)
		return QDF_STATUS_E_FAILURE;

	for (tid = 0; tid < qdf_min(CDP_DATA_TID_MAX, DP_MAX_TIDS); tid++) {
		struct dp_rx_tid *rx_tid = &peer->rx_tid[tid];

		tid_stats[tid].tx_avg_jitter = rx_tid->stats.tx_avg_jitter;
		tid_stats[tid].tx_avg_delay = rx_tid->stats.tx_avg_delay;
		tid_stats[tid].tx_avg_err = rx_tid->stats.tx_avg_err;
		tid_stats[tid].tx_total_success =
					rx_tid->stats.tx_total_success;
		tid_stats[tid].tx_drop = rx_tid->stats.tx_drop;
	}
	dp_peer_unref_delete(peer, DP_MOD_ID_CDP);

	return QDF_STATUS_SUCCESS;
}
#else
static QDF_STATUS
dp_txrx_get_peer_jitter_stats(struct cdp_soc_t *soc_hdl, uint8_t pdev_id,
			      uint8_t vdev_id, uint8_t *peer_mac,
			      struct cdp_peer_tid_stats *tid_stats)
{
	return QDF_STATUS_E_FAILURE;
}
#endif /* WLAN_PEER_JITTER */

/* dp_txrx_get_peer_stats - will return cdp_peer_stats
 * @soc: soc handle
 * @vdev_id: id of vdev handle
 * @peer_mac: mac of DP_PEER handle
 * @peer_stats: buffer to copy to
 * return : status success/failure
 */
static QDF_STATUS
dp_txrx_get_peer_stats(struct cdp_soc_t *soc, uint8_t vdev_id,
		       uint8_t *peer_mac, struct cdp_peer_stats *peer_stats)
{
	QDF_STATUS status = QDF_STATUS_SUCCESS;
	struct dp_peer *peer = dp_peer_find_hash_find((struct dp_soc *)soc,
						       peer_mac, 0, vdev_id,
						       DP_MOD_ID_CDP);

	if (!peer)
		return QDF_STATUS_E_FAILURE;

	qdf_mem_copy(peer_stats, &peer->stats,
		     sizeof(struct cdp_peer_stats));

	dp_peer_unref_delete(peer, DP_MOD_ID_CDP);

	return status;
}

/* dp_txrx_get_peer_stats_param - will return specified cdp_peer_stats
 * @param soc - soc handle
 * @param vdev_id - vdev_id of vdev object
 * @param peer_mac - mac address of the peer
 * @param type - enum of required stats
 * @param buf - buffer to hold the value
 * return : status success/failure
 */
static QDF_STATUS
dp_txrx_get_peer_stats_param(struct cdp_soc_t *soc, uint8_t vdev_id,
			     uint8_t *peer_mac, enum cdp_peer_stats_type type,
			     cdp_peer_stats_param_t *buf)
{
	QDF_STATUS ret = QDF_STATUS_SUCCESS;
	struct dp_peer *peer = dp_peer_find_hash_find((struct dp_soc *)soc,
						      peer_mac, 0, vdev_id,
						      DP_MOD_ID_CDP);

	if (!peer) {
		dp_peer_err("%pK: Invalid Peer for Mac " QDF_MAC_ADDR_FMT,
			    soc, QDF_MAC_ADDR_REF(peer_mac));
		return QDF_STATUS_E_FAILURE;
	} else if (type < cdp_peer_stats_max) {
		switch (type) {
		case cdp_peer_tx_ucast:
			buf->tx_ucast = peer->stats.tx.ucast;
			break;
		case cdp_peer_tx_mcast:
			buf->tx_mcast = peer->stats.tx.mcast;
			break;
		case cdp_peer_tx_rate:
			buf->tx_rate = peer->stats.tx.tx_rate;
			break;
		case cdp_peer_tx_last_tx_rate:
			buf->last_tx_rate = peer->stats.tx.last_tx_rate;
			break;
		case cdp_peer_tx_inactive_time:
			buf->tx_inactive_time = peer->stats.tx.inactive_time;
			break;
		case cdp_peer_tx_ratecode:
			buf->tx_ratecode = peer->stats.tx.tx_ratecode;
			break;
		case cdp_peer_tx_flags:
			buf->tx_flags = peer->stats.tx.tx_flags;
			break;
		case cdp_peer_tx_power:
			buf->tx_power = peer->stats.tx.tx_power;
			break;
		case cdp_peer_rx_rate:
			buf->rx_rate = peer->stats.rx.rx_rate;
			break;
		case cdp_peer_rx_last_rx_rate:
			buf->last_rx_rate = peer->stats.rx.last_rx_rate;
			break;
		case cdp_peer_rx_ratecode:
			buf->rx_ratecode = peer->stats.rx.rx_ratecode;
			break;
		case cdp_peer_rx_ucast:
			buf->rx_ucast = peer->stats.rx.unicast;
			break;
		case cdp_peer_rx_flags:
			buf->rx_flags = peer->stats.rx.rx_flags;
			break;
		case cdp_peer_rx_avg_snr:
			buf->rx_avg_snr = peer->stats.rx.avg_snr;
			break;
		default:
			dp_peer_err("%pK: Invalid value", soc);
			ret = QDF_STATUS_E_FAILURE;
			break;
		}
	} else {
		dp_peer_err("%pK: Invalid value", soc);
		ret = QDF_STATUS_E_FAILURE;
	}

	dp_peer_unref_delete(peer, DP_MOD_ID_CDP);

	return ret;
}

/* dp_txrx_reset_peer_stats - reset cdp_peer_stats for particular peer
 * @soc: soc handle
 * @vdev_id: id of vdev handle
 * @peer_mac: mac of DP_PEER handle
 *
 * return : QDF_STATUS
 */
static QDF_STATUS
dp_txrx_reset_peer_stats(struct cdp_soc_t *soc, uint8_t vdev_id,
			 uint8_t *peer_mac)
{
	QDF_STATUS status = QDF_STATUS_SUCCESS;
	struct dp_peer *peer = dp_peer_find_hash_find((struct dp_soc *)soc,
						      peer_mac, 0, vdev_id,
						      DP_MOD_ID_CDP);

	if (!peer)
		return QDF_STATUS_E_FAILURE;

	qdf_mem_zero(&peer->stats, sizeof(peer->stats));

	dp_peer_unref_delete(peer, DP_MOD_ID_CDP);

	return status;
}

/* dp_txrx_get_vdev_stats - Update buffer with cdp_vdev_stats
 * @vdev_handle: DP_VDEV handle
 * @buf: buffer for vdev stats
 *
 * return : int
 */
static int dp_txrx_get_vdev_stats(struct cdp_soc_t *soc_hdl, uint8_t vdev_id,
				  void *buf, bool is_aggregate)
{
	struct dp_soc *soc = cdp_soc_t_to_dp_soc(soc_hdl);
	struct cdp_vdev_stats *vdev_stats;
	struct dp_vdev *vdev = dp_vdev_get_ref_by_id(soc, vdev_id,
						     DP_MOD_ID_CDP);

	if (!vdev)
		return 1;

	vdev_stats = (struct cdp_vdev_stats *)buf;

	if (is_aggregate) {
		dp_aggregate_vdev_stats(vdev, buf);
	} else {
		qdf_mem_copy(vdev_stats, &vdev->stats, sizeof(vdev->stats));
	}

	dp_vdev_unref_delete(soc, vdev, DP_MOD_ID_CDP);
	return 0;
}

/*
 * dp_get_total_per(): get total per
 * @soc: DP soc handle
 * @pdev_id: id of DP_PDEV handle
 *
 * Return: % error rate using retries per packet and success packets
 */
static int dp_get_total_per(struct cdp_soc_t *soc, uint8_t pdev_id)
{
	struct dp_pdev *pdev =
		dp_get_pdev_from_soc_pdev_id_wifi3((struct dp_soc *)soc,
						   pdev_id);

	if (!pdev)
		return 0;

	dp_aggregate_pdev_stats(pdev);
	if ((pdev->stats.tx.tx_success.num + pdev->stats.tx.retries) == 0)
		return 0;
	return ((pdev->stats.tx.retries * 100) /
		((pdev->stats.tx.tx_success.num) + (pdev->stats.tx.retries)));
}

/*
 * dp_txrx_stats_publish(): publish pdev stats into a buffer
 * @soc: DP soc handle
 * @pdev_id: id of DP_PDEV handle
 * @buf: to hold pdev_stats
 *
 * Return: int
 */
static int
dp_txrx_stats_publish(struct cdp_soc_t *soc, uint8_t pdev_id,
		      struct cdp_stats_extd *buf)
{
	struct cdp_txrx_stats_req req = {0,};
	struct dp_pdev *pdev =
		dp_get_pdev_from_soc_pdev_id_wifi3((struct dp_soc *)soc,
						   pdev_id);

	if (!pdev)
		return TXRX_STATS_LEVEL_OFF;

	dp_aggregate_pdev_stats(pdev);
	req.stats = (enum cdp_stats)HTT_DBG_EXT_STATS_PDEV_TX;
	req.cookie_val = DBG_STATS_COOKIE_DP_STATS;
	dp_h2t_ext_stats_msg_send(pdev, req.stats, req.param0,
				req.param1, req.param2, req.param3, 0,
				req.cookie_val, 0);

	msleep(DP_MAX_SLEEP_TIME);

	req.stats = (enum cdp_stats)HTT_DBG_EXT_STATS_PDEV_RX;
	req.cookie_val = DBG_STATS_COOKIE_DP_STATS;
	dp_h2t_ext_stats_msg_send(pdev, req.stats, req.param0,
				req.param1, req.param2, req.param3, 0,
				req.cookie_val, 0);

	msleep(DP_MAX_SLEEP_TIME);
	qdf_mem_copy(buf, &pdev->stats, sizeof(struct cdp_pdev_stats));

	return TXRX_STATS_LEVEL;
}

/**
 * dp_set_pdev_dscp_tid_map_wifi3(): update dscp tid map in pdev
 * @soc: soc handle
 * @pdev_id: id of DP_PDEV handle
 * @map_id: ID of map that needs to be updated
 * @tos: index value in map
 * @tid: tid value passed by the user
 *
 * Return: QDF_STATUS
 */
static QDF_STATUS
dp_set_pdev_dscp_tid_map_wifi3(struct cdp_soc_t *soc_handle,
			       uint8_t pdev_id,
			       uint8_t map_id,
			       uint8_t tos, uint8_t tid)
{
	uint8_t dscp;
	struct dp_soc *soc = (struct dp_soc *)soc_handle;
	struct dp_pdev *pdev = dp_get_pdev_from_soc_pdev_id_wifi3(soc, pdev_id);

	if (!pdev)
		return QDF_STATUS_E_FAILURE;

	dscp = (tos >> DP_IP_DSCP_SHIFT) & DP_IP_DSCP_MASK;
	pdev->dscp_tid_map[map_id][dscp] = tid;

	if (map_id < soc->num_hw_dscp_tid_map)
		hal_tx_update_dscp_tid(soc->hal_soc, tid,
				       map_id, dscp);
	else
		return QDF_STATUS_E_FAILURE;

	return QDF_STATUS_SUCCESS;
}

#ifdef WLAN_SYSFS_DP_STATS
/*
 * dp_sysfs_event_trigger(): Trigger event to wait for firmware
 * stats request response.
 * @soc: soc handle
 * @cookie_val: cookie value
 *
 * @Return: QDF_STATUS
 */
static QDF_STATUS
dp_sysfs_event_trigger(struct dp_soc *soc, uint32_t cookie_val)
{
	QDF_STATUS status = QDF_STATUS_SUCCESS;
	/* wait for firmware response for sysfs stats request */
	if (cookie_val == DBG_SYSFS_STATS_COOKIE) {
		if (!soc) {
			dp_cdp_err("soc is NULL");
			return QDF_STATUS_E_FAILURE;
		}
		/* wait for event completion */
		status = qdf_wait_single_event(&soc->sysfs_config->sysfs_txrx_fw_request_done,
					       WLAN_SYSFS_STAT_REQ_WAIT_MS);
		if (status == QDF_STATUS_SUCCESS)
			dp_cdp_info("sysfs_txrx_fw_request_done event completed");
		else if (status == QDF_STATUS_E_TIMEOUT)
			dp_cdp_warn("sysfs_txrx_fw_request_done event expired");
		else
			dp_cdp_warn("sysfs_txrx_fw_request_done event erro code %d", status);
	}

	return status;
}
#else /* WLAN_SYSFS_DP_STATS */
/*
 * dp_sysfs_event_trigger(): Trigger event to wait for firmware
 * stats request response.
 * @soc: soc handle
 * @cookie_val: cookie value
 *
 * @Return: QDF_STATUS
 */
static QDF_STATUS
dp_sysfs_event_trigger(struct dp_soc *soc, uint32_t cookie_val)
{
	return QDF_STATUS_SUCCESS;
}
#endif /* WLAN_SYSFS_DP_STATS */

/**
 * dp_fw_stats_process(): Process TXRX FW stats request.
 * @vdev_handle: DP VDEV handle
 * @req: stats request
 *
 * return: QDF_STATUS
 */
static QDF_STATUS
dp_fw_stats_process(struct dp_vdev *vdev,
		    struct cdp_txrx_stats_req *req)
{
	struct dp_pdev *pdev = NULL;
	struct dp_soc *soc = NULL;
	uint32_t stats = req->stats;
	uint8_t mac_id = req->mac_id;
	uint32_t cookie_val = DBG_STATS_COOKIE_DEFAULT;

	if (!vdev) {
		DP_TRACE(NONE, "VDEV not found");
		return QDF_STATUS_E_FAILURE;
	}

	pdev = vdev->pdev;
	if (!pdev) {
		DP_TRACE(NONE, "PDEV not found");
		return QDF_STATUS_E_FAILURE;
	}

	soc = pdev->soc;
	if (!soc) {
		DP_TRACE(NONE, "soc not found");
		return QDF_STATUS_E_FAILURE;
	}

	/* In case request is from host sysfs for displaying stats on console */
	if (req->cookie_val == DBG_SYSFS_STATS_COOKIE)
		cookie_val = DBG_SYSFS_STATS_COOKIE;

	/*
	 * For HTT_DBG_EXT_STATS_RESET command, FW need to config
	 * from param0 to param3 according to below rule:
	 *
	 * PARAM:
	 *   - config_param0 : start_offset (stats type)
	 *   - config_param1 : stats bmask from start offset
	 *   - config_param2 : stats bmask from start offset + 32
	 *   - config_param3 : stats bmask from start offset + 64
	 */
	if (req->stats == CDP_TXRX_STATS_0) {
		req->param0 = HTT_DBG_EXT_STATS_PDEV_TX;
		req->param1 = 0xFFFFFFFF;
		req->param2 = 0xFFFFFFFF;
		req->param3 = 0xFFFFFFFF;
	} else if (req->stats == (uint8_t)HTT_DBG_EXT_STATS_PDEV_TX_MU) {
		req->param0 = HTT_DBG_EXT_STATS_SET_VDEV_MASK(vdev->vdev_id);
	}

	if (req->stats == (uint8_t)HTT_DBG_EXT_STATS_PDEV_RX_RATE_EXT) {
		dp_h2t_ext_stats_msg_send(pdev,
					  HTT_DBG_EXT_STATS_PDEV_RX_RATE_EXT,
					  req->param0, req->param1, req->param2,
					  req->param3, 0, cookie_val,
					  mac_id);
	} else {
		dp_h2t_ext_stats_msg_send(pdev, stats, req->param0,
					  req->param1, req->param2, req->param3,
					  0, cookie_val, mac_id);
	}

	dp_sysfs_event_trigger(soc, cookie_val);

	return QDF_STATUS_SUCCESS;
}

/**
 * dp_txrx_stats_request - function to map to firmware and host stats
 * @soc: soc handle
 * @vdev_id: virtual device ID
 * @req: stats request
 *
 * Return: QDF_STATUS
 */
static
QDF_STATUS dp_txrx_stats_request(struct cdp_soc_t *soc_handle,
				 uint8_t vdev_id,
				 struct cdp_txrx_stats_req *req)
{
	struct dp_soc *soc = cdp_soc_t_to_dp_soc(soc_handle);
	int host_stats;
	int fw_stats;
	enum cdp_stats stats;
	int num_stats;
	struct dp_vdev *vdev = dp_vdev_get_ref_by_id(soc, vdev_id,
						     DP_MOD_ID_CDP);
	QDF_STATUS status = QDF_STATUS_E_INVAL;

	if (!vdev || !req) {
		dp_cdp_err("%pK: Invalid vdev/req instance", soc);
		status = QDF_STATUS_E_INVAL;
		goto fail0;
	}

	if (req->mac_id >= WLAN_CFG_MAC_PER_TARGET) {
		dp_err("Invalid mac id request");
		status = QDF_STATUS_E_INVAL;
		goto fail0;
	}

	stats = req->stats;
	if (stats >= CDP_TXRX_MAX_STATS) {
		status = QDF_STATUS_E_INVAL;
		goto fail0;
	}

	/*
	 * DP_CURR_FW_STATS_AVAIL: no of FW stats currently available
	 *			has to be updated if new FW HTT stats added
	 */
	if (stats > CDP_TXRX_STATS_HTT_MAX)
		stats = stats + DP_CURR_FW_STATS_AVAIL - DP_HTT_DBG_EXT_STATS_MAX;

	num_stats  = QDF_ARRAY_SIZE(dp_stats_mapping_table);

	if (stats >= num_stats) {
		dp_cdp_err("%pK : Invalid stats option: %d", soc, stats);
		status = QDF_STATUS_E_INVAL;
		goto fail0;
	}

	req->stats = stats;
	fw_stats = dp_stats_mapping_table[stats][STATS_FW];
	host_stats = dp_stats_mapping_table[stats][STATS_HOST];

	dp_info("stats: %u fw_stats_type: %d host_stats: %d",
		stats, fw_stats, host_stats);

	if (fw_stats != TXRX_FW_STATS_INVALID) {
		/* update request with FW stats type */
		req->stats = fw_stats;
		status = dp_fw_stats_process(vdev, req);
	} else if ((host_stats != TXRX_HOST_STATS_INVALID) &&
			(host_stats <= TXRX_HOST_STATS_MAX))
		status = dp_print_host_stats(vdev, req, soc);
	else
		dp_cdp_info("%pK: Wrong Input for TxRx Stats", soc);
fail0:
	if (vdev)
		dp_vdev_unref_delete(soc, vdev, DP_MOD_ID_CDP);
	return status;
}

/*
 * dp_txrx_dump_stats() -  Dump statistics
 * @value - Statistics option
 */
static QDF_STATUS dp_txrx_dump_stats(struct cdp_soc_t *psoc, uint16_t value,
				     enum qdf_stats_verbosity_level level)
{
	struct dp_soc *soc =
		(struct dp_soc *)psoc;
	QDF_STATUS status = QDF_STATUS_SUCCESS;

	if (!soc) {
		dp_cdp_err("%pK: soc is NULL", soc);
		return QDF_STATUS_E_INVAL;
	}

	switch (value) {
	case CDP_TXRX_PATH_STATS:
		dp_txrx_path_stats(soc);
		dp_print_soc_interrupt_stats(soc);
		hal_dump_reg_write_stats(soc->hal_soc);
		break;

	case CDP_RX_RING_STATS:
		dp_print_per_ring_stats(soc);
		break;

	case CDP_TXRX_TSO_STATS:
		dp_print_tso_stats(soc, level);
		break;

	case CDP_DUMP_TX_FLOW_POOL_INFO:
		if (level == QDF_STATS_VERBOSITY_LEVEL_HIGH)
			cdp_dump_flow_pool_info((struct cdp_soc_t *)soc);
		else
			dp_tx_dump_flow_pool_info_compact(soc);
		break;

	case CDP_DP_NAPI_STATS:
		dp_print_napi_stats(soc);
		break;

	case CDP_TXRX_DESC_STATS:
		/* TODO: NOT IMPLEMENTED */
		break;

	case CDP_DP_RX_FISA_STATS:
		dp_rx_dump_fisa_stats(soc);
		break;

	case CDP_DP_SWLM_STATS:
		dp_print_swlm_stats(soc);
		break;

	default:
		status = QDF_STATUS_E_INVAL;
		break;
	}

	return status;

}

#ifdef WLAN_SYSFS_DP_STATS
static
void dp_sysfs_get_stat_type(struct dp_soc *soc, uint32_t *mac_id,
			    uint32_t *stat_type)
{
	qdf_spinlock_acquire(&soc->sysfs_config->rw_stats_lock);
	*stat_type = soc->sysfs_config->stat_type_requested;
	*mac_id   = soc->sysfs_config->mac_id;

	qdf_spinlock_release(&soc->sysfs_config->rw_stats_lock);
}

static
void dp_sysfs_update_config_buf_params(struct dp_soc *soc,
				       uint32_t curr_len,
				       uint32_t max_buf_len,
				       char *buf)
{
	qdf_spinlock_acquire(&soc->sysfs_config->sysfs_write_user_buffer);
	/* set sysfs_config parameters */
	soc->sysfs_config->buf = buf;
	soc->sysfs_config->curr_buffer_length = curr_len;
	soc->sysfs_config->max_buffer_length = max_buf_len;
	qdf_spinlock_release(&soc->sysfs_config->sysfs_write_user_buffer);
}

static
QDF_STATUS dp_sysfs_fill_stats(ol_txrx_soc_handle soc_hdl,
			       char *buf, uint32_t buf_size)
{
	uint32_t mac_id = 0;
	uint32_t stat_type = 0;
	uint32_t fw_stats = 0;
	uint32_t host_stats = 0;
	enum cdp_stats stats;
	struct cdp_txrx_stats_req req;
	struct dp_soc *soc = NULL;

	if (!soc_hdl) {
		dp_cdp_err("%pK: soc_hdl is NULL", soc_hdl);
		return QDF_STATUS_E_INVAL;
	}

	soc = cdp_soc_t_to_dp_soc(soc_hdl);

	if (!soc) {
		dp_cdp_err("%pK: soc is NULL", soc);
		return QDF_STATUS_E_INVAL;
	}

	dp_sysfs_get_stat_type(soc, &mac_id, &stat_type);

	stats = stat_type;
	if (stats >= CDP_TXRX_MAX_STATS) {
		dp_cdp_info("sysfs stat type requested is invalid");
		return QDF_STATUS_E_INVAL;
	}
	/*
	 * DP_CURR_FW_STATS_AVAIL: no of FW stats currently available
	 *			has to be updated if new FW HTT stats added
	 */
	if (stats > CDP_TXRX_MAX_STATS)
		stats = stats + DP_CURR_FW_STATS_AVAIL - DP_HTT_DBG_EXT_STATS_MAX;

	/* build request */
	fw_stats = dp_stats_mapping_table[stats][STATS_FW];
	host_stats = dp_stats_mapping_table[stats][STATS_HOST];

	req.stats = stat_type;
	req.mac_id = mac_id;
	/* request stats to be printed */
	qdf_mutex_acquire(&soc->sysfs_config->sysfs_read_lock);

	if (fw_stats != TXRX_FW_STATS_INVALID) {
		/* update request with FW stats type */
		req.cookie_val = DBG_SYSFS_STATS_COOKIE;
	} else if ((host_stats != TXRX_HOST_STATS_INVALID) &&
			(host_stats <= TXRX_HOST_STATS_MAX)) {
		req.cookie_val = DBG_STATS_COOKIE_DEFAULT;
		soc->sysfs_config->process_id = qdf_get_current_pid();
		soc->sysfs_config->printing_mode = PRINTING_MODE_ENABLED;
	}

	dp_sysfs_update_config_buf_params(soc, 0, buf_size, buf);

	dp_txrx_stats_request(soc_hdl, mac_id, &req);
	soc->sysfs_config->process_id = 0;
	soc->sysfs_config->printing_mode = PRINTING_MODE_DISABLED;

	dp_sysfs_update_config_buf_params(soc, 0, 0, NULL);

	qdf_mutex_release(&soc->sysfs_config->sysfs_read_lock);
	return QDF_STATUS_SUCCESS;
}

static
QDF_STATUS dp_sysfs_set_stat_type(ol_txrx_soc_handle soc_hdl,
				  uint32_t stat_type, uint32_t mac_id)
{
	struct dp_soc *soc = cdp_soc_t_to_dp_soc(soc_hdl);

	if (!soc_hdl) {
		dp_cdp_err("%pK: soc is NULL", soc);
		return QDF_STATUS_E_INVAL;
	}

	qdf_spinlock_acquire(&soc->sysfs_config->rw_stats_lock);

	soc->sysfs_config->stat_type_requested = stat_type;
	soc->sysfs_config->mac_id = mac_id;

	qdf_spinlock_release(&soc->sysfs_config->rw_stats_lock);

	return QDF_STATUS_SUCCESS;
}

static
QDF_STATUS dp_sysfs_initialize_stats(struct dp_soc *soc_hdl)
{
	struct dp_soc *soc;
	QDF_STATUS status;

	if (!soc_hdl) {
		dp_cdp_err("%pK: soc_hdl is NULL", soc_hdl);
		return QDF_STATUS_E_INVAL;
	}

	soc = soc_hdl;

	soc->sysfs_config = qdf_mem_malloc(sizeof(struct sysfs_stats_config));
	if (!soc->sysfs_config) {
		dp_cdp_err("failed to allocate memory for sysfs_config no memory");
		return QDF_STATUS_E_NOMEM;
	}

	status = qdf_event_create(&soc->sysfs_config->sysfs_txrx_fw_request_done);
	/* create event for fw stats request from sysfs */
	if (status != QDF_STATUS_SUCCESS) {
		dp_cdp_err("failed to create event sysfs_txrx_fw_request_done");
		qdf_mem_free(soc->sysfs_config);
		soc->sysfs_config = NULL;
		return QDF_STATUS_E_FAILURE;
	}

	qdf_spinlock_create(&soc->sysfs_config->rw_stats_lock);
	qdf_mutex_create(&soc->sysfs_config->sysfs_read_lock);
	qdf_spinlock_create(&soc->sysfs_config->sysfs_write_user_buffer);

	return QDF_STATUS_SUCCESS;
}

static
QDF_STATUS dp_sysfs_deinitialize_stats(struct dp_soc *soc_hdl)
{
	struct dp_soc *soc;
	QDF_STATUS status;

	if (!soc_hdl) {
		dp_cdp_err("%pK: soc_hdl is NULL", soc_hdl);
		return QDF_STATUS_E_INVAL;
	}

	soc = soc_hdl;
	if (!soc->sysfs_config) {
		dp_cdp_err("soc->sysfs_config is NULL");
		return QDF_STATUS_E_FAILURE;
	}

	status = qdf_event_destroy(&soc->sysfs_config->sysfs_txrx_fw_request_done);
	if (status != QDF_STATUS_SUCCESS)
		dp_cdp_err("Failed to detroy event sysfs_txrx_fw_request_done ");

	qdf_mutex_destroy(&soc->sysfs_config->sysfs_read_lock);
	qdf_spinlock_destroy(&soc->sysfs_config->rw_stats_lock);
	qdf_spinlock_destroy(&soc->sysfs_config->sysfs_write_user_buffer);

	qdf_mem_free(soc->sysfs_config);

	return QDF_STATUS_SUCCESS;
}

#else /* WLAN_SYSFS_DP_STATS */

static
QDF_STATUS dp_sysfs_deinitialize_stats(struct dp_soc *soc_hdl)
{
	return QDF_STATUS_SUCCESS;
}

static
QDF_STATUS dp_sysfs_initialize_stats(struct dp_soc *soc_hdl)
{
	return QDF_STATUS_SUCCESS;
}
#endif /* WLAN_SYSFS_DP_STATS */

/**
 * dp_txrx_clear_dump_stats() - clear dumpStats
 * @soc- soc handle
 * @value - stats option
 *
 * Return: 0 - Success, non-zero - failure
 */
static
QDF_STATUS dp_txrx_clear_dump_stats(struct cdp_soc_t *soc_hdl, uint8_t pdev_id,
				    uint8_t value)
{
	struct dp_soc *soc = cdp_soc_t_to_dp_soc(soc_hdl);
	QDF_STATUS status = QDF_STATUS_SUCCESS;

	if (!soc) {
		dp_err("soc is NULL");
		return QDF_STATUS_E_INVAL;
	}

	switch (value) {
	case CDP_TXRX_TSO_STATS:
		dp_txrx_clear_tso_stats(soc);
		break;

	default:
		status = QDF_STATUS_E_INVAL;
		break;
	}

	return status;
}

#ifdef QCA_LL_TX_FLOW_CONTROL_V2
/**
 * dp_update_flow_control_parameters() - API to store datapath
 *                            config parameters
 * @soc: soc handle
 * @cfg: ini parameter handle
 *
 * Return: void
 */
static inline
void dp_update_flow_control_parameters(struct dp_soc *soc,
				struct cdp_config_params *params)
{
	soc->wlan_cfg_ctx->tx_flow_stop_queue_threshold =
					params->tx_flow_stop_queue_threshold;
	soc->wlan_cfg_ctx->tx_flow_start_queue_offset =
					params->tx_flow_start_queue_offset;
}
#else
static inline
void dp_update_flow_control_parameters(struct dp_soc *soc,
				struct cdp_config_params *params)
{
}
#endif

#ifdef WLAN_FEATURE_RX_SOFTIRQ_TIME_LIMIT
/* Max packet limit for TX Comp packet loop (dp_tx_comp_handler) */
#define DP_TX_COMP_LOOP_PKT_LIMIT_MAX 1024

/* Max packet limit for RX REAP Loop (dp_rx_process) */
#define DP_RX_REAP_LOOP_PKT_LIMIT_MAX 1024

static
void dp_update_rx_soft_irq_limit_params(struct dp_soc *soc,
					struct cdp_config_params *params)
{
	soc->wlan_cfg_ctx->tx_comp_loop_pkt_limit =
				params->tx_comp_loop_pkt_limit;

	if (params->tx_comp_loop_pkt_limit < DP_TX_COMP_LOOP_PKT_LIMIT_MAX)
		soc->wlan_cfg_ctx->tx_comp_enable_eol_data_check = true;
	else
		soc->wlan_cfg_ctx->tx_comp_enable_eol_data_check = false;

	soc->wlan_cfg_ctx->rx_reap_loop_pkt_limit =
				params->rx_reap_loop_pkt_limit;

	if (params->rx_reap_loop_pkt_limit < DP_RX_REAP_LOOP_PKT_LIMIT_MAX)
		soc->wlan_cfg_ctx->rx_enable_eol_data_check = true;
	else
		soc->wlan_cfg_ctx->rx_enable_eol_data_check = false;

	soc->wlan_cfg_ctx->rx_hp_oos_update_limit =
				params->rx_hp_oos_update_limit;

	dp_info("tx_comp_loop_pkt_limit %u tx_comp_enable_eol_data_check %u rx_reap_loop_pkt_limit %u rx_enable_eol_data_check %u rx_hp_oos_update_limit %u",
		soc->wlan_cfg_ctx->tx_comp_loop_pkt_limit,
		soc->wlan_cfg_ctx->tx_comp_enable_eol_data_check,
		soc->wlan_cfg_ctx->rx_reap_loop_pkt_limit,
		soc->wlan_cfg_ctx->rx_enable_eol_data_check,
		soc->wlan_cfg_ctx->rx_hp_oos_update_limit);
}

static void dp_update_soft_irq_limits(struct dp_soc *soc, uint32_t tx_limit,
				      uint32_t rx_limit)
{
	soc->wlan_cfg_ctx->tx_comp_loop_pkt_limit = tx_limit;
	soc->wlan_cfg_ctx->rx_reap_loop_pkt_limit = rx_limit;
}

#else
static inline
void dp_update_rx_soft_irq_limit_params(struct dp_soc *soc,
					struct cdp_config_params *params)
{ }

static inline
void dp_update_soft_irq_limits(struct dp_soc *soc, uint32_t tx_limit,
			       uint32_t rx_limit)
{
}
#endif /* WLAN_FEATURE_RX_SOFTIRQ_TIME_LIMIT */

/**
 * dp_update_config_parameters() - API to store datapath
 *                            config parameters
 * @soc: soc handle
 * @cfg: ini parameter handle
 *
 * Return: status
 */
static
QDF_STATUS dp_update_config_parameters(struct cdp_soc *psoc,
				struct cdp_config_params *params)
{
	struct dp_soc *soc = (struct dp_soc *)psoc;

	if (!(soc)) {
		dp_cdp_err("%pK: Invalid handle", soc);
		return QDF_STATUS_E_INVAL;
	}

	soc->wlan_cfg_ctx->tso_enabled = params->tso_enable;
	soc->wlan_cfg_ctx->lro_enabled = params->lro_enable;
	soc->wlan_cfg_ctx->rx_hash = params->flow_steering_enable;
	soc->wlan_cfg_ctx->p2p_tcp_udp_checksumoffload =
				params->p2p_tcp_udp_checksumoffload;
	soc->wlan_cfg_ctx->nan_tcp_udp_checksumoffload =
				params->nan_tcp_udp_checksumoffload;
	soc->wlan_cfg_ctx->tcp_udp_checksumoffload =
				params->tcp_udp_checksumoffload;
	soc->wlan_cfg_ctx->napi_enabled = params->napi_enable;
	soc->wlan_cfg_ctx->ipa_enabled = params->ipa_enable;
	soc->wlan_cfg_ctx->gro_enabled = params->gro_enable;

	dp_update_rx_soft_irq_limit_params(soc, params);
	dp_update_flow_control_parameters(soc, params);

	return QDF_STATUS_SUCCESS;
}

static struct cdp_wds_ops dp_ops_wds = {
	.vdev_set_wds = dp_vdev_set_wds,
#ifdef WDS_VENDOR_EXTENSION
	.txrx_set_wds_rx_policy = dp_txrx_set_wds_rx_policy,
	.txrx_wds_peer_tx_policy_update = dp_txrx_peer_wds_tx_policy_update,
#endif
};

/*
 * dp_txrx_data_tx_cb_set(): set the callback for non standard tx
 * @soc_hdl - datapath soc handle
 * @vdev_id - virtual interface id
 * @callback - callback function
 * @ctxt: callback context
 *
 */
static void
dp_txrx_data_tx_cb_set(struct cdp_soc_t *soc_hdl, uint8_t vdev_id,
		       ol_txrx_data_tx_cb callback, void *ctxt)
{
	struct dp_soc *soc = cdp_soc_t_to_dp_soc(soc_hdl);
	struct dp_vdev *vdev = dp_vdev_get_ref_by_id(soc, vdev_id,
						     DP_MOD_ID_CDP);

	if (!vdev)
		return;

	vdev->tx_non_std_data_callback.func = callback;
	vdev->tx_non_std_data_callback.ctxt = ctxt;

	dp_vdev_unref_delete(soc, vdev, DP_MOD_ID_CDP);
}

/**
 * dp_pdev_get_dp_txrx_handle() - get dp handle from pdev
 * @soc: datapath soc handle
 * @pdev_id: id of datapath pdev handle
 *
 * Return: opaque pointer to dp txrx handle
 */
static void *dp_pdev_get_dp_txrx_handle(struct cdp_soc_t *soc, uint8_t pdev_id)
{
	struct dp_pdev *pdev =
		dp_get_pdev_from_soc_pdev_id_wifi3((struct dp_soc *)soc,
						   pdev_id);
	if (qdf_unlikely(!pdev))
		return NULL;

	return pdev->dp_txrx_handle;
}

/**
 * dp_pdev_set_dp_txrx_handle() - set dp handle in pdev
 * @soc: datapath soc handle
 * @pdev_id: id of datapath pdev handle
 * @dp_txrx_hdl: opaque pointer for dp_txrx_handle
 *
 * Return: void
 */
static void
dp_pdev_set_dp_txrx_handle(struct cdp_soc_t *soc, uint8_t pdev_id,
			   void *dp_txrx_hdl)
{
	struct dp_pdev *pdev =
		dp_get_pdev_from_soc_pdev_id_wifi3((struct dp_soc *)soc,
						   pdev_id);

	if (!pdev)
		return;

	pdev->dp_txrx_handle = dp_txrx_hdl;
}

/**
 * dp_vdev_get_dp_ext_handle() - get dp handle from vdev
 * @soc: datapath soc handle
 * @vdev_id: vdev id
 *
 * Return: opaque pointer to dp txrx handle
 */
static void *dp_vdev_get_dp_ext_handle(ol_txrx_soc_handle soc_hdl,
				       uint8_t vdev_id)
{
	struct dp_soc *soc = cdp_soc_t_to_dp_soc(soc_hdl);
	struct dp_vdev *vdev = dp_vdev_get_ref_by_id(soc, vdev_id,
						     DP_MOD_ID_CDP);
	void *dp_ext_handle;

	if (!vdev)
		return NULL;
	dp_ext_handle = vdev->vdev_dp_ext_handle;

	dp_vdev_unref_delete(soc, vdev, DP_MOD_ID_CDP);
	return dp_ext_handle;
}

/**
 * dp_vdev_set_dp_ext_handle() - set dp handle in vdev
 * @soc: datapath soc handle
 * @vdev_id: vdev id
 * @size: size of advance dp handle
 *
 * Return: QDF_STATUS
 */
static QDF_STATUS
dp_vdev_set_dp_ext_handle(ol_txrx_soc_handle soc_hdl, uint8_t vdev_id,
			  uint16_t size)
{
	struct dp_soc *soc = cdp_soc_t_to_dp_soc(soc_hdl);
	struct dp_vdev *vdev = dp_vdev_get_ref_by_id(soc, vdev_id,
						     DP_MOD_ID_CDP);
	void *dp_ext_handle;

	if (!vdev)
		return QDF_STATUS_E_FAILURE;

	dp_ext_handle = qdf_mem_malloc(size);

	if (!dp_ext_handle) {
		dp_vdev_unref_delete(soc, vdev, DP_MOD_ID_CDP);
		return QDF_STATUS_E_FAILURE;
	}

	vdev->vdev_dp_ext_handle = dp_ext_handle;

	dp_vdev_unref_delete(soc, vdev, DP_MOD_ID_CDP);
	return QDF_STATUS_SUCCESS;
}

/**
 * dp_vdev_inform_ll_conn() - Inform vdev to add/delete a latency critical
 *			      connection for this vdev
 * @soc_hdl: CDP soc handle
 * @vdev_id: vdev ID
 * @action: Add/Delete action
 *
 * Returns: QDF_STATUS.
 */
static QDF_STATUS
dp_vdev_inform_ll_conn(struct cdp_soc_t *soc_hdl, uint8_t vdev_id,
		       enum vdev_ll_conn_actions action)
{
	struct dp_soc *soc = cdp_soc_t_to_dp_soc(soc_hdl);
	struct dp_vdev *vdev = dp_vdev_get_ref_by_id(soc, vdev_id,
						     DP_MOD_ID_CDP);

	if (!vdev) {
		dp_err("LL connection action for invalid vdev %d", vdev_id);
		return QDF_STATUS_E_FAILURE;
	}

	switch (action) {
	case CDP_VDEV_LL_CONN_ADD:
		vdev->num_latency_critical_conn++;
		break;

	case CDP_VDEV_LL_CONN_DEL:
		vdev->num_latency_critical_conn--;
		break;

	default:
		dp_err("LL connection action invalid %d", action);
		break;
	}

	dp_vdev_unref_delete(soc, vdev, DP_MOD_ID_CDP);
	return QDF_STATUS_SUCCESS;
}

#ifdef WLAN_DP_FEATURE_SW_LATENCY_MGR
/**
 * dp_soc_set_swlm_enable() - Enable/Disable SWLM if initialized.
 * @soc_hdl: CDP Soc handle
 * @value: Enable/Disable value
 *
 * Returns: QDF_STATUS
 */
static QDF_STATUS dp_soc_set_swlm_enable(struct cdp_soc_t *soc_hdl,
					 uint8_t value)
{
	struct dp_soc *soc = cdp_soc_t_to_dp_soc(soc_hdl);

	if (!soc->swlm.is_init) {
		dp_err("SWLM is not initialized");
		return QDF_STATUS_E_FAILURE;
	}

	soc->swlm.is_enabled = !!value;

	return QDF_STATUS_SUCCESS;
}

/**
 * dp_soc_is_swlm_enabled() - Check if SWLM is enabled.
 * @soc_hdl: CDP Soc handle
 *
 * Returns: QDF_STATUS
 */
static uint8_t dp_soc_is_swlm_enabled(struct cdp_soc_t *soc_hdl)
{
	struct dp_soc *soc = cdp_soc_t_to_dp_soc(soc_hdl);

	return soc->swlm.is_enabled;
}
#endif

/**
 * dp_display_srng_info() - Dump the srng HP TP info
 * @soc_hdl: CDP Soc handle
 *
 * This function dumps the SW hp/tp values for the important rings.
 * HW hp/tp values are not being dumped, since it can lead to
 * READ NOC error when UMAC is in low power state. MCC does not have
 * device force wake working yet.
 *
 * Return: none
 */
static void dp_display_srng_info(struct cdp_soc_t *soc_hdl)
{
	struct dp_soc *soc = cdp_soc_t_to_dp_soc(soc_hdl);
	hal_soc_handle_t hal_soc = soc->hal_soc;
	uint32_t hp, tp, i;

	dp_info("SRNG HP-TP data:");
	for (i = 0; i < soc->num_tcl_data_rings; i++) {
		hal_get_sw_hptp(hal_soc, soc->tcl_data_ring[i].hal_srng,
				&tp, &hp);
		dp_info("TCL DATA ring[%d]: hp=0x%x, tp=0x%x", i, hp, tp);

		hal_get_sw_hptp(hal_soc, soc->tx_comp_ring[i].hal_srng,
				&tp, &hp);
		dp_info("TX comp ring[%d]: hp=0x%x, tp=0x%x", i, hp, tp);
	}

	for (i = 0; i < soc->num_reo_dest_rings; i++) {
		hal_get_sw_hptp(hal_soc, soc->reo_dest_ring[i].hal_srng,
				&tp, &hp);
		dp_info("REO DST ring[%d]: hp=0x%x, tp=0x%x", i, hp, tp);
	}

	hal_get_sw_hptp(hal_soc, soc->reo_exception_ring.hal_srng, &tp, &hp);
	dp_info("REO exception ring: hp=0x%x, tp=0x%x", hp, tp);

	hal_get_sw_hptp(hal_soc, soc->rx_rel_ring.hal_srng, &tp, &hp);
	dp_info("WBM RX release ring: hp=0x%x, tp=0x%x", hp, tp);

	hal_get_sw_hptp(hal_soc, soc->wbm_desc_rel_ring.hal_srng, &tp, &hp);
	dp_info("WBM desc release ring: hp=0x%x, tp=0x%x", hp, tp);
}

/**
 * dp_soc_get_dp_txrx_handle() - get context for external-dp from dp soc
 * @soc_handle: datapath soc handle
 *
 * Return: opaque pointer to external dp (non-core DP)
 */
static void *dp_soc_get_dp_txrx_handle(struct cdp_soc *soc_handle)
{
	struct dp_soc *soc = (struct dp_soc *)soc_handle;

	return soc->external_txrx_handle;
}

/**
 * dp_soc_set_dp_txrx_handle() - set external dp handle in soc
 * @soc_handle: datapath soc handle
 * @txrx_handle: opaque pointer to external dp (non-core DP)
 *
 * Return: void
 */
static void
dp_soc_set_dp_txrx_handle(struct cdp_soc *soc_handle, void *txrx_handle)
{
	struct dp_soc *soc = (struct dp_soc *)soc_handle;

	soc->external_txrx_handle = txrx_handle;
}

/**
 * dp_soc_map_pdev_to_lmac() - Save pdev_id to lmac_id mapping
 * @soc_hdl: datapath soc handle
 * @pdev_id: id of the datapath pdev handle
 * @lmac_id: lmac id
 *
 * Return: QDF_STATUS
 */
static QDF_STATUS
dp_soc_map_pdev_to_lmac
	(struct cdp_soc_t *soc_hdl, uint8_t pdev_id,
	 uint32_t lmac_id)
{
	struct dp_soc *soc = (struct dp_soc *)soc_hdl;

	wlan_cfg_set_hw_mac_idx(soc->wlan_cfg_ctx,
				pdev_id,
				lmac_id);

	/*Set host PDEV ID for lmac_id*/
	wlan_cfg_set_pdev_idx(soc->wlan_cfg_ctx,
			      pdev_id,
			      lmac_id);

	return QDF_STATUS_SUCCESS;
}

/**
 * dp_soc_handle_pdev_mode_change() - Update pdev to lmac mapping
 * @soc_hdl: datapath soc handle
 * @pdev_id: id of the datapath pdev handle
 * @lmac_id: lmac id
 *
 * In the event of a dynamic mode change, update the pdev to lmac mapping
 *
 * Return: QDF_STATUS
 */
static QDF_STATUS
dp_soc_handle_pdev_mode_change
	(struct cdp_soc_t *soc_hdl, uint8_t pdev_id,
	 uint32_t lmac_id)
{
	struct dp_soc *soc = (struct dp_soc *)soc_hdl;
	struct dp_vdev *vdev = NULL;
	uint8_t hw_pdev_id, mac_id;
	struct dp_pdev *pdev = dp_get_pdev_from_soc_pdev_id_wifi3(soc,
								  pdev_id);
	int nss_config = wlan_cfg_get_dp_soc_nss_cfg(soc->wlan_cfg_ctx);

	if (qdf_unlikely(!pdev))
		return QDF_STATUS_E_FAILURE;

	pdev->lmac_id = lmac_id;
	pdev->target_pdev_id =
		dp_calculate_target_pdev_id_from_host_pdev_id(soc, pdev_id);
	dp_info(" mode change %d %d\n", pdev->pdev_id, pdev->lmac_id);

	/*Set host PDEV ID for lmac_id*/
	wlan_cfg_set_pdev_idx(soc->wlan_cfg_ctx,
			      pdev->pdev_id,
			      lmac_id);

	hw_pdev_id =
		dp_get_target_pdev_id_for_host_pdev_id(soc,
						       pdev->pdev_id);

	/*
	 * When NSS offload is enabled, send pdev_id->lmac_id
	 * and pdev_id to hw_pdev_id to NSS FW
	 */
	if (nss_config) {
		mac_id = pdev->lmac_id;
		if (soc->cdp_soc.ol_ops->pdev_update_lmac_n_target_pdev_id)
			soc->cdp_soc.ol_ops->
				pdev_update_lmac_n_target_pdev_id(
				soc->ctrl_psoc,
				&pdev_id, &mac_id, &hw_pdev_id);
	}

	qdf_spin_lock_bh(&pdev->vdev_list_lock);
	TAILQ_FOREACH(vdev, &pdev->vdev_list, vdev_list_elem) {
		HTT_TX_TCL_METADATA_PDEV_ID_SET(vdev->htt_tcl_metadata,
						hw_pdev_id);
		vdev->lmac_id = pdev->lmac_id;
	}
	qdf_spin_unlock_bh(&pdev->vdev_list_lock);

	return QDF_STATUS_SUCCESS;
}

/**
 * dp_soc_set_pdev_status_down() - set pdev down/up status
 * @soc: datapath soc handle
 * @pdev_id: id of datapath pdev handle
 * @is_pdev_down: pdev down/up status
 *
 * Return: QDF_STATUS
 */
static QDF_STATUS
dp_soc_set_pdev_status_down(struct cdp_soc_t *soc, uint8_t pdev_id,
			    bool is_pdev_down)
{
	struct dp_pdev *pdev =
		dp_get_pdev_from_soc_pdev_id_wifi3((struct dp_soc *)soc,
						   pdev_id);
	if (!pdev)
		return QDF_STATUS_E_FAILURE;

	pdev->is_pdev_down = is_pdev_down;
	return QDF_STATUS_SUCCESS;
}

/**
 * dp_get_cfg_capabilities() - get dp capabilities
 * @soc_handle: datapath soc handle
 * @dp_caps: enum for dp capabilities
 *
 * Return: bool to determine if dp caps is enabled
 */
static bool
dp_get_cfg_capabilities(struct cdp_soc_t *soc_handle,
			enum cdp_capabilities dp_caps)
{
	struct dp_soc *soc = (struct dp_soc *)soc_handle;

	return wlan_cfg_get_dp_caps(soc->wlan_cfg_ctx, dp_caps);
}

#ifdef FEATURE_AST
static QDF_STATUS
dp_peer_teardown_wifi3(struct cdp_soc_t *soc_hdl, uint8_t vdev_id,
		       uint8_t *peer_mac)
{
	struct dp_soc *soc = (struct dp_soc *)soc_hdl;
	QDF_STATUS status = QDF_STATUS_SUCCESS;
	struct dp_peer *peer =
			dp_peer_find_hash_find(soc, peer_mac, 0, vdev_id,
					       DP_MOD_ID_CDP);

	/* Peer can be null for monitor vap mac address */
	if (!peer) {
		QDF_TRACE(QDF_MODULE_ID_TXRX, QDF_TRACE_LEVEL_DEBUG,
			  "%s: Invalid peer\n", __func__);
		return QDF_STATUS_E_FAILURE;
	}

	dp_peer_update_state(soc, peer, DP_PEER_STATE_LOGICAL_DELETE);

	qdf_spin_lock_bh(&soc->ast_lock);
	dp_peer_delete_ast_entries(soc, peer);
	qdf_spin_unlock_bh(&soc->ast_lock);

	dp_peer_unref_delete(peer, DP_MOD_ID_CDP);
	return status;
}
#endif

#ifndef WLAN_SUPPORT_RX_TAG_STATISTICS
/**
 * dp_dump_pdev_rx_protocol_tag_stats - dump the number of packets tagged for
 * given protocol type (RX_PROTOCOL_TAG_ALL indicates for all protocol)
 * @soc: cdp_soc handle
 * @pdev_id: id of cdp_pdev handle
 * @protocol_type: protocol type for which stats should be displayed
 *
 * Return: none
 */
static inline void
dp_dump_pdev_rx_protocol_tag_stats(struct cdp_soc_t  *soc, uint8_t pdev_id,
				   uint16_t protocol_type)
{
}
#endif /* WLAN_SUPPORT_RX_TAG_STATISTICS */

#ifndef WLAN_SUPPORT_RX_PROTOCOL_TYPE_TAG
/**
 * dp_update_pdev_rx_protocol_tag - Add/remove a protocol tag that should be
 * applied to the desired protocol type packets
 * @soc: soc handle
 * @pdev_id: id of cdp_pdev handle
 * @enable_rx_protocol_tag - bitmask that indicates what protocol types
 * are enabled for tagging. zero indicates disable feature, non-zero indicates
 * enable feature
 * @protocol_type: new protocol type for which the tag is being added
 * @tag: user configured tag for the new protocol
 *
 * Return: Success
 */
static inline QDF_STATUS
dp_update_pdev_rx_protocol_tag(struct cdp_soc_t  *soc, uint8_t pdev_id,
			       uint32_t enable_rx_protocol_tag,
			       uint16_t protocol_type,
			       uint16_t tag)
{
	return QDF_STATUS_SUCCESS;
}
#endif /* WLAN_SUPPORT_RX_PROTOCOL_TYPE_TAG */

#ifndef WLAN_SUPPORT_RX_FLOW_TAG
/**
 * dp_set_rx_flow_tag - add/delete a flow
 * @soc: soc handle
 * @pdev_id: id of cdp_pdev handle
 * @flow_info: flow tuple that is to be added to/deleted from flow search table
 *
 * Return: Success
 */
static inline QDF_STATUS
dp_set_rx_flow_tag(struct cdp_soc_t *cdp_soc, uint8_t pdev_id,
		   struct cdp_rx_flow_info *flow_info)
{
	return QDF_STATUS_SUCCESS;
}
/**
 * dp_dump_rx_flow_tag_stats - dump the number of packets tagged for
 * given flow 5-tuple
 * @cdp_soc: soc handle
 * @pdev_id: id of cdp_pdev handle
 * @flow_info: flow 5-tuple for which stats should be displayed
 *
 * Return: Success
 */
static inline QDF_STATUS
dp_dump_rx_flow_tag_stats(struct cdp_soc_t *cdp_soc, uint8_t pdev_id,
			  struct cdp_rx_flow_info *flow_info)
{
	return QDF_STATUS_SUCCESS;
}
#endif /* WLAN_SUPPORT_RX_FLOW_TAG */

static QDF_STATUS dp_peer_map_attach_wifi3(struct cdp_soc_t  *soc_hdl,
					   uint32_t max_peers,
					   uint32_t max_ast_index,
					   uint8_t peer_map_unmap_versions)
{
	struct dp_soc *soc = (struct dp_soc *)soc_hdl;
	QDF_STATUS status;

	soc->max_peers = max_peers;

	wlan_cfg_set_max_ast_idx(soc->wlan_cfg_ctx, max_ast_index);

	status = soc->arch_ops.txrx_peer_map_attach(soc);
	if (!QDF_IS_STATUS_SUCCESS(status)) {
		dp_err("failure in allocating peer tables");
		return QDF_STATUS_E_FAILURE;
	}

	dp_info("max_peers %u, calculated max_peers %u max_ast_index: %u\n",
		max_peers, soc->max_peer_id, max_ast_index);

	status = dp_peer_find_attach(soc);
	if (!QDF_IS_STATUS_SUCCESS(status)) {
		dp_err("Peer find attach failure");
		goto fail;
	}

	soc->peer_map_unmap_versions = peer_map_unmap_versions;
	soc->peer_map_attach_success = TRUE;

	return QDF_STATUS_SUCCESS;
fail:
	soc->arch_ops.txrx_peer_map_detach(soc);

	return status;
}

static QDF_STATUS dp_soc_set_param(struct cdp_soc_t  *soc_hdl,
				   enum cdp_soc_param_t param,
				   uint32_t value)
{
	struct dp_soc *soc = (struct dp_soc *)soc_hdl;

	switch (param) {
	case DP_SOC_PARAM_MSDU_EXCEPTION_DESC:
		soc->num_msdu_exception_desc = value;
		dp_info("num_msdu exception_desc %u",
			value);
		break;
	case DP_SOC_PARAM_CMEM_FSE_SUPPORT:
		if (wlan_cfg_is_fst_in_cmem_enabled(soc->wlan_cfg_ctx))
			soc->fst_in_cmem = !!value;
		dp_info("FW supports CMEM FSE %u", value);
		break;
	case DP_SOC_PARAM_MAX_AST_AGEOUT:
		soc->max_ast_ageout_count = value;
		dp_info("Max ast ageout count %u", soc->max_ast_ageout_count);
		break;
	case DP_SOC_PARAM_EAPOL_OVER_CONTROL_PORT:
		soc->eapol_over_control_port = value;
		dp_info("Eapol over control_port:%d",
			soc->eapol_over_control_port);
		break;
	default:
		dp_info("not handled param %d ", param);
		break;
	}

	return QDF_STATUS_SUCCESS;
}

static void dp_soc_set_rate_stats_ctx(struct cdp_soc_t *soc_handle,
				      void *stats_ctx)
{
	struct dp_soc *soc = (struct dp_soc *)soc_handle;

	soc->rate_stats_ctx = (struct cdp_soc_rate_stats_ctx *)stats_ctx;
}

#if defined(FEATURE_PERPKT_INFO) && WDI_EVENT_ENABLE
/**
 * dp_peer_flush_rate_stats_req(): Flush peer rate stats
 * @soc: Datapath SOC handle
 * @peer: Datapath peer
 * @arg: argument to iter function
 *
 * Return: QDF_STATUS
 */
static void
dp_peer_flush_rate_stats_req(struct dp_soc *soc, struct dp_peer *peer,
			     void *arg)
{
	if (peer->bss_peer)
		return;

	dp_wdi_event_handler(
		WDI_EVENT_FLUSH_RATE_STATS_REQ,
		soc, peer->rdkstats_ctx,
		peer->peer_id,
		WDI_NO_VAL, peer->vdev->pdev->pdev_id);
}

/**
 * dp_flush_rate_stats_req(): Flush peer rate stats in pdev
 * @soc_hdl: Datapath SOC handle
 * @pdev_id: pdev_id
 *
 * Return: QDF_STATUS
 */
static QDF_STATUS dp_flush_rate_stats_req(struct cdp_soc_t *soc_hdl,
					  uint8_t pdev_id)
{
	struct dp_soc *soc = (struct dp_soc *)soc_hdl;
	struct dp_pdev *pdev =
		dp_get_pdev_from_soc_pdev_id_wifi3((struct dp_soc *)soc,
						   pdev_id);
	if (!pdev)
		return QDF_STATUS_E_FAILURE;

	dp_pdev_iterate_peer(pdev, dp_peer_flush_rate_stats_req, NULL,
			     DP_MOD_ID_CDP);

	return QDF_STATUS_SUCCESS;
}
#else
static inline QDF_STATUS
dp_flush_rate_stats_req(struct cdp_soc_t *soc_hdl,
			uint8_t pdev_id)
{
	return QDF_STATUS_SUCCESS;
}
#endif

static void *dp_peer_get_rdkstats_ctx(struct cdp_soc_t *soc_hdl,
				      uint8_t vdev_id,
				      uint8_t *mac_addr)
{
	struct dp_soc *soc = (struct dp_soc *)soc_hdl;
	struct dp_peer *peer;
	void *rdkstats_ctx = NULL;

	if (mac_addr) {
		peer = dp_peer_find_hash_find(soc, mac_addr,
					      0, vdev_id,
					      DP_MOD_ID_CDP);
		if (!peer)
			return NULL;

		rdkstats_ctx = peer->rdkstats_ctx;

		dp_peer_unref_delete(peer, DP_MOD_ID_CDP);
	}

	return rdkstats_ctx;
}

#if defined(FEATURE_PERPKT_INFO) && WDI_EVENT_ENABLE
static QDF_STATUS dp_peer_flush_rate_stats(struct cdp_soc_t *soc,
					   uint8_t pdev_id,
					   void *buf)
{
	 dp_wdi_event_handler(WDI_EVENT_PEER_FLUSH_RATE_STATS,
			      (struct dp_soc *)soc, buf, HTT_INVALID_PEER,
			      WDI_NO_VAL, pdev_id);
	return QDF_STATUS_SUCCESS;
}
#else
static inline QDF_STATUS
dp_peer_flush_rate_stats(struct cdp_soc_t *soc,
			 uint8_t pdev_id,
			 void *buf)
{
	return QDF_STATUS_SUCCESS;
}
#endif

static void *dp_soc_get_rate_stats_ctx(struct cdp_soc_t *soc_handle)
{
	struct dp_soc *soc = (struct dp_soc *)soc_handle;

	return soc->rate_stats_ctx;
}

/*
 * dp_get_cfg() - get dp cfg
 * @soc: cdp soc handle
 * @cfg: cfg enum
 *
 * Return: cfg value
 */
static uint32_t dp_get_cfg(struct cdp_soc_t *soc, enum cdp_dp_cfg cfg)
{
	struct dp_soc *dpsoc = (struct dp_soc *)soc;
	uint32_t value = 0;

	switch (cfg) {
	case cfg_dp_enable_data_stall:
		value = dpsoc->wlan_cfg_ctx->enable_data_stall_detection;
		break;
	case cfg_dp_enable_p2p_ip_tcp_udp_checksum_offload:
		value = dpsoc->wlan_cfg_ctx->p2p_tcp_udp_checksumoffload;
		break;
	case cfg_dp_enable_nan_ip_tcp_udp_checksum_offload:
		value = dpsoc->wlan_cfg_ctx->nan_tcp_udp_checksumoffload;
		break;
	case cfg_dp_enable_ip_tcp_udp_checksum_offload:
		value = dpsoc->wlan_cfg_ctx->tcp_udp_checksumoffload;
		break;
	case cfg_dp_disable_legacy_mode_csum_offload:
		value = dpsoc->wlan_cfg_ctx->
					legacy_mode_checksumoffload_disable;
		break;
	case cfg_dp_tso_enable:
		value = dpsoc->wlan_cfg_ctx->tso_enabled;
		break;
	case cfg_dp_lro_enable:
		value = dpsoc->wlan_cfg_ctx->lro_enabled;
		break;
	case cfg_dp_gro_enable:
		value = dpsoc->wlan_cfg_ctx->gro_enabled;
		break;
	case cfg_dp_force_gro_enable:
		value = dpsoc->wlan_cfg_ctx->force_gro_enabled;
		break;
	case cfg_dp_sg_enable:
		value = dpsoc->wlan_cfg_ctx->sg_enabled;
		break;
	case cfg_dp_tx_flow_start_queue_offset:
		value = dpsoc->wlan_cfg_ctx->tx_flow_start_queue_offset;
		break;
	case cfg_dp_tx_flow_stop_queue_threshold:
		value = dpsoc->wlan_cfg_ctx->tx_flow_stop_queue_threshold;
		break;
	case cfg_dp_disable_intra_bss_fwd:
		value = dpsoc->wlan_cfg_ctx->disable_intra_bss_fwd;
		break;
	case cfg_dp_pktlog_buffer_size:
		value = dpsoc->wlan_cfg_ctx->pktlog_buffer_size;
		break;
	case cfg_dp_wow_check_rx_pending:
		value = dpsoc->wlan_cfg_ctx->wow_check_rx_pending_enable;
		break;
	default:
		value =  0;
	}

	return value;
}

#ifdef PEER_FLOW_CONTROL
/**
 * dp_tx_flow_ctrl_configure_pdev() - Configure flow control params
 * @soc_handle: datapath soc handle
 * @pdev_id: id of datapath pdev handle
 * @param: ol ath params
 * @value: value of the flag
 * @buff: Buffer to be passed
 *
 * Implemented this function same as legacy function. In legacy code, single
 * function is used to display stats and update pdev params.
 *
 * Return: 0 for success. nonzero for failure.
 */
static uint32_t dp_tx_flow_ctrl_configure_pdev(struct cdp_soc_t *soc_handle,
					       uint8_t pdev_id,
					       enum _dp_param_t param,
					       uint32_t value, void *buff)
{
	struct dp_soc *soc = (struct dp_soc *)soc_handle;
	struct dp_pdev *pdev =
		dp_get_pdev_from_soc_pdev_id_wifi3((struct dp_soc *)soc,
						   pdev_id);

	if (qdf_unlikely(!pdev))
		return 1;

	soc = pdev->soc;
	if (!soc)
		return 1;

	switch (param) {
#ifdef QCA_ENH_V3_STATS_SUPPORT
	case DP_PARAM_VIDEO_DELAY_STATS_FC:
		if (value)
			pdev->delay_stats_flag = true;
		else
			pdev->delay_stats_flag = false;
		break;
	case DP_PARAM_VIDEO_STATS_FC:
		qdf_print("------- TID Stats ------\n");
		dp_pdev_print_tid_stats(pdev);
		qdf_print("------ Delay Stats ------\n");
		dp_pdev_print_delay_stats(pdev);
		qdf_print("------ Rx Error Stats ------\n");
		dp_pdev_print_rx_error_stats(pdev);
		break;
#endif
	case DP_PARAM_TOTAL_Q_SIZE:
		{
			uint32_t tx_min, tx_max;

			tx_min = wlan_cfg_get_min_tx_desc(soc->wlan_cfg_ctx);
			tx_max = wlan_cfg_get_num_tx_desc(soc->wlan_cfg_ctx);

			if (!buff) {
				if ((value >= tx_min) && (value <= tx_max)) {
					pdev->num_tx_allowed = value;
				} else {
					dp_tx_info("%pK: Failed to update num_tx_allowed, Q_min = %d Q_max = %d",
						   soc, tx_min, tx_max);
					break;
				}
			} else {
				*(int *)buff = pdev->num_tx_allowed;
			}
		}
		break;
	default:
		dp_tx_info("%pK: not handled param %d ", soc, param);
		break;
	}

	return 0;
}
#endif

/**
 * dp_set_pdev_pcp_tid_map_wifi3(): update pcp tid map in pdev
 * @psoc: dp soc handle
 * @pdev_id: id of DP_PDEV handle
 * @pcp: pcp value
 * @tid: tid value passed by the user
 *
 * Return: QDF_STATUS_SUCCESS on success
 */
static QDF_STATUS dp_set_pdev_pcp_tid_map_wifi3(ol_txrx_soc_handle psoc,
						uint8_t pdev_id,
						uint8_t pcp, uint8_t tid)
{
	struct dp_soc *soc = (struct dp_soc *)psoc;

	soc->pcp_tid_map[pcp] = tid;

	hal_tx_update_pcp_tid_map(soc->hal_soc, pcp, tid);
	return QDF_STATUS_SUCCESS;
}

/**
 * dp_set_vdev_pcp_tid_map_wifi3(): update pcp tid map in vdev
 * @soc: DP soc handle
 * @vdev_id: id of DP_VDEV handle
 * @pcp: pcp value
 * @tid: tid value passed by the user
 *
 * Return: QDF_STATUS_SUCCESS on success
 */
static QDF_STATUS dp_set_vdev_pcp_tid_map_wifi3(struct cdp_soc_t *soc_hdl,
						uint8_t vdev_id,
						uint8_t pcp, uint8_t tid)
{
	struct dp_soc *soc = cdp_soc_t_to_dp_soc(soc_hdl);
	struct dp_vdev *vdev = dp_vdev_get_ref_by_id(soc, vdev_id,
						     DP_MOD_ID_CDP);

	if (!vdev)
		return QDF_STATUS_E_FAILURE;

	vdev->pcp_tid_map[pcp] = tid;

	dp_vdev_unref_delete(soc, vdev, DP_MOD_ID_CDP);
	return QDF_STATUS_SUCCESS;
}

#if defined(FEATURE_RUNTIME_PM) || defined(DP_POWER_SAVE)
static void dp_drain_txrx(struct cdp_soc_t *soc_handle)
{
	struct dp_soc *soc = (struct dp_soc *)soc_handle;
	uint32_t cur_tx_limit, cur_rx_limit;
	uint32_t budget = 0xffff;
	uint32_t val;
	int i;

	cur_tx_limit = soc->wlan_cfg_ctx->tx_comp_loop_pkt_limit;
	cur_rx_limit = soc->wlan_cfg_ctx->rx_reap_loop_pkt_limit;

	/* Temporarily increase soft irq limits when going to drain
	 * the UMAC/LMAC SRNGs and restore them after polling.
	 * Though the budget is on higher side, the TX/RX reaping loops
	 * will not execute longer as both TX and RX would be suspended
	 * by the time this API is called.
	 */
	dp_update_soft_irq_limits(soc, budget, budget);

	for (i = 0; i < wlan_cfg_get_num_contexts(soc->wlan_cfg_ctx); i++)
		dp_service_srngs(&soc->intr_ctx[i], budget);

	dp_update_soft_irq_limits(soc, cur_tx_limit, cur_rx_limit);

	/* Do a dummy read at offset 0; this will ensure all
	 * pendings writes(HP/TP) are flushed before read returns.
	 */
	val = HAL_REG_READ((struct hal_soc *)soc->hal_soc, 0);
	dp_debug("Register value at offset 0: %u\n", val);
}
#endif

#ifdef WLAN_FEATURE_PKT_CAPTURE_V2
static void
dp_set_pkt_capture_mode(struct cdp_soc_t *soc_handle, bool val)
{
	struct dp_soc *soc = (struct dp_soc *)soc_handle;

	soc->wlan_cfg_ctx->pkt_capture_mode = val;
}
#endif

static struct cdp_cmn_ops dp_ops_cmn = {
	.txrx_soc_attach_target = dp_soc_attach_target_wifi3,
	.txrx_vdev_attach = dp_vdev_attach_wifi3,
	.txrx_vdev_detach = dp_vdev_detach_wifi3,
	.txrx_pdev_attach = dp_pdev_attach_wifi3,
	.txrx_pdev_post_attach = dp_pdev_post_attach_wifi3,
	.txrx_pdev_detach = dp_pdev_detach_wifi3,
	.txrx_pdev_deinit = dp_pdev_deinit_wifi3,
	.txrx_peer_create = dp_peer_create_wifi3,
	.txrx_peer_setup = dp_peer_setup_wifi3,
#ifdef FEATURE_AST
	.txrx_peer_teardown = dp_peer_teardown_wifi3,
#else
	.txrx_peer_teardown = NULL,
#endif
	.txrx_peer_add_ast = dp_peer_add_ast_wifi3,
	.txrx_peer_update_ast = dp_peer_update_ast_wifi3,
	.txrx_peer_get_ast_info_by_soc = dp_peer_get_ast_info_by_soc_wifi3,
	.txrx_peer_get_ast_info_by_pdev =
		dp_peer_get_ast_info_by_pdevid_wifi3,
	.txrx_peer_ast_delete_by_soc =
		dp_peer_ast_entry_del_by_soc,
	.txrx_peer_ast_delete_by_pdev =
		dp_peer_ast_entry_del_by_pdev,
	.txrx_peer_delete = dp_peer_delete_wifi3,
	.txrx_vdev_register = dp_vdev_register_wifi3,
	.txrx_soc_detach = dp_soc_detach_wifi3,
	.txrx_soc_deinit = dp_soc_deinit_wifi3,
	.txrx_soc_init = dp_soc_init_wifi3,
#ifndef QCA_HOST_MODE_WIFI_DISABLED
	.txrx_tso_soc_attach = dp_tso_soc_attach,
	.txrx_tso_soc_detach = dp_tso_soc_detach,
	.tx_send = dp_tx_send,
	.tx_send_exc = dp_tx_send_exception,
#endif
	.txrx_pdev_init = dp_pdev_init_wifi3,
	.txrx_get_vdev_mac_addr = dp_get_vdev_mac_addr_wifi3,
	.txrx_get_ctrl_pdev_from_vdev = dp_get_ctrl_pdev_from_vdev_wifi3,
	.txrx_ath_getstats = dp_get_device_stats,
	.addba_requestprocess = dp_addba_requestprocess_wifi3,
	.addba_responsesetup = dp_addba_responsesetup_wifi3,
	.addba_resp_tx_completion = dp_addba_resp_tx_completion_wifi3,
	.delba_process = dp_delba_process_wifi3,
	.set_addba_response = dp_set_addba_response,
	.flush_cache_rx_queue = NULL,
	/* TODO: get API's for dscp-tid need to be added*/
	.set_vdev_dscp_tid_map = dp_set_vdev_dscp_tid_map_wifi3,
	.set_pdev_dscp_tid_map = dp_set_pdev_dscp_tid_map_wifi3,
	.txrx_get_total_per = dp_get_total_per,
	.txrx_stats_request = dp_txrx_stats_request,
	.txrx_get_peer_mac_from_peer_id = dp_get_peer_mac_from_peer_id,
	.display_stats = dp_txrx_dump_stats,
	.txrx_intr_attach = dp_soc_interrupt_attach_wrapper,
	.txrx_intr_detach = dp_soc_interrupt_detach,
	.set_pn_check = dp_set_pn_check_wifi3,
	.set_key_sec_type = dp_set_key_sec_type_wifi3,
	.update_config_parameters = dp_update_config_parameters,
	/* TODO: Add other functions */
	.txrx_data_tx_cb_set = dp_txrx_data_tx_cb_set,
	.get_dp_txrx_handle = dp_pdev_get_dp_txrx_handle,
	.set_dp_txrx_handle = dp_pdev_set_dp_txrx_handle,
	.get_vdev_dp_ext_txrx_handle = dp_vdev_get_dp_ext_handle,
	.set_vdev_dp_ext_txrx_handle = dp_vdev_set_dp_ext_handle,
	.get_soc_dp_txrx_handle = dp_soc_get_dp_txrx_handle,
	.set_soc_dp_txrx_handle = dp_soc_set_dp_txrx_handle,
	.map_pdev_to_lmac = dp_soc_map_pdev_to_lmac,
	.handle_mode_change = dp_soc_handle_pdev_mode_change,
	.set_pdev_status_down = dp_soc_set_pdev_status_down,
	.txrx_set_ba_aging_timeout = dp_set_ba_aging_timeout,
	.txrx_get_ba_aging_timeout = dp_get_ba_aging_timeout,
	.txrx_peer_reset_ast = dp_wds_reset_ast_wifi3,
	.txrx_peer_reset_ast_table = dp_wds_reset_ast_table_wifi3,
	.txrx_peer_flush_ast_table = dp_wds_flush_ast_table_wifi3,
	.txrx_peer_map_attach = dp_peer_map_attach_wifi3,
	.set_soc_param = dp_soc_set_param,
	.txrx_get_os_rx_handles_from_vdev =
					dp_get_os_rx_handles_from_vdev_wifi3,
	.delba_tx_completion = dp_delba_tx_completion_wifi3,
	.get_dp_capabilities = dp_get_cfg_capabilities,
	.txrx_get_cfg = dp_get_cfg,
	.set_rate_stats_ctx = dp_soc_set_rate_stats_ctx,
	.get_rate_stats_ctx = dp_soc_get_rate_stats_ctx,
	.txrx_peer_flush_rate_stats = dp_peer_flush_rate_stats,
	.txrx_flush_rate_stats_request = dp_flush_rate_stats_req,
	.txrx_peer_get_rdkstats_ctx = dp_peer_get_rdkstats_ctx,

	.set_pdev_pcp_tid_map = dp_set_pdev_pcp_tid_map_wifi3,
	.set_vdev_pcp_tid_map = dp_set_vdev_pcp_tid_map_wifi3,

	.txrx_cp_peer_del_response = dp_cp_peer_del_resp_handler,
#ifdef QCA_MULTIPASS_SUPPORT
	.set_vlan_groupkey = dp_set_vlan_groupkey,
#endif
	.get_peer_mac_list = dp_get_peer_mac_list,
#ifdef QCA_SUPPORT_WDS_EXTENDED
	.get_wds_ext_peer_id = dp_wds_ext_get_peer_id,
	.set_wds_ext_peer_rx = dp_wds_ext_set_peer_rx,
#endif /* QCA_SUPPORT_WDS_EXTENDED */

#if defined(FEATURE_RUNTIME_PM) || defined(DP_POWER_SAVE)
	.txrx_drain = dp_drain_txrx,
#endif
#if defined(FEATURE_RUNTIME_PM)
	.set_rtpm_tput_policy = dp_set_rtpm_tput_policy_requirement,
#endif
#ifdef WLAN_SYSFS_DP_STATS
	.txrx_sysfs_fill_stats = dp_sysfs_fill_stats,
	.txrx_sysfs_set_stat_type = dp_sysfs_set_stat_type,
#endif /* WLAN_SYSFS_DP_STATS */
#ifdef WLAN_FEATURE_PKT_CAPTURE_V2
	.set_pkt_capture_mode = dp_set_pkt_capture_mode,
#endif
};

static struct cdp_ctrl_ops dp_ops_ctrl = {
	.txrx_peer_authorize = dp_peer_authorize,
	.txrx_peer_get_authorize = dp_peer_get_authorize,
#ifdef VDEV_PEER_PROTOCOL_COUNT
	.txrx_enable_peer_protocol_count = dp_enable_vdev_peer_protocol_count,
	.txrx_set_peer_protocol_drop_mask =
		dp_enable_vdev_peer_protocol_drop_mask,
	.txrx_is_peer_protocol_count_enabled =
		dp_is_vdev_peer_protocol_count_enabled,
	.txrx_get_peer_protocol_drop_mask = dp_get_vdev_peer_protocol_drop_mask,
#endif
	.txrx_set_vdev_param = dp_set_vdev_param,
	.txrx_set_psoc_param = dp_set_psoc_param,
	.txrx_get_psoc_param = dp_get_psoc_param,
	.txrx_set_pdev_reo_dest = dp_set_pdev_reo_dest,
	.txrx_get_pdev_reo_dest = dp_get_pdev_reo_dest,
	.txrx_get_sec_type = dp_get_sec_type,
	.txrx_wdi_event_sub = dp_wdi_event_sub,
	.txrx_wdi_event_unsub = dp_wdi_event_unsub,
	.txrx_set_pdev_param = dp_set_pdev_param,
	.txrx_get_pdev_param = dp_get_pdev_param,
	.txrx_set_peer_param = dp_set_peer_param,
	.txrx_get_peer_param = dp_get_peer_param,
#ifdef VDEV_PEER_PROTOCOL_COUNT
	.txrx_peer_protocol_cnt = dp_peer_stats_update_protocol_cnt,
#endif
#ifdef WLAN_SUPPORT_MSCS
	.txrx_record_mscs_params = dp_record_mscs_params,
#endif
#ifdef WLAN_SUPPORT_SCS
	.txrx_enable_scs_params = dp_enable_scs_params,
	.txrx_record_scs_params = dp_record_scs_params,
#endif
	.set_key = dp_set_michael_key,
	.txrx_get_vdev_param = dp_get_vdev_param,
	.calculate_delay_stats = dp_calculate_delay_stats,
#ifdef WLAN_SUPPORT_RX_PROTOCOL_TYPE_TAG
	.txrx_update_pdev_rx_protocol_tag = dp_update_pdev_rx_protocol_tag,
#ifdef WLAN_SUPPORT_RX_TAG_STATISTICS
	.txrx_dump_pdev_rx_protocol_tag_stats =
				dp_dump_pdev_rx_protocol_tag_stats,
#endif /* WLAN_SUPPORT_RX_TAG_STATISTICS */
#endif /* WLAN_SUPPORT_RX_PROTOCOL_TYPE_TAG */
#ifdef WLAN_SUPPORT_RX_FLOW_TAG
	.txrx_set_rx_flow_tag = dp_set_rx_flow_tag,
	.txrx_dump_rx_flow_tag_stats = dp_dump_rx_flow_tag_stats,
#endif /* WLAN_SUPPORT_RX_FLOW_TAG */
#ifdef QCA_MULTIPASS_SUPPORT
	.txrx_peer_set_vlan_id = dp_peer_set_vlan_id,
#endif /*QCA_MULTIPASS_SUPPORT*/
#ifdef WLAN_FEATURE_TSF_UPLINK_DELAY
	.txrx_set_delta_tsf = dp_set_delta_tsf,
	.txrx_set_tsf_ul_delay_report = dp_set_tsf_ul_delay_report,
	.txrx_get_uplink_delay = dp_get_uplink_delay,
#endif
};

static struct cdp_me_ops dp_ops_me = {
#ifndef QCA_HOST_MODE_WIFI_DISABLED
#ifdef ATH_SUPPORT_IQUE
	.tx_me_alloc_descriptor = dp_tx_me_alloc_descriptor,
	.tx_me_free_descriptor = dp_tx_me_free_descriptor,
	.tx_me_convert_ucast = dp_tx_me_send_convert_ucast,
#endif
#endif
};

static struct cdp_host_stats_ops dp_ops_host_stats = {
	.txrx_per_peer_stats = dp_get_host_peer_stats,
	.get_fw_peer_stats = dp_get_fw_peer_stats,
	.get_htt_stats = dp_get_htt_stats,
	.txrx_stats_publish = dp_txrx_stats_publish,
	.txrx_get_vdev_stats  = dp_txrx_get_vdev_stats,
	.txrx_get_peer_stats = dp_txrx_get_peer_stats,
	.txrx_get_soc_stats = dp_txrx_get_soc_stats,
	.txrx_get_peer_stats_param = dp_txrx_get_peer_stats_param,
	.txrx_reset_peer_stats = dp_txrx_reset_peer_stats,
	.txrx_get_pdev_stats = dp_txrx_get_pdev_stats,
	.txrx_get_ratekbps = dp_txrx_get_ratekbps,
	.txrx_update_vdev_stats = dp_txrx_update_vdev_host_stats,
	.txrx_get_peer_delay_stats = dp_txrx_get_peer_delay_stats,
	.txrx_get_peer_jitter_stats = dp_txrx_get_peer_jitter_stats,
#ifdef QCA_VDEV_STATS_HW_OFFLOAD_SUPPORT
	.txrx_alloc_vdev_stats_id = dp_txrx_alloc_vdev_stats_id,
	.txrx_reset_vdev_stats_id = dp_txrx_reset_vdev_stats_id,
#endif
	/* TODO */
};

static struct cdp_raw_ops dp_ops_raw = {
	/* TODO */
};

#ifdef PEER_FLOW_CONTROL
static struct cdp_pflow_ops dp_ops_pflow = {
	dp_tx_flow_ctrl_configure_pdev,
};
#endif /* CONFIG_WIN */

#if defined(WLAN_CFR_ENABLE) && defined(WLAN_ENH_CFR_ENABLE)
static struct cdp_cfr_ops dp_ops_cfr = {
	.txrx_cfr_filter = NULL,
	.txrx_get_cfr_rcc = dp_get_cfr_rcc,
	.txrx_set_cfr_rcc = dp_set_cfr_rcc,
	.txrx_get_cfr_dbg_stats = dp_get_cfr_dbg_stats,
	.txrx_clear_cfr_dbg_stats = dp_clear_cfr_dbg_stats,
	.txrx_enable_mon_reap_timer = NULL,
};
#endif

#ifdef WLAN_SUPPORT_MSCS
static struct cdp_mscs_ops dp_ops_mscs = {
	.mscs_peer_lookup_n_get_priority = dp_mscs_peer_lookup_n_get_priority,
};
#endif

#ifdef WLAN_SUPPORT_MESH_LATENCY
static struct cdp_mesh_latency_ops dp_ops_mesh_latency = {
	.mesh_latency_update_peer_parameter =
		dp_mesh_latency_update_peer_parameter,
};
#endif

#if defined(DP_POWER_SAVE) || defined(FEATURE_RUNTIME_PM)
/**
 * dp_flush_ring_hptp() - Update ring shadow
 *			  register HP/TP address when runtime
 *                        resume
 * @opaque_soc: DP soc context
 *
 * Return: None
 */
static
void dp_flush_ring_hptp(struct dp_soc *soc, hal_ring_handle_t hal_srng)
{
	if (hal_srng && hal_srng_get_clear_event(hal_srng,
						 HAL_SRNG_FLUSH_EVENT)) {
		/* Acquire the lock */
		hal_srng_access_start(soc->hal_soc, hal_srng);

		hal_srng_access_end(soc->hal_soc, hal_srng);

		hal_srng_set_flush_last_ts(hal_srng);

		dp_debug("flushed");
	}
}
#endif

#ifdef FEATURE_RUNTIME_PM
/**
 * dp_runtime_suspend() - ensure DP is ready to runtime suspend
 * @soc_hdl: Datapath soc handle
 * @pdev_id: id of data path pdev handle
 *
 * DP is ready to runtime suspend if there are no pending TX packets.
 *
 * Return: QDF_STATUS
 */
static QDF_STATUS dp_runtime_suspend(struct cdp_soc_t *soc_hdl, uint8_t pdev_id)
{
	struct dp_soc *soc = cdp_soc_t_to_dp_soc(soc_hdl);
	struct dp_pdev *pdev;
	uint8_t i;
	int32_t tx_pending;

	pdev = dp_get_pdev_from_soc_pdev_id_wifi3(soc, pdev_id);
	if (!pdev) {
		dp_err("pdev is NULL");
		return QDF_STATUS_E_INVAL;
	}

	/* Abort if there are any pending TX packets */
	tx_pending = dp_get_tx_pending(dp_pdev_to_cdp_pdev(pdev));
	if (tx_pending) {
		dp_init_info("%pK: Abort suspend due to pending TX packets %d",
			     soc, tx_pending);

		/* perform a force flush if tx is pending */
		for (i = 0; i < soc->num_tcl_data_rings; i++) {
			hal_srng_set_event(soc->tcl_data_ring[i].hal_srng,
					   HAL_SRNG_FLUSH_EVENT);
			dp_flush_ring_hptp(soc, soc->tcl_data_ring[i].hal_srng);
		}
		qdf_atomic_set(&soc->tx_pending_rtpm, 0);

		return QDF_STATUS_E_AGAIN;
	}

	if (dp_runtime_get_refcount(soc)) {
		dp_init_info("refcount: %d", dp_runtime_get_refcount(soc));

		return QDF_STATUS_E_AGAIN;
	}

	if (soc->intr_mode == DP_INTR_POLL)
		qdf_timer_stop(&soc->int_timer);

	dp_rx_fst_update_pm_suspend_status(soc, true);

	return QDF_STATUS_SUCCESS;
}

#define DP_FLUSH_WAIT_CNT 10
#define DP_RUNTIME_SUSPEND_WAIT_MS 10
/**
 * dp_runtime_resume() - ensure DP is ready to runtime resume
 * @soc_hdl: Datapath soc handle
 * @pdev_id: id of data path pdev handle
 *
 * Resume DP for runtime PM.
 *
 * Return: QDF_STATUS
 */
static QDF_STATUS dp_runtime_resume(struct cdp_soc_t *soc_hdl, uint8_t pdev_id)
{
	struct dp_soc *soc = cdp_soc_t_to_dp_soc(soc_hdl);
	int i, suspend_wait = 0;

	if (soc->intr_mode == DP_INTR_POLL)
		qdf_timer_mod(&soc->int_timer, DP_INTR_POLL_TIMER_MS);

	/*
	 * Wait until dp runtime refcount becomes zero or time out, then flush
	 * pending tx for runtime suspend.
	 */
	while (dp_runtime_get_refcount(soc) &&
	       suspend_wait < DP_FLUSH_WAIT_CNT) {
		qdf_sleep(DP_RUNTIME_SUSPEND_WAIT_MS);
		suspend_wait++;
	}

	for (i = 0; i < MAX_TCL_DATA_RINGS; i++) {
		dp_flush_ring_hptp(soc, soc->tcl_data_ring[i].hal_srng);
	}
	qdf_atomic_set(&soc->tx_pending_rtpm, 0);

	dp_flush_ring_hptp(soc, soc->reo_cmd_ring.hal_srng);
	dp_rx_fst_update_pm_suspend_status(soc, false);

	return QDF_STATUS_SUCCESS;
}
#endif /* FEATURE_RUNTIME_PM */

/**
 * dp_tx_get_success_ack_stats() - get tx success completion count
 * @soc_hdl: Datapath soc handle
 * @vdevid: vdev identifier
 *
 * Return: tx success ack count
 */
static uint32_t dp_tx_get_success_ack_stats(struct cdp_soc_t *soc_hdl,
					    uint8_t vdev_id)
{
	struct dp_soc *soc = cdp_soc_t_to_dp_soc(soc_hdl);
	struct cdp_vdev_stats *vdev_stats = NULL;
	uint32_t tx_success;
	struct dp_vdev *vdev = dp_vdev_get_ref_by_id(soc, vdev_id,
						     DP_MOD_ID_CDP);

	if (!vdev) {
		dp_cdp_err("%pK: Invalid vdev id %d", soc, vdev_id);
		return 0;
	}

	vdev_stats = qdf_mem_malloc_atomic(sizeof(struct cdp_vdev_stats));
	if (!vdev_stats) {
		dp_cdp_err("%pK: DP alloc failure - unable to get alloc vdev stats", soc);
		dp_vdev_unref_delete(soc, vdev, DP_MOD_ID_CDP);
		return 0;
	}

	dp_aggregate_vdev_stats(vdev, vdev_stats);

	tx_success = vdev_stats->tx.tx_success.num;
	qdf_mem_free(vdev_stats);

	dp_vdev_unref_delete(soc, vdev, DP_MOD_ID_CDP);
	return tx_success;
}

#ifdef WLAN_SUPPORT_DATA_STALL
/**
 * dp_register_data_stall_detect_cb() - register data stall callback
 * @soc_hdl: Datapath soc handle
 * @pdev_id: id of data path pdev handle
 * @data_stall_detect_callback: data stall callback function
 *
 * Return: QDF_STATUS Enumeration
 */
static
QDF_STATUS dp_register_data_stall_detect_cb(
			struct cdp_soc_t *soc_hdl, uint8_t pdev_id,
			data_stall_detect_cb data_stall_detect_callback)
{
	struct dp_soc *soc = cdp_soc_t_to_dp_soc(soc_hdl);
	struct dp_pdev *pdev;

	pdev = dp_get_pdev_from_soc_pdev_id_wifi3(soc, pdev_id);
	if (!pdev) {
		dp_err("pdev NULL!");
		return QDF_STATUS_E_INVAL;
	}

	pdev->data_stall_detect_callback = data_stall_detect_callback;
	return QDF_STATUS_SUCCESS;
}

/**
 * dp_deregister_data_stall_detect_cb() - de-register data stall callback
 * @soc_hdl: Datapath soc handle
 * @pdev_id: id of data path pdev handle
 * @data_stall_detect_callback: data stall callback function
 *
 * Return: QDF_STATUS Enumeration
 */
static
QDF_STATUS dp_deregister_data_stall_detect_cb(
			struct cdp_soc_t *soc_hdl, uint8_t pdev_id,
			data_stall_detect_cb data_stall_detect_callback)
{
	struct dp_soc *soc = cdp_soc_t_to_dp_soc(soc_hdl);
	struct dp_pdev *pdev;

	pdev = dp_get_pdev_from_soc_pdev_id_wifi3(soc, pdev_id);
	if (!pdev) {
		dp_err("pdev NULL!");
		return QDF_STATUS_E_INVAL;
	}

	pdev->data_stall_detect_callback = NULL;
	return QDF_STATUS_SUCCESS;
}

/**
 * dp_txrx_post_data_stall_event() - post data stall event
 * @soc_hdl: Datapath soc handle
 * @indicator: Module triggering data stall
 * @data_stall_type: data stall event type
 * @pdev_id: pdev id
 * @vdev_id_bitmap: vdev id bitmap
 * @recovery_type: data stall recovery type
 *
 * Return: None
 */
static void
dp_txrx_post_data_stall_event(struct cdp_soc_t *soc_hdl,
			      enum data_stall_log_event_indicator indicator,
			      enum data_stall_log_event_type data_stall_type,
			      uint32_t pdev_id, uint32_t vdev_id_bitmap,
			      enum data_stall_log_recovery_type recovery_type)
{
	struct dp_soc *soc = cdp_soc_t_to_dp_soc(soc_hdl);
	struct data_stall_event_info data_stall_info;
	struct dp_pdev *pdev;

	pdev = dp_get_pdev_from_soc_pdev_id_wifi3(soc, pdev_id);
	if (!pdev) {
		dp_err("pdev NULL!");
		return;
	}

	if (!pdev->data_stall_detect_callback) {
		dp_err("data stall cb not registered!");
		return;
	}

	dp_info("data_stall_type: %x pdev_id: %d",
		data_stall_type, pdev_id);

	data_stall_info.indicator = indicator;
	data_stall_info.data_stall_type = data_stall_type;
	data_stall_info.vdev_id_bitmap = vdev_id_bitmap;
	data_stall_info.pdev_id = pdev_id;
	data_stall_info.recovery_type = recovery_type;

	pdev->data_stall_detect_callback(&data_stall_info);
}
#endif /* WLAN_SUPPORT_DATA_STALL */

#ifdef WLAN_FEATURE_STATS_EXT
/* rx hw stats event wait timeout in ms */
#define DP_REO_STATUS_STATS_TIMEOUT 1500
/**
 * dp_txrx_ext_stats_request - request dp txrx extended stats request
 * @soc_hdl: soc handle
 * @pdev_id: pdev id
 * @req: stats request
 *
 * Return: QDF_STATUS
 */
static QDF_STATUS
dp_txrx_ext_stats_request(struct cdp_soc_t *soc_hdl, uint8_t pdev_id,
			  struct cdp_txrx_ext_stats *req)
{
	struct dp_soc *soc = (struct dp_soc *)soc_hdl;
	struct dp_pdev *pdev = dp_get_pdev_from_soc_pdev_id_wifi3(soc, pdev_id);

	if (!pdev) {
		dp_err("pdev is null");
		return QDF_STATUS_E_INVAL;
	}

	dp_aggregate_pdev_stats(pdev);

	req->tx_msdu_enqueue = pdev->stats.tx_i.processed.num;
	req->tx_msdu_overflow = pdev->stats.tx_i.dropped.ring_full;
	req->rx_mpdu_received = soc->ext_stats.rx_mpdu_received;
	req->rx_mpdu_delivered = soc->ext_stats.rx_mpdu_received;
	req->rx_mpdu_missed = soc->ext_stats.rx_mpdu_missed;
	/* only count error source from RXDMA */
	req->rx_mpdu_error = pdev->stats.err.rxdma_error;

	return QDF_STATUS_SUCCESS;
}

/**
 * dp_rx_hw_stats_cb - request rx hw stats response callback
 * @soc: soc handle
 * @cb_ctxt: callback context
 * @reo_status: reo command response status
 *
 * Return: None
 */
static void dp_rx_hw_stats_cb(struct dp_soc *soc, void *cb_ctxt,
			      union hal_reo_status *reo_status)
{
	struct dp_req_rx_hw_stats_t *rx_hw_stats = cb_ctxt;
	struct hal_reo_queue_status *queue_status = &reo_status->queue_status;
	bool is_query_timeout;

	qdf_spin_lock_bh(&soc->rx_hw_stats_lock);
	is_query_timeout = rx_hw_stats->is_query_timeout;
	/* free the cb_ctxt if all pending tid stats query is received */
	if (qdf_atomic_dec_and_test(&rx_hw_stats->pending_tid_stats_cnt)) {
		if (!is_query_timeout) {
			qdf_event_set(&soc->rx_hw_stats_event);
			soc->is_last_stats_ctx_init = false;
		}

		qdf_mem_free(rx_hw_stats);
	}

	if (queue_status->header.status != HAL_REO_CMD_SUCCESS) {
		dp_info("REO stats failure %d",
			queue_status->header.status);
		qdf_spin_unlock_bh(&soc->rx_hw_stats_lock);
		return;
	}

	if (!is_query_timeout) {
		soc->ext_stats.rx_mpdu_received +=
					queue_status->mpdu_frms_cnt;
		soc->ext_stats.rx_mpdu_missed +=
					queue_status->hole_cnt;
	}
	qdf_spin_unlock_bh(&soc->rx_hw_stats_lock);
}

/**
 * dp_request_rx_hw_stats - request rx hardware stats
 * @soc_hdl: soc handle
 * @vdev_id: vdev id
 *
 * Return: None
 */
static QDF_STATUS
dp_request_rx_hw_stats(struct cdp_soc_t *soc_hdl, uint8_t vdev_id)
{
	struct dp_soc *soc = (struct dp_soc *)soc_hdl;
	struct dp_vdev *vdev = dp_vdev_get_ref_by_id(soc, vdev_id,
						     DP_MOD_ID_CDP);
	struct dp_peer *peer = NULL;
	QDF_STATUS status;
	struct dp_req_rx_hw_stats_t *rx_hw_stats;
	int rx_stats_sent_cnt = 0;
	uint32_t last_rx_mpdu_received;
	uint32_t last_rx_mpdu_missed;

	if (!vdev) {
		dp_err("vdev is null for vdev_id: %u", vdev_id);
		status = QDF_STATUS_E_INVAL;
		goto out;
	}

	peer = dp_vdev_bss_peer_ref_n_get(soc, vdev, DP_MOD_ID_CDP);

	if (!peer) {
		dp_err("Peer is NULL");
		status = QDF_STATUS_E_INVAL;
		goto out;
	}

	rx_hw_stats = qdf_mem_malloc(sizeof(*rx_hw_stats));

	if (!rx_hw_stats) {
		dp_err("malloc failed for hw stats structure");
		status = QDF_STATUS_E_INVAL;
		goto out;
	}

	qdf_event_reset(&soc->rx_hw_stats_event);
	qdf_spin_lock_bh(&soc->rx_hw_stats_lock);
	/* save the last soc cumulative stats and reset it to 0 */
	last_rx_mpdu_received = soc->ext_stats.rx_mpdu_received;
	last_rx_mpdu_missed = soc->ext_stats.rx_mpdu_missed;
	soc->ext_stats.rx_mpdu_received = 0;
	soc->ext_stats.rx_mpdu_missed = 0;

	rx_stats_sent_cnt =
		dp_peer_rxtid_stats(peer, dp_rx_hw_stats_cb, rx_hw_stats);
	if (!rx_stats_sent_cnt) {
		dp_err("no tid stats sent successfully");
		qdf_mem_free(rx_hw_stats);
		qdf_spin_unlock_bh(&soc->rx_hw_stats_lock);
		status = QDF_STATUS_E_INVAL;
		goto out;
	}
	qdf_atomic_set(&rx_hw_stats->pending_tid_stats_cnt,
		       rx_stats_sent_cnt);
	rx_hw_stats->is_query_timeout = false;
	soc->is_last_stats_ctx_init = true;
	qdf_spin_unlock_bh(&soc->rx_hw_stats_lock);

	status = qdf_wait_single_event(&soc->rx_hw_stats_event,
				       DP_REO_STATUS_STATS_TIMEOUT);

	qdf_spin_lock_bh(&soc->rx_hw_stats_lock);
	if (status != QDF_STATUS_SUCCESS) {
		dp_info("rx hw stats event timeout");
		if (soc->is_last_stats_ctx_init)
			rx_hw_stats->is_query_timeout = true;
		/**
		 * If query timeout happened, use the last saved stats
		 * for this time query.
		 */
		soc->ext_stats.rx_mpdu_received = last_rx_mpdu_received;
		soc->ext_stats.rx_mpdu_missed = last_rx_mpdu_missed;
	}
	qdf_spin_unlock_bh(&soc->rx_hw_stats_lock);

out:
	if (peer)
		dp_peer_unref_delete(peer, DP_MOD_ID_CDP);
	if (vdev)
		dp_vdev_unref_delete(soc, vdev, DP_MOD_ID_CDP);

	return status;
}

/**
 * dp_reset_rx_hw_ext_stats - Reset rx hardware ext stats
 * @soc_hdl: soc handle
 *
 * Return: None
 */
static
void dp_reset_rx_hw_ext_stats(struct cdp_soc_t *soc_hdl)
{
	struct dp_soc *soc = (struct dp_soc *)soc_hdl;

	soc->ext_stats.rx_mpdu_received = 0;
	soc->ext_stats.rx_mpdu_missed = 0;
}
#endif /* WLAN_FEATURE_STATS_EXT */

static
uint32_t dp_get_tx_rings_grp_bitmap(struct cdp_soc_t *soc_hdl)
{
	struct dp_soc *soc = (struct dp_soc *)soc_hdl;

	return soc->wlan_cfg_ctx->tx_rings_grp_bitmap;
}

#ifdef DP_PEER_EXTENDED_API
static struct cdp_misc_ops dp_ops_misc = {
#ifdef FEATURE_WLAN_TDLS
	.tx_non_std = dp_tx_non_std,
#endif /* FEATURE_WLAN_TDLS */
	.get_opmode = dp_get_opmode,
#ifdef FEATURE_RUNTIME_PM
	.runtime_suspend = dp_runtime_suspend,
	.runtime_resume = dp_runtime_resume,
#endif /* FEATURE_RUNTIME_PM */
	.get_num_rx_contexts = dp_get_num_rx_contexts,
	.get_tx_ack_stats = dp_tx_get_success_ack_stats,
#ifdef WLAN_SUPPORT_DATA_STALL
	.txrx_data_stall_cb_register = dp_register_data_stall_detect_cb,
	.txrx_data_stall_cb_deregister = dp_deregister_data_stall_detect_cb,
	.txrx_post_data_stall_event = dp_txrx_post_data_stall_event,
#endif

#ifdef WLAN_FEATURE_STATS_EXT
	.txrx_ext_stats_request = dp_txrx_ext_stats_request,
	.request_rx_hw_stats = dp_request_rx_hw_stats,
	.reset_rx_hw_ext_stats = dp_reset_rx_hw_ext_stats,
#endif /* WLAN_FEATURE_STATS_EXT */
	.vdev_inform_ll_conn = dp_vdev_inform_ll_conn,
#ifdef WLAN_DP_FEATURE_SW_LATENCY_MGR
	.set_swlm_enable = dp_soc_set_swlm_enable,
	.is_swlm_enabled = dp_soc_is_swlm_enabled,
#endif
	.display_txrx_hw_info = dp_display_srng_info,
	.get_tx_rings_grp_bitmap = dp_get_tx_rings_grp_bitmap,
};
#endif

#ifdef DP_FLOW_CTL
static struct cdp_flowctl_ops dp_ops_flowctl = {
	/* WIFI 3.0 DP implement as required. */
#ifdef QCA_LL_TX_FLOW_CONTROL_V2
	.flow_pool_map_handler = dp_tx_flow_pool_map,
	.flow_pool_unmap_handler = dp_tx_flow_pool_unmap,
	.register_pause_cb = dp_txrx_register_pause_cb,
	.dump_flow_pool_info = dp_tx_dump_flow_pool_info,
	.tx_desc_thresh_reached = dp_tx_desc_thresh_reached,
#endif /* QCA_LL_TX_FLOW_CONTROL_V2 */
};

static struct cdp_lflowctl_ops dp_ops_l_flowctl = {
	/* WIFI 3.0 DP NOT IMPLEMENTED YET */
};
#endif

#ifdef IPA_OFFLOAD
static struct cdp_ipa_ops dp_ops_ipa = {
	.ipa_get_resource = dp_ipa_get_resource,
	.ipa_set_doorbell_paddr = dp_ipa_set_doorbell_paddr,
	.ipa_op_response = dp_ipa_op_response,
	.ipa_register_op_cb = dp_ipa_register_op_cb,
	.ipa_deregister_op_cb = dp_ipa_deregister_op_cb,
	.ipa_get_stat = dp_ipa_get_stat,
	.ipa_tx_data_frame = dp_tx_send_ipa_data_frame,
	.ipa_enable_autonomy = dp_ipa_enable_autonomy,
	.ipa_disable_autonomy = dp_ipa_disable_autonomy,
	.ipa_setup = dp_ipa_setup,
	.ipa_cleanup = dp_ipa_cleanup,
	.ipa_setup_iface = dp_ipa_setup_iface,
	.ipa_cleanup_iface = dp_ipa_cleanup_iface,
	.ipa_enable_pipes = dp_ipa_enable_pipes,
	.ipa_disable_pipes = dp_ipa_disable_pipes,
	.ipa_set_perf_level = dp_ipa_set_perf_level,
	.ipa_rx_intrabss_fwd = dp_ipa_rx_intrabss_fwd,
	.ipa_tx_buf_smmu_mapping = dp_ipa_tx_buf_smmu_mapping,
	.ipa_tx_buf_smmu_unmapping = dp_ipa_tx_buf_smmu_unmapping
};
#endif

#ifdef DP_POWER_SAVE
static QDF_STATUS dp_bus_suspend(struct cdp_soc_t *soc_hdl, uint8_t pdev_id)
{
	struct dp_soc *soc = cdp_soc_t_to_dp_soc(soc_hdl);
	struct dp_pdev *pdev = dp_get_pdev_from_soc_pdev_id_wifi3(soc, pdev_id);
	int timeout = SUSPEND_DRAIN_WAIT;
	int drain_wait_delay = 50; /* 50 ms */
	int32_t tx_pending;

	if (qdf_unlikely(!pdev)) {
		dp_err("pdev is NULL");
		return QDF_STATUS_E_INVAL;
	}

	/* Abort if there are any pending TX packets */
	while ((tx_pending = dp_get_tx_pending((struct cdp_pdev *)pdev))) {
		qdf_sleep(drain_wait_delay);
		if (timeout <= 0) {
			dp_info("TX frames are pending %d, abort suspend",
				tx_pending);
			return QDF_STATUS_E_TIMEOUT;
		}
		timeout = timeout - drain_wait_delay;
	}

	if (soc->intr_mode == DP_INTR_POLL)
		qdf_timer_stop(&soc->int_timer);

	/* Stop monitor reap timer and reap any pending frames in ring */
	dp_monitor_pktlog_reap_pending_frames(pdev);

	dp_suspend_fse_cache_flush(soc);

	return QDF_STATUS_SUCCESS;
}

static QDF_STATUS dp_bus_resume(struct cdp_soc_t *soc_hdl, uint8_t pdev_id)
{
	struct dp_soc *soc = cdp_soc_t_to_dp_soc(soc_hdl);
	struct dp_pdev *pdev = dp_get_pdev_from_soc_pdev_id_wifi3(soc, pdev_id);
	uint8_t i;

	if (qdf_unlikely(!pdev)) {
		dp_err("pdev is NULL");
		return QDF_STATUS_E_INVAL;
	}

	if (soc->intr_mode == DP_INTR_POLL)
		qdf_timer_mod(&soc->int_timer, DP_INTR_POLL_TIMER_MS);

	/* Start monitor reap timer */
	dp_monitor_pktlog_start_reap_timer(pdev);

	dp_resume_fse_cache_flush(soc);

	for (i = 0; i < soc->num_tcl_data_rings; i++)
		dp_flush_ring_hptp(soc, soc->tcl_data_ring[i].hal_srng);

	return QDF_STATUS_SUCCESS;
}

/**
 * dp_process_wow_ack_rsp() - process wow ack response
 * @soc_hdl: datapath soc handle
 * @pdev_id: data path pdev handle id
 *
 * Return: none
 */
static void dp_process_wow_ack_rsp(struct cdp_soc_t *soc_hdl, uint8_t pdev_id)
{
	struct dp_soc *soc = cdp_soc_t_to_dp_soc(soc_hdl);
	struct dp_pdev *pdev = dp_get_pdev_from_soc_pdev_id_wifi3(soc, pdev_id);

	if (qdf_unlikely(!pdev)) {
		dp_err("pdev is NULL");
		return;
	}

	/*
	 * As part of wow enable FW disables the mon status ring and in wow ack
	 * response from FW reap mon status ring to make sure no packets pending
	 * in the ring.
	 */
	dp_monitor_pktlog_reap_pending_frames(pdev);
}

/**
 * dp_process_target_suspend_req() - process target suspend request
 * @soc_hdl: datapath soc handle
 * @pdev_id: data path pdev handle id
 *
 * Return: none
 */
static void dp_process_target_suspend_req(struct cdp_soc_t *soc_hdl,
					  uint8_t pdev_id)
{
	struct dp_soc *soc = cdp_soc_t_to_dp_soc(soc_hdl);
	struct dp_pdev *pdev = dp_get_pdev_from_soc_pdev_id_wifi3(soc, pdev_id);

	if (qdf_unlikely(!pdev)) {
		dp_err("pdev is NULL");
		return;
	}

	/* Stop monitor reap timer and reap any pending frames in ring */
	dp_monitor_pktlog_reap_pending_frames(pdev);
}

static struct cdp_bus_ops dp_ops_bus = {
	.bus_suspend = dp_bus_suspend,
	.bus_resume = dp_bus_resume,
	.process_wow_ack_rsp = dp_process_wow_ack_rsp,
	.process_target_suspend_req = dp_process_target_suspend_req
};
#endif

#ifdef DP_FLOW_CTL
static struct cdp_throttle_ops dp_ops_throttle = {
	/* WIFI 3.0 DP NOT IMPLEMENTED YET */
};

static struct cdp_cfg_ops dp_ops_cfg = {
	/* WIFI 3.0 DP NOT IMPLEMENTED YET */
};
#endif

#ifdef DP_PEER_EXTENDED_API
static struct cdp_ocb_ops dp_ops_ocb = {
	/* WIFI 3.0 DP NOT IMPLEMENTED YET */
};

static struct cdp_mob_stats_ops dp_ops_mob_stats = {
	.clear_stats = dp_txrx_clear_dump_stats,
};

static struct cdp_peer_ops dp_ops_peer = {
	.register_peer = dp_register_peer,
	.clear_peer = dp_clear_peer,
	.find_peer_exist = dp_find_peer_exist,
	.find_peer_exist_on_vdev = dp_find_peer_exist_on_vdev,
	.find_peer_exist_on_other_vdev = dp_find_peer_exist_on_other_vdev,
	.peer_state_update = dp_peer_state_update,
	.get_vdevid = dp_get_vdevid,
	.get_vdev_by_peer_addr = dp_get_vdev_by_peer_addr,
	.peer_get_peer_mac_addr = dp_peer_get_peer_mac_addr,
	.get_peer_state = dp_get_peer_state,
	.peer_flush_frags = dp_peer_flush_frags,
};
#endif

static void dp_soc_txrx_ops_attach(struct dp_soc *soc)
{
	soc->cdp_soc.ops->cmn_drv_ops = &dp_ops_cmn;
	soc->cdp_soc.ops->ctrl_ops = &dp_ops_ctrl;
	soc->cdp_soc.ops->me_ops = &dp_ops_me;
	soc->cdp_soc.ops->host_stats_ops = &dp_ops_host_stats;
	soc->cdp_soc.ops->wds_ops = &dp_ops_wds;
	soc->cdp_soc.ops->raw_ops = &dp_ops_raw;
#ifdef PEER_FLOW_CONTROL
	soc->cdp_soc.ops->pflow_ops = &dp_ops_pflow;
#endif /* PEER_FLOW_CONTROL */
#ifdef DP_PEER_EXTENDED_API
	soc->cdp_soc.ops->misc_ops = &dp_ops_misc;
	soc->cdp_soc.ops->ocb_ops = &dp_ops_ocb;
	soc->cdp_soc.ops->peer_ops = &dp_ops_peer;
	soc->cdp_soc.ops->mob_stats_ops = &dp_ops_mob_stats;
#endif
#ifdef DP_FLOW_CTL
	soc->cdp_soc.ops->cfg_ops = &dp_ops_cfg;
	soc->cdp_soc.ops->flowctl_ops = &dp_ops_flowctl;
	soc->cdp_soc.ops->l_flowctl_ops = &dp_ops_l_flowctl;
	soc->cdp_soc.ops->throttle_ops = &dp_ops_throttle;
#endif
#ifdef IPA_OFFLOAD
	soc->cdp_soc.ops->ipa_ops = &dp_ops_ipa;
#endif
#ifdef DP_POWER_SAVE
	soc->cdp_soc.ops->bus_ops = &dp_ops_bus;
#endif
#if defined(WLAN_CFR_ENABLE) && defined(WLAN_ENH_CFR_ENABLE)
	soc->cdp_soc.ops->cfr_ops = &dp_ops_cfr;
#endif
#ifdef WLAN_SUPPORT_MSCS
	soc->cdp_soc.ops->mscs_ops = &dp_ops_mscs;
#endif
#ifdef WLAN_SUPPORT_MESH_LATENCY
	soc->cdp_soc.ops->mesh_latency_ops = &dp_ops_mesh_latency;
#endif
};

/*
 * dp_soc_set_txrx_ring_map()
 * @dp_soc: DP handler for soc
 *
 * Return: Void
 */
void dp_soc_set_txrx_ring_map(struct dp_soc *soc)
{
	uint32_t i;
	for (i = 0; i < WLAN_CFG_INT_NUM_CONTEXTS; i++) {
		soc->tx_ring_map[i] = dp_cpu_ring_map[DP_NSS_DEFAULT_MAP][i];
	}
}

qdf_export_symbol(dp_soc_set_txrx_ring_map);

#if defined(QCA_WIFI_QCA8074) || defined(QCA_WIFI_QCA6018) || \
	defined(QCA_WIFI_QCA5018) || defined(QCA_WIFI_QCA9574)
/**
 * dp_soc_attach_wifi3() - Attach txrx SOC
 * @ctrl_psoc: Opaque SOC handle from control plane
 * @params: SOC attach params
 *
 * Return: DP SOC handle on success, NULL on failure
 */
struct cdp_soc_t *
dp_soc_attach_wifi3(struct cdp_ctrl_objmgr_psoc *ctrl_psoc,
		    struct cdp_soc_attach_params *params)
{
	struct dp_soc *dp_soc = NULL;

	dp_soc = dp_soc_attach(ctrl_psoc, params);

	return dp_soc_to_cdp_soc_t(dp_soc);
}

static inline void dp_soc_set_def_pdev(struct dp_soc *soc)
{
	int lmac_id;

	for (lmac_id = 0; lmac_id < MAX_NUM_LMAC_HW; lmac_id++) {
		/*Set default host PDEV ID for lmac_id*/
		wlan_cfg_set_pdev_idx(soc->wlan_cfg_ctx,
				      INVALID_PDEV_ID, lmac_id);
	}
}

static uint32_t
dp_get_link_desc_id_start(uint16_t arch_id)
{
	switch (arch_id) {
	case CDP_ARCH_TYPE_LI:
		return LINK_DESC_ID_START_21_BITS_COOKIE;
	case CDP_ARCH_TYPE_BE:
		return LINK_DESC_ID_START_20_BITS_COOKIE;
	default:
		dp_err("unkonwn arch_id 0x%x", arch_id);
		QDF_BUG(0);
		return LINK_DESC_ID_START_21_BITS_COOKIE;
	}
}

/**
 * dp_soc_attach() - Attach txrx SOC
 * @ctrl_psoc: Opaque SOC handle from control plane
 * @params: SOC attach params
 *
 * Return: DP SOC handle on success, NULL on failure
 */
static struct dp_soc *
dp_soc_attach(struct cdp_ctrl_objmgr_psoc *ctrl_psoc,
	      struct cdp_soc_attach_params *params)
{
	int int_ctx;
	struct dp_soc *soc =  NULL;
	uint16_t arch_id;
	struct hif_opaque_softc *hif_handle = params->hif_handle;
	qdf_device_t qdf_osdev = params->qdf_osdev;
	struct ol_if_ops *ol_ops = params->ol_ops;
	uint16_t device_id = params->device_id;

	if (!hif_handle) {
		dp_err("HIF handle is NULL");
		goto fail0;
	}
	arch_id = cdp_get_arch_type_from_devid(device_id);
	soc = qdf_mem_malloc(dp_get_soc_context_size(device_id));
	if (!soc) {
		dp_err("DP SOC memory allocation failed");
		goto fail0;
	}

	dp_info("soc memory allocated %pk", soc);
	soc->hif_handle = hif_handle;
	soc->hal_soc = hif_get_hal_handle(soc->hif_handle);
	if (!soc->hal_soc)
		goto fail1;

	hif_get_cmem_info(soc->hif_handle,
			  &soc->cmem_base,
			  &soc->cmem_size);
	int_ctx = 0;
	soc->device_id = device_id;
	soc->cdp_soc.ops =
		(struct cdp_ops *)qdf_mem_malloc(sizeof(struct cdp_ops));
	if (!soc->cdp_soc.ops)
		goto fail1;

	dp_soc_txrx_ops_attach(soc);
	soc->cdp_soc.ol_ops = ol_ops;
	soc->ctrl_psoc = ctrl_psoc;
	soc->osdev = qdf_osdev;
	soc->num_hw_dscp_tid_map = HAL_MAX_HW_DSCP_TID_MAPS;
	hal_rx_get_tlv_size(soc->hal_soc, &soc->rx_pkt_tlv_size,
			    &soc->rx_mon_pkt_tlv_size);
	soc->idle_link_bm_id = hal_get_idle_link_bm_id(soc->hal_soc,
						       params->mlo_chip_id);
	soc->features.dmac_cmn_src_rxbuf_ring_enabled =
		hal_dmac_cmn_src_rxbuf_ring_get(soc->hal_soc);
	soc->arch_id = arch_id;
	soc->link_desc_id_start =
			dp_get_link_desc_id_start(soc->arch_id);
	dp_configure_arch_ops(soc);

	/* Reset wbm sg list and flags */
	dp_rx_wbm_sg_list_reset(soc);

	dp_soc_tx_hw_desc_history_attach(soc);
	dp_soc_rx_history_attach(soc);
	dp_soc_tx_history_attach(soc);
	wlan_set_srng_cfg(&soc->wlan_srng_cfg);
	soc->wlan_cfg_ctx = wlan_cfg_soc_attach(soc->ctrl_psoc);
	if (!soc->wlan_cfg_ctx) {
		dp_err("wlan_cfg_ctx failed\n");
		goto fail2;
	}
	dp_soc_cfg_attach(soc);

	if (dp_hw_link_desc_pool_banks_alloc(soc, WLAN_INVALID_PDEV_ID)) {
		dp_err("failed to allocate link desc pool banks");
		goto fail3;
	}

	if (dp_hw_link_desc_ring_alloc(soc)) {
		dp_err("failed to allocate link_desc_ring");
		goto fail4;
	}

	if (!QDF_IS_STATUS_SUCCESS(soc->arch_ops.txrx_soc_attach(soc,
								 params))) {
		dp_err("unable to do target specific attach");
		goto fail5;
	}

	if (dp_soc_srng_alloc(soc)) {
		dp_err("failed to allocate soc srng rings");
		goto fail6;
	}

	if (dp_soc_tx_desc_sw_pools_alloc(soc)) {
		dp_err("dp_soc_tx_desc_sw_pools_alloc failed");
		goto fail7;
	}

	if (!dp_monitor_modularized_enable()) {
		if (dp_mon_soc_attach_wrapper(soc)) {
			dp_err("failed to attach monitor");
			goto fail8;
		}
	}

	if (dp_sysfs_initialize_stats(soc) != QDF_STATUS_SUCCESS) {
		dp_err("failed to initialize dp stats sysfs file");
		dp_sysfs_deinitialize_stats(soc);
	}

	dp_soc_swlm_attach(soc);
	dp_soc_set_interrupt_mode(soc);
	dp_soc_set_def_pdev(soc);

	dp_info("Mem stats: DMA = %u HEAP = %u SKB = %u",
		qdf_dma_mem_stats_read(),
		qdf_heap_mem_stats_read(),
		qdf_skb_total_mem_stats_read());

	return soc;
fail8:
	dp_soc_tx_desc_sw_pools_free(soc);
fail7:
	dp_soc_srng_free(soc);
fail6:
	soc->arch_ops.txrx_soc_detach(soc);
fail5:
	dp_hw_link_desc_ring_free(soc);
fail4:
	dp_hw_link_desc_pool_banks_free(soc, WLAN_INVALID_PDEV_ID);
fail3:
	wlan_cfg_soc_detach(soc->wlan_cfg_ctx);
fail2:
	qdf_mem_free(soc->cdp_soc.ops);
fail1:
	qdf_mem_free(soc);
fail0:
	return NULL;
}

/**
 * dp_soc_init() - Initialize txrx SOC
 * @dp_soc: Opaque DP SOC handle
 * @htc_handle: Opaque HTC handle
 * @hif_handle: Opaque HIF handle
 *
 * Return: DP SOC handle on success, NULL on failure
 */
void *dp_soc_init(struct dp_soc *soc, HTC_HANDLE htc_handle,
		  struct hif_opaque_softc *hif_handle)
{
	struct htt_soc *htt_soc = (struct htt_soc *)soc->htt_handle;
	bool is_monitor_mode = false;
	struct hal_reo_params reo_params;
	uint8_t i;
	int num_dp_msi;

	wlan_minidump_log(soc, sizeof(*soc), soc->ctrl_psoc,
			  WLAN_MD_DP_SOC, "dp_soc");

	soc->hif_handle = hif_handle;

	soc->hal_soc = hif_get_hal_handle(soc->hif_handle);
	if (!soc->hal_soc)
		goto fail0;

	if (!QDF_IS_STATUS_SUCCESS(soc->arch_ops.txrx_soc_init(soc))) {
		dp_err("unable to do target specific init");
		goto fail0;
	}

	htt_soc = htt_soc_attach(soc, htc_handle);
	if (!htt_soc)
		goto fail1;

	soc->htt_handle = htt_soc;

	if (htt_soc_htc_prealloc(htt_soc) != QDF_STATUS_SUCCESS)
		goto fail2;

	htt_set_htc_handle(htt_soc, htc_handle);

	dp_soc_cfg_init(soc);

	dp_monitor_soc_cfg_init(soc);
	/* Reset/Initialize wbm sg list and flags */
	dp_rx_wbm_sg_list_reset(soc);

	/* Note: Any SRNG ring initialization should happen only after
	 * Interrupt mode is set and followed by filling up the
	 * interrupt mask. IT SHOULD ALWAYS BE IN THIS ORDER.
	 */
	dp_soc_set_interrupt_mode(soc);
	if (soc->cdp_soc.ol_ops->get_con_mode &&
	    soc->cdp_soc.ol_ops->get_con_mode() ==
	    QDF_GLOBAL_MONITOR_MODE)
		is_monitor_mode = true;

	num_dp_msi = dp_get_num_msi_available(soc, soc->intr_mode);
	if (num_dp_msi < 0) {
		dp_init_err("%pK: dp_interrupt assignment failed", soc);
		goto fail3;
	}

	wlan_cfg_fill_interrupt_mask(soc->wlan_cfg_ctx, num_dp_msi,
				     soc->intr_mode, is_monitor_mode);

	/* initialize WBM_IDLE_LINK ring */
	if (dp_hw_link_desc_ring_init(soc)) {
		dp_init_err("%pK: dp_hw_link_desc_ring_init failed", soc);
		goto fail3;
	}

	dp_link_desc_ring_replenish(soc, WLAN_INVALID_PDEV_ID);

	if (dp_soc_srng_init(soc)) {
		dp_init_err("%pK: dp_soc_srng_init failed", soc);
		goto fail4;
	}

	if (htt_soc_initialize(soc->htt_handle, soc->ctrl_psoc,
			       htt_get_htc_handle(htt_soc),
			       soc->hal_soc, soc->osdev) == NULL)
		goto fail5;

	/* Initialize descriptors in TCL Rings */
	for (i = 0; i < soc->num_tcl_data_rings; i++) {
		hal_tx_init_data_ring(soc->hal_soc,
				      soc->tcl_data_ring[i].hal_srng);
	}

	if (dp_soc_tx_desc_sw_pools_init(soc)) {
		dp_init_err("%pK: dp_tx_soc_attach failed", soc);
		goto fail6;
	}

	wlan_cfg_set_rx_hash(soc->wlan_cfg_ctx,
			     cfg_get(soc->ctrl_psoc, CFG_DP_RX_HASH));
	soc->cce_disable = false;
	soc->max_ast_ageout_count = MAX_AST_AGEOUT_COUNT;

	soc->sta_mode_search_policy = DP_TX_ADDR_SEARCH_ADDR_POLICY;
	qdf_mem_zero(&soc->vdev_id_map, sizeof(soc->vdev_id_map));
	qdf_spinlock_create(&soc->vdev_map_lock);
	qdf_atomic_init(&soc->num_tx_outstanding);
	qdf_atomic_init(&soc->num_tx_exception);
	soc->num_tx_allowed =
		wlan_cfg_get_dp_soc_tx_device_limit(soc->wlan_cfg_ctx);

	if (soc->cdp_soc.ol_ops->get_dp_cfg_param) {
		int ret = soc->cdp_soc.ol_ops->get_dp_cfg_param(soc->ctrl_psoc,
				CDP_CFG_MAX_PEER_ID);

		if (ret != -EINVAL)
			wlan_cfg_set_max_peer_id(soc->wlan_cfg_ctx, ret);

		ret = soc->cdp_soc.ol_ops->get_dp_cfg_param(soc->ctrl_psoc,
				CDP_CFG_CCE_DISABLE);
		if (ret == 1)
			soc->cce_disable = true;
	}

	/*
	 * Skip registering hw ring interrupts for WMAC2 on IPQ6018
	 * and IPQ5018 WMAC2 is not there in these platforms.
	 */
	if (hal_get_target_type(soc->hal_soc) == TARGET_TYPE_QCA6018 ||
	    soc->disable_mac2_intr)
		dp_soc_disable_unused_mac_intr_mask(soc, 0x2);

	/*
	 * Skip registering hw ring interrupts for WMAC1 on IPQ5018
	 * WMAC1 is not there in this platform.
	 */
	if (soc->disable_mac1_intr)
		dp_soc_disable_unused_mac_intr_mask(soc, 0x1);

	/* Setup HW REO */
	qdf_mem_zero(&reo_params, sizeof(reo_params));

	if (wlan_cfg_is_rx_hash_enabled(soc->wlan_cfg_ctx)) {
		/*
		 * Reo ring remap is not required if both radios
		 * are offloaded to NSS
		 */
		if (soc->arch_ops.reo_remap_config(soc, &reo_params.remap0,
						   &reo_params.remap1,
						   &reo_params.remap2))
			reo_params.rx_hash_enabled = true;
		else
			reo_params.rx_hash_enabled = false;
	}

	/* setup the global rx defrag waitlist */
	TAILQ_INIT(&soc->rx.defrag.waitlist);
	soc->rx.defrag.timeout_ms =
		wlan_cfg_get_rx_defrag_min_timeout(soc->wlan_cfg_ctx);
	soc->rx.defrag.next_flush_ms = 0;
	soc->rx.flags.defrag_timeout_check =
		wlan_cfg_get_defrag_timeout_check(soc->wlan_cfg_ctx);
	qdf_spinlock_create(&soc->rx.defrag.defrag_lock);

	/*
	 * set the fragment destination ring
	 */
	dp_reo_frag_dst_set(soc, &reo_params.frag_dst_ring);

	if (wlan_cfg_get_dp_soc_nss_cfg(soc->wlan_cfg_ctx))
		reo_params.alt_dst_ind_0 = REO_REMAP_RELEASE;

	hal_reo_setup(soc->hal_soc, &reo_params);

	hal_reo_set_err_dst_remap(soc->hal_soc);

	soc->features.pn_in_reo_dest = hal_reo_enable_pn_in_dest(soc->hal_soc);

	qdf_atomic_set(&soc->cmn_init_done, 1);

	qdf_nbuf_queue_init(&soc->htt_stats.msg);

	qdf_spinlock_create(&soc->ast_lock);
	dp_peer_mec_spinlock_create(soc);

	qdf_spinlock_create(&soc->reo_desc_freelist_lock);
	qdf_list_create(&soc->reo_desc_freelist, REO_DESC_FREELIST_SIZE);
	INIT_RX_HW_STATS_LOCK(soc);

	qdf_nbuf_queue_init(&soc->invalid_buf_queue);
	/* fill the tx/rx cpu ring map*/
	dp_soc_set_txrx_ring_map(soc);

	TAILQ_INIT(&soc->inactive_peer_list);
	qdf_spinlock_create(&soc->inactive_peer_list_lock);
	TAILQ_INIT(&soc->inactive_vdev_list);
	qdf_spinlock_create(&soc->inactive_vdev_list_lock);
	qdf_spinlock_create(&soc->htt_stats.lock);
	/* initialize work queue for stats processing */
	qdf_create_work(0, &soc->htt_stats.work, htt_t2h_stats_handler, soc);

	dp_reo_desc_deferred_freelist_create(soc);

	dp_info("Mem stats: DMA = %u HEAP = %u SKB = %u",
		qdf_dma_mem_stats_read(),
		qdf_heap_mem_stats_read(),
		qdf_skb_total_mem_stats_read());

	soc->vdev_stats_id_map = 0;

	return soc;
fail6:
	htt_soc_htc_dealloc(soc->htt_handle);
fail5:
	dp_soc_srng_deinit(soc);
fail4:
	dp_hw_link_desc_ring_deinit(soc);
fail3:
	htt_htc_pkt_pool_free(htt_soc);
fail2:
	htt_soc_detach(htt_soc);
fail1:
	soc->arch_ops.txrx_soc_deinit(soc);
fail0:
	return NULL;
}

/**
 * dp_soc_init_wifi3() - Initialize txrx SOC
 * @soc: Opaque DP SOC handle
 * @ctrl_psoc: Opaque SOC handle from control plane(Unused)
 * @hif_handle: Opaque HIF handle
 * @htc_handle: Opaque HTC handle
 * @qdf_osdev: QDF device (Unused)
 * @ol_ops: Offload Operations (Unused)
 * @device_id: Device ID (Unused)
 *
 * Return: DP SOC handle on success, NULL on failure
 */
void *dp_soc_init_wifi3(struct cdp_soc_t *soc,
			struct cdp_ctrl_objmgr_psoc *ctrl_psoc,
			struct hif_opaque_softc *hif_handle,
			HTC_HANDLE htc_handle, qdf_device_t qdf_osdev,
			struct ol_if_ops *ol_ops, uint16_t device_id)
{
	return dp_soc_init((struct dp_soc *)soc, htc_handle, hif_handle);
}

#endif

/*
 * dp_get_pdev_for_mac_id() -  Return pdev for mac_id
 *
 * @soc: handle to DP soc
 * @mac_id: MAC id
 *
 * Return: Return pdev corresponding to MAC
 */
void *dp_get_pdev_for_mac_id(struct dp_soc *soc, uint32_t mac_id)
{
	if (wlan_cfg_per_pdev_lmac_ring(soc->wlan_cfg_ctx))
		return (mac_id < MAX_PDEV_CNT) ? soc->pdev_list[mac_id] : NULL;

	/* Typically for MCL as there only 1 PDEV*/
	return soc->pdev_list[0];
}

/*
 * dp_is_hw_dbs_enable() - Procedure to check if DBS is supported
 * @soc:		DP SoC context
 * @max_mac_rings:	No of MAC rings
 *
 * Return: None
 */
void dp_is_hw_dbs_enable(struct dp_soc *soc,
				int *max_mac_rings)
{
	bool dbs_enable = false;
	if (soc->cdp_soc.ol_ops->is_hw_dbs_2x2_capable)
		dbs_enable = soc->cdp_soc.ol_ops->
		is_hw_dbs_2x2_capable((void *)soc->ctrl_psoc);

	*max_mac_rings = (dbs_enable)?(*max_mac_rings):1;
}

qdf_export_symbol(dp_is_hw_dbs_enable);

#if defined(WLAN_CFR_ENABLE) && defined(WLAN_ENH_CFR_ENABLE)
/**
 * dp_get_cfr_rcc() - get cfr rcc config
 * @soc_hdl: Datapath soc handle
 * @pdev_id: id of objmgr pdev
 *
 * Return: true/false based on cfr mode setting
 */
static
bool dp_get_cfr_rcc(struct cdp_soc_t *soc_hdl, uint8_t pdev_id)
{
	struct dp_soc *soc = cdp_soc_t_to_dp_soc(soc_hdl);
	struct dp_pdev *pdev = NULL;

	pdev = dp_get_pdev_from_soc_pdev_id_wifi3(soc, pdev_id);
	if (!pdev) {
		dp_err("pdev is NULL");
		return false;
	}

	return pdev->cfr_rcc_mode;
}

/**
 * dp_set_cfr_rcc() - enable/disable cfr rcc config
 * @soc_hdl: Datapath soc handle
 * @pdev_id: id of objmgr pdev
 * @enable: Enable/Disable cfr rcc mode
 *
 * Return: none
 */
static
void dp_set_cfr_rcc(struct cdp_soc_t *soc_hdl, uint8_t pdev_id, bool enable)
{
	struct dp_soc *soc = cdp_soc_t_to_dp_soc(soc_hdl);
	struct dp_pdev *pdev = NULL;

	pdev = dp_get_pdev_from_soc_pdev_id_wifi3(soc, pdev_id);
	if (!pdev) {
		dp_err("pdev is NULL");
		return;
	}

	pdev->cfr_rcc_mode = enable;
}

/*
 * dp_get_cfr_dbg_stats - Get the debug statistics for CFR
 * @soc_hdl: Datapath soc handle
 * @pdev_id: id of data path pdev handle
 * @cfr_rcc_stats: CFR RCC debug statistics buffer
 *
 * Return: none
 */
static inline void
dp_get_cfr_dbg_stats(struct cdp_soc_t *soc_hdl, uint8_t pdev_id,
		     struct cdp_cfr_rcc_stats *cfr_rcc_stats)
{
	struct dp_soc *soc = cdp_soc_t_to_dp_soc(soc_hdl);
	struct dp_pdev *pdev = dp_get_pdev_from_soc_pdev_id_wifi3(soc, pdev_id);

	if (!pdev) {
		dp_err("Invalid pdev");
		return;
	}

	qdf_mem_copy(cfr_rcc_stats, &pdev->stats.rcc,
		     sizeof(struct cdp_cfr_rcc_stats));
}

/*
 * dp_clear_cfr_dbg_stats - Clear debug statistics for CFR
 * @soc_hdl: Datapath soc handle
 * @pdev_id: id of data path pdev handle
 *
 * Return: none
 */
static void dp_clear_cfr_dbg_stats(struct cdp_soc_t *soc_hdl,
				   uint8_t pdev_id)
{
	struct dp_soc *soc = cdp_soc_t_to_dp_soc(soc_hdl);
	struct dp_pdev *pdev = dp_get_pdev_from_soc_pdev_id_wifi3(soc, pdev_id);

	if (!pdev) {
		dp_err("dp pdev is NULL");
		return;
	}

	qdf_mem_zero(&pdev->stats.rcc, sizeof(pdev->stats.rcc));
}
#endif

/**
 * dp_bucket_index() - Return index from array
 *
 * @delay: delay measured
 * @array: array used to index corresponding delay
 *
 * Return: index
 */
static uint8_t dp_bucket_index(uint32_t delay, uint16_t *array)
{
	uint8_t i = CDP_DELAY_BUCKET_0;

	for (; i < CDP_DELAY_BUCKET_MAX - 1; i++) {
		if (delay >= array[i] && delay <= array[i + 1])
			return i;
	}

	return (CDP_DELAY_BUCKET_MAX - 1);
}

/**
 * dp_fill_delay_buckets() - Fill delay statistics bucket for each
 *				type of delay
 *
 * @pdev: pdev handle
 * @delay: delay in ms
 * @tid: tid value
 * @mode: type of tx delay mode
 * @ring_id: ring number
 * Return: pointer to cdp_delay_stats structure
 */
static struct cdp_delay_stats *
dp_fill_delay_buckets(struct dp_pdev *pdev, uint32_t delay,
		      uint8_t tid, uint8_t mode, uint8_t ring_id)
{
	uint8_t delay_index = 0;
	struct cdp_tid_tx_stats *tstats =
		&pdev->stats.tid_stats.tid_tx_stats[ring_id][tid];
	struct cdp_tid_rx_stats *rstats =
		&pdev->stats.tid_stats.tid_rx_stats[ring_id][tid];
	/*
	 * cdp_fw_to_hw_delay_range
	 * Fw to hw delay ranges in milliseconds
	 */
	uint16_t cdp_fw_to_hw_delay[CDP_DELAY_BUCKET_MAX] = {
		0, 10, 20, 30, 40, 50, 60, 70, 80, 90, 100, 250, 500};

	/*
	 * cdp_sw_enq_delay_range
	 * Software enqueue delay ranges in milliseconds
	 */
	uint16_t cdp_sw_enq_delay[CDP_DELAY_BUCKET_MAX] = {
		0, 1, 2, 3, 4, 5, 6, 7, 8, 9, 10, 11, 12};

	/*
	 * cdp_intfrm_delay_range
	 * Interframe delay ranges in milliseconds
	 */
	uint16_t cdp_intfrm_delay[CDP_DELAY_BUCKET_MAX] = {
		0, 5, 10, 15, 20, 25, 30, 35, 40, 45, 50, 55, 60};

	/*
	 * Update delay stats in proper bucket
	 */
	switch (mode) {
	/* Software Enqueue delay ranges */
	case CDP_DELAY_STATS_SW_ENQ:

		delay_index = dp_bucket_index(delay, cdp_sw_enq_delay);
		tstats->swq_delay.delay_bucket[delay_index]++;
		return &tstats->swq_delay;

	/* Tx Completion delay ranges */
	case CDP_DELAY_STATS_FW_HW_TRANSMIT:

		delay_index = dp_bucket_index(delay, cdp_fw_to_hw_delay);
		tstats->hwtx_delay.delay_bucket[delay_index]++;
		return &tstats->hwtx_delay;

	/* Interframe tx delay ranges */
	case CDP_DELAY_STATS_TX_INTERFRAME:

		delay_index = dp_bucket_index(delay, cdp_intfrm_delay);
		tstats->intfrm_delay.delay_bucket[delay_index]++;
		return &tstats->intfrm_delay;

	/* Interframe rx delay ranges */
	case CDP_DELAY_STATS_RX_INTERFRAME:

		delay_index = dp_bucket_index(delay, cdp_intfrm_delay);
		rstats->intfrm_delay.delay_bucket[delay_index]++;
		return &rstats->intfrm_delay;

	/* Ring reap to indication to network stack */
	case CDP_DELAY_STATS_REAP_STACK:

		delay_index = dp_bucket_index(delay, cdp_intfrm_delay);
		rstats->to_stack_delay.delay_bucket[delay_index]++;
		return &rstats->to_stack_delay;
	default:
		dp_debug("Incorrect delay mode: %d", mode);
	}

	return NULL;
}

/**
 * dp_update_delay_stats() - Update delay statistics in structure
 *				and fill min, max and avg delay
 *
 * @pdev: pdev handle
 * @delay: delay in ms
 * @tid: tid value
 * @mode: type of tx delay mode
 * @ring id: ring number
 * Return: none
 */
void dp_update_delay_stats(struct dp_pdev *pdev, uint32_t delay,
			   uint8_t tid, uint8_t mode, uint8_t ring_id)
{
	struct cdp_delay_stats *dstats = NULL;

	/*
	 * Delay ranges are different for different delay modes
	 * Get the correct index to update delay bucket
	 */
	dstats = dp_fill_delay_buckets(pdev, delay, tid, mode, ring_id);
	if (qdf_unlikely(!dstats))
		return;

	if (delay != 0) {
		/*
		 * Compute minimum,average and maximum
		 * delay
		 */
		if (delay < dstats->min_delay)
			dstats->min_delay = delay;

		if (delay > dstats->max_delay)
			dstats->max_delay = delay;

		/*
		 * Average over delay measured till now
		 */
		if (!dstats->avg_delay)
			dstats->avg_delay = delay;
		else
			dstats->avg_delay = ((delay + dstats->avg_delay) / 2);
	}
}

/**
 * dp_get_peer_mac_list(): function to get peer mac list of vdev
 * @soc: Datapath soc handle
 * @vdev_id: vdev id
 * @newmac: Table of the clients mac
 * @mac_cnt: No. of MACs required
 * @limit: Limit the number of clients
 *
 * return: no of clients
 */
uint16_t dp_get_peer_mac_list(ol_txrx_soc_handle soc, uint8_t vdev_id,
			      u_int8_t newmac[][QDF_MAC_ADDR_SIZE],
			      u_int16_t mac_cnt, bool limit)
{
	struct dp_soc *dp_soc = (struct dp_soc *)soc;
	struct dp_vdev *vdev =
		dp_vdev_get_ref_by_id(dp_soc, vdev_id, DP_MOD_ID_CDP);
	struct dp_peer *peer;
	uint16_t new_mac_cnt = 0;

	if (!vdev)
		return new_mac_cnt;

	if (limit && (vdev->num_peers > mac_cnt))
		return 0;

	qdf_spin_lock_bh(&vdev->peer_list_lock);
	TAILQ_FOREACH(peer, &vdev->peer_list, peer_list_elem) {
		if (peer->bss_peer)
			continue;
		if (new_mac_cnt < mac_cnt) {
			WLAN_ADDR_COPY(newmac[new_mac_cnt], peer->mac_addr.raw);
			new_mac_cnt++;
		}
	}
	qdf_spin_unlock_bh(&vdev->peer_list_lock);
	dp_vdev_unref_delete(dp_soc, vdev, DP_MOD_ID_CDP);
	return new_mac_cnt;
}

#ifdef QCA_SUPPORT_WDS_EXTENDED
uint16_t dp_wds_ext_get_peer_id(ol_txrx_soc_handle soc,
				uint8_t vdev_id,
				uint8_t *mac)
{
	struct dp_peer *peer = dp_peer_find_hash_find((struct dp_soc *)soc,
						       mac, 0, vdev_id,
						       DP_MOD_ID_CDP);
	uint16_t peer_id = HTT_INVALID_PEER;

	if (!peer) {
		dp_cdp_debug("%pK: Peer is NULL!\n", (struct dp_soc *)soc);
		return peer_id;
	}

	peer_id = peer->peer_id;
	dp_peer_unref_delete(peer, DP_MOD_ID_CDP);
	return peer_id;
}

QDF_STATUS dp_wds_ext_set_peer_rx(ol_txrx_soc_handle soc,
				  uint8_t vdev_id,
				  uint8_t *mac,
				  ol_txrx_rx_fp rx,
				  ol_osif_peer_handle osif_peer)
{
	struct dp_peer *peer = dp_peer_find_hash_find((struct dp_soc *)soc,
						       mac, 0, vdev_id,
						       DP_MOD_ID_CDP);
	QDF_STATUS status = QDF_STATUS_E_INVAL;

	if (!peer) {
		dp_cdp_debug("%pK: Peer is NULL!\n", (struct dp_soc *)soc);
		return status;
	}

	if (rx) {
		if (peer->osif_rx) {
		    status = QDF_STATUS_E_ALREADY;
		} else {
		    peer->osif_rx = rx;
		    status = QDF_STATUS_SUCCESS;
		}
	} else {
		if (peer->osif_rx) {
		    peer->osif_rx = NULL;
		    status = QDF_STATUS_SUCCESS;
		} else {
		    status = QDF_STATUS_E_ALREADY;
		}
	}

	peer->wds_ext.osif_peer = osif_peer;
	dp_peer_unref_delete(peer, DP_MOD_ID_CDP);

	return status;
}
#endif /* QCA_SUPPORT_WDS_EXTENDED */

/**
 * dp_pdev_srng_deinit() - de-initialize all pdev srng ring including
 *			   monitor rings
 * @pdev: Datapath pdev handle
 *
 */
static void dp_pdev_srng_deinit(struct dp_pdev *pdev)
{
	struct dp_soc *soc = pdev->soc;
	uint8_t i;

	if (!soc->features.dmac_cmn_src_rxbuf_ring_enabled)
		dp_srng_deinit(soc, &soc->rx_refill_buf_ring[pdev->lmac_id],
			       RXDMA_BUF,
			       pdev->lmac_id);

	if (!soc->rxdma2sw_rings_not_supported) {
		for (i = 0;
		     i < soc->wlan_cfg_ctx->num_rxdma_dst_rings_per_pdev; i++) {
			int lmac_id = dp_get_lmac_id_for_pdev_id(soc, i,
								 pdev->pdev_id);

			wlan_minidump_remove(soc->rxdma_err_dst_ring[lmac_id].
							base_vaddr_unaligned,
					     soc->rxdma_err_dst_ring[lmac_id].
								alloc_size,
					     soc->ctrl_psoc,
					     WLAN_MD_DP_SRNG_RXDMA_ERR_DST,
					     "rxdma_err_dst");
			dp_srng_deinit(soc, &soc->rxdma_err_dst_ring[lmac_id],
				       RXDMA_DST, lmac_id);
		}
	}


}

/**
 * dp_pdev_srng_init() - initialize all pdev srng rings including
 *			   monitor rings
 * @pdev: Datapath pdev handle
 *
 * return: QDF_STATUS_SUCCESS on success
 *	   QDF_STATUS_E_NOMEM on failure
 */
static QDF_STATUS dp_pdev_srng_init(struct dp_pdev *pdev)
{
	struct dp_soc *soc = pdev->soc;
	struct wlan_cfg_dp_soc_ctxt *soc_cfg_ctx;
	uint32_t i;

	soc_cfg_ctx = soc->wlan_cfg_ctx;

	if (!soc->features.dmac_cmn_src_rxbuf_ring_enabled) {
		if (dp_srng_init(soc, &soc->rx_refill_buf_ring[pdev->lmac_id],
				 RXDMA_BUF, 0, pdev->lmac_id)) {
			dp_init_err("%pK: dp_srng_init failed rx refill ring",
				    soc);
			goto fail1;
		}
	}

	/* LMAC RxDMA to SW Rings configuration */
	if (!wlan_cfg_per_pdev_lmac_ring(soc_cfg_ctx))
		/* Only valid for MCL */
		pdev = soc->pdev_list[0];

	if (!soc->rxdma2sw_rings_not_supported) {
		for (i = 0;
		     i < soc->wlan_cfg_ctx->num_rxdma_dst_rings_per_pdev; i++) {
			int lmac_id = dp_get_lmac_id_for_pdev_id(soc, i,
								 pdev->pdev_id);
			struct dp_srng *srng =
				&soc->rxdma_err_dst_ring[lmac_id];

			if (srng->hal_srng)
				continue;

			if (dp_srng_init(soc, srng, RXDMA_DST, 0, lmac_id)) {
				dp_init_err("%pK:" RNG_ERR "rxdma_err_dst_ring",
					    soc);
				goto fail1;
			}
			wlan_minidump_log(soc->rxdma_err_dst_ring[lmac_id].
						base_vaddr_unaligned,
					  soc->rxdma_err_dst_ring[lmac_id].
						alloc_size,
					  soc->ctrl_psoc,
					  WLAN_MD_DP_SRNG_RXDMA_ERR_DST,
					  "rxdma_err_dst");
		}
	}
	return QDF_STATUS_SUCCESS;

fail1:
	dp_pdev_srng_deinit(pdev);
	return QDF_STATUS_E_NOMEM;
}

/**
 * dp_pdev_srng_free() - free all pdev srng rings including monitor rings
 * pdev: Datapath pdev handle
 *
 */
static void dp_pdev_srng_free(struct dp_pdev *pdev)
{
	struct dp_soc *soc = pdev->soc;
	uint8_t i;

	if (!soc->features.dmac_cmn_src_rxbuf_ring_enabled)
		dp_srng_free(soc, &soc->rx_refill_buf_ring[pdev->lmac_id]);

	if (!soc->rxdma2sw_rings_not_supported) {
		for (i = 0;
		     i < soc->wlan_cfg_ctx->num_rxdma_dst_rings_per_pdev; i++) {
			int lmac_id = dp_get_lmac_id_for_pdev_id(soc, i,
								 pdev->pdev_id);

			dp_srng_free(soc, &soc->rxdma_err_dst_ring[lmac_id]);
		}
	}
}

/**
 * dp_pdev_srng_alloc() - allocate memory for all pdev srng rings including
 *			  monitor rings
 * pdev: Datapath pdev handle
 *
 * return: QDF_STATUS_SUCCESS on success
 *	   QDF_STATUS_E_NOMEM on failure
 */
static QDF_STATUS dp_pdev_srng_alloc(struct dp_pdev *pdev)
{
	struct dp_soc *soc = pdev->soc;
	struct wlan_cfg_dp_soc_ctxt *soc_cfg_ctx;
	uint32_t ring_size;
	uint32_t i;

	soc_cfg_ctx = soc->wlan_cfg_ctx;

	ring_size = wlan_cfg_get_dp_soc_rxdma_refill_ring_size(soc_cfg_ctx);
	if (!soc->features.dmac_cmn_src_rxbuf_ring_enabled) {
		if (dp_srng_alloc(soc, &soc->rx_refill_buf_ring[pdev->lmac_id],
				  RXDMA_BUF, ring_size, 0)) {
			dp_init_err("%pK: dp_srng_alloc failed rx refill ring",
				    soc);
			goto fail1;
		}
	}

	ring_size = wlan_cfg_get_dp_soc_rxdma_err_dst_ring_size(soc_cfg_ctx);
	/* LMAC RxDMA to SW Rings configuration */
	if (!wlan_cfg_per_pdev_lmac_ring(soc_cfg_ctx))
		/* Only valid for MCL */
		pdev = soc->pdev_list[0];

	if (!soc->rxdma2sw_rings_not_supported) {
		for (i = 0;
		     i < soc->wlan_cfg_ctx->num_rxdma_dst_rings_per_pdev; i++) {
			int lmac_id = dp_get_lmac_id_for_pdev_id(soc, i,
								 pdev->pdev_id);
			struct dp_srng *srng =
				&soc->rxdma_err_dst_ring[lmac_id];

			if (srng->base_vaddr_unaligned)
				continue;

			if (dp_srng_alloc(soc, srng, RXDMA_DST, ring_size, 0)) {
				dp_init_err("%pK:" RNG_ERR "rxdma_err_dst_ring",
					    soc);
				goto fail1;
			}
		}
	}

	return QDF_STATUS_SUCCESS;
fail1:
	dp_pdev_srng_free(pdev);
	return QDF_STATUS_E_NOMEM;
}

/**
 * dp_soc_srng_deinit() - de-initialize soc srng rings
 * @soc: Datapath soc handle
 *
 */
static void dp_soc_srng_deinit(struct dp_soc *soc)
{
	uint32_t i;

	if (soc->arch_ops.txrx_soc_srng_deinit)
		soc->arch_ops.txrx_soc_srng_deinit(soc);

	/* Free the ring memories */
	/* Common rings */
	wlan_minidump_remove(soc->wbm_desc_rel_ring.base_vaddr_unaligned,
			     soc->wbm_desc_rel_ring.alloc_size,
			     soc->ctrl_psoc, WLAN_MD_DP_SRNG_WBM_DESC_REL,
			     "wbm_desc_rel_ring");
	dp_srng_deinit(soc, &soc->wbm_desc_rel_ring, SW2WBM_RELEASE, 0);

	/* Tx data rings */
	for (i = 0; i < soc->num_tcl_data_rings; i++)
		dp_deinit_tx_pair_by_index(soc, i);

	if (wlan_cfg_is_ipa_enabled(soc->wlan_cfg_ctx)) {
		dp_deinit_tx_pair_by_index(soc, IPA_TCL_DATA_RING_IDX);
		dp_ipa_deinit_alt_tx_ring(soc);
	}

	/* TCL command and status rings */
	if (soc->init_tcl_cmd_cred_ring) {
		wlan_minidump_remove(soc->tcl_cmd_credit_ring.base_vaddr_unaligned,
				     soc->tcl_cmd_credit_ring.alloc_size,
				     soc->ctrl_psoc, WLAN_MD_DP_SRNG_TCL_CMD,
				     "wbm_desc_rel_ring");
		dp_srng_deinit(soc, &soc->tcl_cmd_credit_ring,
			       TCL_CMD_CREDIT, 0);
	}

	wlan_minidump_remove(soc->tcl_status_ring.base_vaddr_unaligned,
			     soc->tcl_status_ring.alloc_size,
			     soc->ctrl_psoc, WLAN_MD_DP_SRNG_TCL_STATUS,
			     "wbm_desc_rel_ring");
	dp_srng_deinit(soc, &soc->tcl_status_ring, TCL_STATUS, 0);

	for (i = 0; i < soc->num_reo_dest_rings; i++) {
		/* TODO: Get number of rings and ring sizes
		 * from wlan_cfg
		 */
		wlan_minidump_remove(soc->reo_dest_ring[i].base_vaddr_unaligned,
				     soc->reo_dest_ring[i].alloc_size,
				     soc->ctrl_psoc, WLAN_MD_DP_SRNG_REO_DEST,
				     "reo_dest_ring");
		dp_srng_deinit(soc, &soc->reo_dest_ring[i], REO_DST, i);
	}

	/* REO reinjection ring */
	wlan_minidump_remove(soc->reo_reinject_ring.base_vaddr_unaligned,
			     soc->reo_reinject_ring.alloc_size,
			     soc->ctrl_psoc, WLAN_MD_DP_SRNG_REO_REINJECT,
			     "reo_reinject_ring");
	dp_srng_deinit(soc, &soc->reo_reinject_ring, REO_REINJECT, 0);

	/* Rx release ring */
	wlan_minidump_remove(soc->rx_rel_ring.base_vaddr_unaligned,
			     soc->rx_rel_ring.alloc_size,
			     soc->ctrl_psoc, WLAN_MD_DP_SRNG_RX_REL,
			     "reo_release_ring");
	dp_srng_deinit(soc, &soc->rx_rel_ring, WBM2SW_RELEASE, 0);

	/* Rx exception ring */
	/* TODO: Better to store ring_type and ring_num in
	 * dp_srng during setup
	 */
	wlan_minidump_remove(soc->reo_exception_ring.base_vaddr_unaligned,
			     soc->reo_exception_ring.alloc_size,
			     soc->ctrl_psoc, WLAN_MD_DP_SRNG_REO_EXCEPTION,
			     "reo_exception_ring");
	dp_srng_deinit(soc, &soc->reo_exception_ring, REO_EXCEPTION, 0);

	/* REO command and status rings */
	wlan_minidump_remove(soc->reo_cmd_ring.base_vaddr_unaligned,
			     soc->reo_cmd_ring.alloc_size,
			     soc->ctrl_psoc, WLAN_MD_DP_SRNG_REO_CMD,
			     "reo_cmd_ring");
	dp_srng_deinit(soc, &soc->reo_cmd_ring, REO_CMD, 0);
	wlan_minidump_remove(soc->reo_status_ring.base_vaddr_unaligned,
			     soc->reo_status_ring.alloc_size,
			     soc->ctrl_psoc, WLAN_MD_DP_SRNG_REO_STATUS,
			     "reo_status_ring");
	dp_srng_deinit(soc, &soc->reo_status_ring, REO_STATUS, 0);
}

/**
 * dp_soc_srng_init() - Initialize soc level srng rings
 * @soc: Datapath soc handle
 *
 * return: QDF_STATUS_SUCCESS on success
 *	   QDF_STATUS_E_FAILURE on failure
 */
static QDF_STATUS dp_soc_srng_init(struct dp_soc *soc)
{
	struct wlan_cfg_dp_soc_ctxt *soc_cfg_ctx;
	uint8_t i;
	uint8_t wbm2_sw_rx_rel_ring_id;

	soc_cfg_ctx = soc->wlan_cfg_ctx;

	dp_enable_verbose_debug(soc);

	/* WBM descriptor release ring */
	if (dp_srng_init(soc, &soc->wbm_desc_rel_ring, SW2WBM_RELEASE, 0, 0)) {
		dp_init_err("%pK: dp_srng_init failed for wbm_desc_rel_ring", soc);
		goto fail1;
	}

	wlan_minidump_log(soc->wbm_desc_rel_ring.base_vaddr_unaligned,
			  soc->wbm_desc_rel_ring.alloc_size,
			  soc->ctrl_psoc,
			  WLAN_MD_DP_SRNG_WBM_DESC_REL,
			  "wbm_desc_rel_ring");

	if (soc->init_tcl_cmd_cred_ring) {
		/* TCL command and status rings */
		if (dp_srng_init(soc, &soc->tcl_cmd_credit_ring,
				 TCL_CMD_CREDIT, 0, 0)) {
			dp_init_err("%pK: dp_srng_init failed for tcl_cmd_ring", soc);
			goto fail1;
		}

		wlan_minidump_log(soc->tcl_cmd_credit_ring.base_vaddr_unaligned,
				  soc->tcl_cmd_credit_ring.alloc_size,
				  soc->ctrl_psoc,
				  WLAN_MD_DP_SRNG_TCL_CMD,
				  "wbm_desc_rel_ring");
	}

	if (dp_srng_init(soc, &soc->tcl_status_ring, TCL_STATUS, 0, 0)) {
		dp_init_err("%pK: dp_srng_init failed for tcl_status_ring", soc);
		goto fail1;
	}

	wlan_minidump_log(soc->tcl_status_ring.base_vaddr_unaligned,
			  soc->tcl_status_ring.alloc_size,
			  soc->ctrl_psoc,
			  WLAN_MD_DP_SRNG_TCL_STATUS,
			  "wbm_desc_rel_ring");

	/* REO reinjection ring */
	if (dp_srng_init(soc, &soc->reo_reinject_ring, REO_REINJECT, 0, 0)) {
		dp_init_err("%pK: dp_srng_init failed for reo_reinject_ring", soc);
		goto fail1;
	}

	wlan_minidump_log(soc->reo_reinject_ring.base_vaddr_unaligned,
			  soc->reo_reinject_ring.alloc_size,
			  soc->ctrl_psoc,
			  WLAN_MD_DP_SRNG_REO_REINJECT,
			  "reo_reinject_ring");

	wbm2_sw_rx_rel_ring_id = wlan_cfg_get_rx_rel_ring_id(soc_cfg_ctx);
	/* Rx release ring */
	if (dp_srng_init(soc, &soc->rx_rel_ring, WBM2SW_RELEASE,
			 wbm2_sw_rx_rel_ring_id, 0)) {
		dp_init_err("%pK: dp_srng_init failed for rx_rel_ring", soc);
		goto fail1;
	}

	wlan_minidump_log(soc->rx_rel_ring.base_vaddr_unaligned,
			  soc->rx_rel_ring.alloc_size,
			  soc->ctrl_psoc,
			  WLAN_MD_DP_SRNG_RX_REL,
			  "reo_release_ring");

	/* Rx exception ring */
	if (dp_srng_init(soc, &soc->reo_exception_ring,
			 REO_EXCEPTION, 0, MAX_REO_DEST_RINGS)) {
		dp_init_err("%pK: dp_srng_init failed - reo_exception", soc);
		goto fail1;
	}

	wlan_minidump_log(soc->reo_exception_ring.base_vaddr_unaligned,
			  soc->reo_exception_ring.alloc_size,
			  soc->ctrl_psoc,
			  WLAN_MD_DP_SRNG_REO_EXCEPTION,
			  "reo_exception_ring");

	/* REO command and status rings */
	if (dp_srng_init(soc, &soc->reo_cmd_ring, REO_CMD, 0, 0)) {
		dp_init_err("%pK: dp_srng_init failed for reo_cmd_ring", soc);
		goto fail1;
	}

	wlan_minidump_log(soc->reo_cmd_ring.base_vaddr_unaligned,
			  soc->reo_cmd_ring.alloc_size,
			  soc->ctrl_psoc,
			  WLAN_MD_DP_SRNG_REO_CMD,
			  "reo_cmd_ring");

	hal_reo_init_cmd_ring(soc->hal_soc, soc->reo_cmd_ring.hal_srng);
	TAILQ_INIT(&soc->rx.reo_cmd_list);
	qdf_spinlock_create(&soc->rx.reo_cmd_lock);

	if (dp_srng_init(soc, &soc->reo_status_ring, REO_STATUS, 0, 0)) {
		dp_init_err("%pK: dp_srng_init failed for reo_status_ring", soc);
		goto fail1;
	}

	wlan_minidump_log(soc->reo_status_ring.base_vaddr_unaligned,
			  soc->reo_status_ring.alloc_size,
			  soc->ctrl_psoc,
			  WLAN_MD_DP_SRNG_REO_STATUS,
			  "reo_status_ring");

	for (i = 0; i < soc->num_tcl_data_rings; i++) {
		if (dp_init_tx_ring_pair_by_index(soc, i))
			goto fail1;
	}

	if (wlan_cfg_is_ipa_enabled(soc->wlan_cfg_ctx)) {
		if (dp_init_tx_ring_pair_by_index(soc, IPA_TCL_DATA_RING_IDX))
			goto fail1;

		if (dp_ipa_init_alt_tx_ring(soc))
			goto fail1;
	}

	dp_create_ext_stats_event(soc);

	for (i = 0; i < soc->num_reo_dest_rings; i++) {
		/* Initialize REO destination ring */
		if (dp_srng_init(soc, &soc->reo_dest_ring[i], REO_DST, i, 0)) {
			dp_init_err("%pK: dp_srng_init failed for reo_dest_ringn", soc);
			goto fail1;
		}

		wlan_minidump_log(soc->reo_dest_ring[i].base_vaddr_unaligned,
				  soc->reo_dest_ring[i].alloc_size,
				  soc->ctrl_psoc,
				  WLAN_MD_DP_SRNG_REO_DEST,
				  "reo_dest_ring");
	}

	if (soc->arch_ops.txrx_soc_srng_init) {
		if (soc->arch_ops.txrx_soc_srng_init(soc)) {
			dp_init_err("%pK: dp_srng_init failed for arch rings",
				    soc);
			goto fail1;
		}
	}

	return QDF_STATUS_SUCCESS;
fail1:
	/*
	 * Cleanup will be done as part of soc_detach, which will
	 * be called on pdev attach failure
	 */
	dp_soc_srng_deinit(soc);
	return QDF_STATUS_E_FAILURE;
}

/**
 * dp_soc_srng_free() - free soc level srng rings
 * @soc: Datapath soc handle
 *
 */
static void dp_soc_srng_free(struct dp_soc *soc)
{
	uint32_t i;

	if (soc->arch_ops.txrx_soc_srng_free)
		soc->arch_ops.txrx_soc_srng_free(soc);

	dp_srng_free(soc, &soc->wbm_desc_rel_ring);

	for (i = 0; i < soc->num_tcl_data_rings; i++)
		dp_free_tx_ring_pair_by_index(soc, i);

	/* Free IPA rings for TCL_TX and TCL_COMPL ring */
	if (wlan_cfg_is_ipa_enabled(soc->wlan_cfg_ctx)) {
		dp_free_tx_ring_pair_by_index(soc, IPA_TCL_DATA_RING_IDX);
		dp_ipa_free_alt_tx_ring(soc);
	}

	if (soc->init_tcl_cmd_cred_ring)
		dp_srng_free(soc, &soc->tcl_cmd_credit_ring);

	dp_srng_free(soc, &soc->tcl_status_ring);

	for (i = 0; i < soc->num_reo_dest_rings; i++)
		dp_srng_free(soc, &soc->reo_dest_ring[i]);

	dp_srng_free(soc, &soc->reo_reinject_ring);
	dp_srng_free(soc, &soc->rx_rel_ring);

	dp_srng_free(soc, &soc->reo_exception_ring);

	dp_srng_free(soc, &soc->reo_cmd_ring);
	dp_srng_free(soc, &soc->reo_status_ring);
}

/**
 * dp_soc_srng_alloc() - Allocate memory for soc level srng rings
 * @soc: Datapath soc handle
 *
 * return: QDF_STATUS_SUCCESS on success
 *	   QDF_STATUS_E_NOMEM on failure
 */
static QDF_STATUS dp_soc_srng_alloc(struct dp_soc *soc)
{
	uint32_t entries;
	uint32_t i;
	struct wlan_cfg_dp_soc_ctxt *soc_cfg_ctx;
	uint32_t cached = WLAN_CFG_DST_RING_CACHED_DESC;
	uint32_t tx_comp_ring_size, tx_ring_size, reo_dst_ring_size;

	soc_cfg_ctx = soc->wlan_cfg_ctx;

	/* sw2wbm link descriptor release ring */
	entries = wlan_cfg_get_dp_soc_wbm_release_ring_size(soc_cfg_ctx);
	if (dp_srng_alloc(soc, &soc->wbm_desc_rel_ring, SW2WBM_RELEASE,
			  entries, 0)) {
		dp_init_err("%pK: dp_srng_alloc failed for wbm_desc_rel_ring", soc);
		goto fail1;
	}

	entries = wlan_cfg_get_dp_soc_tcl_cmd_credit_ring_size(soc_cfg_ctx);
	/* TCL command and status rings */
	if (soc->init_tcl_cmd_cred_ring) {
		if (dp_srng_alloc(soc, &soc->tcl_cmd_credit_ring,
				  TCL_CMD_CREDIT, entries, 0)) {
			dp_init_err("%pK: dp_srng_alloc failed for tcl_cmd_ring", soc);
			goto fail1;
		}
	}

	entries = wlan_cfg_get_dp_soc_tcl_status_ring_size(soc_cfg_ctx);
	if (dp_srng_alloc(soc, &soc->tcl_status_ring, TCL_STATUS, entries,
			  0)) {
		dp_init_err("%pK: dp_srng_alloc failed for tcl_status_ring", soc);
		goto fail1;
	}

	/* REO reinjection ring */
	entries = wlan_cfg_get_dp_soc_reo_reinject_ring_size(soc_cfg_ctx);
	if (dp_srng_alloc(soc, &soc->reo_reinject_ring, REO_REINJECT,
			  entries, 0)) {
		dp_init_err("%pK: dp_srng_alloc failed for reo_reinject_ring", soc);
		goto fail1;
	}

	/* Rx release ring */
	entries = wlan_cfg_get_dp_soc_rx_release_ring_size(soc_cfg_ctx);
	if (dp_srng_alloc(soc, &soc->rx_rel_ring, WBM2SW_RELEASE,
			  entries, 0)) {
		dp_init_err("%pK: dp_srng_alloc failed for rx_rel_ring", soc);
		goto fail1;
	}

	/* Rx exception ring */
	entries = wlan_cfg_get_dp_soc_reo_exception_ring_size(soc_cfg_ctx);
	if (dp_srng_alloc(soc, &soc->reo_exception_ring, REO_EXCEPTION,
			  entries, 0)) {
		dp_init_err("%pK: dp_srng_alloc failed - reo_exception", soc);
		goto fail1;
	}

	/* REO command and status rings */
	entries = wlan_cfg_get_dp_soc_reo_cmd_ring_size(soc_cfg_ctx);
	if (dp_srng_alloc(soc, &soc->reo_cmd_ring, REO_CMD, entries, 0)) {
		dp_init_err("%pK: dp_srng_alloc failed for reo_cmd_ring", soc);
		goto fail1;
	}

	entries = wlan_cfg_get_dp_soc_reo_status_ring_size(soc_cfg_ctx);
	if (dp_srng_alloc(soc, &soc->reo_status_ring, REO_STATUS,
			  entries, 0)) {
		dp_init_err("%pK: dp_srng_alloc failed for reo_status_ring", soc);
		goto fail1;
	}

	tx_comp_ring_size = wlan_cfg_tx_comp_ring_size(soc_cfg_ctx);
	tx_ring_size = wlan_cfg_tx_ring_size(soc_cfg_ctx);
	reo_dst_ring_size = wlan_cfg_get_reo_dst_ring_size(soc_cfg_ctx);

	/* Disable cached desc if NSS offload is enabled */
	if (wlan_cfg_get_dp_soc_nss_cfg(soc_cfg_ctx))
		cached = 0;

	for (i = 0; i < soc->num_tcl_data_rings; i++) {
		if (dp_alloc_tx_ring_pair_by_index(soc, i))
			goto fail1;
	}

	/* IPA rings for TCL_TX and TX_COMP will be allocated here */
	if (wlan_cfg_is_ipa_enabled(soc->wlan_cfg_ctx)) {
		if (dp_alloc_tx_ring_pair_by_index(soc, IPA_TCL_DATA_RING_IDX))
			goto fail1;

		if (dp_ipa_alloc_alt_tx_ring(soc))
			goto fail1;
	}

	for (i = 0; i < soc->num_reo_dest_rings; i++) {
		/* Setup REO destination ring */
		if (dp_srng_alloc(soc, &soc->reo_dest_ring[i], REO_DST,
				  reo_dst_ring_size, cached)) {
			dp_init_err("%pK: dp_srng_alloc failed for reo_dest_ring", soc);
			goto fail1;
		}
	}

	if (soc->arch_ops.txrx_soc_srng_alloc) {
		if (soc->arch_ops.txrx_soc_srng_alloc(soc)) {
			dp_init_err("%pK: dp_srng_alloc failed for arch rings",
				    soc);
			goto fail1;
		}
	}

	return QDF_STATUS_SUCCESS;

fail1:
	dp_soc_srng_free(soc);
	return QDF_STATUS_E_NOMEM;
}

static void dp_soc_cfg_dump(struct dp_soc *soc, uint32_t target_type)
{
	dp_init_info("DP soc Dump for Target = %d", target_type);
	dp_init_info("ast_override_support = %d, da_war_enabled = %d,",
		     soc->ast_override_support, soc->da_war_enabled);

	wlan_cfg_dp_soc_ctx_dump(soc->wlan_cfg_ctx);
}

/**
 * dp_soc_cfg_init() - initialize target specific configuration
 *		       during dp_soc_init
 * @soc: dp soc handle
 */
static void dp_soc_cfg_init(struct dp_soc *soc)
{
	uint32_t target_type;

	target_type = hal_get_target_type(soc->hal_soc);
	switch (target_type) {
	case TARGET_TYPE_QCA6290:
		wlan_cfg_set_reo_dst_ring_size(soc->wlan_cfg_ctx,
					       REO_DST_RING_SIZE_QCA6290);
		soc->ast_override_support = 1;
		soc->da_war_enabled = false;
		break;
	case TARGET_TYPE_QCA6390:
	case TARGET_TYPE_QCA6490:
	case TARGET_TYPE_QCA6750:
		wlan_cfg_set_reo_dst_ring_size(soc->wlan_cfg_ctx,
					       REO_DST_RING_SIZE_QCA6290);
		wlan_cfg_set_raw_mode_war(soc->wlan_cfg_ctx, true);
		soc->ast_override_support = 1;
		if (soc->cdp_soc.ol_ops->get_con_mode &&
		    soc->cdp_soc.ol_ops->get_con_mode() ==
		    QDF_GLOBAL_MONITOR_MODE) {
			int int_ctx;

			for (int_ctx = 0; int_ctx < WLAN_CFG_INT_NUM_CONTEXTS; int_ctx++) {
				soc->wlan_cfg_ctx->int_rx_ring_mask[int_ctx] = 0;
				soc->wlan_cfg_ctx->int_rxdma2host_ring_mask[int_ctx] = 0;
			}
		}
		soc->wlan_cfg_ctx->rxdma1_enable = 0;
		break;
	case TARGET_TYPE_WCN7850:
		wlan_cfg_set_reo_dst_ring_size(soc->wlan_cfg_ctx,
					       REO_DST_RING_SIZE_QCA6290);
		soc->ast_override_support = 1;

		if (soc->cdp_soc.ol_ops->get_con_mode &&
		    soc->cdp_soc.ol_ops->get_con_mode() ==
		    QDF_GLOBAL_MONITOR_MODE) {
			int int_ctx;

			for (int_ctx = 0; int_ctx < WLAN_CFG_INT_NUM_CONTEXTS;
			     int_ctx++) {
				soc->wlan_cfg_ctx->int_rx_ring_mask[int_ctx] = 0;
				if (dp_is_monitor_mode_using_poll(soc))
					soc->wlan_cfg_ctx->int_rxdma2host_ring_mask[int_ctx] = 0;
			}
		}

		soc->wlan_cfg_ctx->rxdma1_enable = 0;
		soc->wlan_cfg_ctx->num_rxdma_dst_rings_per_pdev = 1;
		break;
	case TARGET_TYPE_QCA8074:
		wlan_cfg_set_raw_mode_war(soc->wlan_cfg_ctx, true);
		soc->da_war_enabled = true;
		soc->is_rx_fse_full_cache_invalidate_war_enabled = true;
		break;
	case TARGET_TYPE_QCA8074V2:
	case TARGET_TYPE_QCA6018:
	case TARGET_TYPE_QCA9574:
		wlan_cfg_set_raw_mode_war(soc->wlan_cfg_ctx, false);
		soc->ast_override_support = 1;
		soc->per_tid_basize_max_tid = 8;
		soc->num_hw_dscp_tid_map = HAL_MAX_HW_DSCP_TID_V2_MAPS;
		soc->da_war_enabled = false;
		soc->is_rx_fse_full_cache_invalidate_war_enabled = true;
		break;
	case TARGET_TYPE_QCN9000:
		soc->ast_override_support = 1;
		soc->da_war_enabled = false;
		wlan_cfg_set_raw_mode_war(soc->wlan_cfg_ctx, false);
		soc->per_tid_basize_max_tid = 8;
		soc->num_hw_dscp_tid_map = HAL_MAX_HW_DSCP_TID_V2_MAPS;
		soc->lmac_polled_mode = 0;
		soc->wbm_release_desc_rx_sg_support = 1;
		break;
	case TARGET_TYPE_QCA5018:
	case TARGET_TYPE_QCN6122:
		soc->ast_override_support = 1;
		soc->da_war_enabled = false;
		wlan_cfg_set_raw_mode_war(soc->wlan_cfg_ctx, false);
		soc->per_tid_basize_max_tid = 8;
		soc->num_hw_dscp_tid_map = HAL_MAX_HW_DSCP_TID_MAPS_11AX;
		soc->disable_mac1_intr = 1;
		soc->disable_mac2_intr = 1;
		soc->wbm_release_desc_rx_sg_support = 1;
		break;
	case TARGET_TYPE_QCN9224:
		soc->ast_override_support = 1;
		soc->da_war_enabled = false;
		wlan_cfg_set_raw_mode_war(soc->wlan_cfg_ctx, false);
		soc->per_tid_basize_max_tid = 8;
		soc->wbm_release_desc_rx_sg_support = 1;
		soc->rxdma2sw_rings_not_supported = 1;
		soc->ast_offload_support = AST_OFFLOAD_ENABLE_STATUS;
		soc->mec_fw_offload = FW_MEC_FW_OFFLOAD_ENABLED;
		break;
	default:
		qdf_print("%s: Unknown tgt type %d\n", __func__, target_type);
		qdf_assert_always(0);
		break;
	}
	dp_soc_cfg_dump(soc, target_type);
}

/**
 * dp_soc_cfg_attach() - set target specific configuration in
 *			 dp soc cfg.
 * @soc: dp soc handle
 */
static void dp_soc_cfg_attach(struct dp_soc *soc)
{
	int target_type;
	int nss_cfg = 0;

	target_type = hal_get_target_type(soc->hal_soc);
	switch (target_type) {
	case TARGET_TYPE_QCA6290:
		wlan_cfg_set_reo_dst_ring_size(soc->wlan_cfg_ctx,
					       REO_DST_RING_SIZE_QCA6290);
		break;
	case TARGET_TYPE_QCA6390:
	case TARGET_TYPE_QCA6490:
	case TARGET_TYPE_QCA6750:
		wlan_cfg_set_reo_dst_ring_size(soc->wlan_cfg_ctx,
					       REO_DST_RING_SIZE_QCA6290);
		soc->wlan_cfg_ctx->rxdma1_enable = 0;
		break;
	case TARGET_TYPE_WCN7850:
		wlan_cfg_set_reo_dst_ring_size(soc->wlan_cfg_ctx,
					       REO_DST_RING_SIZE_QCA6290);
		soc->wlan_cfg_ctx->rxdma1_enable = 0;
		break;
	case TARGET_TYPE_QCA8074:
		wlan_cfg_set_tso_desc_attach_defer(soc->wlan_cfg_ctx, 1);
		break;
	case TARGET_TYPE_QCA8074V2:
	case TARGET_TYPE_QCA6018:
	case TARGET_TYPE_QCA9574:
	case TARGET_TYPE_QCN6122:
	case TARGET_TYPE_QCA5018:
		wlan_cfg_set_tso_desc_attach_defer(soc->wlan_cfg_ctx, 1);
		wlan_cfg_set_rxdma1_enable(soc->wlan_cfg_ctx);
		break;
	case TARGET_TYPE_QCN9000:
		wlan_cfg_set_tso_desc_attach_defer(soc->wlan_cfg_ctx, 1);
		wlan_cfg_set_rxdma1_enable(soc->wlan_cfg_ctx);
		break;
	case TARGET_TYPE_QCN9224:
		wlan_cfg_set_tso_desc_attach_defer(soc->wlan_cfg_ctx, 1);
		wlan_cfg_set_rxdma1_enable(soc->wlan_cfg_ctx);
		break;
	default:
		qdf_print("%s: Unknown tgt type %d\n", __func__, target_type);
		qdf_assert_always(0);
		break;
	}

	if (soc->cdp_soc.ol_ops->get_soc_nss_cfg)
		nss_cfg = soc->cdp_soc.ol_ops->get_soc_nss_cfg(soc->ctrl_psoc);

	wlan_cfg_set_dp_soc_nss_cfg(soc->wlan_cfg_ctx, nss_cfg);

	if (wlan_cfg_get_dp_soc_nss_cfg(soc->wlan_cfg_ctx)) {
		wlan_cfg_set_num_tx_desc_pool(soc->wlan_cfg_ctx, 0);
		wlan_cfg_set_num_tx_ext_desc_pool(soc->wlan_cfg_ctx, 0);
		wlan_cfg_set_num_tx_desc(soc->wlan_cfg_ctx, 0);
		wlan_cfg_set_num_tx_ext_desc(soc->wlan_cfg_ctx, 0);
		soc->init_tcl_cmd_cred_ring = false;
		soc->num_tcl_data_rings =
			wlan_cfg_num_nss_tcl_data_rings(soc->wlan_cfg_ctx);
		soc->num_reo_dest_rings =
			wlan_cfg_num_nss_reo_dest_rings(soc->wlan_cfg_ctx);

	} else {
		soc->init_tcl_cmd_cred_ring = true;
		soc->num_tcl_data_rings =
			wlan_cfg_num_tcl_data_rings(soc->wlan_cfg_ctx);
		soc->num_reo_dest_rings =
			wlan_cfg_num_reo_dest_rings(soc->wlan_cfg_ctx);
	}

	soc->arch_ops.soc_cfg_attach(soc);
}

static inline  void dp_pdev_set_default_reo(struct dp_pdev *pdev)
{
	struct dp_soc *soc = pdev->soc;

	switch (pdev->pdev_id) {
	case 0:
		pdev->reo_dest =
			wlan_cfg_radio0_default_reo_get(soc->wlan_cfg_ctx);
		break;

	case 1:
		pdev->reo_dest =
			wlan_cfg_radio1_default_reo_get(soc->wlan_cfg_ctx);
		break;

	case 2:
		pdev->reo_dest =
			wlan_cfg_radio2_default_reo_get(soc->wlan_cfg_ctx);
		break;

	default:
		dp_init_err("%pK: Invalid pdev_id %d for reo selection",
			    soc, pdev->pdev_id);
		break;
	}
}

static QDF_STATUS dp_pdev_init(struct cdp_soc_t *txrx_soc,
				      HTC_HANDLE htc_handle,
				      qdf_device_t qdf_osdev,
				      uint8_t pdev_id)
{
	struct wlan_cfg_dp_soc_ctxt *soc_cfg_ctx;
	int nss_cfg;
	void *sojourn_buf;
	QDF_STATUS ret;

	struct dp_soc *soc = (struct dp_soc *)txrx_soc;
	struct dp_pdev *pdev = soc->pdev_list[pdev_id];

	soc_cfg_ctx = soc->wlan_cfg_ctx;
	pdev->soc = soc;
	pdev->pdev_id = pdev_id;

	/*
	 * Variable to prevent double pdev deinitialization during
	 * radio detach execution .i.e. in the absence of any vdev.
	 */
	pdev->pdev_deinit = 0;

	if (dp_wdi_event_attach(pdev)) {
		QDF_TRACE(QDF_MODULE_ID_TXRX, QDF_TRACE_LEVEL_ERROR,
			  "dp_wdi_evet_attach failed");
		goto fail0;
	}

	if (dp_pdev_srng_init(pdev)) {
		dp_init_err("%pK: Failed to initialize pdev srng rings", soc);
		goto fail1;
	}

	/* Initialize descriptors in TCL Rings used by IPA */
	if (wlan_cfg_is_ipa_enabled(soc->wlan_cfg_ctx)) {
		hal_tx_init_data_ring(soc->hal_soc,
				      soc->tcl_data_ring[IPA_TCL_DATA_RING_IDX].hal_srng);
		dp_ipa_hal_tx_init_alt_data_ring(soc);
	}

	/*
	 * Initialize command/credit ring descriptor
	 * Command/CREDIT ring also used for sending DATA cmds
	 */
	if (soc->init_tcl_cmd_cred_ring)
		hal_tx_init_cmd_credit_ring(soc->hal_soc,
					    soc->tcl_cmd_credit_ring.hal_srng);

	dp_tx_pdev_init(pdev);
	/*
	 * Variable to prevent double pdev deinitialization during
	 * radio detach execution .i.e. in the absence of any vdev.
	 */
	pdev->invalid_peer = qdf_mem_malloc(sizeof(struct dp_peer));

	if (!pdev->invalid_peer) {
		dp_init_err("%pK: Invalid peer memory allocation failed", soc);
		goto fail2;
	}

	/*
	 * set nss pdev config based on soc config
	 */
	nss_cfg = wlan_cfg_get_dp_soc_nss_cfg(soc_cfg_ctx);
	wlan_cfg_set_dp_pdev_nss_enabled(pdev->wlan_cfg_ctx,
					 (nss_cfg & (1 << pdev_id)));
	pdev->target_pdev_id =
		dp_calculate_target_pdev_id_from_host_pdev_id(soc, pdev_id);

	if (soc->preferred_hw_mode == WMI_HOST_HW_MODE_2G_PHYB &&
	    pdev->lmac_id == PHYB_2G_LMAC_ID) {
		pdev->target_pdev_id = PHYB_2G_TARGET_PDEV_ID;
	}

	/* Reset the cpu ring map if radio is NSS offloaded */
	if (wlan_cfg_get_dp_soc_nss_cfg(soc->wlan_cfg_ctx)) {
		dp_soc_reset_cpu_ring_map(soc);
		dp_soc_reset_intr_mask(soc);
	}

	TAILQ_INIT(&pdev->vdev_list);
	qdf_spinlock_create(&pdev->vdev_list_lock);
	pdev->vdev_count = 0;

	qdf_spinlock_create(&pdev->tx_mutex);
	pdev->ch_band_lmac_id_mapping[REG_BAND_2G] = DP_MON_INVALID_LMAC_ID;
	pdev->ch_band_lmac_id_mapping[REG_BAND_5G] = DP_MON_INVALID_LMAC_ID;
	pdev->ch_band_lmac_id_mapping[REG_BAND_6G] = DP_MON_INVALID_LMAC_ID;

	DP_STATS_INIT(pdev);

	dp_local_peer_id_pool_init(pdev);

	dp_dscp_tid_map_setup(pdev);
	dp_pcp_tid_map_setup(pdev);

	/* set the reo destination during initialization */
	dp_pdev_set_default_reo(pdev);

	qdf_mem_zero(&pdev->sojourn_stats, sizeof(struct cdp_tx_sojourn_stats));

	pdev->sojourn_buf = qdf_nbuf_alloc(pdev->soc->osdev,
			      sizeof(struct cdp_tx_sojourn_stats), 0, 4,
			      TRUE);

	if (!pdev->sojourn_buf) {
		dp_init_err("%pK: Failed to allocate sojourn buf", soc);
		goto fail3;
	}
	sojourn_buf = qdf_nbuf_data(pdev->sojourn_buf);
	qdf_mem_zero(sojourn_buf, sizeof(struct cdp_tx_sojourn_stats));

	qdf_event_create(&pdev->fw_peer_stats_event);

	pdev->num_tx_allowed = wlan_cfg_get_num_tx_desc(soc->wlan_cfg_ctx);

	if (dp_rxdma_ring_setup(soc, pdev)) {
		dp_init_err("%pK: RXDMA ring config failed", soc);
		goto fail4;
	}

	if (dp_init_ipa_rx_refill_buf_ring(soc, pdev))
		goto fail4;

	if (dp_ipa_ring_resource_setup(soc, pdev))
		goto fail5;

	if (dp_ipa_uc_attach(soc, pdev) != QDF_STATUS_SUCCESS) {
		dp_init_err("%pK: dp_ipa_uc_attach failed", soc);
		goto fail5;
	}

	ret = dp_rx_fst_attach(soc, pdev);
	if ((ret != QDF_STATUS_SUCCESS) &&
	    (ret != QDF_STATUS_E_NOSUPPORT)) {
		dp_init_err("%pK: RX Flow Search Table attach failed: pdev %d err %d",
			    soc, pdev_id, ret);
		goto fail6;
	}

	if (dp_pdev_bkp_stats_attach(pdev) != QDF_STATUS_SUCCESS) {
		QDF_TRACE(QDF_MODULE_ID_DP, QDF_TRACE_LEVEL_ERROR,
			  FL("dp_pdev_bkp_stats_attach failed"));
		goto fail7;
	}

	if (dp_monitor_pdev_init(pdev)) {
		dp_init_err("%pK: dp_monitor_pdev_init failed\n", soc);
		goto fail8;
	}

	/* initialize sw rx descriptors */
	dp_rx_pdev_desc_pool_init(pdev);
	/* allocate buffers and replenish the RxDMA ring */
	dp_rx_pdev_buffers_alloc(pdev);

	dp_init_tso_stats(pdev);

	dp_info("Mem stats: DMA = %u HEAP = %u SKB = %u",
		qdf_dma_mem_stats_read(),
		qdf_heap_mem_stats_read(),
		qdf_skb_total_mem_stats_read());

	return QDF_STATUS_SUCCESS;
fail8:
	dp_pdev_bkp_stats_detach(pdev);
fail7:
	dp_rx_fst_detach(soc, pdev);
fail6:
	dp_ipa_uc_detach(soc, pdev);
fail5:
	dp_deinit_ipa_rx_refill_buf_ring(soc, pdev);
fail4:
	dp_rxdma_ring_cleanup(soc, pdev);
	qdf_nbuf_free(pdev->sojourn_buf);
fail3:
	qdf_spinlock_destroy(&pdev->tx_mutex);
	qdf_spinlock_destroy(&pdev->vdev_list_lock);
	qdf_mem_free(pdev->invalid_peer);
fail2:
	dp_pdev_srng_deinit(pdev);
fail1:
	dp_wdi_event_detach(pdev);
fail0:
	return QDF_STATUS_E_FAILURE;
}

/*
 * dp_pdev_init_wifi3() - Init txrx pdev
 * @htc_handle: HTC handle for host-target interface
 * @qdf_osdev: QDF OS device
 * @force: Force deinit
 *
 * Return: QDF_STATUS
 */
static QDF_STATUS dp_pdev_init_wifi3(struct cdp_soc_t *txrx_soc,
				     HTC_HANDLE htc_handle,
				     qdf_device_t qdf_osdev,
				     uint8_t pdev_id)
{
	return dp_pdev_init(txrx_soc, htc_handle, qdf_osdev, pdev_id);
}
<|MERGE_RESOLUTION|>--- conflicted
+++ resolved
@@ -6485,19 +6485,11 @@
 	uint8_t id = 0;
 
 	if (!wlan_cfg_get_vdev_stats_hw_offload_config(soc->wlan_cfg_ctx)) {
-<<<<<<< HEAD
-		*vdev_stats_id = DP_INVALID_VDEV_STATS_ID;
-		return QDF_STATUS_E_FAILURE;
-	}
-
-	while (id < DP_MAX_VDEV_STATS_ID) {
-=======
 		*vdev_stats_id = CDP_INVALID_VDEV_STATS_ID;
 		return QDF_STATUS_E_FAILURE;
 	}
 
 	while (id < CDP_MAX_VDEV_STATS_ID) {
->>>>>>> 801d5b6a
 		if (!qdf_atomic_test_and_set_bit(id, &soc->vdev_stats_id_map)) {
 			*vdev_stats_id = id;
 			return QDF_STATUS_SUCCESS;
@@ -6505,11 +6497,7 @@
 		id++;
 	}
 
-<<<<<<< HEAD
-	*vdev_stats_id = DP_INVALID_VDEV_STATS_ID;
-=======
 	*vdev_stats_id = CDP_INVALID_VDEV_STATS_ID;
->>>>>>> 801d5b6a
 	return QDF_STATUS_E_FAILURE;
 }
 
@@ -6526,11 +6514,7 @@
 	struct dp_soc *soc = cdp_soc_t_to_dp_soc(soc_hdl);
 
 	if ((!wlan_cfg_get_vdev_stats_hw_offload_config(soc->wlan_cfg_ctx)) ||
-<<<<<<< HEAD
-	    (vdev_stats_id >= DP_MAX_VDEV_STATS_ID))
-=======
 	    (vdev_stats_id >= CDP_MAX_VDEV_STATS_ID))
->>>>>>> 801d5b6a
 		return;
 
 	qdf_atomic_clear_bit(vdev_stats_id, &soc->vdev_stats_id_map);
@@ -6755,14 +6739,10 @@
 }
 #else
 static inline
-<<<<<<< HEAD
-void dp_peer_hw_txrx_stats_init(struct dp_soc *soc, struct dp_peer *peer) {}
-=======
 void dp_peer_hw_txrx_stats_init(struct dp_soc *soc, struct dp_peer *peer)
 {
 	peer->hw_txrx_stats_en = 0;
 }
->>>>>>> 801d5b6a
 #endif
 /*
  * dp_peer_create_wifi3() - attach txrx peer
@@ -9638,19 +9618,10 @@
 	case CDP_IPA_ENABLE:
 		soc->wlan_cfg_ctx->ipa_enabled = val.cdp_ipa_enabled;
 		break;
-<<<<<<< HEAD
-#ifdef QCA_VDEV_STATS_HW_OFFLOAD_SUPPORT
-	case CDP_SET_VDEV_STATS_HW_OFFLOAD:
-		wlan_cfg_ctx->vdev_stats_hw_offload_config =
-				val.cdp_psoc_param_vdev_stats_hw_offload;
-		break;
-#endif
-=======
 	case CDP_SET_VDEV_STATS_HW_OFFLOAD:
 		wlan_cfg_set_vdev_stats_hw_offload_config(wlan_cfg_ctx,
 				val.cdp_psoc_param_vdev_stats_hw_offload);
 		break;
->>>>>>> 801d5b6a
 	default:
 		break;
 	}

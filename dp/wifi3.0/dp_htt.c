--- conflicted
+++ resolved
@@ -2175,45 +2175,27 @@
 			tag_buf = tlv_buf_temp +
 				HTT_VDEV_STATS_GET_INDEX(TX_SUCCESS_PKT_CNT);
 			pkt_count = HTT_VDEV_GET_STATS_U64(tag_buf);
-<<<<<<< HEAD
-			tx_comp.num += pkt_count;
-=======
 			tx_comp.num = pkt_count;
->>>>>>> 801d5b6a
 
 			/* Extract tx success packet byte count from buffer */
 			tag_buf = tlv_buf_temp +
 				HTT_VDEV_STATS_GET_INDEX(TX_SUCCESS_BYTE_CNT);
 			byte_count = HTT_VDEV_GET_STATS_U64(tag_buf);
-<<<<<<< HEAD
-			tx_comp.bytes += byte_count;
-=======
 			tx_comp.bytes = byte_count;
->>>>>>> 801d5b6a
 
 			/* Extract tx retry packet count from buffer */
 			tag_buf = tlv_buf_temp +
 				HTT_VDEV_STATS_GET_INDEX(TX_RETRY_PKT_CNT);
 			pkt_count = HTT_VDEV_GET_STATS_U64(tag_buf);
 			tx_comp.num += pkt_count;
-<<<<<<< HEAD
-			tx_failed.num += pkt_count;
-=======
 			tx_failed.num = pkt_count;
->>>>>>> 801d5b6a
 
 			/* Extract tx retry packet byte count from buffer */
 			tag_buf = tlv_buf_temp +
 				HTT_VDEV_STATS_GET_INDEX(TX_RETRY_BYTE_CNT);
-<<<<<<< HEAD
-			pkt_count = HTT_VDEV_GET_STATS_U64(tag_buf);
-			tx_comp.bytes += byte_count;
-			tx_failed.bytes += byte_count;
-=======
 			byte_count = HTT_VDEV_GET_STATS_U64(tag_buf);
 			tx_comp.bytes += byte_count;
 			tx_failed.bytes = byte_count;
->>>>>>> 801d5b6a
 
 			/* Extract tx drop packet count from buffer */
 			tag_buf = tlv_buf_temp +
@@ -2225,11 +2207,7 @@
 			/* Extract tx drop packet byte count from buffer */
 			tag_buf = tlv_buf_temp +
 				HTT_VDEV_STATS_GET_INDEX(TX_DROP_BYTE_CNT);
-<<<<<<< HEAD
-			pkt_count = HTT_VDEV_GET_STATS_U64(tag_buf);
-=======
 			byte_count = HTT_VDEV_GET_STATS_U64(tag_buf);
->>>>>>> 801d5b6a
 			tx_comp.bytes += byte_count;
 			tx_failed.bytes += byte_count;
 
@@ -2243,11 +2221,7 @@
 			/* Extract tx age-out packet byte count from buffer */
 			tag_buf = tlv_buf_temp +
 				HTT_VDEV_STATS_GET_INDEX(TX_AGE_OUT_BYTE_CNT);
-<<<<<<< HEAD
-			pkt_count = HTT_VDEV_GET_STATS_U64(tag_buf);
-=======
 			byte_count = HTT_VDEV_GET_STATS_U64(tag_buf);
->>>>>>> 801d5b6a
 			tx_comp.bytes += byte_count;
 			tx_failed.bytes += byte_count;
 

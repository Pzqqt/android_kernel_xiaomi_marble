/*
 * Copyright (c) 2016-2021 The Linux Foundation. All rights reserved.
 * Copyright (c) 2021 Qualcomm Innovation Center, Inc. All rights reserved.
 *
 * Permission to use, copy, modify, and/or distribute this software for
 * any purpose with or without fee is hereby granted, provided that the
 * above copyright notice and this permission notice appear in all
 * copies.
 *
 * THE SOFTWARE IS PROVIDED "AS IS" AND THE AUTHOR DISCLAIMS ALL
 * WARRANTIES WITH REGARD TO THIS SOFTWARE INCLUDING ALL IMPLIED
 * WARRANTIES OF MERCHANTABILITY AND FITNESS. IN NO EVENT SHALL THE
 * AUTHOR BE LIABLE FOR ANY SPECIAL, DIRECT, INDIRECT, OR CONSEQUENTIAL
 * DAMAGES OR ANY DAMAGES WHATSOEVER RESULTING FROM LOSS OF USE, DATA OR
 * PROFITS, WHETHER IN AN ACTION OF CONTRACT, NEGLIGENCE OR OTHER
 * TORTIOUS ACTION, ARISING OUT OF OR IN CONNECTION WITH THE USE OR
 * PERFORMANCE OF THIS SOFTWARE.
 */

#include "cdp_txrx_cmn_struct.h"
#include "dp_types.h"
#include "dp_tx.h"
#include "dp_be_tx.h"
#include "dp_tx_desc.h"
#include "hal_tx.h"
#include <hal_be_api.h>
#include <hal_be_tx.h>

#if defined(WLAN_MAX_PDEVS) && (WLAN_MAX_PDEVS == 1)
#define DP_TX_BANK_LOCK_CREATE(lock) qdf_mutex_create(lock)
#define DP_TX_BANK_LOCK_DESTROY(lock) qdf_mutex_destroy(lock)
#define DP_TX_BANK_LOCK_ACQUIRE(lock) qdf_mutex_acquire(lock)
#define DP_TX_BANK_LOCK_RELEASE(lock) qdf_mutex_release(lock)
#else
#define DP_TX_BANK_LOCK_CREATE(lock) qdf_spinlock_create(lock)
#define DP_TX_BANK_LOCK_DESTROY(lock) qdf_spinlock_destroy(lock)
#define DP_TX_BANK_LOCK_ACQUIRE(lock) qdf_spin_lock_bh(lock)
#define DP_TX_BANK_LOCK_RELEASE(lock) qdf_spin_unlock_bh(lock)
#endif

extern uint8_t sec_type_map[MAX_CDP_SEC_TYPE];

#ifdef DP_USE_REDUCED_PEER_ID_FIELD_WIDTH
static inline uint16_t dp_tx_comp_get_peer_id(struct dp_soc *soc,
					      void *tx_comp_hal_desc)
{
	uint16_t peer_id = hal_tx_comp_get_peer_id(tx_comp_hal_desc);
	struct dp_tx_comp_peer_id *tx_peer_id =
			(struct dp_tx_comp_peer_id *)&peer_id;

	return (tx_peer_id->peer_id |
	        (tx_peer_id->ml_peer_valid << soc->peer_id_shift));
}
#else
/* Combine ml_peer_valid and peer_id field */
#define DP_BE_TX_COMP_PEER_ID_MASK	0x00003fff
#define DP_BE_TX_COMP_PEER_ID_SHIFT	0

static inline uint16_t dp_tx_comp_get_peer_id(struct dp_soc *soc,
					      void *tx_comp_hal_desc)
{
	uint16_t peer_id = hal_tx_comp_get_peer_id(tx_comp_hal_desc);

	return ((peer_id & DP_BE_TX_COMP_PEER_ID_MASK) >>
		DP_BE_TX_COMP_PEER_ID_SHIFT);
}
#endif

#ifdef DP_FEATURE_HW_COOKIE_CONVERSION
#ifdef DP_HW_COOKIE_CONVERT_EXCEPTION
void dp_tx_comp_get_params_from_hal_desc_be(struct dp_soc *soc,
					    void *tx_comp_hal_desc,
					    struct dp_tx_desc_s **r_tx_desc)
{
	uint32_t tx_desc_id;

	if (qdf_likely(
		hal_tx_comp_get_cookie_convert_done(tx_comp_hal_desc))) {
		/* HW cookie conversion done */
		*r_tx_desc = (struct dp_tx_desc_s *)
				hal_tx_comp_get_desc_va(tx_comp_hal_desc);
	} else {
		/* SW do cookie conversion to VA */
		tx_desc_id = hal_tx_comp_get_desc_id(tx_comp_hal_desc);
		*r_tx_desc =
		(struct dp_tx_desc_s *)dp_cc_desc_find(soc, tx_desc_id);
	}

	if (*r_tx_desc)
		(*r_tx_desc)->peer_id = dp_tx_comp_get_peer_id(soc,
							       tx_comp_hal_desc);
}
#else
void dp_tx_comp_get_params_from_hal_desc_be(struct dp_soc *soc,
					    void *tx_comp_hal_desc,
					    struct dp_tx_desc_s **r_tx_desc)
{
	*r_tx_desc = (struct dp_tx_desc_s *)
			hal_tx_comp_get_desc_va(tx_comp_hal_desc);

	if (*r_tx_desc)
		(*r_tx_desc)->peer_id = dp_tx_comp_get_peer_id(soc,
							       tx_comp_hal_desc);
}
#endif /* DP_HW_COOKIE_CONVERT_EXCEPTION */
#else

void dp_tx_comp_get_params_from_hal_desc_be(struct dp_soc *soc,
					    void *tx_comp_hal_desc,
					    struct dp_tx_desc_s **r_tx_desc)
{
	uint32_t tx_desc_id;

	/* SW do cookie conversion to VA */
	tx_desc_id = hal_tx_comp_get_desc_id(tx_comp_hal_desc);
	*r_tx_desc =
	(struct dp_tx_desc_s *)dp_cc_desc_find(soc, tx_desc_id);

	if (*r_tx_desc)
		(*r_tx_desc)->peer_id = dp_tx_comp_get_peer_id(soc,
							       tx_comp_hal_desc);
}
#endif /* DP_FEATURE_HW_COOKIE_CONVERSION */

#ifdef QCA_OL_TX_MULTIQ_SUPPORT
#ifdef DP_TX_IMPLICIT_RBM_MAPPING
/*
 * dp_tx_get_rbm_id()- Get the RBM ID for data transmission completion.
 * @dp_soc - DP soc structure pointer
 * @ring_id - Transmit Queue/ring_id to be used when XPS is enabled
 *
 * Return - RBM ID corresponding to TCL ring_id
 */
static inline uint8_t dp_tx_get_rbm_id_be(struct dp_soc *soc,
					  uint8_t ring_id)
{
	return 0;
}
#else
static inline uint8_t dp_tx_get_rbm_id_be(struct dp_soc *soc,
					  uint8_t ring_id)
{
	return (ring_id ? soc->wbm_sw0_bm_id + (ring_id - 1) :
			  HAL_WBM_SW2_BM_ID(soc->wbm_sw0_bm_id));
}
#endif /*DP_TX_IMPLICIT_RBM_MAPPING*/
#else
static inline uint8_t dp_tx_get_rbm_id_be(struct dp_soc *soc,
					  uint8_t tcl_index)
{
	uint8_t rbm;

	rbm = wlan_cfg_get_rbm_id_for_index(soc->wlan_cfg_ctx, tcl_index);
	dp_verbose_debug("tcl_id %u rbm %u", tcl_index, rbm);
	return rbm;
}
#endif

QDF_STATUS
dp_tx_hw_enqueue_be(struct dp_soc *soc, struct dp_vdev *vdev,
		    struct dp_tx_desc_s *tx_desc, uint16_t fw_metadata,
		    struct cdp_tx_exception_metadata *tx_exc_metadata,
		    struct dp_tx_msdu_info_s *msdu_info)
{
	void *hal_tx_desc;
	uint32_t *hal_tx_desc_cached;
	int coalesce = 0;
	struct dp_tx_queue *tx_q = &msdu_info->tx_queue;
	uint8_t ring_id = tx_q->ring_id;
	uint8_t tid = msdu_info->tid;
	struct dp_vdev_be *be_vdev;
	uint8_t cached_desc[HAL_TX_DESC_LEN_BYTES] = { 0 };
	uint8_t bm_id = dp_tx_get_rbm_id_be(soc, ring_id);
	hal_ring_handle_t hal_ring_hdl = NULL;
	QDF_STATUS status = QDF_STATUS_E_RESOURCES;

	be_vdev = dp_get_be_vdev_from_dp_vdev(vdev);

	if (!dp_tx_is_desc_id_valid(soc, tx_desc->id)) {
		dp_err_rl("Invalid tx desc id:%d", tx_desc->id);
		return QDF_STATUS_E_RESOURCES;
	}

	if (qdf_unlikely(tx_exc_metadata)) {
		qdf_assert_always((tx_exc_metadata->tx_encap_type ==
				   CDP_INVALID_TX_ENCAP_TYPE) ||
				   (tx_exc_metadata->tx_encap_type ==
				    vdev->tx_encap_type));

		if (tx_exc_metadata->tx_encap_type == htt_cmn_pkt_type_raw)
			qdf_assert_always((tx_exc_metadata->sec_type ==
					   CDP_INVALID_SEC_TYPE) ||
					   tx_exc_metadata->sec_type ==
					   vdev->sec_type);
	}

	hal_tx_desc_cached = (void *)cached_desc;

	hal_tx_desc_set_buf_addr_be(soc->hal_soc, hal_tx_desc_cached,
				    tx_desc->dma_addr, bm_id, tx_desc->id,
				    (tx_desc->flags & DP_TX_DESC_FLAG_FRAG));
	hal_tx_desc_set_lmac_id_be(soc->hal_soc, hal_tx_desc_cached,
				   vdev->lmac_id);

	hal_tx_desc_set_search_index_be(soc->hal_soc, hal_tx_desc_cached,
					vdev->bss_ast_idx);
	/*
	 * Bank_ID is used as DSCP_TABLE number in beryllium
	 * So there is no explicit field used for DSCP_TID_TABLE_NUM.
	 */

	hal_tx_desc_set_cache_set_num(soc->hal_soc, hal_tx_desc_cached,
				      (vdev->bss_ast_hash & 0xF));

	hal_tx_desc_set_fw_metadata(hal_tx_desc_cached, fw_metadata);
	hal_tx_desc_set_buf_length(hal_tx_desc_cached, tx_desc->length);
	hal_tx_desc_set_buf_offset(hal_tx_desc_cached, tx_desc->pkt_offset);

	if (tx_desc->flags & DP_TX_DESC_FLAG_TO_FW)
		hal_tx_desc_set_to_fw(hal_tx_desc_cached, 1);

	/* verify checksum offload configuration*/
	if ((qdf_nbuf_get_tx_cksum(tx_desc->nbuf) ==
				   QDF_NBUF_TX_CKSUM_TCP_UDP) ||
	      qdf_nbuf_is_tso(tx_desc->nbuf)) {
		hal_tx_desc_set_l3_checksum_en(hal_tx_desc_cached, 1);
		hal_tx_desc_set_l4_checksum_en(hal_tx_desc_cached, 1);
	}

	hal_tx_desc_set_bank_id(hal_tx_desc_cached, be_vdev->bank_id);

	hal_tx_desc_set_vdev_id(hal_tx_desc_cached, vdev->vdev_id);

	if (tid != HTT_TX_EXT_TID_INVALID)
		hal_tx_desc_set_hlos_tid(hal_tx_desc_cached, tid);

	if (qdf_unlikely(vdev->pdev->delay_stats_flag) ||
	    qdf_unlikely(wlan_cfg_is_peer_ext_stats_enabled(soc->wlan_cfg_ctx)))
		tx_desc->timestamp = qdf_ktime_to_ms(qdf_ktime_real_get());

	dp_verbose_debug("length:%d , type = %d, dma_addr %llx, offset %d desc id %u",
			 tx_desc->length,
			 (tx_desc->flags & DP_TX_DESC_FLAG_FRAG),
			 (uint64_t)tx_desc->dma_addr, tx_desc->pkt_offset,
			 tx_desc->id);

	hal_ring_hdl = dp_tx_get_hal_ring_hdl(soc, ring_id);

	if (qdf_unlikely(dp_tx_hal_ring_access_start(soc, hal_ring_hdl))) {
		dp_err("HAL RING Access Failed -- %pK", hal_ring_hdl);
		DP_STATS_INC(soc, tx.tcl_ring_full[ring_id], 1);
		DP_STATS_INC(vdev, tx_i.dropped.enqueue_fail, 1);
		return status;
	}

	hal_tx_desc = hal_srng_src_get_next(soc->hal_soc, hal_ring_hdl);
	if (qdf_unlikely(!hal_tx_desc)) {
		dp_verbose_debug("TCL ring full ring_id:%d", ring_id);
		DP_STATS_INC(soc, tx.tcl_ring_full[ring_id], 1);
		DP_STATS_INC(vdev, tx_i.dropped.enqueue_fail, 1);
		goto ring_access_fail;
	}

	tx_desc->flags |= DP_TX_DESC_FLAG_QUEUED_TX;
	dp_vdev_peer_stats_update_protocol_cnt_tx(vdev, tx_desc->nbuf);

	/* Sync cached descriptor with HW */
	hal_tx_desc_sync(hal_tx_desc_cached, hal_tx_desc);

	coalesce = dp_tx_attempt_coalescing(soc, vdev, tx_desc, tid);

	DP_STATS_INC_PKT(vdev, tx_i.processed, 1, tx_desc->length);
	dp_tx_update_stats(soc, tx_desc->nbuf);
	status = QDF_STATUS_SUCCESS;

	dp_tx_hw_desc_update_evt((uint8_t *)hal_tx_desc_cached,
				 hal_ring_hdl, soc);

ring_access_fail:
	dp_tx_ring_access_end_wrapper(soc, hal_ring_hdl, coalesce);

	return status;
}

QDF_STATUS dp_tx_init_bank_profiles(struct dp_soc_be *be_soc)
{
	int i, num_tcl_banks;

	num_tcl_banks = hal_tx_get_num_tcl_banks(be_soc->soc.hal_soc);

	qdf_assert_always(num_tcl_banks);
	be_soc->num_bank_profiles = num_tcl_banks;

	be_soc->bank_profiles = qdf_mem_malloc(num_tcl_banks *
					       sizeof(*be_soc->bank_profiles));
	if (!be_soc->bank_profiles) {
		dp_err("unable to allocate memory for DP TX Profiles!");
		return QDF_STATUS_E_NOMEM;
	}

<<<<<<< HEAD
	qdf_spinlock_create(&be_soc->tx_bank_lock);
=======
	DP_TX_BANK_LOCK_CREATE(&be_soc->tx_bank_lock);
>>>>>>> 801d5b6a

	for (i = 0; i < num_tcl_banks; i++) {
		be_soc->bank_profiles[i].is_configured = false;
		qdf_atomic_init(&be_soc->bank_profiles[i].ref_count);
	}
	dp_info("initialized %u bank profiles", be_soc->num_bank_profiles);
	return QDF_STATUS_SUCCESS;
}

void dp_tx_deinit_bank_profiles(struct dp_soc_be *be_soc)
{
	qdf_mem_free(be_soc->bank_profiles);
<<<<<<< HEAD
	qdf_spinlock_destroy(&be_soc->tx_bank_lock);
=======
	DP_TX_BANK_LOCK_DESTROY(&be_soc->tx_bank_lock);
>>>>>>> 801d5b6a
}

static
void dp_tx_get_vdev_bank_config(struct dp_vdev_be *be_vdev,
				union hal_tx_bank_config *bank_config)
{
	struct dp_vdev *vdev = &be_vdev->vdev;
	struct dp_soc *soc = vdev->pdev->soc;

	bank_config->epd = 0;

	bank_config->encap_type = vdev->tx_encap_type;

	/* Only valid for raw frames. Needs work for RAW mode */
	if (vdev->tx_encap_type == htt_cmn_pkt_type_raw) {
		bank_config->encrypt_type = sec_type_map[vdev->sec_type];
	} else {
		bank_config->encrypt_type = 0;
	}

	bank_config->src_buffer_swap = 0;
	bank_config->link_meta_swap = 0;

	if ((soc->sta_mode_search_policy == HAL_TX_ADDR_INDEX_SEARCH) &&
	     vdev->opmode == wlan_op_mode_sta) {
		bank_config->index_lookup_enable = 1;
		bank_config->mcast_pkt_ctrl = HAL_TX_MCAST_CTRL_MEC_NOTIFY;
		bank_config->addrx_en = 0;
		bank_config->addry_en = 0;
	} else {
		bank_config->index_lookup_enable = 0;
		bank_config->mcast_pkt_ctrl = HAL_TX_MCAST_CTRL_FW_EXCEPTION;
		bank_config->addrx_en =
			(vdev->hal_desc_addr_search_flags &
			 HAL_TX_DESC_ADDRX_EN) ? 1 : 0;
		bank_config->addry_en =
			(vdev->hal_desc_addr_search_flags &
			 HAL_TX_DESC_ADDRY_EN) ? 1 : 0;
	}

	bank_config->mesh_enable = vdev->mesh_vdev ? 1 : 0;

	bank_config->dscp_tid_map_id = vdev->dscp_tid_map_id;

	/* Disabling vdev id check for now. Needs revist. */
	bank_config->vdev_id_check_en = be_vdev->vdev_id_check_en;

	bank_config->pmac_id = vdev->lmac_id;
}

int dp_tx_get_bank_profile(struct dp_soc_be *be_soc,
			   struct dp_vdev_be *be_vdev)
{
	char *temp_str = "";
	bool found_match = false;
	int bank_id = DP_BE_INVALID_BANK_ID;
	int i;
	int unconfigured_slot = DP_BE_INVALID_BANK_ID;
	int zero_ref_count_slot = DP_BE_INVALID_BANK_ID;
	union hal_tx_bank_config vdev_config = {0};

	/* convert vdev params into hal_tx_bank_config */
	dp_tx_get_vdev_bank_config(be_vdev, &vdev_config);

<<<<<<< HEAD
	qdf_spin_lock_bh(&be_soc->tx_bank_lock);
=======
	DP_TX_BANK_LOCK_ACQUIRE(&be_soc->tx_bank_lock);
>>>>>>> 801d5b6a
	/* go over all banks and find a matching/unconfigured/unsed bank */
	for (i = 0; i < be_soc->num_bank_profiles; i++) {
		if (be_soc->bank_profiles[i].is_configured &&
		    (be_soc->bank_profiles[i].bank_config.val ^
						vdev_config.val) == 0) {
			found_match = true;
			break;
		}

		if (unconfigured_slot == DP_BE_INVALID_BANK_ID &&
		    !be_soc->bank_profiles[i].is_configured)
			unconfigured_slot = i;
		else if (zero_ref_count_slot  == DP_BE_INVALID_BANK_ID &&
		    !qdf_atomic_read(&be_soc->bank_profiles[i].ref_count))
			zero_ref_count_slot = i;
	}

	if (found_match) {
		temp_str = "matching";
		bank_id = i;
		goto inc_ref_and_return;
	}
	if (unconfigured_slot != DP_BE_INVALID_BANK_ID) {
		temp_str = "unconfigured";
		bank_id = unconfigured_slot;
		goto configure_and_return;
	}
	if (zero_ref_count_slot != DP_BE_INVALID_BANK_ID) {
		temp_str = "zero_ref_count";
		bank_id = zero_ref_count_slot;
	}
	if (bank_id == DP_BE_INVALID_BANK_ID) {
		dp_alert("unable to find TX bank!");
		QDF_BUG(0);
		return bank_id;
	}

configure_and_return:
	be_soc->bank_profiles[bank_id].is_configured = true;
	be_soc->bank_profiles[bank_id].bank_config.val = vdev_config.val;
	hal_tx_populate_bank_register(be_soc->soc.hal_soc,
				      &be_soc->bank_profiles[bank_id].bank_config,
				      bank_id);
inc_ref_and_return:
	qdf_atomic_inc(&be_soc->bank_profiles[bank_id].ref_count);
<<<<<<< HEAD
	qdf_spin_unlock_bh(&be_soc->tx_bank_lock);
=======
	DP_TX_BANK_LOCK_RELEASE(&be_soc->tx_bank_lock);
>>>>>>> 801d5b6a

	dp_info("found %s slot at index %d, input:0x%x match:0x%x ref_count %u",
		temp_str, bank_id, vdev_config.val,
		be_soc->bank_profiles[bank_id].bank_config.val,
		qdf_atomic_read(&be_soc->bank_profiles[bank_id].ref_count));

	dp_info("epd:%x encap:%x encryp:%x src_buf_swap:%x link_meta_swap:%x addrx_en:%x addry_en:%x mesh_en:%x vdev_id_check:%x pmac_id:%x mcast_pkt_ctrl:%x",
		be_soc->bank_profiles[bank_id].bank_config.epd,
		be_soc->bank_profiles[bank_id].bank_config.encap_type,
		be_soc->bank_profiles[bank_id].bank_config.encrypt_type,
		be_soc->bank_profiles[bank_id].bank_config.src_buffer_swap,
		be_soc->bank_profiles[bank_id].bank_config.link_meta_swap,
		be_soc->bank_profiles[bank_id].bank_config.addrx_en,
		be_soc->bank_profiles[bank_id].bank_config.addry_en,
		be_soc->bank_profiles[bank_id].bank_config.mesh_enable,
		be_soc->bank_profiles[bank_id].bank_config.vdev_id_check_en,
		be_soc->bank_profiles[bank_id].bank_config.pmac_id,
		be_soc->bank_profiles[bank_id].bank_config.mcast_pkt_ctrl);

	return bank_id;
}

void dp_tx_put_bank_profile(struct dp_soc_be *be_soc,
			    struct dp_vdev_be *be_vdev)
{
<<<<<<< HEAD
	qdf_spin_lock_bh(&be_soc->tx_bank_lock);
	qdf_atomic_dec(&be_soc->bank_profiles[be_vdev->bank_id].ref_count);
	qdf_spin_unlock_bh(&be_soc->tx_bank_lock);
=======
	DP_TX_BANK_LOCK_ACQUIRE(&be_soc->tx_bank_lock);
	qdf_atomic_dec(&be_soc->bank_profiles[be_vdev->bank_id].ref_count);
	DP_TX_BANK_LOCK_RELEASE(&be_soc->tx_bank_lock);
>>>>>>> 801d5b6a
}

void dp_tx_update_bank_profile(struct dp_soc_be *be_soc,
			       struct dp_vdev_be *be_vdev)
{
	dp_tx_put_bank_profile(be_soc, be_vdev);
	be_vdev->bank_id = dp_tx_get_bank_profile(be_soc, be_vdev);
}

QDF_STATUS dp_tx_desc_pool_init_be(struct dp_soc *soc,
				   uint16_t num_elem,
				   uint8_t pool_id)
{
	struct dp_tx_desc_pool_s *tx_desc_pool;
	struct dp_hw_cookie_conversion_t *cc_ctx;
	struct dp_soc_be *be_soc;
	struct dp_spt_page_desc *page_desc;
	struct dp_tx_desc_s *tx_desc;
	uint32_t ppt_idx = 0;
	uint32_t avail_entry_index = 0;

	if (!num_elem) {
		dp_err("desc_num 0 !!");
		return QDF_STATUS_E_FAILURE;
	}

	be_soc = dp_get_be_soc_from_dp_soc(soc);
	tx_desc_pool = &soc->tx_desc[pool_id];
	cc_ctx  = &be_soc->tx_cc_ctx[pool_id];

	tx_desc = tx_desc_pool->freelist;
	page_desc = &cc_ctx->page_desc_base[0];
	while (tx_desc) {
		if (avail_entry_index == 0) {
			if (ppt_idx >= cc_ctx->total_page_num) {
				dp_alert("insufficient secondary page tables");
				qdf_assert_always(0);
			}
			page_desc = &cc_ctx->page_desc_base[ppt_idx++];
		}

		/* put each TX Desc VA to SPT pages and
		 * get corresponding ID
		 */
		DP_CC_SPT_PAGE_UPDATE_VA(page_desc->page_v_addr,
					 avail_entry_index,
					 tx_desc);
		tx_desc->id =
			dp_cc_desc_id_generate(page_desc->ppt_index,
					       avail_entry_index);
		tx_desc->pool_id = pool_id;

		tx_desc = tx_desc->next;
		avail_entry_index = (avail_entry_index + 1) &
					DP_CC_SPT_PAGE_MAX_ENTRIES_MASK;
	}

	return QDF_STATUS_SUCCESS;
}

void dp_tx_desc_pool_deinit_be(struct dp_soc *soc,
			       struct dp_tx_desc_pool_s *tx_desc_pool,
			       uint8_t pool_id)
{
	struct dp_spt_page_desc *page_desc;
	struct dp_soc_be *be_soc;
	int i = 0;
	struct dp_hw_cookie_conversion_t *cc_ctx;

	be_soc = dp_get_be_soc_from_dp_soc(soc);
	cc_ctx  = &be_soc->tx_cc_ctx[pool_id];

	for (i = 0; i < cc_ctx->total_page_num; i++) {
		page_desc = &cc_ctx->page_desc_base[i];
		qdf_mem_zero(page_desc->page_v_addr, qdf_page_size);
	}
}

#ifdef WLAN_FEATURE_NEAR_FULL_IRQ
uint32_t dp_tx_comp_nf_handler(struct dp_intr *int_ctx, struct dp_soc *soc,
			       hal_ring_handle_t hal_ring_hdl, uint8_t ring_id,
			       uint32_t quota)
{
	struct dp_srng *tx_comp_ring = &soc->tx_comp_ring[ring_id];
	uint32_t work_done = 0;

	if (dp_srng_get_near_full_level(soc, tx_comp_ring) <
			DP_SRNG_THRESH_NEAR_FULL)
		return 0;

	qdf_atomic_set(&tx_comp_ring->near_full, 1);
	work_done++;

	return work_done;
}
#endif<|MERGE_RESOLUTION|>--- conflicted
+++ resolved
@@ -298,11 +298,7 @@
 		return QDF_STATUS_E_NOMEM;
 	}
 
-<<<<<<< HEAD
-	qdf_spinlock_create(&be_soc->tx_bank_lock);
-=======
 	DP_TX_BANK_LOCK_CREATE(&be_soc->tx_bank_lock);
->>>>>>> 801d5b6a
 
 	for (i = 0; i < num_tcl_banks; i++) {
 		be_soc->bank_profiles[i].is_configured = false;
@@ -315,11 +311,7 @@
 void dp_tx_deinit_bank_profiles(struct dp_soc_be *be_soc)
 {
 	qdf_mem_free(be_soc->bank_profiles);
-<<<<<<< HEAD
-	qdf_spinlock_destroy(&be_soc->tx_bank_lock);
-=======
 	DP_TX_BANK_LOCK_DESTROY(&be_soc->tx_bank_lock);
->>>>>>> 801d5b6a
 }
 
 static
@@ -384,11 +376,7 @@
 	/* convert vdev params into hal_tx_bank_config */
 	dp_tx_get_vdev_bank_config(be_vdev, &vdev_config);
 
-<<<<<<< HEAD
-	qdf_spin_lock_bh(&be_soc->tx_bank_lock);
-=======
 	DP_TX_BANK_LOCK_ACQUIRE(&be_soc->tx_bank_lock);
->>>>>>> 801d5b6a
 	/* go over all banks and find a matching/unconfigured/unsed bank */
 	for (i = 0; i < be_soc->num_bank_profiles; i++) {
 		if (be_soc->bank_profiles[i].is_configured &&
@@ -434,11 +422,7 @@
 				      bank_id);
 inc_ref_and_return:
 	qdf_atomic_inc(&be_soc->bank_profiles[bank_id].ref_count);
-<<<<<<< HEAD
-	qdf_spin_unlock_bh(&be_soc->tx_bank_lock);
-=======
 	DP_TX_BANK_LOCK_RELEASE(&be_soc->tx_bank_lock);
->>>>>>> 801d5b6a
 
 	dp_info("found %s slot at index %d, input:0x%x match:0x%x ref_count %u",
 		temp_str, bank_id, vdev_config.val,
@@ -464,15 +448,9 @@
 void dp_tx_put_bank_profile(struct dp_soc_be *be_soc,
 			    struct dp_vdev_be *be_vdev)
 {
-<<<<<<< HEAD
-	qdf_spin_lock_bh(&be_soc->tx_bank_lock);
-	qdf_atomic_dec(&be_soc->bank_profiles[be_vdev->bank_id].ref_count);
-	qdf_spin_unlock_bh(&be_soc->tx_bank_lock);
-=======
 	DP_TX_BANK_LOCK_ACQUIRE(&be_soc->tx_bank_lock);
 	qdf_atomic_dec(&be_soc->bank_profiles[be_vdev->bank_id].ref_count);
 	DP_TX_BANK_LOCK_RELEASE(&be_soc->tx_bank_lock);
->>>>>>> 801d5b6a
 }
 
 void dp_tx_update_bank_profile(struct dp_soc_be *be_soc,

/*
 * Copyright (c) 2021 The Linux Foundation. All rights reserved.
 * Copyright (c) 2021 Qualcomm Innovation Center, Inc. All rights reserved.
 *
 * Permission to use, copy, modify, and/or distribute this software for
 * any purpose with or without fee is hereby granted, provided that the
 * above copyright notice and this permission notice appear in all
 * copies.
 *
 * THE SOFTWARE IS PROVIDED "AS IS" AND THE AUTHOR DISCLAIMS ALL
 * WARRANTIES WITH REGARD TO THIS SOFTWARE INCLUDING ALL IMPLIED
 * WARRANTIES OF MERCHANTABILITY AND FITNESS. IN NO EVENT SHALL THE
 * AUTHOR BE LIABLE FOR ANY SPECIAL, DIRECT, INDIRECT, OR CONSEQUENTIAL
 * DAMAGES OR ANY DAMAGES WHATSOEVER RESULTING FROM LOSS OF USE, DATA OR
 * PROFITS, WHETHER IN AN ACTION OF CONTRACT, NEGLIGENCE OR OTHER
 * TORTIOUS ACTION, ARISING OUT OF OR IN CONNECTION WITH THE USE OR
 * PERFORMANCE OF THIS SOFTWARE.
 */
#ifndef __DP_BE_H
#define __DP_BE_H

#include <dp_types.h>
#include <hal_be_tx.h>
#ifdef WLAN_MLO_MULTI_CHIP
#include "mlo/dp_mlo.h"
#else
#include <dp_peer.h>
#endif

/* maximum number of entries in one page of secondary page table */
#define DP_CC_SPT_PAGE_MAX_ENTRIES 512

/* maximum number of entries in one page of secondary page table */
#define DP_CC_SPT_PAGE_MAX_ENTRIES_MASK (DP_CC_SPT_PAGE_MAX_ENTRIES - 1)

/* maximum number of entries in primary page table */
#define DP_CC_PPT_MAX_ENTRIES 1024

/* cookie conversion required CMEM offset from CMEM pool */
#define DP_CC_MEM_OFFSET_IN_CMEM 0

/* cookie conversion primary page table size 4K */
#define DP_CC_PPT_MEM_SIZE 4096

/* FST required CMEM offset from CMEM pool */
#define DP_FST_MEM_OFFSET_IN_CMEM \
	(DP_CC_MEM_OFFSET_IN_CMEM + DP_CC_PPT_MEM_SIZE)

/* lower 9 bits in Desc ID for offset in page of SPT */
#define DP_CC_DESC_ID_SPT_VA_OS_SHIFT 0

#define DP_CC_DESC_ID_SPT_VA_OS_MASK 0x1FF

#define DP_CC_DESC_ID_SPT_VA_OS_LSB 0

#define DP_CC_DESC_ID_SPT_VA_OS_MSB 8

/* higher 11 bits in Desc ID for offset in CMEM of PPT */
#define DP_CC_DESC_ID_PPT_PAGE_OS_LSB 9

#define DP_CC_DESC_ID_PPT_PAGE_OS_MSB 19

#define DP_CC_DESC_ID_PPT_PAGE_OS_SHIFT 9

#define DP_CC_DESC_ID_PPT_PAGE_OS_MASK 0xFFE00

/*
 * page 4K unaligned case, single SPT page physical address
 * need 8 bytes in PPT
 */
#define DP_CC_PPT_ENTRY_SIZE_4K_UNALIGNED 8
/*
 * page 4K aligned case, single SPT page physical address
 * need 4 bytes in PPT
 */
#define DP_CC_PPT_ENTRY_SIZE_4K_ALIGNED 4

/* 4K aligned case, number of bits HW append for one PPT entry value */
#define DP_CC_PPT_ENTRY_HW_APEND_BITS_4K_ALIGNED 12

#if defined(WLAN_MAX_PDEVS) && (WLAN_MAX_PDEVS == 1)
/* WBM2SW ring id for rx release */
#define WBM2SW_REL_ERR_RING_NUM 3
#else
/* WBM2SW ring id for rx release */
#define WBM2SW_REL_ERR_RING_NUM 5
#endif

/* tx descriptor are programmed at start of CMEM region*/
#define DP_TX_DESC_CMEM_OFFSET	0

/* size of CMEM needed for a tx desc pool*/
#define DP_TX_DESC_POOL_CMEM_SIZE \
	((WLAN_CFG_NUM_TX_DESC_MAX / DP_CC_SPT_PAGE_MAX_ENTRIES) * \
	 DP_CC_PPT_ENTRY_SIZE_4K_ALIGNED)

/* Offset of rx descripotor pool */
#define DP_RX_DESC_CMEM_OFFSET \
	DP_TX_DESC_CMEM_OFFSET + (MAX_TXDESC_POOLS * DP_TX_DESC_POOL_CMEM_SIZE)

/* size of CMEM needed for a rx desc pool */
#define DP_RX_DESC_POOL_CMEM_SIZE \
	((WLAN_CFG_RX_SW_DESC_NUM_SIZE_MAX / DP_CC_SPT_PAGE_MAX_ENTRIES) * \
	 DP_CC_PPT_ENTRY_SIZE_4K_ALIGNED)

/* get ppt_id from CMEM_OFFSET */
#define DP_CMEM_OFFSET_TO_PPT_ID(offset) \
	((offset) / DP_CC_PPT_ENTRY_SIZE_4K_ALIGNED)
/**
 * struct dp_spt_page_desc - secondary page table page descriptors
 * @next: pointer to next linked SPT page Desc
 * @page_v_addr: page virtual address
 * @page_p_addr: page physical address
 * @ppt_index: entry index in primary page table where this page physical
		address stored
 * @avail_entry_index: index for available entry that store TX/RX Desc VA
 */
struct dp_spt_page_desc {
	uint8_t *page_v_addr;
	qdf_dma_addr_t page_p_addr;
	uint32_t ppt_index;
};

/**
 * struct dp_hw_cookie_conversion_t - main context for HW cookie conversion
 * @cmem_offset: CMEM offset from base address for primary page table setup
 * @total_page_num: total DDR page allocated
 * @page_desc_freelist: available page Desc list
 * @page_desc_base: page Desc buffer base address.
 * @page_pool: DDR pages pool
 * @cc_lock: locks for page acquiring/free
 */
struct dp_hw_cookie_conversion_t {
	uint32_t cmem_offset;
	uint32_t total_page_num;
	struct dp_spt_page_desc *page_desc_base;
	struct qdf_mem_multi_page_t page_pool;
	qdf_spinlock_t cc_lock;
};

/**
 * struct dp_spt_page_desc_list - containor of SPT page desc list info
 * @spt_page_list_head: head of SPT page descriptor list
 * @spt_page_list_tail: tail of SPT page descriptor list
 * @num_spt_pages: number of SPT page descriptor allocated
 */
struct dp_spt_page_desc_list {
	struct dp_spt_page_desc *spt_page_list_head;
	struct dp_spt_page_desc *spt_page_list_tail;
	uint16_t num_spt_pages;
};

/* HW reading 8 bytes for VA */
#define DP_CC_HW_READ_BYTES 8
#define DP_CC_SPT_PAGE_UPDATE_VA(_page_base_va, _index, _desc_va) \
	{ *((uintptr_t *)((_page_base_va) + (_index) * DP_CC_HW_READ_BYTES)) \
	= (uintptr_t)(_desc_va); }

/**
 * struct dp_tx_bank_profile - DP wrapper for TCL banks
 * @is_configured: flag indicating if this bank is configured
 * @ref_count: ref count indicating number of users of the bank
 * @bank_config: HAL TX bank configuration
 */
struct dp_tx_bank_profile {
	uint8_t is_configured;
	qdf_atomic_t  ref_count;
	union hal_tx_bank_config bank_config;
};

/**
 * struct dp_soc_be - Extended DP soc for BE targets
 * @soc: dp soc structure
 * @num_bank_profiles: num TX bank profiles
 * @bank_profiles: bank profiles for various TX banks
 * @cc_cmem_base: cmem offset reserved for CC
 * @tx_cc_ctx: Cookie conversion context for tx desc pools
 * @rx_cc_ctx: Cookie conversion context for rx desc pools
 * @monitor_soc_be: BE specific monitor object
 * @mlo_enabled: Flag to indicate MLO is enabled or not
 * @mlo_chip_id: MLO chip_id
 * @ml_ctxt: pointer to global ml_context
 * @mld_peer_hash: peer hash table for ML peers
 *           Associated peer with this MAC address)
 * @mld_peer_hash_lock: lock to protect mld_peer_hash
 */
struct dp_soc_be {
	struct dp_soc soc;
	uint8_t num_bank_profiles;
<<<<<<< HEAD
	qdf_spinlock_t tx_bank_lock;
=======
#if defined(WLAN_MAX_PDEVS) && (WLAN_MAX_PDEVS == 1)
	qdf_mutex_t tx_bank_lock;
#else
	qdf_spinlock_t tx_bank_lock;
#endif
>>>>>>> 801d5b6a
	struct dp_tx_bank_profile *bank_profiles;
	struct dp_spt_page_desc *page_desc_base;
	uint32_t cc_cmem_base;
	struct dp_hw_cookie_conversion_t tx_cc_ctx[MAX_TXDESC_POOLS];
	struct dp_hw_cookie_conversion_t rx_cc_ctx[MAX_RXDESC_POOLS];
#ifdef WLAN_SUPPORT_PPEDS
	struct dp_srng reo2ppe_ring;
	struct dp_srng ppe2tcl_ring;
	struct dp_srng ppe_release_ring;
#endif
#if !defined(DISABLE_MON_CONFIG)
	struct dp_mon_soc_be *monitor_soc_be;
#endif
#ifdef WLAN_FEATURE_11BE_MLO
#ifdef WLAN_MLO_MULTI_CHIP
	uint8_t mlo_enabled;
	uint8_t mlo_chip_id;
	struct dp_mlo_ctxt *ml_ctxt;
#else
	/* Protect mld peer hash table */
	DP_MUTEX_TYPE mld_peer_hash_lock;
	struct {
		uint32_t mask;
		uint32_t idx_bits;

		TAILQ_HEAD(, dp_peer) * bins;
	} mld_peer_hash;
#endif
#endif
};

/* convert struct dp_soc_be pointer to struct dp_soc pointer */
#define DP_SOC_BE_GET_SOC(be_soc) ((struct dp_soc *)be_soc)

/**
 * struct dp_pdev_be - Extended DP pdev for BE targets
 * @pdev: dp pdev structure
 * @monitor_pdev_be: BE specific monitor object
 * @mlo_link_id: MLO link id for PDEV
 */
struct dp_pdev_be {
	struct dp_pdev pdev;
#if !defined(DISABLE_MON_CONFIG)
	struct dp_mon_pdev_be *monitor_pdev_be;
#endif
#ifdef WLAN_MLO_MULTI_CHIP
	uint8_t mlo_link_id;
#endif
};

/**
 * struct dp_vdev_be - Extended DP vdev for BE targets
 * @vdev: dp vdev structure
 * @bank_id: bank_id to be used for TX
 * @vdev_id_check_en: flag if HW vdev_id check is enabled for vdev
 */
struct dp_vdev_be {
	struct dp_vdev vdev;
	int8_t bank_id;
	uint8_t vdev_id_check_en;
};

/**
 * struct dp_peer_be - Extended DP peer for BE targets
 * @dp_peer: dp peer structure
 */
struct dp_peer_be {
	struct dp_peer peer;
};

/**
 * dp_get_soc_context_size_be() - get context size for target specific DP soc
 *
 * Return: value in bytes for BE specific soc structure
 */
qdf_size_t dp_get_soc_context_size_be(void);

/**
 * dp_initialize_arch_ops_be() - initialize BE specific arch ops
 * @arch_ops: arch ops pointer
 *
 * Return: none
 */
void dp_initialize_arch_ops_be(struct dp_arch_ops *arch_ops);

/**
 * dp_get_context_size_be() - get BE specific size for peer/vdev/pdev/soc
 * @arch_ops: arch ops pointer
 *
 * Return: size in bytes for the context_type
 */
qdf_size_t dp_get_context_size_be(enum dp_context_type context_type);

/**
 * dp_get_be_soc_from_dp_soc() - get dp_soc_be from dp_soc
 * @soc: dp_soc pointer
 *
 * Return: dp_soc_be pointer
 */
static inline struct dp_soc_be *dp_get_be_soc_from_dp_soc(struct dp_soc *soc)
{
	return (struct dp_soc_be *)soc;
}

#ifdef WLAN_MLO_MULTI_CHIP
typedef struct dp_mlo_ctxt *dp_mld_peer_hash_obj_t;

/*
 * dp_mlo_get_peer_hash_obj() - return the container struct of MLO hash table
 *
 * @soc: soc handle
 *
 * return: MLD peer hash object
 */
static inline dp_mld_peer_hash_obj_t
dp_mlo_get_peer_hash_obj(struct dp_soc *soc)
{
	struct dp_soc_be *be_soc = dp_get_be_soc_from_dp_soc(soc);

	return be_soc->ml_ctxt;
}

#else
typedef struct dp_soc_be *dp_mld_peer_hash_obj_t;

static inline dp_mld_peer_hash_obj_t
dp_mlo_get_peer_hash_obj(struct dp_soc *soc)
{
	return dp_get_be_soc_from_dp_soc(soc);
}
#endif

/*
 * dp_mlo_peer_find_hash_attach_be() - API to initialize ML peer hash table
 *
 * @mld_hash_obj: Peer has object
 * @hash_elems: number of entries in hash table
 *
 * return: QDF_STATUS_SUCCESS when attach is success else QDF_STATUS_FAILURE
 */
QDF_STATUS
dp_mlo_peer_find_hash_attach_be(dp_mld_peer_hash_obj_t mld_hash_obj,
				int hash_elems);

/*
 * dp_mlo_peer_find_hash_detach_be() - API to de-initialize ML peer hash table
 *
 * @mld_hash_obj: Peer has object
 *
 * return: void
 */
void dp_mlo_peer_find_hash_detach_be(dp_mld_peer_hash_obj_t mld_hash_obj);

/**
 * dp_get_be_pdev_from_dp_pdev() - get dp_pdev_be from dp_pdev
 * @pdev: dp_pdev pointer
 *
 * Return: dp_pdev_be pointer
 */
static inline
struct dp_pdev_be *dp_get_be_pdev_from_dp_pdev(struct dp_pdev *pdev)
{
	return (struct dp_pdev_be *)pdev;
}

/**
 * dp_get_be_vdev_from_dp_vdev() - get dp_vdev_be from dp_vdev
 * @vdev: dp_vdev pointer
 *
 * Return: dp_vdev_be pointer
 */
static inline
struct dp_vdev_be *dp_get_be_vdev_from_dp_vdev(struct dp_vdev *vdev)
{
	return (struct dp_vdev_be *)vdev;
}

/**
 * dp_get_be_peer_from_dp_peer() - get dp_peer_be from dp_peer
 * @peer: dp_peer pointer
 *
 * Return: dp_peer_be pointer
 */
static inline
struct dp_peer_be *dp_get_be_peer_from_dp_peer(struct dp_peer *peer)
{
	return (struct dp_peer_be *)peer;
}

QDF_STATUS
dp_hw_cookie_conversion_attach(struct dp_soc_be *be_soc,
			       struct dp_hw_cookie_conversion_t *cc_ctx,
			       uint32_t num_descs,
			       enum dp_desc_type desc_type,
			       uint8_t desc_pool_id);

QDF_STATUS
dp_hw_cookie_conversion_detach(struct dp_soc_be *be_soc,
			       struct dp_hw_cookie_conversion_t *cc_ctx);
QDF_STATUS
dp_hw_cookie_conversion_init(struct dp_soc_be *be_soc,
			     struct dp_hw_cookie_conversion_t *cc_ctx);
QDF_STATUS
dp_hw_cookie_conversion_deinit(struct dp_soc_be *be_soc,
			       struct dp_hw_cookie_conversion_t *cc_ctx);
/**
 * dp_cc_spt_page_desc_alloc() - allocate SPT DDR page descriptor from pool
 * @be_soc: beryllium soc handler
 * @list_head: pointer to page desc head
 * @list_tail: pointer to page desc tail
 * @num_desc: number of TX/RX Descs required for SPT pages
 *
 * Return: number of SPT page Desc allocated
 */
uint16_t dp_cc_spt_page_desc_alloc(struct dp_soc_be *be_soc,
				   struct dp_spt_page_desc **list_head,
				   struct dp_spt_page_desc **list_tail,
				   uint16_t num_desc);
/**
 * dp_cc_spt_page_desc_free() - free SPT DDR page descriptor to pool
 * @be_soc: beryllium soc handler
 * @list_head: pointer to page desc head
 * @list_tail: pointer to page desc tail
 * @page_nums: number of page desc freed back to pool
 */
void dp_cc_spt_page_desc_free(struct dp_soc_be *be_soc,
			      struct dp_spt_page_desc **list_head,
			      struct dp_spt_page_desc **list_tail,
			      uint16_t page_nums);

/**
 * dp_cc_desc_id_generate() - generate SW cookie ID according to
				DDR page 4K aligned or not
 * @ppt_index: offset index in primary page table
 * @spt_index: offset index in sceondary DDR page
 *
 * Generate SW cookie ID to match as HW expected
 *
 * Return: cookie ID
 */
static inline uint32_t dp_cc_desc_id_generate(uint32_t ppt_index,
					      uint16_t spt_index)
{
	/*
	 * for 4k aligned case, cmem entry size is 4 bytes,
	 * HW index from bit19~bit10 value = ppt_index / 2, high 32bits flag
	 * from bit9 value = ppt_index % 2, then bit 19 ~ bit9 value is
	 * exactly same with original ppt_index value.
	 * for 4k un-aligned case, cmem entry size is 8 bytes.
	 * bit19 ~ bit9 will be HW index value, same as ppt_index value.
	 */
	return ((((uint32_t)ppt_index) << DP_CC_DESC_ID_PPT_PAGE_OS_SHIFT) |
		spt_index);
}

/**
 * dp_cc_desc_va_find() - find TX/RX Descs virtual address by ID
 * @be_soc: be soc handle
 * @desc_id: TX/RX Dess ID
 *
 * Return: TX/RX Desc virtual address
 */
static inline uintptr_t dp_cc_desc_find(struct dp_soc *soc,
					uint32_t desc_id)
{
	struct dp_soc_be *be_soc;
	uint16_t ppt_page_id, spt_va_id;
	uint8_t *spt_page_va;

	be_soc = dp_get_be_soc_from_dp_soc(soc);
	ppt_page_id = (desc_id & DP_CC_DESC_ID_PPT_PAGE_OS_MASK) >>
			DP_CC_DESC_ID_PPT_PAGE_OS_SHIFT;

	spt_va_id = (desc_id & DP_CC_DESC_ID_SPT_VA_OS_MASK) >>
			DP_CC_DESC_ID_SPT_VA_OS_SHIFT;

	/*
	 * ppt index in cmem is same order where the page in the
	 * page desc array during initialization.
	 * entry size in DDR page is 64 bits, for 32 bits system,
	 * only lower 32 bits VA value is needed.
	 */
	spt_page_va = be_soc->page_desc_base[ppt_page_id].page_v_addr;

	return (*((uintptr_t *)(spt_page_va  +
				spt_va_id * DP_CC_HW_READ_BYTES)));
}

#ifdef WLAN_FEATURE_NEAR_FULL_IRQ
/**
 * enum dp_srng_near_full_levels - SRNG Near FULL levels
 * @DP_SRNG_THRESH_SAFE: SRNG level safe for yielding the near full mode
 *		of processing the entries in SRNG
 * @DP_SRNG_THRESH_NEAR_FULL: SRNG level enters the near full mode
 *		of processing the entries in SRNG
 * @DP_SRNG_THRESH_CRITICAL: SRNG level enters the critical level of full
 *		condition and drastic steps need to be taken for processing
 *		the entries in SRNG
 */
enum dp_srng_near_full_levels {
	DP_SRNG_THRESH_SAFE,
	DP_SRNG_THRESH_NEAR_FULL,
	DP_SRNG_THRESH_CRITICAL,
};

/**
 * dp_srng_check_ring_near_full() - Check if SRNG is marked as near-full from
 *				its corresponding near-full irq handler
 * @soc: Datapath SoC handle
 * @dp_srng: datapath handle for this SRNG
 *
 * Return: 1, if the srng was marked as near-full
 *	   0, if the srng was not marked as near-full
 */
static inline int dp_srng_check_ring_near_full(struct dp_soc *soc,
					       struct dp_srng *dp_srng)
{
	return qdf_atomic_read(&dp_srng->near_full);
}

/**
 * dp_srng_get_near_full_level() - Check the num available entries in the
 *			consumer srng and return the level of the srng
 *			near full state.
 * @soc: Datapath SoC Handle [To be validated by the caller]
 * @hal_ring_hdl: SRNG handle
 *
 * Return: near-full level
 */
static inline int
dp_srng_get_near_full_level(struct dp_soc *soc, struct dp_srng *dp_srng)
{
	uint32_t num_valid;

	num_valid = hal_srng_dst_num_valid_nolock(soc->hal_soc,
						  dp_srng->hal_srng,
						  true);

	if (num_valid > dp_srng->crit_thresh)
		return DP_SRNG_THRESH_CRITICAL;
	else if (num_valid < dp_srng->safe_thresh)
		return DP_SRNG_THRESH_SAFE;
	else
		return DP_SRNG_THRESH_NEAR_FULL;
}

#define DP_SRNG_PER_LOOP_NF_REAP_MULTIPLIER	2

/**
 * dp_srng_test_and_update_nf_params() - Test the near full level and update
 *			the reap_limit and flags to reflect the state.
 * @soc: Datapath soc handle
 * @srng: Datapath handle for the srng
 * @max_reap_limit: [Output Param] Buffer to set the map_reap_limit as
 *			per the near-full state
 *
 * Return: 1, if the srng is near full
 *	   0, if the srng is not near full
 */
static inline int
_dp_srng_test_and_update_nf_params(struct dp_soc *soc,
				   struct dp_srng *srng,
				   int *max_reap_limit)
{
	int ring_near_full = 0, near_full_level;

	if (dp_srng_check_ring_near_full(soc, srng)) {
		near_full_level = dp_srng_get_near_full_level(soc, srng);
		switch (near_full_level) {
		case DP_SRNG_THRESH_CRITICAL:
			/* Currently not doing anything special here */
			/* fall through */
		case DP_SRNG_THRESH_NEAR_FULL:
			ring_near_full = 1;
			*max_reap_limit *= DP_SRNG_PER_LOOP_NF_REAP_MULTIPLIER;
			break;
		case DP_SRNG_THRESH_SAFE:
			qdf_atomic_set(&srng->near_full, 0);
			ring_near_full = 0;
			break;
		default:
			qdf_assert(0);
			break;
		}
	}

	return ring_near_full;
}
#else
static inline int
_dp_srng_test_and_update_nf_params(struct dp_soc *soc,
				   struct dp_srng *srng,
				   int *max_reap_limit)
{
	return 0;
}
#endif

static inline
uint32_t dp_desc_pool_get_cmem_base(uint8_t chip_id, uint8_t desc_pool_id,
				    enum dp_desc_type desc_type)
{
	switch (desc_type) {
	case DP_TX_DESC_TYPE:
		return (DP_TX_DESC_CMEM_OFFSET +
			(desc_pool_id * DP_TX_DESC_POOL_CMEM_SIZE));
	case DP_RX_DESC_BUF_TYPE:
		return (DP_RX_DESC_CMEM_OFFSET +
			((chip_id * MAX_RXDESC_POOLS) + desc_pool_id) *
			DP_RX_DESC_POOL_CMEM_SIZE);
	default:
			QDF_BUG(0);
	}
	return 0;
}

#ifndef WLAN_MLO_MULTI_CHIP
static inline
void dp_soc_mlo_fill_params(struct dp_soc *soc,
			    struct cdp_soc_attach_params *params)
{
}

static inline
void dp_pdev_mlo_fill_params(struct dp_pdev *pdev,
			     struct cdp_pdev_attach_params *params)
{
}
#endif

/*
 * dp_txrx_set_vdev_param_be: target specific ops while setting vdev params
 * @soc : DP soc handle
 * @vdev: pointer to vdev structure
 * @param: parameter type to get value
 * @val: value
 *
 * return: QDF_STATUS
 */
QDF_STATUS dp_txrx_set_vdev_param_be(struct dp_soc *soc,
				     struct dp_vdev *vdev,
				     enum cdp_vdev_param_type param,
				     cdp_config_param_type val);

#endif<|MERGE_RESOLUTION|>--- conflicted
+++ resolved
@@ -187,15 +187,11 @@
 struct dp_soc_be {
 	struct dp_soc soc;
 	uint8_t num_bank_profiles;
-<<<<<<< HEAD
-	qdf_spinlock_t tx_bank_lock;
-=======
 #if defined(WLAN_MAX_PDEVS) && (WLAN_MAX_PDEVS == 1)
 	qdf_mutex_t tx_bank_lock;
 #else
 	qdf_spinlock_t tx_bank_lock;
 #endif
->>>>>>> 801d5b6a
 	struct dp_tx_bank_profile *bank_profiles;
 	struct dp_spt_page_desc *page_desc_base;
 	uint32_t cc_cmem_base;

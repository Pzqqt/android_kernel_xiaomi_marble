/*
 * Copyright (c) 2016-2021 The Linux Foundation. All rights reserved.
 * Copyright (c) 2021 Qualcomm Innovation Center, Inc. All rights reserved.
 *
 * Permission to use, copy, modify, and/or distribute this software for
 * any purpose with or without fee is hereby granted, provided that the
 * above copyright notice and this permission notice appear in all
 * copies.
 *
 * THE SOFTWARE IS PROVIDED "AS IS" AND THE AUTHOR DISCLAIMS ALL
 * WARRANTIES WITH REGARD TO THIS SOFTWARE INCLUDING ALL IMPLIED
 * WARRANTIES OF MERCHANTABILITY AND FITNESS. IN NO EVENT SHALL THE
 * AUTHOR BE LIABLE FOR ANY SPECIAL, DIRECT, INDIRECT, OR CONSEQUENTIAL
 * DAMAGES OR ANY DAMAGES WHATSOEVER RESULTING FROM LOSS OF USE, DATA OR
 * PROFITS, WHETHER IN AN ACTION OF CONTRACT, NEGLIGENCE OR OTHER
 * TORTIOUS ACTION, ARISING OUT OF OR IN CONNECTION WITH THE USE OR
 * PERFORMANCE OF THIS SOFTWARE.
 */

#include "cdp_txrx_cmn_struct.h"
#include "hal_hw_headers.h"
#include "dp_types.h"
#include "dp_rx.h"
#include "dp_li_rx.h"
#include "dp_peer.h"
#include "hal_rx.h"
#include "hal_li_rx.h"
#include "hal_api.h"
#include "hal_li_api.h"
#include "qdf_nbuf.h"
#ifdef MESH_MODE_SUPPORT
#include "if_meta_hdr.h"
#endif
#include "dp_internal.h"
#include "dp_ipa.h"
#ifdef WIFI_MONITOR_SUPPORT
#include <dp_mon.h>
#endif
#ifdef FEATURE_WDS
#include "dp_txrx_wds.h"
#endif
#include "dp_hist.h"
#include "dp_rx_buffer_pool.h"

static inline
bool is_sa_da_idx_valid(struct dp_soc *soc, uint8_t *rx_tlv_hdr,
			qdf_nbuf_t nbuf, struct hal_rx_msdu_metadata msdu_info)
{
	if ((qdf_nbuf_is_sa_valid(nbuf) &&
	    (msdu_info.sa_idx > wlan_cfg_get_max_ast_idx(soc->wlan_cfg_ctx))) ||
	    (!qdf_nbuf_is_da_mcbc(nbuf) && qdf_nbuf_is_da_valid(nbuf) &&
	     (msdu_info.da_idx > wlan_cfg_get_max_ast_idx(soc->wlan_cfg_ctx))))
		return false;

	return true;
}

#ifndef QCA_HOST_MODE_WIFI_DISABLED
#if defined(FEATURE_MCL_REPEATER) && defined(FEATURE_MEC)
/**
 * dp_rx_mec_check_wrapper() - wrapper to dp_rx_mcast_echo_check
 * @soc: core DP main context
 * @peer: dp peer handler
 * @rx_tlv_hdr: start of the rx TLV header
 * @nbuf: pkt buffer
 *
 * Return: bool (true if it is a looped back pkt else false)
 */
static inline bool dp_rx_mec_check_wrapper(struct dp_soc *soc,
					   struct dp_peer *peer,
					   uint8_t *rx_tlv_hdr,
					   qdf_nbuf_t nbuf)
{
	return dp_rx_mcast_echo_check(soc, peer, rx_tlv_hdr, nbuf);
}
#else
static inline bool dp_rx_mec_check_wrapper(struct dp_soc *soc,
					   struct dp_peer *peer,
					   uint8_t *rx_tlv_hdr,
					   qdf_nbuf_t nbuf)
{
	return false;
}
#endif
#endif

#ifndef QCA_HOST_MODE_WIFI_DISABLE
static bool
dp_rx_intrabss_ucast_check_li(struct dp_soc *soc, qdf_nbuf_t nbuf,
			      struct dp_peer *ta_peer,
			      struct hal_rx_msdu_metadata *msdu_metadata,
			      uint8_t *p_tx_vdev_id)
{
	uint16_t da_peer_id;
	struct dp_peer *da_peer;
	struct dp_ast_entry *ast_entry;

	if (!qdf_nbuf_is_da_valid(nbuf) || qdf_nbuf_is_da_mcbc(nbuf))
		return false;

	ast_entry = soc->ast_table[msdu_metadata->da_idx];
	if (!ast_entry)
		return false;

	if (ast_entry->type == CDP_TXRX_AST_TYPE_DA) {
		ast_entry->is_active = TRUE;
		return false;
	}

	da_peer_id = ast_entry->peer_id;
	/* TA peer cannot be same as peer(DA) on which AST is present
	 * this indicates a change in topology and that AST entries
	 * are yet to be updated.
	 */
	if ((da_peer_id == ta_peer->peer_id) ||
	    (da_peer_id == HTT_INVALID_PEER))
		return false;

	da_peer = dp_peer_get_ref_by_id(soc, da_peer_id,
					DP_MOD_ID_RX);
	if (!da_peer)
		return false;

	*p_tx_vdev_id = da_peer->vdev->vdev_id;
	/* If the source or destination peer in the isolation
	 * list then dont forward instead push to bridge stack.
	 */
	if (dp_get_peer_isolation(ta_peer) ||
	    dp_get_peer_isolation(da_peer) ||
	    (da_peer->vdev->vdev_id != ta_peer->vdev->vdev_id)) {
		dp_peer_unref_delete(da_peer, DP_MOD_ID_RX);
		return false;
	}

	if (da_peer->bss_peer) {
		dp_peer_unref_delete(da_peer, DP_MOD_ID_RX);
		return false;
	}

	dp_peer_unref_delete(da_peer, DP_MOD_ID_RX);
	return true;
}

/*
 * dp_rx_intrabss_fwd_li() - Implements the Intra-BSS forwarding logic
 *
 * @soc: core txrx main context
 * @ta_peer	: source peer entry
 * @rx_tlv_hdr	: start address of rx tlvs
 * @nbuf	: nbuf that has to be intrabss forwarded
 *
 * Return: bool: true if it is forwarded else false
 */
static bool
dp_rx_intrabss_fwd_li(struct dp_soc *soc,
		      struct dp_peer *ta_peer,
		      uint8_t *rx_tlv_hdr,
		      qdf_nbuf_t nbuf,
		      struct hal_rx_msdu_metadata msdu_metadata)
{
	uint8_t tx_vdev_id;
	uint8_t tid = qdf_nbuf_get_tid_val(nbuf);
	uint8_t ring_id = QDF_NBUF_CB_RX_CTX_ID(nbuf);
	struct cdp_tid_rx_stats *tid_stats = &ta_peer->vdev->pdev->stats.
					tid_stats.tid_rx_stats[ring_id][tid];

	/* if it is a broadcast pkt (eg: ARP) and it is not its own
	 * source, then clone the pkt and send the cloned pkt for
	 * intra BSS forwarding and original pkt up the network stack
	 * Note: how do we handle multicast pkts. do we forward
	 * all multicast pkts as is or let a higher layer module
	 * like igmpsnoop decide whether to forward or not with
	 * Mcast enhancement.
	 */
	if (qdf_nbuf_is_da_mcbc(nbuf) && !ta_peer->bss_peer)
		return dp_rx_intrabss_mcbc_fwd(soc, ta_peer, rx_tlv_hdr,
					       nbuf, tid_stats);

	if (dp_rx_intrabss_ucast_check_li(soc, nbuf, ta_peer,
					  &msdu_metadata, &tx_vdev_id))
		return dp_rx_intrabss_ucast_fwd(soc, ta_peer, tx_vdev_id,
						rx_tlv_hdr, nbuf, tid_stats);

	return false;
}
#endif

/**
 * dp_rx_process_li() - Brain of the Rx processing functionality
 *		     Called from the bottom half (tasklet/NET_RX_SOFTIRQ)
 * @int_ctx: per interrupt context
 * @hal_ring: opaque pointer to the HAL Rx Ring, which will be serviced
 * @reo_ring_num: ring number (0, 1, 2 or 3) of the reo ring.
 * @quota: No. of units (packets) that can be serviced in one shot.
 *
 * This function implements the core of Rx functionality. This is
 * expected to handle only non-error frames.
 *
 * Return: uint32_t: No. of elements processed
 */
uint32_t dp_rx_process_li(struct dp_intr *int_ctx,
			  hal_ring_handle_t hal_ring_hdl, uint8_t reo_ring_num,
			  uint32_t quota)
{
	hal_ring_desc_t ring_desc;
	hal_ring_desc_t last_prefetched_hw_desc;
	hal_soc_handle_t hal_soc;
	struct dp_rx_desc *rx_desc = NULL;
	struct dp_rx_desc *last_prefetched_sw_desc = NULL;
	qdf_nbuf_t nbuf, next;
	bool near_full;
	union dp_rx_desc_list_elem_t *head[MAX_PDEV_CNT];
	union dp_rx_desc_list_elem_t *tail[MAX_PDEV_CNT];
	uint32_t num_pending = 0;
	uint32_t rx_bufs_used = 0, rx_buf_cookie;
	uint16_t msdu_len = 0;
	uint16_t peer_id;
	uint8_t vdev_id;
	struct dp_peer *peer;
	struct dp_vdev *vdev;
	uint32_t pkt_len = 0;
	struct hal_rx_mpdu_desc_info mpdu_desc_info;
	struct hal_rx_msdu_desc_info msdu_desc_info;
	enum hal_reo_error_status error;
	uint32_t peer_mdata;
	uint8_t *rx_tlv_hdr;
	uint32_t rx_bufs_reaped[MAX_PDEV_CNT];
	uint8_t mac_id = 0;
	struct dp_pdev *rx_pdev;
	struct dp_srng *dp_rxdma_srng;
	struct rx_desc_pool *rx_desc_pool;
	struct dp_soc *soc = int_ctx->soc;
	struct cdp_tid_rx_stats *tid_stats;
	qdf_nbuf_t nbuf_head;
	qdf_nbuf_t nbuf_tail;
	qdf_nbuf_t deliver_list_head;
	qdf_nbuf_t deliver_list_tail;
	uint32_t num_rx_bufs_reaped = 0;
	uint32_t intr_id;
	struct hif_opaque_softc *scn;
	int32_t tid = 0;
	bool is_prev_msdu_last = true;
	uint32_t rx_ol_pkt_cnt = 0;
	uint32_t num_entries = 0;
	struct hal_rx_msdu_metadata msdu_metadata;
	QDF_STATUS status;
	qdf_nbuf_t ebuf_head;
	qdf_nbuf_t ebuf_tail;
	uint8_t pkt_capture_offload = 0;
	int max_reap_limit;

	DP_HIST_INIT();

	qdf_assert_always(soc && hal_ring_hdl);
	hal_soc = soc->hal_soc;
	qdf_assert_always(hal_soc);

	scn = soc->hif_handle;
	hif_pm_runtime_mark_dp_rx_busy(scn);
	intr_id = int_ctx->dp_intr_id;
	num_entries = hal_srng_get_num_entries(hal_soc, hal_ring_hdl);

more_data:
	/* reset local variables here to be re-used in the function */
	nbuf_head = NULL;
	nbuf_tail = NULL;
	deliver_list_head = NULL;
	deliver_list_tail = NULL;
	peer = NULL;
	vdev = NULL;
	num_rx_bufs_reaped = 0;
	ebuf_head = NULL;
	ebuf_tail = NULL;
	max_reap_limit = dp_rx_get_loop_pkt_limit(soc);

	qdf_mem_zero(rx_bufs_reaped, sizeof(rx_bufs_reaped));
	qdf_mem_zero(&mpdu_desc_info, sizeof(mpdu_desc_info));
	qdf_mem_zero(&msdu_desc_info, sizeof(msdu_desc_info));
	qdf_mem_zero(head, sizeof(head));
	qdf_mem_zero(tail, sizeof(tail));

	if (qdf_unlikely(dp_rx_srng_access_start(int_ctx, soc, hal_ring_hdl))) {
		/*
		 * Need API to convert from hal_ring pointer to
		 * Ring Type / Ring Id combo
		 */
		DP_STATS_INC(soc, rx.err.hal_ring_access_fail, 1);
		QDF_TRACE(QDF_MODULE_ID_TXRX, QDF_TRACE_LEVEL_ERROR,
			  FL("HAL RING Access Failed -- %pK"), hal_ring_hdl);
		goto done;
	}

	if (!num_pending)
		num_pending = hal_srng_dst_num_valid(hal_soc, hal_ring_hdl, 0);

	dp_srng_dst_inv_cached_descs(soc, hal_ring_hdl, num_pending);

	if (num_pending > quota)
		num_pending = quota;

	last_prefetched_hw_desc = dp_srng_dst_prefetch(hal_soc, hal_ring_hdl,
						       num_pending);

	/*
	 * start reaping the buffers from reo ring and queue
	 * them in per vdev queue.
	 * Process the received pkts in a different per vdev loop.
	 */
	while (qdf_likely(num_pending)) {
		ring_desc = dp_srng_dst_get_next(soc, hal_ring_hdl);
<<<<<<< HEAD
=======

		if (qdf_unlikely(!ring_desc))
			break;

>>>>>>> 801d5b6a
		error = HAL_RX_ERROR_STATUS_GET(ring_desc);
		if (qdf_unlikely(error == HAL_REO_ERROR_DETECTED)) {
			dp_rx_err("%pK: HAL RING 0x%pK:error %d",
				  soc, hal_ring_hdl, error);
			DP_STATS_INC(soc, rx.err.hal_reo_error[reo_ring_num],
				     1);
			/* Don't know how to deal with this -- assert */
			qdf_assert(0);
		}

		dp_rx_ring_record_entry(soc, reo_ring_num, ring_desc);
		rx_buf_cookie = HAL_RX_REO_BUF_COOKIE_GET(ring_desc);
		status = dp_rx_cookie_check_and_invalidate(ring_desc);
		if (qdf_unlikely(QDF_IS_STATUS_ERROR(status))) {
			DP_STATS_INC(soc, rx.err.stale_cookie, 1);
			break;
		}

		rx_desc = dp_rx_cookie_2_va_rxdma_buf(soc, rx_buf_cookie);
		status = dp_rx_desc_sanity(soc, hal_soc, hal_ring_hdl,
					   ring_desc, rx_desc);
		if (QDF_IS_STATUS_ERROR(status)) {
			if (qdf_unlikely(rx_desc && rx_desc->nbuf)) {
				qdf_assert_always(!rx_desc->unmapped);
				dp_ipa_reo_ctx_buf_mapping_lock(soc,
								reo_ring_num);
				dp_ipa_handle_rx_buf_smmu_mapping(
							soc,
							rx_desc->nbuf,
							RX_DATA_BUFFER_SIZE,
							false);
				qdf_nbuf_unmap_nbytes_single(
							soc->osdev,
							rx_desc->nbuf,
							QDF_DMA_FROM_DEVICE,
							RX_DATA_BUFFER_SIZE);
				rx_desc->unmapped = 1;
				dp_ipa_reo_ctx_buf_mapping_unlock(soc,
								  reo_ring_num);
				dp_rx_buffer_pool_nbuf_free(soc, rx_desc->nbuf,
							    rx_desc->pool_id);
				dp_rx_add_to_free_desc_list(
							&head[rx_desc->pool_id],
							&tail[rx_desc->pool_id],
							rx_desc);
			}
			continue;
		}

		/*
		 * this is a unlikely scenario where the host is reaping
		 * a descriptor which it already reaped just a while ago
		 * but is yet to replenish it back to HW.
		 * In this case host will dump the last 128 descriptors
		 * including the software descriptor rx_desc and assert.
		 */

		if (qdf_unlikely(!rx_desc->in_use)) {
			DP_STATS_INC(soc, rx.err.hal_reo_dest_dup, 1);
			dp_info_rl("Reaping rx_desc not in use!");
			dp_rx_dump_info_and_assert(soc, hal_ring_hdl,
						   ring_desc, rx_desc);
			/* ignore duplicate RX desc and continue to process */
			/* Pop out the descriptor */
			continue;
		}

		status = dp_rx_desc_nbuf_sanity_check(soc, ring_desc, rx_desc);
		if (qdf_unlikely(QDF_IS_STATUS_ERROR(status))) {
			DP_STATS_INC(soc, rx.err.nbuf_sanity_fail, 1);
			dp_info_rl("Nbuf sanity check failure!");
			dp_rx_dump_info_and_assert(soc, hal_ring_hdl,
						   ring_desc, rx_desc);
			rx_desc->in_err_state = 1;
			continue;
		}

		if (qdf_unlikely(!dp_rx_desc_check_magic(rx_desc))) {
			dp_err("Invalid rx_desc cookie=%d", rx_buf_cookie);
			DP_STATS_INC(soc, rx.err.rx_desc_invalid_magic, 1);
			dp_rx_dump_info_and_assert(soc, hal_ring_hdl,
						   ring_desc, rx_desc);
		}

		/* Get MPDU DESC info */
		hal_rx_mpdu_desc_info_get_li(ring_desc, &mpdu_desc_info);

		/* Get MSDU DESC info */
		hal_rx_msdu_desc_info_get_li(ring_desc, &msdu_desc_info);

		if (qdf_unlikely(msdu_desc_info.msdu_flags &
				 HAL_MSDU_F_MSDU_CONTINUATION)) {
			/* previous msdu has end bit set, so current one is
			 * the new MPDU
			 */
			if (is_prev_msdu_last) {
				/* For new MPDU check if we can read complete
				 * MPDU by comparing the number of buffers
				 * available and number of buffers needed to
				 * reap this MPDU
				 */
				if ((msdu_desc_info.msdu_len /
				     (RX_DATA_BUFFER_SIZE -
				      soc->rx_pkt_tlv_size) + 1) >
				    num_pending) {
					DP_STATS_INC(soc,
						     rx.msdu_scatter_wait_break,
						     1);
					dp_rx_cookie_reset_invalid_bit(
								     ring_desc);
					/* As we are going to break out of the
					 * loop because of unavailability of
					 * descs to form complete SG, we need to
					 * reset the TP in the REO destination
					 * ring.
					 */
					hal_srng_dst_dec_tp(hal_soc,
							    hal_ring_hdl);
					break;
				}
				is_prev_msdu_last = false;
			}
		}

		if (mpdu_desc_info.mpdu_flags & HAL_MPDU_F_RETRY_BIT)
			qdf_nbuf_set_rx_retry_flag(rx_desc->nbuf, 1);

		if (qdf_unlikely(mpdu_desc_info.mpdu_flags &
				 HAL_MPDU_F_RAW_AMPDU))
			qdf_nbuf_set_raw_frame(rx_desc->nbuf, 1);

		if (!is_prev_msdu_last &&
		    msdu_desc_info.msdu_flags & HAL_MSDU_F_LAST_MSDU_IN_MPDU)
			is_prev_msdu_last = true;

		rx_bufs_reaped[rx_desc->pool_id]++;
		peer_mdata = mpdu_desc_info.peer_meta_data;
		QDF_NBUF_CB_RX_PEER_ID(rx_desc->nbuf) =
			dp_rx_peer_metadata_peer_id_get_li(soc, peer_mdata);
		QDF_NBUF_CB_RX_VDEV_ID(rx_desc->nbuf) =
			DP_PEER_METADATA_VDEV_ID_GET_LI(peer_mdata);

		/* to indicate whether this msdu is rx offload */
		pkt_capture_offload =
			DP_PEER_METADATA_OFFLOAD_GET_LI(peer_mdata);

		/*
		 * save msdu flags first, last and continuation msdu in
		 * nbuf->cb, also save mcbc, is_da_valid, is_sa_valid and
		 * length to nbuf->cb. This ensures the info required for
		 * per pkt processing is always in the same cache line.
		 * This helps in improving throughput for smaller pkt
		 * sizes.
		 */
		if (msdu_desc_info.msdu_flags & HAL_MSDU_F_FIRST_MSDU_IN_MPDU)
			qdf_nbuf_set_rx_chfrag_start(rx_desc->nbuf, 1);

		if (msdu_desc_info.msdu_flags & HAL_MSDU_F_MSDU_CONTINUATION)
			qdf_nbuf_set_rx_chfrag_cont(rx_desc->nbuf, 1);

		if (msdu_desc_info.msdu_flags & HAL_MSDU_F_LAST_MSDU_IN_MPDU)
			qdf_nbuf_set_rx_chfrag_end(rx_desc->nbuf, 1);

		if (msdu_desc_info.msdu_flags & HAL_MSDU_F_DA_IS_MCBC)
			qdf_nbuf_set_da_mcbc(rx_desc->nbuf, 1);

		if (msdu_desc_info.msdu_flags & HAL_MSDU_F_DA_IS_VALID)
			qdf_nbuf_set_da_valid(rx_desc->nbuf, 1);

		if (msdu_desc_info.msdu_flags & HAL_MSDU_F_SA_IS_VALID)
			qdf_nbuf_set_sa_valid(rx_desc->nbuf, 1);

		qdf_nbuf_set_tid_val(rx_desc->nbuf,
				     HAL_RX_REO_QUEUE_NUMBER_GET(ring_desc));

		/* set reo dest indication */
		qdf_nbuf_set_rx_reo_dest_ind_or_sw_excpt(
				rx_desc->nbuf,
				HAL_RX_REO_MSDU_REO_DST_IND_GET(ring_desc));

		QDF_NBUF_CB_RX_PKT_LEN(rx_desc->nbuf) = msdu_desc_info.msdu_len;

		QDF_NBUF_CB_RX_CTX_ID(rx_desc->nbuf) = reo_ring_num;

		/*
		 * move unmap after scattered msdu waiting break logic
		 * in case double skb unmap happened.
		 */
		rx_desc_pool = &soc->rx_desc_buf[rx_desc->pool_id];
		dp_ipa_reo_ctx_buf_mapping_lock(soc, reo_ring_num);
		dp_ipa_handle_rx_buf_smmu_mapping(soc, rx_desc->nbuf,
						  rx_desc_pool->buf_size,
						  false);
		qdf_nbuf_unmap_nbytes_single(soc->osdev, rx_desc->nbuf,
					     QDF_DMA_FROM_DEVICE,
					     rx_desc_pool->buf_size);
		rx_desc->unmapped = 1;
		dp_ipa_reo_ctx_buf_mapping_unlock(soc, reo_ring_num);
		DP_RX_PROCESS_NBUF(soc, nbuf_head, nbuf_tail, ebuf_head,
				   ebuf_tail, rx_desc);
		/*
		 * if continuation bit is set then we have MSDU spread
		 * across multiple buffers, let us not decrement quota
		 * till we reap all buffers of that MSDU.
		 */
		if (qdf_likely(!qdf_nbuf_is_rx_chfrag_cont(rx_desc->nbuf))) {
			quota -= 1;
			num_pending -= 1;
		}

		dp_rx_add_to_free_desc_list(&head[rx_desc->pool_id],
					    &tail[rx_desc->pool_id], rx_desc);
		num_rx_bufs_reaped++;

		dp_rx_prefetch_hw_sw_nbuf_desc(soc, hal_soc, num_pending,
					       hal_ring_hdl,
					       &last_prefetched_hw_desc,
					       &last_prefetched_sw_desc);

		/*
		 * only if complete msdu is received for scatter case,
		 * then allow break.
		 */
		if (is_prev_msdu_last &&
		    dp_rx_reap_loop_pkt_limit_hit(soc, num_rx_bufs_reaped,
						  max_reap_limit))
			break;
	}
done:
	dp_rx_srng_access_end(int_ctx, soc, hal_ring_hdl);

	DP_STATS_INCC(soc,
		      rx.ring_packets[qdf_get_smp_processor_id()][reo_ring_num],
		      num_rx_bufs_reaped, num_rx_bufs_reaped);

	for (mac_id = 0; mac_id < MAX_PDEV_CNT; mac_id++) {
		/*
		 * continue with next mac_id if no pkts were reaped
		 * from that pool
		 */
		if (!rx_bufs_reaped[mac_id])
			continue;

		dp_rxdma_srng = &soc->rx_refill_buf_ring[mac_id];

		rx_desc_pool = &soc->rx_desc_buf[mac_id];

		dp_rx_buffers_replenish(soc, mac_id, dp_rxdma_srng,
					rx_desc_pool, rx_bufs_reaped[mac_id],
					&head[mac_id], &tail[mac_id]);
	}

	dp_verbose_debug("replenished %u\n", rx_bufs_reaped[0]);
	/* Peer can be NULL is case of LFR */
	if (qdf_likely(peer))
		vdev = NULL;

	/*
	 * BIG loop where each nbuf is dequeued from global queue,
	 * processed and queued back on a per vdev basis. These nbufs
	 * are sent to stack as and when we run out of nbufs
	 * or a new nbuf dequeued from global queue has a different
	 * vdev when compared to previous nbuf.
	 */
	nbuf = nbuf_head;
	while (nbuf) {
		next = nbuf->next;
		dp_rx_prefetch_nbuf_data(nbuf, next);

		if (qdf_unlikely(dp_rx_is_raw_frame_dropped(nbuf))) {
			nbuf = next;
			DP_STATS_INC(soc, rx.err.raw_frm_drop, 1);
			continue;
		}

		rx_tlv_hdr = qdf_nbuf_data(nbuf);
		vdev_id = QDF_NBUF_CB_RX_VDEV_ID(nbuf);
		peer_id =  QDF_NBUF_CB_RX_PEER_ID(nbuf);

		if (dp_rx_is_list_ready(deliver_list_head, vdev, peer,
					peer_id, vdev_id)) {
			dp_rx_deliver_to_stack(soc, vdev, peer,
					       deliver_list_head,
					       deliver_list_tail);
			deliver_list_head = NULL;
			deliver_list_tail = NULL;
		}

		/* Get TID from struct cb->tid_val, save to tid */
		if (qdf_nbuf_is_rx_chfrag_start(nbuf)) {
			tid = qdf_nbuf_get_tid_val(nbuf);
			if (tid >= CDP_MAX_DATA_TIDS) {
				DP_STATS_INC(soc, rx.err.rx_invalid_tid_err, 1);
				qdf_nbuf_free(nbuf);
				nbuf = next;
				continue;
			}
		}

		if (qdf_unlikely(!peer)) {
			peer = dp_peer_get_ref_by_id(soc, peer_id,
						     DP_MOD_ID_RX);
		} else if (peer && peer->peer_id != peer_id) {
			dp_peer_unref_delete(peer, DP_MOD_ID_RX);
			peer = dp_peer_get_ref_by_id(soc, peer_id,
						     DP_MOD_ID_RX);
		}

		if (peer) {
			QDF_NBUF_CB_DP_TRACE_PRINT(nbuf) = false;
			qdf_dp_trace_set_track(nbuf, QDF_RX);
			QDF_NBUF_CB_RX_DP_TRACE(nbuf) = 1;
			QDF_NBUF_CB_RX_PACKET_TRACK(nbuf) =
				QDF_NBUF_RX_PKT_DATA_TRACK;
		}

		rx_bufs_used++;

		if (qdf_likely(peer)) {
			vdev = peer->vdev;
		} else {
			nbuf->next = NULL;
			dp_rx_deliver_to_pkt_capture_no_peer(
					soc, nbuf, pkt_capture_offload);
			if (!pkt_capture_offload)
				dp_rx_deliver_to_stack_no_peer(soc, nbuf);
			nbuf = next;
			continue;
		}

		if (qdf_unlikely(!vdev)) {
			qdf_nbuf_free(nbuf);
			nbuf = next;
			DP_STATS_INC(soc, rx.err.invalid_vdev, 1);
			continue;
		}

		/* when hlos tid override is enabled, save tid in
		 * skb->priority
		 */
		if (qdf_unlikely(vdev->skip_sw_tid_classification &
					DP_TXRX_HLOS_TID_OVERRIDE_ENABLED))
			qdf_nbuf_set_priority(nbuf, tid);

		rx_pdev = vdev->pdev;
		DP_RX_TID_SAVE(nbuf, tid);
		if (qdf_unlikely(rx_pdev->delay_stats_flag) ||
		    qdf_unlikely(wlan_cfg_is_peer_ext_stats_enabled(
				 soc->wlan_cfg_ctx)) ||
		    dp_rx_pkt_tracepoints_enabled())
			qdf_nbuf_set_timestamp(nbuf);

		tid_stats =
		&rx_pdev->stats.tid_stats.tid_rx_stats[reo_ring_num][tid];

		/*
		 * Check if DMA completed -- msdu_done is the last bit
		 * to be written
		 */
		if (qdf_likely(!qdf_nbuf_is_rx_chfrag_cont(nbuf))) {
			if (qdf_unlikely(!hal_rx_attn_msdu_done_get_li(
								 rx_tlv_hdr))) {
				dp_err_rl("MSDU DONE failure");
				DP_STATS_INC(soc, rx.err.msdu_done_fail, 1);
				hal_rx_dump_pkt_tlvs(hal_soc, rx_tlv_hdr,
						     QDF_TRACE_LEVEL_INFO);
				tid_stats->fail_cnt[MSDU_DONE_FAILURE]++;
				qdf_assert(0);
				qdf_nbuf_free(nbuf);
				nbuf = next;
				continue;
			} else if (qdf_unlikely(hal_rx_attn_msdu_len_err_get_li(
								 rx_tlv_hdr))) {
				DP_STATS_INC(soc, rx.err.msdu_len_err, 1);
				qdf_nbuf_free(nbuf);
				nbuf = next;
				continue;
			}
		}

		DP_HIST_PACKET_COUNT_INC(vdev->pdev->pdev_id);
		/*
		 * First IF condition:
		 * 802.11 Fragmented pkts are reinjected to REO
		 * HW block as SG pkts and for these pkts we only
		 * need to pull the RX TLVS header length.
		 * Second IF condition:
		 * The below condition happens when an MSDU is spread
		 * across multiple buffers. This can happen in two cases
		 * 1. The nbuf size is smaller then the received msdu.
		 *    ex: we have set the nbuf size to 2048 during
		 *        nbuf_alloc. but we received an msdu which is
		 *        2304 bytes in size then this msdu is spread
		 *        across 2 nbufs.
		 *
		 * 2. AMSDUs when RAW mode is enabled.
		 *    ex: 1st MSDU is in 1st nbuf and 2nd MSDU is spread
		 *        across 1st nbuf and 2nd nbuf and last MSDU is
		 *        spread across 2nd nbuf and 3rd nbuf.
		 *
		 * for these scenarios let us create a skb frag_list and
		 * append these buffers till the last MSDU of the AMSDU
		 * Third condition:
		 * This is the most likely case, we receive 802.3 pkts
		 * decapsulated by HW, here we need to set the pkt length.
		 */
		hal_rx_msdu_metadata_get(hal_soc, rx_tlv_hdr, &msdu_metadata);
		if (qdf_unlikely(qdf_nbuf_is_frag(nbuf))) {
			bool is_mcbc, is_sa_vld, is_da_vld;

			is_mcbc = hal_rx_msdu_end_da_is_mcbc_get(soc->hal_soc,
								 rx_tlv_hdr);
			is_sa_vld =
				hal_rx_msdu_end_sa_is_valid_get(soc->hal_soc,
								rx_tlv_hdr);
			is_da_vld =
				hal_rx_msdu_end_da_is_valid_get(soc->hal_soc,
								rx_tlv_hdr);

			qdf_nbuf_set_da_mcbc(nbuf, is_mcbc);
			qdf_nbuf_set_da_valid(nbuf, is_da_vld);
			qdf_nbuf_set_sa_valid(nbuf, is_sa_vld);

			qdf_nbuf_pull_head(nbuf, soc->rx_pkt_tlv_size);
		} else if (qdf_nbuf_is_rx_chfrag_cont(nbuf)) {
			msdu_len = QDF_NBUF_CB_RX_PKT_LEN(nbuf);
			nbuf = dp_rx_sg_create(soc, nbuf);
			next = nbuf->next;

			if (qdf_nbuf_is_raw_frame(nbuf)) {
				DP_STATS_INC(vdev->pdev, rx_raw_pkts, 1);
				DP_STATS_INC_PKT(peer, rx.raw, 1, msdu_len);
			} else {
				qdf_nbuf_free(nbuf);
				DP_STATS_INC(soc, rx.err.scatter_msdu, 1);
				dp_info_rl("scatter msdu len %d, dropped",
					   msdu_len);
				nbuf = next;
				continue;
			}
		} else {
			msdu_len = QDF_NBUF_CB_RX_PKT_LEN(nbuf);
			pkt_len = msdu_len +
				  msdu_metadata.l3_hdr_pad +
				  soc->rx_pkt_tlv_size;

			qdf_nbuf_set_pktlen(nbuf, pkt_len);
			dp_rx_skip_tlvs(soc, nbuf, msdu_metadata.l3_hdr_pad);
		}

		/*
		 * process frame for mulitpass phrase processing
		 */
		if (qdf_unlikely(vdev->multipass_en)) {
			if (dp_rx_multipass_process(peer, nbuf, tid) == false) {
				DP_STATS_INC(peer, rx.multipass_rx_pkt_drop, 1);
				qdf_nbuf_free(nbuf);
				nbuf = next;
				continue;
			}
		}

		if (!dp_wds_rx_policy_check(rx_tlv_hdr, vdev, peer)) {
			dp_rx_err("%pK: Policy Check Drop pkt", soc);
			DP_STATS_INC(peer, rx.policy_check_drop, 1);
			tid_stats->fail_cnt[POLICY_CHECK_DROP]++;
			/* Drop & free packet */
			qdf_nbuf_free(nbuf);
			/* Statistics */
			nbuf = next;
			continue;
		}

		if (qdf_unlikely(peer && (peer->nawds_enabled) &&
				 (qdf_nbuf_is_da_mcbc(nbuf)) &&
				 (hal_rx_get_mpdu_mac_ad4_valid(soc->hal_soc,
								rx_tlv_hdr) ==
				  false))) {
			tid_stats->fail_cnt[NAWDS_MCAST_DROP]++;
			DP_STATS_INC(peer, rx.nawds_mcast_drop, 1);
			qdf_nbuf_free(nbuf);
			nbuf = next;
			continue;
		}

		/*
		 * Drop non-EAPOL frames from unauthorized peer.
		 */
		if (qdf_likely(peer) && qdf_unlikely(!peer->authorize) &&
		    !qdf_nbuf_is_raw_frame(nbuf)) {
			bool is_eapol = qdf_nbuf_is_ipv4_eapol_pkt(nbuf) ||
					qdf_nbuf_is_ipv4_wapi_pkt(nbuf);

			if (!is_eapol) {
				DP_STATS_INC(peer,
					     rx.peer_unauth_rx_pkt_drop, 1);
				qdf_nbuf_free(nbuf);
				nbuf = next;
				continue;
			}
		}

		if (soc->process_rx_status)
			dp_rx_cksum_offload(vdev->pdev, nbuf, rx_tlv_hdr);

		/* Update the protocol tag in SKB based on CCE metadata */
		dp_rx_update_protocol_tag(soc, vdev, nbuf, rx_tlv_hdr,
					  reo_ring_num, false, true);

		/* Update the flow tag in SKB based on FSE metadata */
		dp_rx_update_flow_tag(soc, vdev, nbuf, rx_tlv_hdr, true);

		dp_rx_msdu_stats_update(soc, nbuf, rx_tlv_hdr, peer,
					reo_ring_num, tid_stats);

		if (qdf_unlikely(vdev->mesh_vdev)) {
			if (dp_rx_filter_mesh_packets(vdev, nbuf, rx_tlv_hdr)
					== QDF_STATUS_SUCCESS) {
				dp_rx_info("%pK: mesh pkt filtered", soc);
				tid_stats->fail_cnt[MESH_FILTER_DROP]++;
				DP_STATS_INC(vdev->pdev, dropped.mesh_filter,
					     1);

				qdf_nbuf_free(nbuf);
				nbuf = next;
				continue;
			}
			dp_rx_fill_mesh_stats(vdev, nbuf, rx_tlv_hdr, peer);
		}

		if (qdf_likely(vdev->rx_decap_type ==
			       htt_cmn_pkt_type_ethernet) &&
		    qdf_likely(!vdev->mesh_vdev)) {
			/* WDS Destination Address Learning */
			dp_rx_da_learn(soc, rx_tlv_hdr, peer, nbuf);

			/* Due to HW issue, sometimes we see that the sa_idx
			 * and da_idx are invalid with sa_valid and da_valid
			 * bits set
			 *
			 * in this case we also see that value of
			 * sa_sw_peer_id is set as 0
			 *
			 * Drop the packet if sa_idx and da_idx OOB or
			 * sa_sw_peerid is 0
			 */
			if (!is_sa_da_idx_valid(soc, rx_tlv_hdr, nbuf,
						msdu_metadata)) {
				qdf_nbuf_free(nbuf);
				nbuf = next;
				DP_STATS_INC(soc, rx.err.invalid_sa_da_idx, 1);
				continue;
			}
			if (qdf_unlikely(dp_rx_mec_check_wrapper(soc,
								 peer,
								 rx_tlv_hdr,
								 nbuf))) {
				/* this is a looped back MCBC pkt,drop it */
				DP_STATS_INC_PKT(peer, rx.mec_drop, 1,
						 QDF_NBUF_CB_RX_PKT_LEN(nbuf));
				qdf_nbuf_free(nbuf);
				nbuf = next;
				continue;
			}
			/* WDS Source Port Learning */
			if (qdf_likely(vdev->wds_enabled))
				dp_rx_wds_srcport_learn(soc,
							rx_tlv_hdr,
							peer,
							nbuf,
							msdu_metadata);

			/* Intrabss-fwd */
			if (dp_rx_check_ap_bridge(vdev))
				if (dp_rx_intrabss_fwd_li(soc, peer, rx_tlv_hdr,
							  nbuf,
							  msdu_metadata)) {
					nbuf = next;
					tid_stats->intrabss_cnt++;
					continue; /* Get next desc */
				}
		}

		dp_rx_fill_gro_info(soc, rx_tlv_hdr, nbuf, &rx_ol_pkt_cnt);

		dp_rx_update_stats(soc, nbuf);
		DP_RX_LIST_APPEND(deliver_list_head,
				  deliver_list_tail,
				  nbuf);
		DP_STATS_INC_PKT(peer, rx.to_stack, 1,
				 QDF_NBUF_CB_RX_PKT_LEN(nbuf));
		if (qdf_unlikely(peer->in_twt))
			DP_STATS_INC_PKT(peer, rx.to_stack_twt, 1,
					 QDF_NBUF_CB_RX_PKT_LEN(nbuf));

		tid_stats->delivered_to_stack++;
		nbuf = next;
	}

	if (qdf_likely(deliver_list_head)) {
		if (qdf_likely(peer)) {
			dp_rx_deliver_to_pkt_capture(soc, vdev->pdev, peer_id,
						     pkt_capture_offload,
						     deliver_list_head);
			if (!pkt_capture_offload)
				dp_rx_deliver_to_stack(soc, vdev, peer,
						       deliver_list_head,
						       deliver_list_tail);
		} else {
			nbuf = deliver_list_head;
			while (nbuf) {
				next = nbuf->next;
				nbuf->next = NULL;
				dp_rx_deliver_to_stack_no_peer(soc, nbuf);
				nbuf = next;
			}
		}
	}

	if (qdf_likely(peer))
		dp_peer_unref_delete(peer, DP_MOD_ID_RX);

	if (dp_rx_enable_eol_data_check(soc) && rx_bufs_used) {
		if (quota) {
			num_pending =
				dp_rx_srng_get_num_pending(hal_soc,
							   hal_ring_hdl,
							   num_entries,
							   &near_full);
			if (num_pending) {
				DP_STATS_INC(soc, rx.hp_oos2, 1);

				if (!hif_exec_should_yield(scn, intr_id))
					goto more_data;

				if (qdf_unlikely(near_full)) {
					DP_STATS_INC(soc, rx.near_full, 1);
					goto more_data;
				}
			}
		}

		if (vdev && vdev->osif_fisa_flush)
			vdev->osif_fisa_flush(soc, reo_ring_num);

		if (vdev && vdev->osif_gro_flush && rx_ol_pkt_cnt) {
			vdev->osif_gro_flush(vdev->osif_vdev,
					     reo_ring_num);
		}
	}

	/* Update histogram statistics by looping through pdev's */
	DP_RX_HIST_STATS_PER_PDEV();

	return rx_bufs_used; /* Assume no scale factor for now */
}

QDF_STATUS dp_rx_desc_pool_init_li(struct dp_soc *soc,
				   struct rx_desc_pool *rx_desc_pool,
				   uint32_t pool_id)
{
	return dp_rx_desc_pool_init_generic(soc, rx_desc_pool, pool_id);

}

void dp_rx_desc_pool_deinit_li(struct dp_soc *soc,
			       struct rx_desc_pool *rx_desc_pool,
			       uint32_t pool_id)
{
}

QDF_STATUS dp_wbm_get_rx_desc_from_hal_desc_li(
					struct dp_soc *soc,
					void *ring_desc,
					struct dp_rx_desc **r_rx_desc)
{
	struct hal_buf_info buf_info = {0};
	hal_soc_handle_t hal_soc = soc->hal_soc;

	/* only cookie and rbm will be valid in buf_info */
	hal_rx_buf_cookie_rbm_get(hal_soc, (uint32_t *)ring_desc,
				  &buf_info);

	if (qdf_unlikely(buf_info.rbm !=
				HAL_RX_BUF_RBM_SW3_BM(soc->wbm_sw0_bm_id))) {
		/* TODO */
		/* Call appropriate handler */
		DP_STATS_INC(soc, rx.err.invalid_rbm, 1);
		dp_rx_err("%pK: Invalid RBM %d", soc, buf_info.rbm);
		return QDF_STATUS_E_INVAL;
	}

	*r_rx_desc = dp_rx_cookie_2_va_rxdma_buf(soc, buf_info.sw_cookie);

	return QDF_STATUS_SUCCESS;
}<|MERGE_RESOLUTION|>--- conflicted
+++ resolved
@@ -308,13 +308,10 @@
 	 */
 	while (qdf_likely(num_pending)) {
 		ring_desc = dp_srng_dst_get_next(soc, hal_ring_hdl);
-<<<<<<< HEAD
-=======
 
 		if (qdf_unlikely(!ring_desc))
 			break;
 
->>>>>>> 801d5b6a
 		error = HAL_RX_ERROR_STATUS_GET(ring_desc);
 		if (qdf_unlikely(error == HAL_REO_ERROR_DETECTED)) {
 			dp_rx_err("%pK: HAL RING 0x%pK:error %d",

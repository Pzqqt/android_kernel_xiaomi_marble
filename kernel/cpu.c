/* CPU control.
 * (C) 2001, 2002, 2003, 2004 Rusty Russell
 *
 * This code is licenced under the GPL.
 */
#include <linux/sched/mm.h>
#include <linux/proc_fs.h>
#include <linux/smp.h>
#include <linux/init.h>
#include <linux/notifier.h>
#include <linux/sched/signal.h>
#include <linux/sched/hotplug.h>
#include <linux/sched/isolation.h>
#include <linux/sched/task.h>
#include <linux/sched/smt.h>
#include <linux/unistd.h>
#include <linux/cpu.h>
#include <linux/oom.h>
#include <linux/rcupdate.h>
#include <linux/export.h>
#include <linux/bug.h>
#include <linux/kthread.h>
#include <linux/stop_machine.h>
#include <linux/mutex.h>
#include <linux/gfp.h>
#include <linux/suspend.h>
#include <linux/lockdep.h>
#include <linux/tick.h>
#include <linux/irq.h>
#include <linux/nmi.h>
#include <linux/smpboot.h>
#include <linux/relay.h>
#include <linux/slab.h>
#include <linux/percpu-rwsem.h>
<<<<<<< HEAD
#ifdef CONFIG_SCHED_WALT
#include <uapi/linux/sched/types.h>
#include <linux/cpuset.h>
#endif
=======
#include <uapi/linux/sched/types.h>
>>>>>>> 561eb836

#include <trace/events/power.h>
#define CREATE_TRACE_POINTS
#include <trace/events/cpuhp.h>
#include <linux/sched/clock.h>

#include "smpboot.h"

/**
 * cpuhp_cpu_state - Per cpu hotplug state storage
 * @state:	The current cpu state
 * @target:	The target state
 * @thread:	Pointer to the hotplug thread
 * @should_run:	Thread should execute
 * @rollback:	Perform a rollback
 * @single:	Single callback invocation
 * @bringup:	Single callback bringup or teardown selector
 * @cb_state:	The state for a single callback (install/uninstall)
 * @result:	Result of the operation
 * @done_up:	Signal completion to the issuer of the task for cpu-up
 * @done_down:	Signal completion to the issuer of the task for cpu-down
 */
struct cpuhp_cpu_state {
	enum cpuhp_state	state;
	enum cpuhp_state	target;
	enum cpuhp_state	fail;
#ifdef CONFIG_SMP
	struct task_struct	*thread;
	bool			should_run;
	bool			rollback;
	bool			single;
	bool			bringup;
	struct hlist_node	*node;
	struct hlist_node	*last;
	enum cpuhp_state	cb_state;
	int			result;
	struct completion	done_up;
	struct completion	done_down;
#endif
};

static DEFINE_PER_CPU(struct cpuhp_cpu_state, cpuhp_state) = {
	.fail = CPUHP_INVALID,
};

#ifdef CONFIG_SMP
cpumask_t cpus_booted_once_mask;
#endif

#if defined(CONFIG_LOCKDEP) && defined(CONFIG_SMP)
static struct lockdep_map cpuhp_state_up_map =
	STATIC_LOCKDEP_MAP_INIT("cpuhp_state-up", &cpuhp_state_up_map);
static struct lockdep_map cpuhp_state_down_map =
	STATIC_LOCKDEP_MAP_INIT("cpuhp_state-down", &cpuhp_state_down_map);


static inline void cpuhp_lock_acquire(bool bringup)
{
	lock_map_acquire(bringup ? &cpuhp_state_up_map : &cpuhp_state_down_map);
}

static inline void cpuhp_lock_release(bool bringup)
{
	lock_map_release(bringup ? &cpuhp_state_up_map : &cpuhp_state_down_map);
}
#else

static inline void cpuhp_lock_acquire(bool bringup) { }
static inline void cpuhp_lock_release(bool bringup) { }

#endif

/**
 * cpuhp_step - Hotplug state machine step
 * @name:	Name of the step
 * @startup:	Startup function of the step
 * @teardown:	Teardown function of the step
 * @cant_stop:	Bringup/teardown can't be stopped at this step
 */
struct cpuhp_step {
	const char		*name;
	union {
		int		(*single)(unsigned int cpu);
		int		(*multi)(unsigned int cpu,
					 struct hlist_node *node);
	} startup;
	union {
		int		(*single)(unsigned int cpu);
		int		(*multi)(unsigned int cpu,
					 struct hlist_node *node);
	} teardown;
	struct hlist_head	list;
	bool			cant_stop;
	bool			multi_instance;
};

static DEFINE_MUTEX(cpuhp_state_mutex);
static struct cpuhp_step cpuhp_hp_states[];

static struct cpuhp_step *cpuhp_get_step(enum cpuhp_state state)
{
	return cpuhp_hp_states + state;
}

/**
 * cpuhp_invoke_callback _ Invoke the callbacks for a given state
 * @cpu:	The cpu for which the callback should be invoked
 * @state:	The state to do callbacks for
 * @bringup:	True if the bringup callback should be invoked
 * @node:	For multi-instance, do a single entry callback for install/remove
 * @lastp:	For multi-instance rollback, remember how far we got
 *
 * Called from cpu hotplug and from the state register machinery.
 */
static int cpuhp_invoke_callback(unsigned int cpu, enum cpuhp_state state,
				 bool bringup, struct hlist_node *node,
				 struct hlist_node **lastp)
{
	struct cpuhp_cpu_state *st = per_cpu_ptr(&cpuhp_state, cpu);
	struct cpuhp_step *step = cpuhp_get_step(state);
	int (*cbm)(unsigned int cpu, struct hlist_node *node);
	int (*cb)(unsigned int cpu);
	int ret, cnt;

	if (st->fail == state) {
		st->fail = CPUHP_INVALID;

		if (!(bringup ? step->startup.single : step->teardown.single))
			return 0;

		return -EAGAIN;
	}

	if (!step->multi_instance) {
		WARN_ON_ONCE(lastp && *lastp);
		cb = bringup ? step->startup.single : step->teardown.single;
		if (!cb)
			return 0;
		trace_cpuhp_enter(cpu, st->target, state, cb);
		ret = cb(cpu);
		trace_cpuhp_exit(cpu, st->state, state, ret);
		return ret;
	}
	cbm = bringup ? step->startup.multi : step->teardown.multi;
	if (!cbm)
		return 0;

	/* Single invocation for instance add/remove */
	if (node) {
		WARN_ON_ONCE(lastp && *lastp);
		trace_cpuhp_multi_enter(cpu, st->target, state, cbm, node);
		ret = cbm(cpu, node);
		trace_cpuhp_exit(cpu, st->state, state, ret);
		return ret;
	}

	/* State transition. Invoke on all instances */
	cnt = 0;
	hlist_for_each(node, &step->list) {
		if (lastp && node == *lastp)
			break;

		trace_cpuhp_multi_enter(cpu, st->target, state, cbm, node);
		ret = cbm(cpu, node);
		trace_cpuhp_exit(cpu, st->state, state, ret);
		if (ret) {
			if (!lastp)
				goto err;

			*lastp = node;
			return ret;
		}
		cnt++;
	}
	if (lastp)
		*lastp = NULL;
	return 0;
err:
	/* Rollback the instances if one failed */
	cbm = !bringup ? step->startup.multi : step->teardown.multi;
	if (!cbm)
		return ret;

	hlist_for_each(node, &step->list) {
		if (!cnt--)
			break;

		trace_cpuhp_multi_enter(cpu, st->target, state, cbm, node);
		ret = cbm(cpu, node);
		trace_cpuhp_exit(cpu, st->state, state, ret);
		/*
		 * Rollback must not fail,
		 */
		WARN_ON_ONCE(ret);
	}
	return ret;
}

#ifdef CONFIG_SMP
static bool cpuhp_is_ap_state(enum cpuhp_state state)
{
	/*
	 * The extra check for CPUHP_TEARDOWN_CPU is only for documentation
	 * purposes as that state is handled explicitly in cpu_down.
	 */
	return state > CPUHP_BRINGUP_CPU && state != CPUHP_TEARDOWN_CPU;
}

static inline void wait_for_ap_thread(struct cpuhp_cpu_state *st, bool bringup)
{
	struct completion *done = bringup ? &st->done_up : &st->done_down;
	wait_for_completion(done);
}

static inline void complete_ap_thread(struct cpuhp_cpu_state *st, bool bringup)
{
	struct completion *done = bringup ? &st->done_up : &st->done_down;
	complete(done);
}

/*
 * The former STARTING/DYING states, ran with IRQs disabled and must not fail.
 */
static bool cpuhp_is_atomic_state(enum cpuhp_state state)
{
	return CPUHP_AP_IDLE_DEAD <= state && state < CPUHP_AP_ONLINE;
}

/* Serializes the updates to cpu_online_mask, cpu_present_mask */
static DEFINE_MUTEX(cpu_add_remove_lock);
bool cpuhp_tasks_frozen;
EXPORT_SYMBOL_GPL(cpuhp_tasks_frozen);

/*
 * The following two APIs (cpu_maps_update_begin/done) must be used when
 * attempting to serialize the updates to cpu_online_mask & cpu_present_mask.
 */
void cpu_maps_update_begin(void)
{
	mutex_lock(&cpu_add_remove_lock);
}

void cpu_maps_update_done(void)
{
	mutex_unlock(&cpu_add_remove_lock);
}

/*
 * If set, cpu_up and cpu_down will return -EBUSY and do nothing.
 * Should always be manipulated under cpu_add_remove_lock
 */
static int cpu_hotplug_disabled;

#ifdef CONFIG_HOTPLUG_CPU

DEFINE_STATIC_PERCPU_RWSEM(cpu_hotplug_lock);

void cpus_read_lock(void)
{
	percpu_down_read(&cpu_hotplug_lock);
}
EXPORT_SYMBOL_GPL(cpus_read_lock);

int cpus_read_trylock(void)
{
	return percpu_down_read_trylock(&cpu_hotplug_lock);
}
EXPORT_SYMBOL_GPL(cpus_read_trylock);

void cpus_read_unlock(void)
{
	percpu_up_read(&cpu_hotplug_lock);
}
EXPORT_SYMBOL_GPL(cpus_read_unlock);

void cpus_write_lock(void)
{
	percpu_down_write(&cpu_hotplug_lock);
}

void cpus_write_unlock(void)
{
	percpu_up_write(&cpu_hotplug_lock);
}

void lockdep_assert_cpus_held(void)
{
	/*
	 * We can't have hotplug operations before userspace starts running,
	 * and some init codepaths will knowingly not take the hotplug lock.
	 * This is all valid, so mute lockdep until it makes sense to report
	 * unheld locks.
	 */
	if (system_state < SYSTEM_RUNNING)
		return;

	percpu_rwsem_assert_held(&cpu_hotplug_lock);
}

static void lockdep_acquire_cpus_lock(void)
{
	rwsem_acquire(&cpu_hotplug_lock.dep_map, 0, 0, _THIS_IP_);
}

static void lockdep_release_cpus_lock(void)
{
	rwsem_release(&cpu_hotplug_lock.dep_map, _THIS_IP_);
}

/*
 * Wait for currently running CPU hotplug operations to complete (if any) and
 * disable future CPU hotplug (from sysfs). The 'cpu_add_remove_lock' protects
 * the 'cpu_hotplug_disabled' flag. The same lock is also acquired by the
 * hotplug path before performing hotplug operations. So acquiring that lock
 * guarantees mutual exclusion from any currently running hotplug operations.
 */
void cpu_hotplug_disable(void)
{
	cpu_maps_update_begin();
	cpu_hotplug_disabled++;
	cpu_maps_update_done();
}
EXPORT_SYMBOL_GPL(cpu_hotplug_disable);

static void __cpu_hotplug_enable(void)
{
	if (WARN_ONCE(!cpu_hotplug_disabled, "Unbalanced cpu hotplug enable\n"))
		return;
	cpu_hotplug_disabled--;
}

void cpu_hotplug_enable(void)
{
	cpu_maps_update_begin();
	__cpu_hotplug_enable();
	cpu_maps_update_done();
}
EXPORT_SYMBOL_GPL(cpu_hotplug_enable);

#else

static void lockdep_acquire_cpus_lock(void)
{
}

static void lockdep_release_cpus_lock(void)
{
}

#endif	/* CONFIG_HOTPLUG_CPU */

/*
 * Architectures that need SMT-specific errata handling during SMT hotplug
 * should override this.
 */
void __weak arch_smt_update(void) { }

#ifdef CONFIG_HOTPLUG_SMT
enum cpuhp_smt_control cpu_smt_control __read_mostly = CPU_SMT_ENABLED;

void __init cpu_smt_disable(bool force)
{
	if (!cpu_smt_possible())
		return;

	if (force) {
		pr_info("SMT: Force disabled\n");
		cpu_smt_control = CPU_SMT_FORCE_DISABLED;
	} else {
		pr_info("SMT: disabled\n");
		cpu_smt_control = CPU_SMT_DISABLED;
	}
}

/*
 * The decision whether SMT is supported can only be done after the full
 * CPU identification. Called from architecture code.
 */
void __init cpu_smt_check_topology(void)
{
	if (!topology_smt_supported())
		cpu_smt_control = CPU_SMT_NOT_SUPPORTED;
}

static int __init smt_cmdline_disable(char *str)
{
	cpu_smt_disable(str && !strcmp(str, "force"));
	return 0;
}
early_param("nosmt", smt_cmdline_disable);

static inline bool cpu_smt_allowed(unsigned int cpu)
{
	if (cpu_smt_control == CPU_SMT_ENABLED)
		return true;

	if (topology_is_primary_thread(cpu))
		return true;

	/*
	 * On x86 it's required to boot all logical CPUs at least once so
	 * that the init code can get a chance to set CR4.MCE on each
	 * CPU. Otherwise, a broadcasted MCE observing CR4.MCE=0b on any
	 * core will shutdown the machine.
	 */
	return !cpumask_test_cpu(cpu, &cpus_booted_once_mask);
}

/* Returns true if SMT is not supported of forcefully (irreversibly) disabled */
bool cpu_smt_possible(void)
{
	return cpu_smt_control != CPU_SMT_FORCE_DISABLED &&
		cpu_smt_control != CPU_SMT_NOT_SUPPORTED;
}
EXPORT_SYMBOL_GPL(cpu_smt_possible);
#else
static inline bool cpu_smt_allowed(unsigned int cpu) { return true; }
#endif

static inline enum cpuhp_state
cpuhp_set_state(struct cpuhp_cpu_state *st, enum cpuhp_state target)
{
	enum cpuhp_state prev_state = st->state;

	st->rollback = false;
	st->last = NULL;

	st->target = target;
	st->single = false;
	st->bringup = st->state < target;

	return prev_state;
}

static inline void
cpuhp_reset_state(struct cpuhp_cpu_state *st, enum cpuhp_state prev_state)
{
	st->rollback = true;

	/*
	 * If we have st->last we need to undo partial multi_instance of this
	 * state first. Otherwise start undo at the previous state.
	 */
	if (!st->last) {
		if (st->bringup)
			st->state--;
		else
			st->state++;
	}

	st->target = prev_state;
	st->bringup = !st->bringup;
}

/* Regular hotplug invocation of the AP hotplug thread */
static void __cpuhp_kick_ap(struct cpuhp_cpu_state *st)
{
	if (!st->single && st->state == st->target)
		return;

	st->result = 0;
	/*
	 * Make sure the above stores are visible before should_run becomes
	 * true. Paired with the mb() above in cpuhp_thread_fun()
	 */
	smp_mb();
	st->should_run = true;
	wake_up_process(st->thread);
	wait_for_ap_thread(st, st->bringup);
}

static int cpuhp_kick_ap(struct cpuhp_cpu_state *st, enum cpuhp_state target)
{
	enum cpuhp_state prev_state;
	int ret;

	prev_state = cpuhp_set_state(st, target);
	__cpuhp_kick_ap(st);
	if ((ret = st->result)) {
		cpuhp_reset_state(st, prev_state);
		__cpuhp_kick_ap(st);
	}

	return ret;
}

static int bringup_wait_for_ap(unsigned int cpu)
{
	struct cpuhp_cpu_state *st = per_cpu_ptr(&cpuhp_state, cpu);

	/* Wait for the CPU to reach CPUHP_AP_ONLINE_IDLE */
	wait_for_ap_thread(st, true);
	if (WARN_ON_ONCE((!cpu_online(cpu))))
		return -ECANCELED;

	/* Unpark the hotplug thread of the target cpu */
	kthread_unpark(st->thread);

	/*
	 * SMT soft disabling on X86 requires to bring the CPU out of the
	 * BIOS 'wait for SIPI' state in order to set the CR4.MCE bit.  The
	 * CPU marked itself as booted_once in notify_cpu_starting() so the
	 * cpu_smt_allowed() check will now return false if this is not the
	 * primary sibling.
	 */
	if (!cpu_smt_allowed(cpu))
		return -ECANCELED;

	if (st->target <= CPUHP_AP_ONLINE_IDLE)
		return 0;

	return cpuhp_kick_ap(st, st->target);
}

static int bringup_cpu(unsigned int cpu)
{
	struct task_struct *idle = idle_thread_get(cpu);
	int ret;

	/*
	 * Some architectures have to walk the irq descriptors to
	 * setup the vector space for the cpu which comes online.
	 * Prevent irq alloc/free across the bringup.
	 */
	irq_lock_sparse();

	/* Arch-specific enabling code. */
	ret = __cpu_up(cpu, idle);
	irq_unlock_sparse();
	if (ret)
		return ret;
	return bringup_wait_for_ap(cpu);
}

static int finish_cpu(unsigned int cpu)
{
	struct task_struct *idle = idle_thread_get(cpu);
	struct mm_struct *mm = idle->active_mm;

	/*
	 * idle_task_exit() will have switched to &init_mm, now
	 * clean up any remaining active_mm state.
	 */
	if (mm != &init_mm)
		idle->active_mm = &init_mm;
	mmdrop(mm);
	return 0;
}

/*
 * Hotplug state machine related functions
 */

static void undo_cpu_up(unsigned int cpu, struct cpuhp_cpu_state *st)
{
	for (st->state--; st->state > st->target; st->state--)
		cpuhp_invoke_callback(cpu, st->state, false, NULL, NULL);
}

static inline bool can_rollback_cpu(struct cpuhp_cpu_state *st)
{
	if (IS_ENABLED(CONFIG_HOTPLUG_CPU))
		return true;
	/*
	 * When CPU hotplug is disabled, then taking the CPU down is not
	 * possible because takedown_cpu() and the architecture and
	 * subsystem specific mechanisms are not available. So the CPU
	 * which would be completely unplugged again needs to stay around
	 * in the current state.
	 */
	return st->state <= CPUHP_BRINGUP_CPU;
}

static int cpuhp_up_callbacks(unsigned int cpu, struct cpuhp_cpu_state *st,
			      enum cpuhp_state target)
{
	enum cpuhp_state prev_state = st->state;
	int ret = 0;

	while (st->state < target) {
		st->state++;
		ret = cpuhp_invoke_callback(cpu, st->state, true, NULL, NULL);
		if (ret) {
			if (can_rollback_cpu(st)) {
				st->target = prev_state;
				undo_cpu_up(cpu, st);
			}
			break;
		}
	}
	return ret;
}

/*
 * The cpu hotplug threads manage the bringup and teardown of the cpus
 */
static void cpuhp_create(unsigned int cpu)
{
	struct cpuhp_cpu_state *st = per_cpu_ptr(&cpuhp_state, cpu);

	init_completion(&st->done_up);
	init_completion(&st->done_down);
}

static int cpuhp_should_run(unsigned int cpu)
{
	struct cpuhp_cpu_state *st = this_cpu_ptr(&cpuhp_state);

	return st->should_run;
}

/*
 * Execute teardown/startup callbacks on the plugged cpu. Also used to invoke
 * callbacks when a state gets [un]installed at runtime.
 *
 * Each invocation of this function by the smpboot thread does a single AP
 * state callback.
 *
 * It has 3 modes of operation:
 *  - single: runs st->cb_state
 *  - up:     runs ++st->state, while st->state < st->target
 *  - down:   runs st->state--, while st->state > st->target
 *
 * When complete or on error, should_run is cleared and the completion is fired.
 */
static void cpuhp_thread_fun(unsigned int cpu)
{
	struct cpuhp_cpu_state *st = this_cpu_ptr(&cpuhp_state);
	bool bringup = st->bringup;
	enum cpuhp_state state;

	if (WARN_ON_ONCE(!st->should_run))
		return;

	/*
	 * ACQUIRE for the cpuhp_should_run() load of ->should_run. Ensures
	 * that if we see ->should_run we also see the rest of the state.
	 */
	smp_mb();

	/*
	 * The BP holds the hotplug lock, but we're now running on the AP,
	 * ensure that anybody asserting the lock is held, will actually find
	 * it so.
	 */
	lockdep_acquire_cpus_lock();
	cpuhp_lock_acquire(bringup);

	if (st->single) {
		state = st->cb_state;
		st->should_run = false;
	} else {
		if (bringup) {
			st->state++;
			state = st->state;
			st->should_run = (st->state < st->target);
			WARN_ON_ONCE(st->state > st->target);
		} else {
			state = st->state;
			st->state--;
			st->should_run = (st->state > st->target);
			WARN_ON_ONCE(st->state < st->target);
		}
	}

	WARN_ON_ONCE(!cpuhp_is_ap_state(state));

	if (cpuhp_is_atomic_state(state)) {
		local_irq_disable();
		st->result = cpuhp_invoke_callback(cpu, state, bringup, st->node, &st->last);
		local_irq_enable();

		/*
		 * STARTING/DYING must not fail!
		 */
		WARN_ON_ONCE(st->result);
	} else {
		st->result = cpuhp_invoke_callback(cpu, state, bringup, st->node, &st->last);
	}

	if (st->result) {
		/*
		 * If we fail on a rollback, we're up a creek without no
		 * paddle, no way forward, no way back. We loose, thanks for
		 * playing.
		 */
		WARN_ON_ONCE(st->rollback);
		st->should_run = false;
	}

	cpuhp_lock_release(bringup);
	lockdep_release_cpus_lock();

	if (!st->should_run)
		complete_ap_thread(st, bringup);
}

/* Invoke a single callback on a remote cpu */
static int
cpuhp_invoke_ap_callback(int cpu, enum cpuhp_state state, bool bringup,
			 struct hlist_node *node)
{
	struct cpuhp_cpu_state *st = per_cpu_ptr(&cpuhp_state, cpu);
	int ret;

	if (!cpu_online(cpu))
		return 0;

	cpuhp_lock_acquire(false);
	cpuhp_lock_release(false);

	cpuhp_lock_acquire(true);
	cpuhp_lock_release(true);

	/*
	 * If we are up and running, use the hotplug thread. For early calls
	 * we invoke the thread function directly.
	 */
	if (!st->thread)
		return cpuhp_invoke_callback(cpu, state, bringup, node, NULL);

	st->rollback = false;
	st->last = NULL;

	st->node = node;
	st->bringup = bringup;
	st->cb_state = state;
	st->single = true;

	__cpuhp_kick_ap(st);

	/*
	 * If we failed and did a partial, do a rollback.
	 */
	if ((ret = st->result) && st->last) {
		st->rollback = true;
		st->bringup = !bringup;

		__cpuhp_kick_ap(st);
	}

	/*
	 * Clean up the leftovers so the next hotplug operation wont use stale
	 * data.
	 */
	st->node = st->last = NULL;
	return ret;
}

static int cpuhp_kick_ap_work(unsigned int cpu)
{
	struct cpuhp_cpu_state *st = per_cpu_ptr(&cpuhp_state, cpu);
	enum cpuhp_state prev_state = st->state;
	int ret;

	cpuhp_lock_acquire(false);
	cpuhp_lock_release(false);

	cpuhp_lock_acquire(true);
	cpuhp_lock_release(true);

	trace_cpuhp_enter(cpu, st->target, prev_state, cpuhp_kick_ap_work);
	ret = cpuhp_kick_ap(st, st->target);
	trace_cpuhp_exit(cpu, st->state, prev_state, ret);

	return ret;
}

static struct smp_hotplug_thread cpuhp_threads = {
	.store			= &cpuhp_state.thread,
	.create			= &cpuhp_create,
	.thread_should_run	= cpuhp_should_run,
	.thread_fn		= cpuhp_thread_fun,
	.thread_comm		= "cpuhp/%u",
	.selfparking		= true,
};

void __init cpuhp_threads_init(void)
{
	BUG_ON(smpboot_register_percpu_thread(&cpuhp_threads));
	kthread_unpark(this_cpu_read(cpuhp_state.thread));
}

#ifdef CONFIG_HOTPLUG_CPU
/**
 * clear_tasks_mm_cpumask - Safely clear tasks' mm_cpumask for a CPU
 * @cpu: a CPU id
 *
 * This function walks all processes, finds a valid mm struct for each one and
 * then clears a corresponding bit in mm's cpumask.  While this all sounds
 * trivial, there are various non-obvious corner cases, which this function
 * tries to solve in a safe manner.
 *
 * Also note that the function uses a somewhat relaxed locking scheme, so it may
 * be called only for an already offlined CPU.
 */
void clear_tasks_mm_cpumask(int cpu)
{
	struct task_struct *p;

	/*
	 * This function is called after the cpu is taken down and marked
	 * offline, so its not like new tasks will ever get this cpu set in
	 * their mm mask. -- Peter Zijlstra
	 * Thus, we may use rcu_read_lock() here, instead of grabbing
	 * full-fledged tasklist_lock.
	 */
	WARN_ON(cpu_online(cpu));
	rcu_read_lock();
	for_each_process(p) {
		struct task_struct *t;

		/*
		 * Main thread might exit, but other threads may still have
		 * a valid mm. Find one.
		 */
		t = find_lock_task_mm(p);
		if (!t)
			continue;
		cpumask_clear_cpu(cpu, mm_cpumask(t->mm));
		task_unlock(t);
	}
	rcu_read_unlock();
}

/* Take this CPU down. */
static int take_cpu_down(void *_param)
{
	struct cpuhp_cpu_state *st = this_cpu_ptr(&cpuhp_state);
	enum cpuhp_state target = max((int)st->target, CPUHP_AP_OFFLINE);
	int err, cpu = smp_processor_id();
	int ret;

	/* Ensure this CPU doesn't handle any more interrupts. */
	err = __cpu_disable();
	if (err < 0)
		return err;

	/*
	 * We get here while we are in CPUHP_TEARDOWN_CPU state and we must not
	 * do this step again.
	 */
	WARN_ON(st->state != CPUHP_TEARDOWN_CPU);
	st->state--;
	/* Invoke the former CPU_DYING callbacks */
	for (; st->state > target; st->state--) {
		ret = cpuhp_invoke_callback(cpu, st->state, false, NULL, NULL);
		/*
		 * DYING must not fail!
		 */
		WARN_ON_ONCE(ret);
	}

	/* Give up timekeeping duties */
	tick_handover_do_timer();
	/* Remove CPU from timer broadcasting */
	tick_offline_cpu(cpu);
	/* Park the stopper thread */
	stop_machine_park(cpu);
	return 0;
}

static int takedown_cpu(unsigned int cpu)
{
	struct cpuhp_cpu_state *st = per_cpu_ptr(&cpuhp_state, cpu);
	int err;

	/* Park the smpboot threads */
	kthread_park(per_cpu_ptr(&cpuhp_state, cpu)->thread);

	/*
	 * Prevent irq alloc/free while the dying cpu reorganizes the
	 * interrupt affinities.
	 */
	irq_lock_sparse();

	/*
	 * So now all preempt/rcu users must observe !cpu_active().
	 */
	err = stop_machine_cpuslocked(take_cpu_down, NULL, cpumask_of(cpu));
	if (err) {
		/* CPU refused to die */
		irq_unlock_sparse();
		/* Unpark the hotplug thread so we can rollback there */
		kthread_unpark(per_cpu_ptr(&cpuhp_state, cpu)->thread);
		return err;
	}
	BUG_ON(cpu_online(cpu));

	/*
	 * The teardown callback for CPUHP_AP_SCHED_STARTING will have removed
	 * all runnable tasks from the CPU, there's only the idle task left now
	 * that the migration thread is done doing the stop_machine thing.
	 *
	 * Wait for the stop thread to go away.
	 */
	wait_for_ap_thread(st, false);
	BUG_ON(st->state != CPUHP_AP_IDLE_DEAD);

	/* Interrupts are moved away from the dying cpu, reenable alloc/free */
	irq_unlock_sparse();

	hotplug_cpu__broadcast_tick_pull(cpu);
	/* This actually kills the CPU. */
	__cpu_die(cpu);

	tick_cleanup_dead_cpu(cpu);
	rcutree_migrate_callbacks(cpu);
	return 0;
}

static void cpuhp_complete_idle_dead(void *arg)
{
	struct cpuhp_cpu_state *st = arg;

	complete_ap_thread(st, false);
}

void cpuhp_report_idle_dead(void)
{
	struct cpuhp_cpu_state *st = this_cpu_ptr(&cpuhp_state);

	BUG_ON(st->state != CPUHP_AP_OFFLINE);
	rcu_report_dead(smp_processor_id());
	st->state = CPUHP_AP_IDLE_DEAD;
	/*
	 * We cannot call complete after rcu_report_dead() so we delegate it
	 * to an online cpu.
	 */
	smp_call_function_single(cpumask_first(cpu_online_mask),
				 cpuhp_complete_idle_dead, st, 0);
}

static void undo_cpu_down(unsigned int cpu, struct cpuhp_cpu_state *st)
{
	for (st->state++; st->state < st->target; st->state++)
		cpuhp_invoke_callback(cpu, st->state, true, NULL, NULL);
}

static int cpuhp_down_callbacks(unsigned int cpu, struct cpuhp_cpu_state *st,
				enum cpuhp_state target)
{
	enum cpuhp_state prev_state = st->state;
	int ret = 0;

	for (; st->state > target; st->state--) {
		ret = cpuhp_invoke_callback(cpu, st->state, false, NULL, NULL);
		if (ret) {
			st->target = prev_state;
			if (st->state < prev_state)
				undo_cpu_down(cpu, st);
			break;
		}
	}
	return ret;
}

/* Requires cpu_add_remove_lock to be held */
static int __ref _cpu_down(unsigned int cpu, int tasks_frozen,
			   enum cpuhp_state target)
{
	struct cpuhp_cpu_state *st = per_cpu_ptr(&cpuhp_state, cpu);
	int prev_state, ret = 0;
	u64 start_time = 0;

	if (num_online_cpus() == 1)
		return -EBUSY;

	if (!cpu_present(cpu))
		return -EINVAL;

#ifdef CONFIG_SCHED_WALT
	if (!tasks_frozen && !cpu_isolated(cpu) && num_online_uniso_cpus() == 1)
		return -EBUSY;
#endif

	cpus_write_lock();
	if (trace_cpuhp_latency_enabled())
		start_time = sched_clock();

	cpuhp_tasks_frozen = tasks_frozen;

	prev_state = cpuhp_set_state(st, target);
	/*
	 * If the current CPU state is in the range of the AP hotplug thread,
	 * then we need to kick the thread.
	 */
	if (st->state > CPUHP_TEARDOWN_CPU) {
		st->target = max((int)target, CPUHP_TEARDOWN_CPU);
		ret = cpuhp_kick_ap_work(cpu);
		/*
		 * The AP side has done the error rollback already. Just
		 * return the error code..
		 */
		if (ret)
			goto out;

		/*
		 * We might have stopped still in the range of the AP hotplug
		 * thread. Nothing to do anymore.
		 */
		if (st->state > CPUHP_TEARDOWN_CPU)
			goto out;

		st->target = target;
	}
	/*
	 * The AP brought itself down to CPUHP_TEARDOWN_CPU. So we need
	 * to do the further cleanups.
	 */
	ret = cpuhp_down_callbacks(cpu, st, target);
	if (ret && st->state == CPUHP_TEARDOWN_CPU && st->state < prev_state) {
		cpuhp_reset_state(st, prev_state);
		__cpuhp_kick_ap(st);
	}

out:
	trace_cpuhp_latency(cpu, 0, start_time, ret);
	cpus_write_unlock();
	/*
	 * Do post unplug cleanup. This is still protected against
	 * concurrent CPU hotplug via cpu_add_remove_lock.
	 */
	lockup_detector_cleanup();
	arch_smt_update();
	return ret;
}

static int cpu_down_maps_locked(unsigned int cpu, enum cpuhp_state target)
{
	if (cpu_hotplug_disabled)
		return -EBUSY;
	return _cpu_down(cpu, 0, target);
}

static int cpu_down(unsigned int cpu, enum cpuhp_state target)
{
	int err;

#ifdef CONFIG_SCHED_WALT
	/*
	 * When cpusets are enabled, the rebuilding of the scheduling
	 * domains is deferred to a workqueue context. Make sure
	 * that the work is completed before proceeding to the next
	 * hotplug. Otherwise scheduler observes an inconsistent
	 * view of online and offline CPUs in the root domain. If
	 * the online CPUs are still stuck in the offline (default)
	 * domain, those CPUs would not be visible when scheduling
	 * happens on from other CPUs in the root domain.
	 */
	cpuset_wait_for_hotplug();
#endif

	cpu_maps_update_begin();
	err = cpu_down_maps_locked(cpu, target);
	cpu_maps_update_done();
	return err;
}

/**
 * cpu_device_down - Bring down a cpu device
 * @dev: Pointer to the cpu device to offline
 *
 * This function is meant to be used by device core cpu subsystem only.
 *
 * Other subsystems should use remove_cpu() instead.
 */
int cpu_device_down(struct device *dev)
{
	return cpu_down(dev->id, CPUHP_OFFLINE);
}

int remove_cpu(unsigned int cpu)
{
	int ret;

	lock_device_hotplug();
	ret = device_offline(get_cpu_device(cpu));
	unlock_device_hotplug();

	return ret;
}
EXPORT_SYMBOL_GPL(remove_cpu);

void smp_shutdown_nonboot_cpus(unsigned int primary_cpu)
{
	unsigned int cpu;
	int error;

	cpu_maps_update_begin();

	/*
	 * Make certain the cpu I'm about to reboot on is online.
	 *
	 * This is inline to what migrate_to_reboot_cpu() already do.
	 */
	if (!cpu_online(primary_cpu))
		primary_cpu = cpumask_first(cpu_online_mask);

	for_each_online_cpu(cpu) {
		if (cpu == primary_cpu)
			continue;

		error = cpu_down_maps_locked(cpu, CPUHP_OFFLINE);
		if (error) {
			pr_err("Failed to offline CPU%d - error=%d",
				cpu, error);
			break;
		}
	}

	/*
	 * Ensure all but the reboot CPU are offline.
	 */
	BUG_ON(num_online_cpus() > 1);

	/*
	 * Make sure the CPUs won't be enabled by someone else after this
	 * point. Kexec will reboot to a new kernel shortly resetting
	 * everything along the way.
	 */
	cpu_hotplug_disabled++;

	cpu_maps_update_done();
}

#else
#define takedown_cpu		NULL
#endif /*CONFIG_HOTPLUG_CPU*/

/**
 * notify_cpu_starting(cpu) - Invoke the callbacks on the starting CPU
 * @cpu: cpu that just started
 *
 * It must be called by the arch code on the new cpu, before the new cpu
 * enables interrupts and before the "boot" cpu returns from __cpu_up().
 */
void notify_cpu_starting(unsigned int cpu)
{
	struct cpuhp_cpu_state *st = per_cpu_ptr(&cpuhp_state, cpu);
	enum cpuhp_state target = min((int)st->target, CPUHP_AP_ONLINE);
	int ret;

	rcu_cpu_starting(cpu);	/* Enables RCU usage on this CPU. */
	cpumask_set_cpu(cpu, &cpus_booted_once_mask);
	while (st->state < target) {
		st->state++;
		ret = cpuhp_invoke_callback(cpu, st->state, true, NULL, NULL);
		/*
		 * STARTING must not fail!
		 */
		WARN_ON_ONCE(ret);
	}
}

/*
 * Called from the idle task. Wake up the controlling task which brings the
 * hotplug thread of the upcoming CPU up and then delegates the rest of the
 * online bringup to the hotplug thread.
 */
void cpuhp_online_idle(enum cpuhp_state state)
{
	struct cpuhp_cpu_state *st = this_cpu_ptr(&cpuhp_state);

	/* Happens for the boot cpu */
	if (state != CPUHP_AP_ONLINE_IDLE)
		return;

	/*
	 * Unpart the stopper thread before we start the idle loop (and start
	 * scheduling); this ensures the stopper task is always available.
	 */
	stop_machine_unpark(smp_processor_id());

	st->state = CPUHP_AP_ONLINE_IDLE;
	complete_ap_thread(st, true);
}

static int switch_to_rt_policy(void)
{
	struct sched_param param = { .sched_priority = MAX_RT_PRIO - 1 };
	unsigned int policy = current->policy;

	if (policy == SCHED_NORMAL)
		/* Switch to SCHED_FIFO from SCHED_NORMAL. */
		return sched_setscheduler_nocheck(current, SCHED_FIFO, &param);
	else
		return 1;
}

static int switch_to_fair_policy(void)
{
	struct sched_param param = { .sched_priority = 0 };

	return sched_setscheduler_nocheck(current, SCHED_NORMAL, &param);
}

/* Requires cpu_add_remove_lock to be held */
static int _cpu_up(unsigned int cpu, int tasks_frozen, enum cpuhp_state target)
{
	struct cpuhp_cpu_state *st = per_cpu_ptr(&cpuhp_state, cpu);
	struct task_struct *idle;
	int ret = 0;
	u64 start_time = 0;

	cpus_write_lock();
	if (trace_cpuhp_latency_enabled())
		start_time = sched_clock();

	if (!cpu_present(cpu)) {
		ret = -EINVAL;
		goto out;
	}

	/*
	 * The caller of cpu_up() might have raced with another
	 * caller. Nothing to do.
	 */
	if (st->state >= target)
		goto out;

	if (st->state == CPUHP_OFFLINE) {
		/* Let it fail before we try to bring the cpu up */
		idle = idle_thread_get(cpu);
		if (IS_ERR(idle)) {
			ret = PTR_ERR(idle);
			goto out;
		}
	}

	cpuhp_tasks_frozen = tasks_frozen;

	cpuhp_set_state(st, target);
	/*
	 * If the current CPU state is in the range of the AP hotplug thread,
	 * then we need to kick the thread once more.
	 */
	if (st->state > CPUHP_BRINGUP_CPU) {
		ret = cpuhp_kick_ap_work(cpu);
		/*
		 * The AP side has done the error rollback already. Just
		 * return the error code..
		 */
		if (ret)
			goto out;
	}

	/*
	 * Try to reach the target state. We max out on the BP at
	 * CPUHP_BRINGUP_CPU. After that the AP hotplug thread is
	 * responsible for bringing it up to the target state.
	 */
	target = min((int)target, CPUHP_BRINGUP_CPU);
	ret = cpuhp_up_callbacks(cpu, st, target);
out:
	trace_cpuhp_latency(cpu, 1, start_time, ret);
	cpus_write_unlock();
	arch_smt_update();
	return ret;
}

#ifdef CONFIG_SCHED_WALT
static int switch_to_rt_policy(void)
{
	struct sched_param param = { .sched_priority = MAX_RT_PRIO - 1 };
	unsigned int policy = current->policy;
	int err;

	/* Nobody should be attempting hotplug from these policy contexts. */
	if (policy == SCHED_BATCH || policy == SCHED_IDLE ||
					policy == SCHED_DEADLINE)
		return -EPERM;

	if (policy == SCHED_FIFO || policy == SCHED_RR)
		return 1;

	/* Only SCHED_NORMAL left. */
	err = sched_setscheduler_nocheck(current, SCHED_FIFO, &param);
	return err;

}

static int switch_to_fair_policy(void)
{
	struct sched_param param = { .sched_priority = 0 };

	return sched_setscheduler_nocheck(current, SCHED_NORMAL, &param);
}
#endif /* CONFIG_SCHED_WALT */

static int cpu_up(unsigned int cpu, enum cpuhp_state target)
{
	int err = 0;
<<<<<<< HEAD
#ifdef CONFIG_SCHED_WALT
	int switch_err = 0;
#endif
=======
	int switch_err;
>>>>>>> 561eb836

	if (!cpu_possible(cpu)) {
		pr_err("can't online cpu %d because it is not configured as may-hotadd at boot time\n",
		       cpu);
#if defined(CONFIG_IA64)
		pr_err("please check additional_cpus= boot parameter\n");
#endif
		return -EINVAL;
	}

<<<<<<< HEAD
#ifdef CONFIG_SCHED_WALT
	cpuset_wait_for_hotplug();

	switch_err = switch_to_rt_policy();
	if (switch_err < 0)
		return switch_err;
#endif
=======
	/*
	 * CPU hotplug operations consists of many steps and each step
	 * calls a callback of core kernel subsystem. CPU hotplug-in
	 * operation may get preempted by other CFS tasks and whole
	 * operation of cpu hotplug in CPU gets delayed. Switch the
	 * current task to SCHED_FIFO from SCHED_NORMAL, so that
	 * hotplug in operation may complete quickly in heavy loaded
	 * conditions and new CPU will start handle the workload.
	 */

	switch_err = switch_to_rt_policy();
>>>>>>> 561eb836

	err = try_online_node(cpu_to_node(cpu));
	if (err)
		goto switch_out;

	cpu_maps_update_begin();

	if (cpu_hotplug_disabled) {
		err = -EBUSY;
		goto out;
	}
	if (!cpu_smt_allowed(cpu)) {
		err = -EPERM;
		goto out;
	}

	err = _cpu_up(cpu, 0, target);
out:
	cpu_maps_update_done();
<<<<<<< HEAD

#ifdef CONFIG_SCHED_WALT
=======
switch_out:
>>>>>>> 561eb836
	if (!switch_err) {
		switch_err = switch_to_fair_policy();
		if (switch_err)
			pr_err("Hotplug policy switch err=%d Task %s pid=%d\n",
				switch_err, current->comm, current->pid);
	}
<<<<<<< HEAD
#endif
=======
>>>>>>> 561eb836

	return err;
}

/**
 * cpu_device_up - Bring up a cpu device
 * @dev: Pointer to the cpu device to online
 *
 * This function is meant to be used by device core cpu subsystem only.
 *
 * Other subsystems should use add_cpu() instead.
 */
int cpu_device_up(struct device *dev)
{
	return cpu_up(dev->id, CPUHP_ONLINE);
}

int add_cpu(unsigned int cpu)
{
	int ret;

	lock_device_hotplug();
	ret = device_online(get_cpu_device(cpu));
	unlock_device_hotplug();

	return ret;
}
EXPORT_SYMBOL_GPL(add_cpu);

/**
 * bringup_hibernate_cpu - Bring up the CPU that we hibernated on
 * @sleep_cpu: The cpu we hibernated on and should be brought up.
 *
 * On some architectures like arm64, we can hibernate on any CPU, but on
 * wake up the CPU we hibernated on might be offline as a side effect of
 * using maxcpus= for example.
 */
int bringup_hibernate_cpu(unsigned int sleep_cpu)
{
	int ret;

	if (!cpu_online(sleep_cpu)) {
		pr_info("Hibernated on a CPU that is offline! Bringing CPU up.\n");
		ret = cpu_up(sleep_cpu, CPUHP_ONLINE);
		if (ret) {
			pr_err("Failed to bring hibernate-CPU up!\n");
			return ret;
		}
	}
	return 0;
}

void bringup_nonboot_cpus(unsigned int setup_max_cpus)
{
	unsigned int cpu;

	for_each_present_cpu(cpu) {
		if (num_online_cpus() >= setup_max_cpus)
			break;
		if (!cpu_online(cpu))
			cpu_up(cpu, CPUHP_ONLINE);
	}
}

#ifdef CONFIG_PM_SLEEP_SMP
static cpumask_var_t frozen_cpus;

int freeze_secondary_cpus(int primary)
{
	int cpu, error = 0;

	cpu_maps_update_begin();
	if (primary == -1) {
		primary = cpumask_first(cpu_online_mask);
		if (!housekeeping_cpu(primary, HK_FLAG_TIMER))
			primary = housekeeping_any_cpu(HK_FLAG_TIMER);
	} else {
		if (!cpu_online(primary))
			primary = cpumask_first(cpu_online_mask);
	}

	/*
	 * We take down all of the non-boot CPUs in one shot to avoid races
	 * with the userspace trying to use the CPU hotplug at the same time
	 */
	cpumask_clear(frozen_cpus);

	pr_info("Disabling non-boot CPUs ...\n");
	for_each_online_cpu(cpu) {
		if (cpu == primary)
			continue;

		if (pm_wakeup_pending()) {
			pr_info("Wakeup pending. Abort CPU freeze\n");
			error = -EBUSY;
			break;
		}

		trace_suspend_resume(TPS("CPU_OFF"), cpu, true);
		error = _cpu_down(cpu, 1, CPUHP_OFFLINE);
		trace_suspend_resume(TPS("CPU_OFF"), cpu, false);
		if (!error)
			cpumask_set_cpu(cpu, frozen_cpus);
		else {
			pr_err("Error taking CPU%d down: %d\n", cpu, error);
			break;
		}
	}

	if (!error)
		BUG_ON(num_online_cpus() > 1);
	else
		pr_err("Non-boot CPUs are not disabled\n");

	/*
	 * Make sure the CPUs won't be enabled by someone else. We need to do
	 * this even in case of failure as all freeze_secondary_cpus() users are
	 * supposed to do thaw_secondary_cpus() on the failure path.
	 */
	cpu_hotplug_disabled++;

	cpu_maps_update_done();
	return error;
}

void __weak arch_thaw_secondary_cpus_begin(void)
{
}

void __weak arch_thaw_secondary_cpus_end(void)
{
}

void thaw_secondary_cpus(void)
{
	int cpu, error;
	struct device *cpu_device;

	/* Allow everyone to use the CPU hotplug again */
	cpu_maps_update_begin();
	__cpu_hotplug_enable();
	if (cpumask_empty(frozen_cpus))
		goto out;

	pr_info("Enabling non-boot CPUs ...\n");

	arch_thaw_secondary_cpus_begin();

	for_each_cpu(cpu, frozen_cpus) {
		trace_suspend_resume(TPS("CPU_ON"), cpu, true);
		error = _cpu_up(cpu, 1, CPUHP_ONLINE);
		trace_suspend_resume(TPS("CPU_ON"), cpu, false);
		if (!error) {
			pr_info("CPU%d is up\n", cpu);
			cpu_device = get_cpu_device(cpu);
			if (!cpu_device)
				pr_err("%s: failed to get cpu%d device\n",
				       __func__, cpu);
			else
				kobject_uevent(&cpu_device->kobj, KOBJ_ONLINE);
			continue;
		}
		pr_warn("Error taking CPU%d up: %d\n", cpu, error);
	}

	arch_thaw_secondary_cpus_end();

	cpumask_clear(frozen_cpus);
out:
	cpu_maps_update_done();
}

static int __init alloc_frozen_cpus(void)
{
	if (!alloc_cpumask_var(&frozen_cpus, GFP_KERNEL|__GFP_ZERO))
		return -ENOMEM;
	return 0;
}
core_initcall(alloc_frozen_cpus);

/*
 * When callbacks for CPU hotplug notifications are being executed, we must
 * ensure that the state of the system with respect to the tasks being frozen
 * or not, as reported by the notification, remains unchanged *throughout the
 * duration* of the execution of the callbacks.
 * Hence we need to prevent the freezer from racing with regular CPU hotplug.
 *
 * This synchronization is implemented by mutually excluding regular CPU
 * hotplug and Suspend/Hibernate call paths by hooking onto the Suspend/
 * Hibernate notifications.
 */
static int
cpu_hotplug_pm_callback(struct notifier_block *nb,
			unsigned long action, void *ptr)
{
	switch (action) {

	case PM_SUSPEND_PREPARE:
	case PM_HIBERNATION_PREPARE:
		cpu_hotplug_disable();
		break;

	case PM_POST_SUSPEND:
	case PM_POST_HIBERNATION:
		cpu_hotplug_enable();
		break;

	default:
		return NOTIFY_DONE;
	}

	return NOTIFY_OK;
}


static int __init cpu_hotplug_pm_sync_init(void)
{
	/*
	 * cpu_hotplug_pm_callback has higher priority than x86
	 * bsp_pm_callback which depends on cpu_hotplug_pm_callback
	 * to disable cpu hotplug to avoid cpu hotplug race.
	 */
	pm_notifier(cpu_hotplug_pm_callback, 0);
	return 0;
}
core_initcall(cpu_hotplug_pm_sync_init);

#endif /* CONFIG_PM_SLEEP_SMP */

int __boot_cpu_id;

#endif /* CONFIG_SMP */

/* Boot processor state steps */
static struct cpuhp_step cpuhp_hp_states[] = {
	[CPUHP_OFFLINE] = {
		.name			= "offline",
		.startup.single		= NULL,
		.teardown.single	= NULL,
	},
#ifdef CONFIG_SMP
	[CPUHP_CREATE_THREADS]= {
		.name			= "threads:prepare",
		.startup.single		= smpboot_create_threads,
		.teardown.single	= NULL,
		.cant_stop		= true,
	},
	[CPUHP_PERF_PREPARE] = {
		.name			= "perf:prepare",
		.startup.single		= perf_event_init_cpu,
		.teardown.single	= perf_event_exit_cpu,
	},
	[CPUHP_WORKQUEUE_PREP] = {
		.name			= "workqueue:prepare",
		.startup.single		= workqueue_prepare_cpu,
		.teardown.single	= NULL,
	},
	[CPUHP_HRTIMERS_PREPARE] = {
		.name			= "hrtimers:prepare",
		.startup.single		= hrtimers_prepare_cpu,
		.teardown.single	= hrtimers_dead_cpu,
	},
	[CPUHP_SMPCFD_PREPARE] = {
		.name			= "smpcfd:prepare",
		.startup.single		= smpcfd_prepare_cpu,
		.teardown.single	= smpcfd_dead_cpu,
	},
	[CPUHP_RELAY_PREPARE] = {
		.name			= "relay:prepare",
		.startup.single		= relay_prepare_cpu,
		.teardown.single	= NULL,
	},
	[CPUHP_SLAB_PREPARE] = {
		.name			= "slab:prepare",
		.startup.single		= slab_prepare_cpu,
		.teardown.single	= slab_dead_cpu,
	},
	[CPUHP_RCUTREE_PREP] = {
		.name			= "RCU/tree:prepare",
		.startup.single		= rcutree_prepare_cpu,
		.teardown.single	= rcutree_dead_cpu,
	},
	/*
	 * On the tear-down path, timers_dead_cpu() must be invoked
	 * before blk_mq_queue_reinit_notify() from notify_dead(),
	 * otherwise a RCU stall occurs.
	 */
	[CPUHP_TIMERS_PREPARE] = {
		.name			= "timers:prepare",
		.startup.single		= timers_prepare_cpu,
		.teardown.single	= timers_dead_cpu,
	},
	/* Kicks the plugged cpu into life */
	[CPUHP_BRINGUP_CPU] = {
		.name			= "cpu:bringup",
		.startup.single		= bringup_cpu,
		.teardown.single	= finish_cpu,
		.cant_stop		= true,
	},
	/* Final state before CPU kills itself */
	[CPUHP_AP_IDLE_DEAD] = {
		.name			= "idle:dead",
	},
	/*
	 * Last state before CPU enters the idle loop to die. Transient state
	 * for synchronization.
	 */
	[CPUHP_AP_OFFLINE] = {
		.name			= "ap:offline",
		.cant_stop		= true,
	},
	/* First state is scheduler control. Interrupts are disabled */
	[CPUHP_AP_SCHED_STARTING] = {
		.name			= "sched:starting",
		.startup.single		= sched_cpu_starting,
		.teardown.single	= sched_cpu_dying,
	},
	[CPUHP_AP_RCUTREE_DYING] = {
		.name			= "RCU/tree:dying",
		.startup.single		= NULL,
		.teardown.single	= rcutree_dying_cpu,
	},
	[CPUHP_AP_SMPCFD_DYING] = {
		.name			= "smpcfd:dying",
		.startup.single		= NULL,
		.teardown.single	= smpcfd_dying_cpu,
	},
	/* Entry state on starting. Interrupts enabled from here on. Transient
	 * state for synchronsization */
	[CPUHP_AP_ONLINE] = {
		.name			= "ap:online",
	},
	/*
	 * Handled on controll processor until the plugged processor manages
	 * this itself.
	 */
	[CPUHP_TEARDOWN_CPU] = {
		.name			= "cpu:teardown",
		.startup.single		= NULL,
		.teardown.single	= takedown_cpu,
		.cant_stop		= true,
	},
	/* Handle smpboot threads park/unpark */
	[CPUHP_AP_SMPBOOT_THREADS] = {
		.name			= "smpboot/threads:online",
		.startup.single		= smpboot_unpark_threads,
		.teardown.single	= smpboot_park_threads,
	},
	[CPUHP_AP_IRQ_AFFINITY_ONLINE] = {
		.name			= "irq/affinity:online",
		.startup.single		= irq_affinity_online_cpu,
		.teardown.single	= NULL,
	},
	[CPUHP_AP_PERF_ONLINE] = {
		.name			= "perf:online",
		.startup.single		= perf_event_init_cpu,
		.teardown.single	= perf_event_exit_cpu,
	},
	[CPUHP_AP_WATCHDOG_ONLINE] = {
		.name			= "lockup_detector:online",
		.startup.single		= lockup_detector_online_cpu,
		.teardown.single	= lockup_detector_offline_cpu,
	},
	[CPUHP_AP_WORKQUEUE_ONLINE] = {
		.name			= "workqueue:online",
		.startup.single		= workqueue_online_cpu,
		.teardown.single	= workqueue_offline_cpu,
	},
	[CPUHP_AP_RCUTREE_ONLINE] = {
		.name			= "RCU/tree:online",
		.startup.single		= rcutree_online_cpu,
		.teardown.single	= rcutree_offline_cpu,
	},
#endif
	/*
	 * The dynamically registered state space is here
	 */

#ifdef CONFIG_SMP
	/* Last state is scheduler control setting the cpu active */
	[CPUHP_AP_ACTIVE] = {
		.name			= "sched:active",
		.startup.single		= sched_cpu_activate,
		.teardown.single	= sched_cpu_deactivate,
	},
#endif

	/* CPU is fully up and running. */
	[CPUHP_ONLINE] = {
		.name			= "online",
		.startup.single		= NULL,
		.teardown.single	= NULL,
	},
};

/* Sanity check for callbacks */
static int cpuhp_cb_check(enum cpuhp_state state)
{
	if (state <= CPUHP_OFFLINE || state >= CPUHP_ONLINE)
		return -EINVAL;
	return 0;
}

/*
 * Returns a free for dynamic slot assignment of the Online state. The states
 * are protected by the cpuhp_slot_states mutex and an empty slot is identified
 * by having no name assigned.
 */
static int cpuhp_reserve_state(enum cpuhp_state state)
{
	enum cpuhp_state i, end;
	struct cpuhp_step *step;

	switch (state) {
	case CPUHP_AP_ONLINE_DYN:
		step = cpuhp_hp_states + CPUHP_AP_ONLINE_DYN;
		end = CPUHP_AP_ONLINE_DYN_END;
		break;
	case CPUHP_BP_PREPARE_DYN:
		step = cpuhp_hp_states + CPUHP_BP_PREPARE_DYN;
		end = CPUHP_BP_PREPARE_DYN_END;
		break;
	default:
		return -EINVAL;
	}

	for (i = state; i <= end; i++, step++) {
		if (!step->name)
			return i;
	}
	WARN(1, "No more dynamic states available for CPU hotplug\n");
	return -ENOSPC;
}

static int cpuhp_store_callbacks(enum cpuhp_state state, const char *name,
				 int (*startup)(unsigned int cpu),
				 int (*teardown)(unsigned int cpu),
				 bool multi_instance)
{
	/* (Un)Install the callbacks for further cpu hotplug operations */
	struct cpuhp_step *sp;
	int ret = 0;

	/*
	 * If name is NULL, then the state gets removed.
	 *
	 * CPUHP_AP_ONLINE_DYN and CPUHP_BP_PREPARE_DYN are handed out on
	 * the first allocation from these dynamic ranges, so the removal
	 * would trigger a new allocation and clear the wrong (already
	 * empty) state, leaving the callbacks of the to be cleared state
	 * dangling, which causes wreckage on the next hotplug operation.
	 */
	if (name && (state == CPUHP_AP_ONLINE_DYN ||
		     state == CPUHP_BP_PREPARE_DYN)) {
		ret = cpuhp_reserve_state(state);
		if (ret < 0)
			return ret;
		state = ret;
	}
	sp = cpuhp_get_step(state);
	if (name && sp->name)
		return -EBUSY;

	sp->startup.single = startup;
	sp->teardown.single = teardown;
	sp->name = name;
	sp->multi_instance = multi_instance;
	INIT_HLIST_HEAD(&sp->list);
	return ret;
}

static void *cpuhp_get_teardown_cb(enum cpuhp_state state)
{
	return cpuhp_get_step(state)->teardown.single;
}

/*
 * Call the startup/teardown function for a step either on the AP or
 * on the current CPU.
 */
static int cpuhp_issue_call(int cpu, enum cpuhp_state state, bool bringup,
			    struct hlist_node *node)
{
	struct cpuhp_step *sp = cpuhp_get_step(state);
	int ret;

	/*
	 * If there's nothing to do, we done.
	 * Relies on the union for multi_instance.
	 */
	if ((bringup && !sp->startup.single) ||
	    (!bringup && !sp->teardown.single))
		return 0;
	/*
	 * The non AP bound callbacks can fail on bringup. On teardown
	 * e.g. module removal we crash for now.
	 */
#ifdef CONFIG_SMP
	if (cpuhp_is_ap_state(state))
		ret = cpuhp_invoke_ap_callback(cpu, state, bringup, node);
	else
		ret = cpuhp_invoke_callback(cpu, state, bringup, node, NULL);
#else
	ret = cpuhp_invoke_callback(cpu, state, bringup, node, NULL);
#endif
	BUG_ON(ret && !bringup);
	return ret;
}

/*
 * Called from __cpuhp_setup_state on a recoverable failure.
 *
 * Note: The teardown callbacks for rollback are not allowed to fail!
 */
static void cpuhp_rollback_install(int failedcpu, enum cpuhp_state state,
				   struct hlist_node *node)
{
	int cpu;

	/* Roll back the already executed steps on the other cpus */
	for_each_present_cpu(cpu) {
		struct cpuhp_cpu_state *st = per_cpu_ptr(&cpuhp_state, cpu);
		int cpustate = st->state;

		if (cpu >= failedcpu)
			break;

		/* Did we invoke the startup call on that cpu ? */
		if (cpustate >= state)
			cpuhp_issue_call(cpu, state, false, node);
	}
}

int __cpuhp_state_add_instance_cpuslocked(enum cpuhp_state state,
					  struct hlist_node *node,
					  bool invoke)
{
	struct cpuhp_step *sp;
	int cpu;
	int ret;

	lockdep_assert_cpus_held();

	sp = cpuhp_get_step(state);
	if (sp->multi_instance == false)
		return -EINVAL;

	mutex_lock(&cpuhp_state_mutex);

	if (!invoke || !sp->startup.multi)
		goto add_node;

	/*
	 * Try to call the startup callback for each present cpu
	 * depending on the hotplug state of the cpu.
	 */
	for_each_present_cpu(cpu) {
		struct cpuhp_cpu_state *st = per_cpu_ptr(&cpuhp_state, cpu);
		int cpustate = st->state;

		if (cpustate < state)
			continue;

		ret = cpuhp_issue_call(cpu, state, true, node);
		if (ret) {
			if (sp->teardown.multi)
				cpuhp_rollback_install(cpu, state, node);
			goto unlock;
		}
	}
add_node:
	ret = 0;
	hlist_add_head(node, &sp->list);
unlock:
	mutex_unlock(&cpuhp_state_mutex);
	return ret;
}

int __cpuhp_state_add_instance(enum cpuhp_state state, struct hlist_node *node,
			       bool invoke)
{
	int ret;

	cpus_read_lock();
	ret = __cpuhp_state_add_instance_cpuslocked(state, node, invoke);
	cpus_read_unlock();
	return ret;
}
EXPORT_SYMBOL_GPL(__cpuhp_state_add_instance);

/**
 * __cpuhp_setup_state_cpuslocked - Setup the callbacks for an hotplug machine state
 * @state:		The state to setup
 * @invoke:		If true, the startup function is invoked for cpus where
 *			cpu state >= @state
 * @startup:		startup callback function
 * @teardown:		teardown callback function
 * @multi_instance:	State is set up for multiple instances which get
 *			added afterwards.
 *
 * The caller needs to hold cpus read locked while calling this function.
 * Returns:
 *   On success:
 *      Positive state number if @state is CPUHP_AP_ONLINE_DYN
 *      0 for all other states
 *   On failure: proper (negative) error code
 */
int __cpuhp_setup_state_cpuslocked(enum cpuhp_state state,
				   const char *name, bool invoke,
				   int (*startup)(unsigned int cpu),
				   int (*teardown)(unsigned int cpu),
				   bool multi_instance)
{
	int cpu, ret = 0;
	bool dynstate;

	lockdep_assert_cpus_held();

	if (cpuhp_cb_check(state) || !name)
		return -EINVAL;

	mutex_lock(&cpuhp_state_mutex);

	ret = cpuhp_store_callbacks(state, name, startup, teardown,
				    multi_instance);

	dynstate = state == CPUHP_AP_ONLINE_DYN;
	if (ret > 0 && dynstate) {
		state = ret;
		ret = 0;
	}

	if (ret || !invoke || !startup)
		goto out;

	/*
	 * Try to call the startup callback for each present cpu
	 * depending on the hotplug state of the cpu.
	 */
	for_each_present_cpu(cpu) {
		struct cpuhp_cpu_state *st = per_cpu_ptr(&cpuhp_state, cpu);
		int cpustate = st->state;

		if (cpustate < state)
			continue;

		ret = cpuhp_issue_call(cpu, state, true, NULL);
		if (ret) {
			if (teardown)
				cpuhp_rollback_install(cpu, state, NULL);
			cpuhp_store_callbacks(state, NULL, NULL, NULL, false);
			goto out;
		}
	}
out:
	mutex_unlock(&cpuhp_state_mutex);
	/*
	 * If the requested state is CPUHP_AP_ONLINE_DYN, return the
	 * dynamically allocated state in case of success.
	 */
	if (!ret && dynstate)
		return state;
	return ret;
}
EXPORT_SYMBOL(__cpuhp_setup_state_cpuslocked);

int __cpuhp_setup_state(enum cpuhp_state state,
			const char *name, bool invoke,
			int (*startup)(unsigned int cpu),
			int (*teardown)(unsigned int cpu),
			bool multi_instance)
{
	int ret;

	cpus_read_lock();
	ret = __cpuhp_setup_state_cpuslocked(state, name, invoke, startup,
					     teardown, multi_instance);
	cpus_read_unlock();
	return ret;
}
EXPORT_SYMBOL(__cpuhp_setup_state);

int __cpuhp_state_remove_instance(enum cpuhp_state state,
				  struct hlist_node *node, bool invoke)
{
	struct cpuhp_step *sp = cpuhp_get_step(state);
	int cpu;

	BUG_ON(cpuhp_cb_check(state));

	if (!sp->multi_instance)
		return -EINVAL;

	cpus_read_lock();
	mutex_lock(&cpuhp_state_mutex);

	if (!invoke || !cpuhp_get_teardown_cb(state))
		goto remove;
	/*
	 * Call the teardown callback for each present cpu depending
	 * on the hotplug state of the cpu. This function is not
	 * allowed to fail currently!
	 */
	for_each_present_cpu(cpu) {
		struct cpuhp_cpu_state *st = per_cpu_ptr(&cpuhp_state, cpu);
		int cpustate = st->state;

		if (cpustate >= state)
			cpuhp_issue_call(cpu, state, false, node);
	}

remove:
	hlist_del(node);
	mutex_unlock(&cpuhp_state_mutex);
	cpus_read_unlock();

	return 0;
}
EXPORT_SYMBOL_GPL(__cpuhp_state_remove_instance);

/**
 * __cpuhp_remove_state_cpuslocked - Remove the callbacks for an hotplug machine state
 * @state:	The state to remove
 * @invoke:	If true, the teardown function is invoked for cpus where
 *		cpu state >= @state
 *
 * The caller needs to hold cpus read locked while calling this function.
 * The teardown callback is currently not allowed to fail. Think
 * about module removal!
 */
void __cpuhp_remove_state_cpuslocked(enum cpuhp_state state, bool invoke)
{
	struct cpuhp_step *sp = cpuhp_get_step(state);
	int cpu;

	BUG_ON(cpuhp_cb_check(state));

	lockdep_assert_cpus_held();

	mutex_lock(&cpuhp_state_mutex);
	if (sp->multi_instance) {
		WARN(!hlist_empty(&sp->list),
		     "Error: Removing state %d which has instances left.\n",
		     state);
		goto remove;
	}

	if (!invoke || !cpuhp_get_teardown_cb(state))
		goto remove;

	/*
	 * Call the teardown callback for each present cpu depending
	 * on the hotplug state of the cpu. This function is not
	 * allowed to fail currently!
	 */
	for_each_present_cpu(cpu) {
		struct cpuhp_cpu_state *st = per_cpu_ptr(&cpuhp_state, cpu);
		int cpustate = st->state;

		if (cpustate >= state)
			cpuhp_issue_call(cpu, state, false, NULL);
	}
remove:
	cpuhp_store_callbacks(state, NULL, NULL, NULL, false);
	mutex_unlock(&cpuhp_state_mutex);
}
EXPORT_SYMBOL(__cpuhp_remove_state_cpuslocked);

void __cpuhp_remove_state(enum cpuhp_state state, bool invoke)
{
	cpus_read_lock();
	__cpuhp_remove_state_cpuslocked(state, invoke);
	cpus_read_unlock();
}
EXPORT_SYMBOL(__cpuhp_remove_state);

#ifdef CONFIG_HOTPLUG_SMT
static void cpuhp_offline_cpu_device(unsigned int cpu)
{
	struct device *dev = get_cpu_device(cpu);

	dev->offline = true;
	/* Tell user space about the state change */
	kobject_uevent(&dev->kobj, KOBJ_OFFLINE);
}

static void cpuhp_online_cpu_device(unsigned int cpu)
{
	struct device *dev = get_cpu_device(cpu);

	dev->offline = false;
	/* Tell user space about the state change */
	kobject_uevent(&dev->kobj, KOBJ_ONLINE);
}

int cpuhp_smt_disable(enum cpuhp_smt_control ctrlval)
{
	int cpu, ret = 0;

	cpu_maps_update_begin();
	for_each_online_cpu(cpu) {
		if (topology_is_primary_thread(cpu))
			continue;
		ret = cpu_down_maps_locked(cpu, CPUHP_OFFLINE);
		if (ret)
			break;
		/*
		 * As this needs to hold the cpu maps lock it's impossible
		 * to call device_offline() because that ends up calling
		 * cpu_down() which takes cpu maps lock. cpu maps lock
		 * needs to be held as this might race against in kernel
		 * abusers of the hotplug machinery (thermal management).
		 *
		 * So nothing would update device:offline state. That would
		 * leave the sysfs entry stale and prevent onlining after
		 * smt control has been changed to 'off' again. This is
		 * called under the sysfs hotplug lock, so it is properly
		 * serialized against the regular offline usage.
		 */
		cpuhp_offline_cpu_device(cpu);
	}
	if (!ret)
		cpu_smt_control = ctrlval;
	cpu_maps_update_done();
	return ret;
}

int cpuhp_smt_enable(void)
{
	int cpu, ret = 0;

	cpu_maps_update_begin();
	cpu_smt_control = CPU_SMT_ENABLED;
	for_each_present_cpu(cpu) {
		/* Skip online CPUs and CPUs on offline nodes */
		if (cpu_online(cpu) || !node_online(cpu_to_node(cpu)))
			continue;
		ret = _cpu_up(cpu, 0, CPUHP_ONLINE);
		if (ret)
			break;
		/* See comment in cpuhp_smt_disable() */
		cpuhp_online_cpu_device(cpu);
	}
	cpu_maps_update_done();
	return ret;
}
#endif

#if defined(CONFIG_SYSFS) && defined(CONFIG_HOTPLUG_CPU)
static ssize_t show_cpuhp_state(struct device *dev,
				struct device_attribute *attr, char *buf)
{
	struct cpuhp_cpu_state *st = per_cpu_ptr(&cpuhp_state, dev->id);

	return sprintf(buf, "%d\n", st->state);
}
static DEVICE_ATTR(state, 0444, show_cpuhp_state, NULL);

static ssize_t write_cpuhp_target(struct device *dev,
				  struct device_attribute *attr,
				  const char *buf, size_t count)
{
	struct cpuhp_cpu_state *st = per_cpu_ptr(&cpuhp_state, dev->id);
	struct cpuhp_step *sp;
	int target, ret;

	ret = kstrtoint(buf, 10, &target);
	if (ret)
		return ret;

#ifdef CONFIG_CPU_HOTPLUG_STATE_CONTROL
	if (target < CPUHP_OFFLINE || target > CPUHP_ONLINE)
		return -EINVAL;
#else
	if (target != CPUHP_OFFLINE && target != CPUHP_ONLINE)
		return -EINVAL;
#endif

	ret = lock_device_hotplug_sysfs();
	if (ret)
		return ret;

	mutex_lock(&cpuhp_state_mutex);
	sp = cpuhp_get_step(target);
	ret = !sp->name || sp->cant_stop ? -EINVAL : 0;
	mutex_unlock(&cpuhp_state_mutex);
	if (ret)
		goto out;

	if (st->state < target)
		ret = cpu_up(dev->id, target);
	else
		ret = cpu_down(dev->id, target);
out:
	unlock_device_hotplug();
	return ret ? ret : count;
}

static ssize_t show_cpuhp_target(struct device *dev,
				 struct device_attribute *attr, char *buf)
{
	struct cpuhp_cpu_state *st = per_cpu_ptr(&cpuhp_state, dev->id);

	return sprintf(buf, "%d\n", st->target);
}
static DEVICE_ATTR(target, 0644, show_cpuhp_target, write_cpuhp_target);


static ssize_t write_cpuhp_fail(struct device *dev,
				struct device_attribute *attr,
				const char *buf, size_t count)
{
	struct cpuhp_cpu_state *st = per_cpu_ptr(&cpuhp_state, dev->id);
	struct cpuhp_step *sp;
	int fail, ret;

	ret = kstrtoint(buf, 10, &fail);
	if (ret)
		return ret;

	if (fail < CPUHP_OFFLINE || fail > CPUHP_ONLINE)
		return -EINVAL;

	/*
	 * Cannot fail STARTING/DYING callbacks.
	 */
	if (cpuhp_is_atomic_state(fail))
		return -EINVAL;

	/*
	 * Cannot fail anything that doesn't have callbacks.
	 */
	mutex_lock(&cpuhp_state_mutex);
	sp = cpuhp_get_step(fail);
	if (!sp->startup.single && !sp->teardown.single)
		ret = -EINVAL;
	mutex_unlock(&cpuhp_state_mutex);
	if (ret)
		return ret;

	st->fail = fail;

	return count;
}

static ssize_t show_cpuhp_fail(struct device *dev,
			       struct device_attribute *attr, char *buf)
{
	struct cpuhp_cpu_state *st = per_cpu_ptr(&cpuhp_state, dev->id);

	return sprintf(buf, "%d\n", st->fail);
}

static DEVICE_ATTR(fail, 0644, show_cpuhp_fail, write_cpuhp_fail);

static struct attribute *cpuhp_cpu_attrs[] = {
	&dev_attr_state.attr,
	&dev_attr_target.attr,
	&dev_attr_fail.attr,
	NULL
};

static const struct attribute_group cpuhp_cpu_attr_group = {
	.attrs = cpuhp_cpu_attrs,
	.name = "hotplug",
	NULL
};

static ssize_t show_cpuhp_states(struct device *dev,
				 struct device_attribute *attr, char *buf)
{
	ssize_t cur, res = 0;
	int i;

	mutex_lock(&cpuhp_state_mutex);
	for (i = CPUHP_OFFLINE; i <= CPUHP_ONLINE; i++) {
		struct cpuhp_step *sp = cpuhp_get_step(i);

		if (sp->name) {
			cur = sprintf(buf, "%3d: %s\n", i, sp->name);
			buf += cur;
			res += cur;
		}
	}
	mutex_unlock(&cpuhp_state_mutex);
	return res;
}
static DEVICE_ATTR(states, 0444, show_cpuhp_states, NULL);

static struct attribute *cpuhp_cpu_root_attrs[] = {
	&dev_attr_states.attr,
	NULL
};

static const struct attribute_group cpuhp_cpu_root_attr_group = {
	.attrs = cpuhp_cpu_root_attrs,
	.name = "hotplug",
	NULL
};

#ifdef CONFIG_HOTPLUG_SMT

static ssize_t
__store_smt_control(struct device *dev, struct device_attribute *attr,
		    const char *buf, size_t count)
{
	int ctrlval, ret;

	if (sysfs_streq(buf, "on"))
		ctrlval = CPU_SMT_ENABLED;
	else if (sysfs_streq(buf, "off"))
		ctrlval = CPU_SMT_DISABLED;
	else if (sysfs_streq(buf, "forceoff"))
		ctrlval = CPU_SMT_FORCE_DISABLED;
	else
		return -EINVAL;

	if (cpu_smt_control == CPU_SMT_FORCE_DISABLED)
		return -EPERM;

	if (cpu_smt_control == CPU_SMT_NOT_SUPPORTED)
		return -ENODEV;

	ret = lock_device_hotplug_sysfs();
	if (ret)
		return ret;

	if (ctrlval != cpu_smt_control) {
		switch (ctrlval) {
		case CPU_SMT_ENABLED:
			ret = cpuhp_smt_enable();
			break;
		case CPU_SMT_DISABLED:
		case CPU_SMT_FORCE_DISABLED:
			ret = cpuhp_smt_disable(ctrlval);
			break;
		}
	}

	unlock_device_hotplug();
	return ret ? ret : count;
}

#else /* !CONFIG_HOTPLUG_SMT */
static ssize_t
__store_smt_control(struct device *dev, struct device_attribute *attr,
		    const char *buf, size_t count)
{
	return -ENODEV;
}
#endif /* CONFIG_HOTPLUG_SMT */

static const char *smt_states[] = {
	[CPU_SMT_ENABLED]		= "on",
	[CPU_SMT_DISABLED]		= "off",
	[CPU_SMT_FORCE_DISABLED]	= "forceoff",
	[CPU_SMT_NOT_SUPPORTED]		= "notsupported",
	[CPU_SMT_NOT_IMPLEMENTED]	= "notimplemented",
};

static ssize_t
show_smt_control(struct device *dev, struct device_attribute *attr, char *buf)
{
	const char *state = smt_states[cpu_smt_control];

	return snprintf(buf, PAGE_SIZE - 2, "%s\n", state);
}

static ssize_t
store_smt_control(struct device *dev, struct device_attribute *attr,
		  const char *buf, size_t count)
{
	return __store_smt_control(dev, attr, buf, count);
}
static DEVICE_ATTR(control, 0644, show_smt_control, store_smt_control);

static ssize_t
show_smt_active(struct device *dev, struct device_attribute *attr, char *buf)
{
	return snprintf(buf, PAGE_SIZE - 2, "%d\n", sched_smt_active());
}
static DEVICE_ATTR(active, 0444, show_smt_active, NULL);

static struct attribute *cpuhp_smt_attrs[] = {
	&dev_attr_control.attr,
	&dev_attr_active.attr,
	NULL
};

static const struct attribute_group cpuhp_smt_attr_group = {
	.attrs = cpuhp_smt_attrs,
	.name = "smt",
	NULL
};

static int __init cpu_smt_sysfs_init(void)
{
	return sysfs_create_group(&cpu_subsys.dev_root->kobj,
				  &cpuhp_smt_attr_group);
}

static int __init cpuhp_sysfs_init(void)
{
	int cpu, ret;

	ret = cpu_smt_sysfs_init();
	if (ret)
		return ret;

	ret = sysfs_create_group(&cpu_subsys.dev_root->kobj,
				 &cpuhp_cpu_root_attr_group);
	if (ret)
		return ret;

	for_each_possible_cpu(cpu) {
		struct device *dev = get_cpu_device(cpu);

		if (!dev)
			continue;
		ret = sysfs_create_group(&dev->kobj, &cpuhp_cpu_attr_group);
		if (ret)
			return ret;
	}
	return 0;
}
device_initcall(cpuhp_sysfs_init);
#endif /* CONFIG_SYSFS && CONFIG_HOTPLUG_CPU */

/*
 * cpu_bit_bitmap[] is a special, "compressed" data structure that
 * represents all NR_CPUS bits binary values of 1<<nr.
 *
 * It is used by cpumask_of() to get a constant address to a CPU
 * mask value that has a single bit set only.
 */

/* cpu_bit_bitmap[0] is empty - so we can back into it */
#define MASK_DECLARE_1(x)	[x+1][0] = (1UL << (x))
#define MASK_DECLARE_2(x)	MASK_DECLARE_1(x), MASK_DECLARE_1(x+1)
#define MASK_DECLARE_4(x)	MASK_DECLARE_2(x), MASK_DECLARE_2(x+2)
#define MASK_DECLARE_8(x)	MASK_DECLARE_4(x), MASK_DECLARE_4(x+4)

const unsigned long cpu_bit_bitmap[BITS_PER_LONG+1][BITS_TO_LONGS(NR_CPUS)] = {

	MASK_DECLARE_8(0),	MASK_DECLARE_8(8),
	MASK_DECLARE_8(16),	MASK_DECLARE_8(24),
#if BITS_PER_LONG > 32
	MASK_DECLARE_8(32),	MASK_DECLARE_8(40),
	MASK_DECLARE_8(48),	MASK_DECLARE_8(56),
#endif
};
EXPORT_SYMBOL_GPL(cpu_bit_bitmap);

const DECLARE_BITMAP(cpu_all_bits, NR_CPUS) = CPU_BITS_ALL;
EXPORT_SYMBOL(cpu_all_bits);

#ifdef CONFIG_INIT_ALL_POSSIBLE
struct cpumask __cpu_possible_mask __read_mostly
	= {CPU_BITS_ALL};
#else
struct cpumask __cpu_possible_mask __read_mostly;
#endif
EXPORT_SYMBOL(__cpu_possible_mask);

struct cpumask __cpu_online_mask __read_mostly;
EXPORT_SYMBOL(__cpu_online_mask);

struct cpumask __cpu_present_mask __read_mostly;
EXPORT_SYMBOL(__cpu_present_mask);

struct cpumask __cpu_active_mask __read_mostly;
EXPORT_SYMBOL(__cpu_active_mask);

#ifdef CONFIG_SCHED_WALT
struct cpumask __cpu_isolated_mask __read_mostly;
EXPORT_SYMBOL(__cpu_isolated_mask);
#endif

atomic_t __num_online_cpus __read_mostly;
EXPORT_SYMBOL(__num_online_cpus);

void init_cpu_present(const struct cpumask *src)
{
	cpumask_copy(&__cpu_present_mask, src);
}

void init_cpu_possible(const struct cpumask *src)
{
	cpumask_copy(&__cpu_possible_mask, src);
}

void init_cpu_online(const struct cpumask *src)
{
	cpumask_copy(&__cpu_online_mask, src);
}

#ifdef CONFIG_SCHED_WALT
void init_cpu_isolated(const struct cpumask *src)
{
	cpumask_copy(&__cpu_isolated_mask, src);
}
#endif

void set_cpu_online(unsigned int cpu, bool online)
{
	/*
	 * atomic_inc/dec() is required to handle the horrid abuse of this
	 * function by the reboot and kexec code which invoke it from
	 * IPI/NMI broadcasts when shutting down CPUs. Invocation from
	 * regular CPU hotplug is properly serialized.
	 *
	 * Note, that the fact that __num_online_cpus is of type atomic_t
	 * does not protect readers which are not serialized against
	 * concurrent hotplug operations.
	 */
	if (online) {
		if (!cpumask_test_and_set_cpu(cpu, &__cpu_online_mask))
			atomic_inc(&__num_online_cpus);
	} else {
		if (cpumask_test_and_clear_cpu(cpu, &__cpu_online_mask))
			atomic_dec(&__num_online_cpus);
	}
}

/*
 * Activate the first processor.
 */
void __init boot_cpu_init(void)
{
	int cpu = smp_processor_id();

	/* Mark the boot cpu "present", "online" etc for SMP and UP case */
	set_cpu_online(cpu, true);
	set_cpu_active(cpu, true);
	set_cpu_present(cpu, true);
	set_cpu_possible(cpu, true);

#ifdef CONFIG_SMP
	__boot_cpu_id = cpu;
#endif
}

/*
 * Must be called _AFTER_ setting up the per_cpu areas
 */
void __init boot_cpu_hotplug_init(void)
{
#ifdef CONFIG_SMP
	cpumask_set_cpu(smp_processor_id(), &cpus_booted_once_mask);
#endif
	this_cpu_write(cpuhp_state.state, CPUHP_ONLINE);
}

/*
 * These are used for a global "mitigations=" cmdline option for toggling
 * optional CPU mitigations.
 */
enum cpu_mitigations {
	CPU_MITIGATIONS_OFF,
	CPU_MITIGATIONS_AUTO,
	CPU_MITIGATIONS_AUTO_NOSMT,
};

static enum cpu_mitigations cpu_mitigations __ro_after_init =
	CPU_MITIGATIONS_AUTO;

static int __init mitigations_parse_cmdline(char *arg)
{
	if (!strcmp(arg, "off"))
		cpu_mitigations = CPU_MITIGATIONS_OFF;
	else if (!strcmp(arg, "auto"))
		cpu_mitigations = CPU_MITIGATIONS_AUTO;
	else if (!strcmp(arg, "auto,nosmt"))
		cpu_mitigations = CPU_MITIGATIONS_AUTO_NOSMT;
	else
		pr_crit("Unsupported mitigations=%s, system may still be vulnerable\n",
			arg);

	return 0;
}
early_param("mitigations", mitigations_parse_cmdline);

/* mitigations=off */
bool cpu_mitigations_off(void)
{
	return cpu_mitigations == CPU_MITIGATIONS_OFF;
}
EXPORT_SYMBOL_GPL(cpu_mitigations_off);

/* mitigations=auto,nosmt */
bool cpu_mitigations_auto_nosmt(void)
{
	return cpu_mitigations == CPU_MITIGATIONS_AUTO_NOSMT;
}
EXPORT_SYMBOL_GPL(cpu_mitigations_auto_nosmt);<|MERGE_RESOLUTION|>--- conflicted
+++ resolved
@@ -32,14 +32,8 @@
 #include <linux/relay.h>
 #include <linux/slab.h>
 #include <linux/percpu-rwsem.h>
-<<<<<<< HEAD
-#ifdef CONFIG_SCHED_WALT
 #include <uapi/linux/sched/types.h>
 #include <linux/cpuset.h>
-#endif
-=======
-#include <uapi/linux/sched/types.h>
->>>>>>> 561eb836
 
 #include <trace/events/power.h>
 #define CREATE_TRACE_POINTS
@@ -1301,45 +1295,10 @@
 	return ret;
 }
 
-#ifdef CONFIG_SCHED_WALT
-static int switch_to_rt_policy(void)
-{
-	struct sched_param param = { .sched_priority = MAX_RT_PRIO - 1 };
-	unsigned int policy = current->policy;
-	int err;
-
-	/* Nobody should be attempting hotplug from these policy contexts. */
-	if (policy == SCHED_BATCH || policy == SCHED_IDLE ||
-					policy == SCHED_DEADLINE)
-		return -EPERM;
-
-	if (policy == SCHED_FIFO || policy == SCHED_RR)
-		return 1;
-
-	/* Only SCHED_NORMAL left. */
-	err = sched_setscheduler_nocheck(current, SCHED_FIFO, &param);
-	return err;
-
-}
-
-static int switch_to_fair_policy(void)
-{
-	struct sched_param param = { .sched_priority = 0 };
-
-	return sched_setscheduler_nocheck(current, SCHED_NORMAL, &param);
-}
-#endif /* CONFIG_SCHED_WALT */
-
 static int cpu_up(unsigned int cpu, enum cpuhp_state target)
 {
 	int err = 0;
-<<<<<<< HEAD
-#ifdef CONFIG_SCHED_WALT
-	int switch_err = 0;
-#endif
-=======
 	int switch_err;
->>>>>>> 561eb836
 
 	if (!cpu_possible(cpu)) {
 		pr_err("can't online cpu %d because it is not configured as may-hotadd at boot time\n",
@@ -1350,15 +1309,8 @@
 		return -EINVAL;
 	}
 
-<<<<<<< HEAD
-#ifdef CONFIG_SCHED_WALT
 	cpuset_wait_for_hotplug();
 
-	switch_err = switch_to_rt_policy();
-	if (switch_err < 0)
-		return switch_err;
-#endif
-=======
 	/*
 	 * CPU hotplug operations consists of many steps and each step
 	 * calls a callback of core kernel subsystem. CPU hotplug-in
@@ -1370,7 +1322,6 @@
 	 */
 
 	switch_err = switch_to_rt_policy();
->>>>>>> 561eb836
 
 	err = try_online_node(cpu_to_node(cpu));
 	if (err)
@@ -1390,22 +1341,13 @@
 	err = _cpu_up(cpu, 0, target);
 out:
 	cpu_maps_update_done();
-<<<<<<< HEAD
-
-#ifdef CONFIG_SCHED_WALT
-=======
 switch_out:
->>>>>>> 561eb836
 	if (!switch_err) {
 		switch_err = switch_to_fair_policy();
 		if (switch_err)
 			pr_err("Hotplug policy switch err=%d Task %s pid=%d\n",
 				switch_err, current->comm, current->pid);
 	}
-<<<<<<< HEAD
-#endif
-=======
->>>>>>> 561eb836
 
 	return err;
 }

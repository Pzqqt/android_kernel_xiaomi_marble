// SPDX-License-Identifier: GPL-2.0
/*
 * ring buffer based function tracer
 *
 * Copyright (C) 2007-2012 Steven Rostedt <srostedt@redhat.com>
 * Copyright (C) 2008 Ingo Molnar <mingo@redhat.com>
 *
 * Originally taken from the RT patch by:
 *    Arnaldo Carvalho de Melo <acme@redhat.com>
 *
 * Based on code from the latency_tracer, that is:
 *  Copyright (C) 2004-2006 Ingo Molnar
 *  Copyright (C) 2004 Nadia Yvette Chambers
 */
#include <linux/ring_buffer.h>
#include <generated/utsrelease.h>
#include <linux/stacktrace.h>
#include <linux/writeback.h>
#include <linux/kallsyms.h>
#include <linux/security.h>
#include <linux/seq_file.h>
#include <linux/notifier.h>
#include <linux/irqflags.h>
#include <linux/debugfs.h>
#include <linux/tracefs.h>
#include <linux/pagemap.h>
#include <linux/hardirq.h>
#include <linux/linkage.h>
#include <linux/uaccess.h>
#include <linux/vmalloc.h>
#include <linux/ftrace.h>
#include <linux/module.h>
#include <linux/percpu.h>
#include <linux/splice.h>
#include <linux/kdebug.h>
#include <linux/string.h>
#include <linux/mount.h>
#include <linux/rwsem.h>
#include <linux/slab.h>
#include <linux/ctype.h>
#include <linux/init.h>
#include <linux/poll.h>
#include <linux/nmi.h>
#include <linux/fs.h>
#include <linux/trace.h>
#include <linux/sched/clock.h>
#include <linux/sched/rt.h>
<<<<<<< HEAD
#include <linux/fsnotify.h>
#include <linux/irq_work.h>
#include <linux/workqueue.h>
=======
#include <linux/coresight-stm.h>
>>>>>>> 69e489fe

#include "trace.h"
#include "trace_output.h"

/*
 * On boot up, the ring buffer is set to the minimum size, so that
 * we do not waste memory on systems that are not using tracing.
 */
bool ring_buffer_expanded;

/*
 * We need to change this state when a selftest is running.
 * A selftest will lurk into the ring-buffer to count the
 * entries inserted during the selftest although some concurrent
 * insertions into the ring-buffer such as trace_printk could occurred
 * at the same time, giving false positive or negative results.
 */
static bool __read_mostly tracing_selftest_running;

/*
 * If a tracer is running, we do not want to run SELFTEST.
 */
bool __read_mostly tracing_selftest_disabled;

/* Pipe tracepoints to printk */
struct trace_iterator *tracepoint_print_iter;
int tracepoint_printk;
static DEFINE_STATIC_KEY_FALSE(tracepoint_printk_key);

/* For tracers that don't implement custom flags */
static struct tracer_opt dummy_tracer_opt[] = {
	{ }
};

static int
dummy_set_flag(struct trace_array *tr, u32 old_flags, u32 bit, int set)
{
	return 0;
}

/*
 * To prevent the comm cache from being overwritten when no
 * tracing is active, only save the comm when a trace event
 * occurred.
 */
static DEFINE_PER_CPU(bool, trace_taskinfo_save);

/*
 * Kill all tracing for good (never come back).
 * It is initialized to 1 but will turn to zero if the initialization
 * of the tracer is successful. But that is the only place that sets
 * this back to zero.
 */
static int tracing_disabled = 1;

cpumask_var_t __read_mostly	tracing_buffer_mask;

/*
 * ftrace_dump_on_oops - variable to dump ftrace buffer on oops
 *
 * If there is an oops (or kernel panic) and the ftrace_dump_on_oops
 * is set, then ftrace_dump is called. This will output the contents
 * of the ftrace buffers to the console.  This is very useful for
 * capturing traces that lead to crashes and outputing it to a
 * serial console.
 *
 * It is default off, but you can enable it with either specifying
 * "ftrace_dump_on_oops" in the kernel command line, or setting
 * /proc/sys/kernel/ftrace_dump_on_oops
 * Set 1 if you want to dump buffers of all CPUs
 * Set 2 if you want to dump the buffer of the CPU that triggered oops
 */

enum ftrace_dump_mode ftrace_dump_on_oops;

/* When set, tracing will stop when a WARN*() is hit */
int __disable_trace_on_warning;

#ifdef CONFIG_TRACE_EVAL_MAP_FILE
/* Map of enums to their values, for "eval_map" file */
struct trace_eval_map_head {
	struct module			*mod;
	unsigned long			length;
};

union trace_eval_map_item;

struct trace_eval_map_tail {
	/*
	 * "end" is first and points to NULL as it must be different
	 * than "mod" or "eval_string"
	 */
	union trace_eval_map_item	*next;
	const char			*end;	/* points to NULL */
};

static DEFINE_MUTEX(trace_eval_mutex);

/*
 * The trace_eval_maps are saved in an array with two extra elements,
 * one at the beginning, and one at the end. The beginning item contains
 * the count of the saved maps (head.length), and the module they
 * belong to if not built in (head.mod). The ending item contains a
 * pointer to the next array of saved eval_map items.
 */
union trace_eval_map_item {
	struct trace_eval_map		map;
	struct trace_eval_map_head	head;
	struct trace_eval_map_tail	tail;
};

static union trace_eval_map_item *trace_eval_maps;
#endif /* CONFIG_TRACE_EVAL_MAP_FILE */

int tracing_set_tracer(struct trace_array *tr, const char *buf);
static void ftrace_trace_userstack(struct trace_buffer *buffer,
				   unsigned long flags, int pc);

#define MAX_TRACER_SIZE		100
static char bootup_tracer_buf[MAX_TRACER_SIZE] __initdata;
static char *default_bootup_tracer;

static bool allocate_snapshot;

static int __init set_cmdline_ftrace(char *str)
{
	strlcpy(bootup_tracer_buf, str, MAX_TRACER_SIZE);
	default_bootup_tracer = bootup_tracer_buf;
	/* We are using ftrace early, expand it */
	ring_buffer_expanded = true;
	return 1;
}
__setup("ftrace=", set_cmdline_ftrace);

static int __init set_ftrace_dump_on_oops(char *str)
{
	if (*str++ != '=' || !*str) {
		ftrace_dump_on_oops = DUMP_ALL;
		return 1;
	}

	if (!strcmp("orig_cpu", str)) {
		ftrace_dump_on_oops = DUMP_ORIG;
                return 1;
        }

        return 0;
}
__setup("ftrace_dump_on_oops", set_ftrace_dump_on_oops);

static int __init stop_trace_on_warning(char *str)
{
	if ((strcmp(str, "=0") != 0 && strcmp(str, "=off") != 0))
		__disable_trace_on_warning = 1;
	return 1;
}
__setup("traceoff_on_warning", stop_trace_on_warning);

static int __init boot_alloc_snapshot(char *str)
{
	allocate_snapshot = true;
	/* We also need the main ring buffer expanded */
	ring_buffer_expanded = true;
	return 1;
}
__setup("alloc_snapshot", boot_alloc_snapshot);


static char trace_boot_options_buf[MAX_TRACER_SIZE] __initdata;

static int __init set_trace_boot_options(char *str)
{
	strlcpy(trace_boot_options_buf, str, MAX_TRACER_SIZE);
	return 0;
}
__setup("trace_options=", set_trace_boot_options);

static char trace_boot_clock_buf[MAX_TRACER_SIZE] __initdata;
static char *trace_boot_clock __initdata;

static int __init set_trace_boot_clock(char *str)
{
	strlcpy(trace_boot_clock_buf, str, MAX_TRACER_SIZE);
	trace_boot_clock = trace_boot_clock_buf;
	return 0;
}
__setup("trace_clock=", set_trace_boot_clock);

static int __init set_tracepoint_printk(char *str)
{
	if ((strcmp(str, "=0") != 0 && strcmp(str, "=off") != 0))
		tracepoint_printk = 1;
	return 1;
}
__setup("tp_printk", set_tracepoint_printk);

unsigned long long ns2usecs(u64 nsec)
{
	nsec += 500;
	do_div(nsec, 1000);
	return nsec;
}

/* trace_flags holds trace_options default values */
#define TRACE_DEFAULT_FLAGS						\
	(FUNCTION_DEFAULT_FLAGS |					\
	 TRACE_ITER_PRINT_PARENT | TRACE_ITER_PRINTK |			\
	 TRACE_ITER_ANNOTATE | TRACE_ITER_CONTEXT_INFO |		\
	 TRACE_ITER_RECORD_CMD | TRACE_ITER_OVERWRITE |			\
	 TRACE_ITER_IRQ_INFO | TRACE_ITER_MARKERS)

/* trace_options that are only supported by global_trace */
#define TOP_LEVEL_TRACE_FLAGS (TRACE_ITER_PRINTK |			\
	       TRACE_ITER_PRINTK_MSGONLY | TRACE_ITER_RECORD_CMD)

/* trace_flags that are default zero for instances */
#define ZEROED_TRACE_FLAGS \
	(TRACE_ITER_EVENT_FORK | TRACE_ITER_FUNC_FORK)

/*
 * The global_trace is the descriptor that holds the top-level tracing
 * buffers for the live tracing.
 */
static struct trace_array global_trace = {
	.trace_flags = TRACE_DEFAULT_FLAGS,
};

LIST_HEAD(ftrace_trace_arrays);

int trace_array_get(struct trace_array *this_tr)
{
	struct trace_array *tr;
	int ret = -ENODEV;

	mutex_lock(&trace_types_lock);
	list_for_each_entry(tr, &ftrace_trace_arrays, list) {
		if (tr == this_tr) {
			tr->ref++;
			ret = 0;
			break;
		}
	}
	mutex_unlock(&trace_types_lock);

	return ret;
}

static void __trace_array_put(struct trace_array *this_tr)
{
	WARN_ON(!this_tr->ref);
	this_tr->ref--;
}

/**
 * trace_array_put - Decrement the reference counter for this trace array.
 *
 * NOTE: Use this when we no longer need the trace array returned by
 * trace_array_get_by_name(). This ensures the trace array can be later
 * destroyed.
 *
 */
void trace_array_put(struct trace_array *this_tr)
{
	if (!this_tr)
		return;

	mutex_lock(&trace_types_lock);
	__trace_array_put(this_tr);
	mutex_unlock(&trace_types_lock);
}
EXPORT_SYMBOL_GPL(trace_array_put);

int tracing_check_open_get_tr(struct trace_array *tr)
{
	int ret;

	ret = security_locked_down(LOCKDOWN_TRACEFS);
	if (ret)
		return ret;

	if (tracing_disabled)
		return -ENODEV;

	if (tr && trace_array_get(tr) < 0)
		return -ENODEV;

	return 0;
}

int call_filter_check_discard(struct trace_event_call *call, void *rec,
			      struct trace_buffer *buffer,
			      struct ring_buffer_event *event)
{
	if (unlikely(call->flags & TRACE_EVENT_FL_FILTERED) &&
	    !filter_match_preds(call->filter, rec)) {
		__trace_event_discard_commit(buffer, event);
		return 1;
	}

	return 0;
}

void trace_free_pid_list(struct trace_pid_list *pid_list)
{
	vfree(pid_list->pids);
	kfree(pid_list);
}

/**
 * trace_find_filtered_pid - check if a pid exists in a filtered_pid list
 * @filtered_pids: The list of pids to check
 * @search_pid: The PID to find in @filtered_pids
 *
 * Returns true if @search_pid is fonud in @filtered_pids, and false otherwis.
 */
bool
trace_find_filtered_pid(struct trace_pid_list *filtered_pids, pid_t search_pid)
{
	/*
	 * If pid_max changed after filtered_pids was created, we
	 * by default ignore all pids greater than the previous pid_max.
	 */
	if (search_pid >= filtered_pids->pid_max)
		return false;

	return test_bit(search_pid, filtered_pids->pids);
}

/**
 * trace_ignore_this_task - should a task be ignored for tracing
 * @filtered_pids: The list of pids to check
 * @task: The task that should be ignored if not filtered
 *
 * Checks if @task should be traced or not from @filtered_pids.
 * Returns true if @task should *NOT* be traced.
 * Returns false if @task should be traced.
 */
bool
trace_ignore_this_task(struct trace_pid_list *filtered_pids, struct task_struct *task)
{
	/*
	 * Return false, because if filtered_pids does not exist,
	 * all pids are good to trace.
	 */
	if (!filtered_pids)
		return false;

	return !trace_find_filtered_pid(filtered_pids, task->pid);
}

/**
 * trace_filter_add_remove_task - Add or remove a task from a pid_list
 * @pid_list: The list to modify
 * @self: The current task for fork or NULL for exit
 * @task: The task to add or remove
 *
 * If adding a task, if @self is defined, the task is only added if @self
 * is also included in @pid_list. This happens on fork and tasks should
 * only be added when the parent is listed. If @self is NULL, then the
 * @task pid will be removed from the list, which would happen on exit
 * of a task.
 */
void trace_filter_add_remove_task(struct trace_pid_list *pid_list,
				  struct task_struct *self,
				  struct task_struct *task)
{
	if (!pid_list)
		return;

	/* For forks, we only add if the forking task is listed */
	if (self) {
		if (!trace_find_filtered_pid(pid_list, self->pid))
			return;
	}

	/* Sorry, but we don't support pid_max changing after setting */
	if (task->pid >= pid_list->pid_max)
		return;

	/* "self" is set for forks, and NULL for exits */
	if (self)
		set_bit(task->pid, pid_list->pids);
	else
		clear_bit(task->pid, pid_list->pids);
}

/**
 * trace_pid_next - Used for seq_file to get to the next pid of a pid_list
 * @pid_list: The pid list to show
 * @v: The last pid that was shown (+1 the actual pid to let zero be displayed)
 * @pos: The position of the file
 *
 * This is used by the seq_file "next" operation to iterate the pids
 * listed in a trace_pid_list structure.
 *
 * Returns the pid+1 as we want to display pid of zero, but NULL would
 * stop the iteration.
 */
void *trace_pid_next(struct trace_pid_list *pid_list, void *v, loff_t *pos)
{
	unsigned long pid = (unsigned long)v;

	(*pos)++;

	/* pid already is +1 of the actual prevous bit */
	pid = find_next_bit(pid_list->pids, pid_list->pid_max, pid);

	/* Return pid + 1 to allow zero to be represented */
	if (pid < pid_list->pid_max)
		return (void *)(pid + 1);

	return NULL;
}

/**
 * trace_pid_start - Used for seq_file to start reading pid lists
 * @pid_list: The pid list to show
 * @pos: The position of the file
 *
 * This is used by seq_file "start" operation to start the iteration
 * of listing pids.
 *
 * Returns the pid+1 as we want to display pid of zero, but NULL would
 * stop the iteration.
 */
void *trace_pid_start(struct trace_pid_list *pid_list, loff_t *pos)
{
	unsigned long pid;
	loff_t l = 0;

	pid = find_first_bit(pid_list->pids, pid_list->pid_max);
	if (pid >= pid_list->pid_max)
		return NULL;

	/* Return pid + 1 so that zero can be the exit value */
	for (pid++; pid && l < *pos;
	     pid = (unsigned long)trace_pid_next(pid_list, (void *)pid, &l))
		;
	return (void *)pid;
}

/**
 * trace_pid_show - show the current pid in seq_file processing
 * @m: The seq_file structure to write into
 * @v: A void pointer of the pid (+1) value to display
 *
 * Can be directly used by seq_file operations to display the current
 * pid value.
 */
int trace_pid_show(struct seq_file *m, void *v)
{
	unsigned long pid = (unsigned long)v - 1;

	seq_printf(m, "%lu\n", pid);
	return 0;
}

/* 128 should be much more than enough */
#define PID_BUF_SIZE		127

int trace_pid_write(struct trace_pid_list *filtered_pids,
		    struct trace_pid_list **new_pid_list,
		    const char __user *ubuf, size_t cnt)
{
	struct trace_pid_list *pid_list;
	struct trace_parser parser;
	unsigned long val;
	int nr_pids = 0;
	ssize_t read = 0;
	ssize_t ret = 0;
	loff_t pos;
	pid_t pid;

	if (trace_parser_get_init(&parser, PID_BUF_SIZE + 1))
		return -ENOMEM;

	/*
	 * Always recreate a new array. The write is an all or nothing
	 * operation. Always create a new array when adding new pids by
	 * the user. If the operation fails, then the current list is
	 * not modified.
	 */
	pid_list = kmalloc(sizeof(*pid_list), GFP_KERNEL);
	if (!pid_list) {
		trace_parser_put(&parser);
		return -ENOMEM;
	}

	pid_list->pid_max = READ_ONCE(pid_max);

	/* Only truncating will shrink pid_max */
	if (filtered_pids && filtered_pids->pid_max > pid_list->pid_max)
		pid_list->pid_max = filtered_pids->pid_max;

	pid_list->pids = vzalloc((pid_list->pid_max + 7) >> 3);
	if (!pid_list->pids) {
		trace_parser_put(&parser);
		kfree(pid_list);
		return -ENOMEM;
	}

	if (filtered_pids) {
		/* copy the current bits to the new max */
		for_each_set_bit(pid, filtered_pids->pids,
				 filtered_pids->pid_max) {
			set_bit(pid, pid_list->pids);
			nr_pids++;
		}
	}

	while (cnt > 0) {

		pos = 0;

		ret = trace_get_user(&parser, ubuf, cnt, &pos);
		if (ret < 0 || !trace_parser_loaded(&parser))
			break;

		read += ret;
		ubuf += ret;
		cnt -= ret;

		ret = -EINVAL;
		if (kstrtoul(parser.buffer, 0, &val))
			break;
		if (val >= pid_list->pid_max)
			break;

		pid = (pid_t)val;

		set_bit(pid, pid_list->pids);
		nr_pids++;

		trace_parser_clear(&parser);
		ret = 0;
	}
	trace_parser_put(&parser);

	if (ret < 0) {
		trace_free_pid_list(pid_list);
		return ret;
	}

	if (!nr_pids) {
		/* Cleared the list of pids */
		trace_free_pid_list(pid_list);
		read = ret;
		pid_list = NULL;
	}

	*new_pid_list = pid_list;

	return read;
}

static u64 buffer_ftrace_now(struct array_buffer *buf, int cpu)
{
	u64 ts;

	/* Early boot up does not have a buffer yet */
	if (!buf->buffer)
		return trace_clock_local();

	ts = ring_buffer_time_stamp(buf->buffer, cpu);
	ring_buffer_normalize_time_stamp(buf->buffer, cpu, &ts);

	return ts;
}

u64 ftrace_now(int cpu)
{
	return buffer_ftrace_now(&global_trace.array_buffer, cpu);
}

/**
 * tracing_is_enabled - Show if global_trace has been disabled
 *
 * Shows if the global trace has been enabled or not. It uses the
 * mirror flag "buffer_disabled" to be used in fast paths such as for
 * the irqsoff tracer. But it may be inaccurate due to races. If you
 * need to know the accurate state, use tracing_is_on() which is a little
 * slower, but accurate.
 */
int tracing_is_enabled(void)
{
	/*
	 * For quick access (irqsoff uses this in fast path), just
	 * return the mirror variable of the state of the ring buffer.
	 * It's a little racy, but we don't really care.
	 */
	smp_rmb();
	return !global_trace.buffer_disabled;
}

/*
 * trace_buf_size is the size in bytes that is allocated
 * for a buffer. Note, the number of bytes is always rounded
 * to page size.
 *
 * This number is purposely set to a low number of 16384.
 * If the dump on oops happens, it will be much appreciated
 * to not have to wait for all that output. Anyway this can be
 * boot time and run time configurable.
 */
#define TRACE_BUF_SIZE_DEFAULT	1441792UL /* 16384 * 88 (sizeof(entry)) */

static unsigned long		trace_buf_size = TRACE_BUF_SIZE_DEFAULT;

/* trace_types holds a link list of available tracers. */
static struct tracer		*trace_types __read_mostly;

/*
 * trace_types_lock is used to protect the trace_types list.
 */
DEFINE_MUTEX(trace_types_lock);

/*
 * serialize the access of the ring buffer
 *
 * ring buffer serializes readers, but it is low level protection.
 * The validity of the events (which returns by ring_buffer_peek() ..etc)
 * are not protected by ring buffer.
 *
 * The content of events may become garbage if we allow other process consumes
 * these events concurrently:
 *   A) the page of the consumed events may become a normal page
 *      (not reader page) in ring buffer, and this page will be rewrited
 *      by events producer.
 *   B) The page of the consumed events may become a page for splice_read,
 *      and this page will be returned to system.
 *
 * These primitives allow multi process access to different cpu ring buffer
 * concurrently.
 *
 * These primitives don't distinguish read-only and read-consume access.
 * Multi read-only access are also serialized.
 */

#ifdef CONFIG_SMP
static DECLARE_RWSEM(all_cpu_access_lock);
static DEFINE_PER_CPU(struct mutex, cpu_access_lock);

static inline void trace_access_lock(int cpu)
{
	if (cpu == RING_BUFFER_ALL_CPUS) {
		/* gain it for accessing the whole ring buffer. */
		down_write(&all_cpu_access_lock);
	} else {
		/* gain it for accessing a cpu ring buffer. */

		/* Firstly block other trace_access_lock(RING_BUFFER_ALL_CPUS). */
		down_read(&all_cpu_access_lock);

		/* Secondly block other access to this @cpu ring buffer. */
		mutex_lock(&per_cpu(cpu_access_lock, cpu));
	}
}

static inline void trace_access_unlock(int cpu)
{
	if (cpu == RING_BUFFER_ALL_CPUS) {
		up_write(&all_cpu_access_lock);
	} else {
		mutex_unlock(&per_cpu(cpu_access_lock, cpu));
		up_read(&all_cpu_access_lock);
	}
}

static inline void trace_access_lock_init(void)
{
	int cpu;

	for_each_possible_cpu(cpu)
		mutex_init(&per_cpu(cpu_access_lock, cpu));
}

#else

static DEFINE_MUTEX(access_lock);

static inline void trace_access_lock(int cpu)
{
	(void)cpu;
	mutex_lock(&access_lock);
}

static inline void trace_access_unlock(int cpu)
{
	(void)cpu;
	mutex_unlock(&access_lock);
}

static inline void trace_access_lock_init(void)
{
}

#endif

#ifdef CONFIG_STACKTRACE
static void __ftrace_trace_stack(struct trace_buffer *buffer,
				 unsigned long flags,
				 int skip, int pc, struct pt_regs *regs);
static inline void ftrace_trace_stack(struct trace_array *tr,
				      struct trace_buffer *buffer,
				      unsigned long flags,
				      int skip, int pc, struct pt_regs *regs);

#else
static inline void __ftrace_trace_stack(struct trace_buffer *buffer,
					unsigned long flags,
					int skip, int pc, struct pt_regs *regs)
{
}
static inline void ftrace_trace_stack(struct trace_array *tr,
				      struct trace_buffer *buffer,
				      unsigned long flags,
				      int skip, int pc, struct pt_regs *regs)
{
}

#endif

static __always_inline void
trace_event_setup(struct ring_buffer_event *event,
		  int type, unsigned long flags, int pc)
{
	struct trace_entry *ent = ring_buffer_event_data(event);

	tracing_generic_entry_update(ent, type, flags, pc);
}

static __always_inline struct ring_buffer_event *
__trace_buffer_lock_reserve(struct trace_buffer *buffer,
			  int type,
			  unsigned long len,
			  unsigned long flags, int pc)
{
	struct ring_buffer_event *event;

	event = ring_buffer_lock_reserve(buffer, len);
	if (event != NULL)
		trace_event_setup(event, type, flags, pc);

	return event;
}

void tracer_tracing_on(struct trace_array *tr)
{
	if (tr->array_buffer.buffer)
		ring_buffer_record_on(tr->array_buffer.buffer);
	/*
	 * This flag is looked at when buffers haven't been allocated
	 * yet, or by some tracers (like irqsoff), that just want to
	 * know if the ring buffer has been disabled, but it can handle
	 * races of where it gets disabled but we still do a record.
	 * As the check is in the fast path of the tracers, it is more
	 * important to be fast than accurate.
	 */
	tr->buffer_disabled = 0;
	/* Make the flag seen by readers */
	smp_wmb();
}

/**
 * tracing_on - enable tracing buffers
 *
 * This function enables tracing buffers that may have been
 * disabled with tracing_off.
 */
void tracing_on(void)
{
	tracer_tracing_on(&global_trace);
}
EXPORT_SYMBOL_GPL(tracing_on);


static __always_inline void
__buffer_unlock_commit(struct trace_buffer *buffer, struct ring_buffer_event *event)
{
	__this_cpu_write(trace_taskinfo_save, true);

	/* If this is the temp buffer, we need to commit fully */
	if (this_cpu_read(trace_buffered_event) == event) {
		/* Length is in event->array[0] */
		ring_buffer_write(buffer, event->array[0], &event->array[1]);
		/* Release the temp buffer */
		this_cpu_dec(trace_buffered_event_cnt);
	} else
		ring_buffer_unlock_commit(buffer, event);
}

/**
 * __trace_puts - write a constant string into the trace buffer.
 * @ip:	   The address of the caller
 * @str:   The constant string to write
 * @size:  The size of the string.
 */
int __trace_puts(unsigned long ip, const char *str, int size)
{
	struct ring_buffer_event *event;
	struct trace_buffer *buffer;
	struct print_entry *entry;
	unsigned long irq_flags;
	int alloc;
	int pc;

	if (!(global_trace.trace_flags & TRACE_ITER_PRINTK))
		return 0;

	pc = preempt_count();

	if (unlikely(tracing_selftest_running || tracing_disabled))
		return 0;

	alloc = sizeof(*entry) + size + 2; /* possible \n added */

	local_save_flags(irq_flags);
	buffer = global_trace.array_buffer.buffer;
	ring_buffer_nest_start(buffer);
	event = __trace_buffer_lock_reserve(buffer, TRACE_PRINT, alloc, 
					    irq_flags, pc);
	if (!event) {
		size = 0;
		goto out;
	}

	entry = ring_buffer_event_data(event);
	entry->ip = ip;

	memcpy(&entry->buf, str, size);

	/* Add a newline if necessary */
	if (entry->buf[size - 1] != '\n') {
		entry->buf[size] = '\n';
		entry->buf[size + 1] = '\0';
	} else
		entry->buf[size] = '\0';

	__buffer_unlock_commit(buffer, event);
	ftrace_trace_stack(&global_trace, buffer, irq_flags, 4, pc, NULL);
 out:
	ring_buffer_nest_end(buffer);
	return size;
}
EXPORT_SYMBOL_GPL(__trace_puts);

/**
 * __trace_bputs - write the pointer to a constant string into trace buffer
 * @ip:	   The address of the caller
 * @str:   The constant string to write to the buffer to
 */
int __trace_bputs(unsigned long ip, const char *str)
{
	struct ring_buffer_event *event;
	struct trace_buffer *buffer;
	struct bputs_entry *entry;
	unsigned long irq_flags;
	int size = sizeof(struct bputs_entry);
	int ret = 0;
	int pc;

	if (!(global_trace.trace_flags & TRACE_ITER_PRINTK))
		return 0;

	pc = preempt_count();

	if (unlikely(tracing_selftest_running || tracing_disabled))
		return 0;

	local_save_flags(irq_flags);
	buffer = global_trace.array_buffer.buffer;

	ring_buffer_nest_start(buffer);
	event = __trace_buffer_lock_reserve(buffer, TRACE_BPUTS, size,
					    irq_flags, pc);
	if (!event)
		goto out;

	entry = ring_buffer_event_data(event);
	entry->ip			= ip;
	entry->str			= str;

	__buffer_unlock_commit(buffer, event);
	ftrace_trace_stack(&global_trace, buffer, irq_flags, 4, pc, NULL);

	ret = 1;
 out:
	ring_buffer_nest_end(buffer);
	return ret;
}
EXPORT_SYMBOL_GPL(__trace_bputs);

#ifdef CONFIG_TRACER_SNAPSHOT
void tracing_snapshot_instance_cond(struct trace_array *tr, void *cond_data)
{
	struct tracer *tracer = tr->current_trace;
	unsigned long flags;

	if (in_nmi()) {
		internal_trace_puts("*** SNAPSHOT CALLED FROM NMI CONTEXT ***\n");
		internal_trace_puts("*** snapshot is being ignored        ***\n");
		return;
	}

	if (!tr->allocated_snapshot) {
		internal_trace_puts("*** SNAPSHOT NOT ALLOCATED ***\n");
		internal_trace_puts("*** stopping trace here!   ***\n");
		tracing_off();
		return;
	}

	/* Note, snapshot can not be used when the tracer uses it */
	if (tracer->use_max_tr) {
		internal_trace_puts("*** LATENCY TRACER ACTIVE ***\n");
		internal_trace_puts("*** Can not use snapshot (sorry) ***\n");
		return;
	}

	local_irq_save(flags);
	update_max_tr(tr, current, smp_processor_id(), cond_data);
	local_irq_restore(flags);
}

void tracing_snapshot_instance(struct trace_array *tr)
{
	tracing_snapshot_instance_cond(tr, NULL);
}

/**
 * tracing_snapshot - take a snapshot of the current buffer.
 *
 * This causes a swap between the snapshot buffer and the current live
 * tracing buffer. You can use this to take snapshots of the live
 * trace when some condition is triggered, but continue to trace.
 *
 * Note, make sure to allocate the snapshot with either
 * a tracing_snapshot_alloc(), or by doing it manually
 * with: echo 1 > /sys/kernel/debug/tracing/snapshot
 *
 * If the snapshot buffer is not allocated, it will stop tracing.
 * Basically making a permanent snapshot.
 */
void tracing_snapshot(void)
{
	struct trace_array *tr = &global_trace;

	tracing_snapshot_instance(tr);
}
EXPORT_SYMBOL_GPL(tracing_snapshot);

/**
 * tracing_snapshot_cond - conditionally take a snapshot of the current buffer.
 * @tr:		The tracing instance to snapshot
 * @cond_data:	The data to be tested conditionally, and possibly saved
 *
 * This is the same as tracing_snapshot() except that the snapshot is
 * conditional - the snapshot will only happen if the
 * cond_snapshot.update() implementation receiving the cond_data
 * returns true, which means that the trace array's cond_snapshot
 * update() operation used the cond_data to determine whether the
 * snapshot should be taken, and if it was, presumably saved it along
 * with the snapshot.
 */
void tracing_snapshot_cond(struct trace_array *tr, void *cond_data)
{
	tracing_snapshot_instance_cond(tr, cond_data);
}
EXPORT_SYMBOL_GPL(tracing_snapshot_cond);

/**
 * tracing_snapshot_cond_data - get the user data associated with a snapshot
 * @tr:		The tracing instance
 *
 * When the user enables a conditional snapshot using
 * tracing_snapshot_cond_enable(), the user-defined cond_data is saved
 * with the snapshot.  This accessor is used to retrieve it.
 *
 * Should not be called from cond_snapshot.update(), since it takes
 * the tr->max_lock lock, which the code calling
 * cond_snapshot.update() has already done.
 *
 * Returns the cond_data associated with the trace array's snapshot.
 */
void *tracing_cond_snapshot_data(struct trace_array *tr)
{
	void *cond_data = NULL;

	arch_spin_lock(&tr->max_lock);

	if (tr->cond_snapshot)
		cond_data = tr->cond_snapshot->cond_data;

	arch_spin_unlock(&tr->max_lock);

	return cond_data;
}
EXPORT_SYMBOL_GPL(tracing_cond_snapshot_data);

static int resize_buffer_duplicate_size(struct array_buffer *trace_buf,
					struct array_buffer *size_buf, int cpu_id);
static void set_buffer_entries(struct array_buffer *buf, unsigned long val);

int tracing_alloc_snapshot_instance(struct trace_array *tr)
{
	int ret;

	if (!tr->allocated_snapshot) {

		/* allocate spare buffer */
		ret = resize_buffer_duplicate_size(&tr->max_buffer,
				   &tr->array_buffer, RING_BUFFER_ALL_CPUS);
		if (ret < 0)
			return ret;

		tr->allocated_snapshot = true;
	}

	return 0;
}

static void free_snapshot(struct trace_array *tr)
{
	/*
	 * We don't free the ring buffer. instead, resize it because
	 * The max_tr ring buffer has some state (e.g. ring->clock) and
	 * we want preserve it.
	 */
	ring_buffer_resize(tr->max_buffer.buffer, 1, RING_BUFFER_ALL_CPUS);
	set_buffer_entries(&tr->max_buffer, 1);
	tracing_reset_online_cpus(&tr->max_buffer);
	tr->allocated_snapshot = false;
}

/**
 * tracing_alloc_snapshot - allocate snapshot buffer.
 *
 * This only allocates the snapshot buffer if it isn't already
 * allocated - it doesn't also take a snapshot.
 *
 * This is meant to be used in cases where the snapshot buffer needs
 * to be set up for events that can't sleep but need to be able to
 * trigger a snapshot.
 */
int tracing_alloc_snapshot(void)
{
	struct trace_array *tr = &global_trace;
	int ret;

	ret = tracing_alloc_snapshot_instance(tr);
	WARN_ON(ret < 0);

	return ret;
}
EXPORT_SYMBOL_GPL(tracing_alloc_snapshot);

/**
 * tracing_snapshot_alloc - allocate and take a snapshot of the current buffer.
 *
 * This is similar to tracing_snapshot(), but it will allocate the
 * snapshot buffer if it isn't already allocated. Use this only
 * where it is safe to sleep, as the allocation may sleep.
 *
 * This causes a swap between the snapshot buffer and the current live
 * tracing buffer. You can use this to take snapshots of the live
 * trace when some condition is triggered, but continue to trace.
 */
void tracing_snapshot_alloc(void)
{
	int ret;

	ret = tracing_alloc_snapshot();
	if (ret < 0)
		return;

	tracing_snapshot();
}
EXPORT_SYMBOL_GPL(tracing_snapshot_alloc);

/**
 * tracing_snapshot_cond_enable - enable conditional snapshot for an instance
 * @tr:		The tracing instance
 * @cond_data:	User data to associate with the snapshot
 * @update:	Implementation of the cond_snapshot update function
 *
 * Check whether the conditional snapshot for the given instance has
 * already been enabled, or if the current tracer is already using a
 * snapshot; if so, return -EBUSY, else create a cond_snapshot and
 * save the cond_data and update function inside.
 *
 * Returns 0 if successful, error otherwise.
 */
int tracing_snapshot_cond_enable(struct trace_array *tr, void *cond_data,
				 cond_update_fn_t update)
{
	struct cond_snapshot *cond_snapshot;
	int ret = 0;

	cond_snapshot = kzalloc(sizeof(*cond_snapshot), GFP_KERNEL);
	if (!cond_snapshot)
		return -ENOMEM;

	cond_snapshot->cond_data = cond_data;
	cond_snapshot->update = update;

	mutex_lock(&trace_types_lock);

	ret = tracing_alloc_snapshot_instance(tr);
	if (ret)
		goto fail_unlock;

	if (tr->current_trace->use_max_tr) {
		ret = -EBUSY;
		goto fail_unlock;
	}

	/*
	 * The cond_snapshot can only change to NULL without the
	 * trace_types_lock. We don't care if we race with it going
	 * to NULL, but we want to make sure that it's not set to
	 * something other than NULL when we get here, which we can
	 * do safely with only holding the trace_types_lock and not
	 * having to take the max_lock.
	 */
	if (tr->cond_snapshot) {
		ret = -EBUSY;
		goto fail_unlock;
	}

	arch_spin_lock(&tr->max_lock);
	tr->cond_snapshot = cond_snapshot;
	arch_spin_unlock(&tr->max_lock);

	mutex_unlock(&trace_types_lock);

	return ret;

 fail_unlock:
	mutex_unlock(&trace_types_lock);
	kfree(cond_snapshot);
	return ret;
}
EXPORT_SYMBOL_GPL(tracing_snapshot_cond_enable);

/**
 * tracing_snapshot_cond_disable - disable conditional snapshot for an instance
 * @tr:		The tracing instance
 *
 * Check whether the conditional snapshot for the given instance is
 * enabled; if so, free the cond_snapshot associated with it,
 * otherwise return -EINVAL.
 *
 * Returns 0 if successful, error otherwise.
 */
int tracing_snapshot_cond_disable(struct trace_array *tr)
{
	int ret = 0;

	arch_spin_lock(&tr->max_lock);

	if (!tr->cond_snapshot)
		ret = -EINVAL;
	else {
		kfree(tr->cond_snapshot);
		tr->cond_snapshot = NULL;
	}

	arch_spin_unlock(&tr->max_lock);

	return ret;
}
EXPORT_SYMBOL_GPL(tracing_snapshot_cond_disable);
#else
void tracing_snapshot(void)
{
	WARN_ONCE(1, "Snapshot feature not enabled, but internal snapshot used");
}
EXPORT_SYMBOL_GPL(tracing_snapshot);
void tracing_snapshot_cond(struct trace_array *tr, void *cond_data)
{
	WARN_ONCE(1, "Snapshot feature not enabled, but internal conditional snapshot used");
}
EXPORT_SYMBOL_GPL(tracing_snapshot_cond);
int tracing_alloc_snapshot(void)
{
	WARN_ONCE(1, "Snapshot feature not enabled, but snapshot allocation used");
	return -ENODEV;
}
EXPORT_SYMBOL_GPL(tracing_alloc_snapshot);
void tracing_snapshot_alloc(void)
{
	/* Give warning */
	tracing_snapshot();
}
EXPORT_SYMBOL_GPL(tracing_snapshot_alloc);
void *tracing_cond_snapshot_data(struct trace_array *tr)
{
	return NULL;
}
EXPORT_SYMBOL_GPL(tracing_cond_snapshot_data);
int tracing_snapshot_cond_enable(struct trace_array *tr, void *cond_data, cond_update_fn_t update)
{
	return -ENODEV;
}
EXPORT_SYMBOL_GPL(tracing_snapshot_cond_enable);
int tracing_snapshot_cond_disable(struct trace_array *tr)
{
	return false;
}
EXPORT_SYMBOL_GPL(tracing_snapshot_cond_disable);
#endif /* CONFIG_TRACER_SNAPSHOT */

void tracer_tracing_off(struct trace_array *tr)
{
	if (tr->array_buffer.buffer)
		ring_buffer_record_off(tr->array_buffer.buffer);
	/*
	 * This flag is looked at when buffers haven't been allocated
	 * yet, or by some tracers (like irqsoff), that just want to
	 * know if the ring buffer has been disabled, but it can handle
	 * races of where it gets disabled but we still do a record.
	 * As the check is in the fast path of the tracers, it is more
	 * important to be fast than accurate.
	 */
	tr->buffer_disabled = 1;
	/* Make the flag seen by readers */
	smp_wmb();
}

/**
 * tracing_off - turn off tracing buffers
 *
 * This function stops the tracing buffers from recording data.
 * It does not disable any overhead the tracers themselves may
 * be causing. This function simply causes all recording to
 * the ring buffers to fail.
 */
void tracing_off(void)
{
	tracer_tracing_off(&global_trace);
}
EXPORT_SYMBOL_GPL(tracing_off);

void disable_trace_on_warning(void)
{
	if (__disable_trace_on_warning)
		tracing_off();
}

/**
 * tracer_tracing_is_on - show real state of ring buffer enabled
 * @tr : the trace array to know if ring buffer is enabled
 *
 * Shows real state of the ring buffer if it is enabled or not.
 */
bool tracer_tracing_is_on(struct trace_array *tr)
{
	if (tr->array_buffer.buffer)
		return ring_buffer_record_is_on(tr->array_buffer.buffer);
	return !tr->buffer_disabled;
}

/**
 * tracing_is_on - show state of ring buffers enabled
 */
int tracing_is_on(void)
{
	return tracer_tracing_is_on(&global_trace);
}
EXPORT_SYMBOL_GPL(tracing_is_on);

static int __init set_buf_size(char *str)
{
	unsigned long buf_size;

	if (!str)
		return 0;
	buf_size = memparse(str, &str);
	/* nr_entries can not be zero */
	if (buf_size == 0)
		return 0;
	trace_buf_size = buf_size;
	return 1;
}
__setup("trace_buf_size=", set_buf_size);

static int __init set_tracing_thresh(char *str)
{
	unsigned long threshold;
	int ret;

	if (!str)
		return 0;
	ret = kstrtoul(str, 0, &threshold);
	if (ret < 0)
		return 0;
	tracing_thresh = threshold * 1000;
	return 1;
}
__setup("tracing_thresh=", set_tracing_thresh);

unsigned long nsecs_to_usecs(unsigned long nsecs)
{
	return nsecs / 1000;
}

/*
 * TRACE_FLAGS is defined as a tuple matching bit masks with strings.
 * It uses C(a, b) where 'a' is the eval (enum) name and 'b' is the string that
 * matches it. By defining "C(a, b) b", TRACE_FLAGS becomes a list
 * of strings in the order that the evals (enum) were defined.
 */
#undef C
#define C(a, b) b

/* These must match the bit postions in trace_iterator_flags */
static const char *trace_options[] = {
	TRACE_FLAGS
	NULL
};

static struct {
	u64 (*func)(void);
	const char *name;
	int in_ns;		/* is this clock in nanoseconds? */
} trace_clocks[] = {
	{ trace_clock_local,		"local",	1 },
	{ trace_clock_global,		"global",	1 },
	{ trace_clock_counter,		"counter",	0 },
	{ trace_clock_jiffies,		"uptime",	0 },
	{ trace_clock,			"perf",		1 },
	{ ktime_get_mono_fast_ns,	"mono",		1 },
	{ ktime_get_raw_fast_ns,	"mono_raw",	1 },
	{ ktime_get_boot_fast_ns,	"boot",		1 },
	ARCH_TRACE_CLOCKS
};

bool trace_clock_in_ns(struct trace_array *tr)
{
	if (trace_clocks[tr->clock_id].in_ns)
		return true;

	return false;
}

/*
 * trace_parser_get_init - gets the buffer for trace parser
 */
int trace_parser_get_init(struct trace_parser *parser, int size)
{
	memset(parser, 0, sizeof(*parser));

	parser->buffer = kmalloc(size, GFP_KERNEL);
	if (!parser->buffer)
		return 1;

	parser->size = size;
	return 0;
}

/*
 * trace_parser_put - frees the buffer for trace parser
 */
void trace_parser_put(struct trace_parser *parser)
{
	kfree(parser->buffer);
	parser->buffer = NULL;
}

/*
 * trace_get_user - reads the user input string separated by  space
 * (matched by isspace(ch))
 *
 * For each string found the 'struct trace_parser' is updated,
 * and the function returns.
 *
 * Returns number of bytes read.
 *
 * See kernel/trace/trace.h for 'struct trace_parser' details.
 */
int trace_get_user(struct trace_parser *parser, const char __user *ubuf,
	size_t cnt, loff_t *ppos)
{
	char ch;
	size_t read = 0;
	ssize_t ret;

	if (!*ppos)
		trace_parser_clear(parser);

	ret = get_user(ch, ubuf++);
	if (ret)
		goto out;

	read++;
	cnt--;

	/*
	 * The parser is not finished with the last write,
	 * continue reading the user input without skipping spaces.
	 */
	if (!parser->cont) {
		/* skip white space */
		while (cnt && isspace(ch)) {
			ret = get_user(ch, ubuf++);
			if (ret)
				goto out;
			read++;
			cnt--;
		}

		parser->idx = 0;

		/* only spaces were written */
		if (isspace(ch) || !ch) {
			*ppos += read;
			ret = read;
			goto out;
		}
	}

	/* read the non-space input */
	while (cnt && !isspace(ch) && ch) {
		if (parser->idx < parser->size - 1)
			parser->buffer[parser->idx++] = ch;
		else {
			ret = -EINVAL;
			goto out;
		}
		ret = get_user(ch, ubuf++);
		if (ret)
			goto out;
		read++;
		cnt--;
	}

	/* We either got finished input or we have to wait for another call. */
	if (isspace(ch) || !ch) {
		parser->buffer[parser->idx] = 0;
		parser->cont = false;
	} else if (parser->idx < parser->size - 1) {
		parser->cont = true;
		parser->buffer[parser->idx++] = ch;
		/* Make sure the parsed string always terminates with '\0'. */
		parser->buffer[parser->idx] = 0;
	} else {
		ret = -EINVAL;
		goto out;
	}

	*ppos += read;
	ret = read;

out:
	return ret;
}

/* TODO add a seq_buf_to_buffer() */
static ssize_t trace_seq_to_buffer(struct trace_seq *s, void *buf, size_t cnt)
{
	int len;

	if (trace_seq_used(s) <= s->seq.readpos)
		return -EBUSY;

	len = trace_seq_used(s) - s->seq.readpos;
	if (cnt > len)
		cnt = len;
	memcpy(buf, s->buffer + s->seq.readpos, cnt);

	s->seq.readpos += cnt;
	return cnt;
}

unsigned long __read_mostly	tracing_thresh;
static const struct file_operations tracing_max_lat_fops;

#if (defined(CONFIG_TRACER_MAX_TRACE) || defined(CONFIG_HWLAT_TRACER)) && \
	defined(CONFIG_FSNOTIFY)

static struct workqueue_struct *fsnotify_wq;

static void latency_fsnotify_workfn(struct work_struct *work)
{
	struct trace_array *tr = container_of(work, struct trace_array,
					      fsnotify_work);
	fsnotify(tr->d_max_latency->d_inode, FS_MODIFY,
		 tr->d_max_latency->d_inode, FSNOTIFY_EVENT_INODE, NULL, 0);
}

static void latency_fsnotify_workfn_irq(struct irq_work *iwork)
{
	struct trace_array *tr = container_of(iwork, struct trace_array,
					      fsnotify_irqwork);
	queue_work(fsnotify_wq, &tr->fsnotify_work);
}

static void trace_create_maxlat_file(struct trace_array *tr,
				     struct dentry *d_tracer)
{
	INIT_WORK(&tr->fsnotify_work, latency_fsnotify_workfn);
	init_irq_work(&tr->fsnotify_irqwork, latency_fsnotify_workfn_irq);
	tr->d_max_latency = trace_create_file("tracing_max_latency", 0644,
					      d_tracer, &tr->max_latency,
					      &tracing_max_lat_fops);
}

__init static int latency_fsnotify_init(void)
{
	fsnotify_wq = alloc_workqueue("tr_max_lat_wq",
				      WQ_UNBOUND | WQ_HIGHPRI, 0);
	if (!fsnotify_wq) {
		pr_err("Unable to allocate tr_max_lat_wq\n");
		return -ENOMEM;
	}
	return 0;
}

late_initcall_sync(latency_fsnotify_init);

void latency_fsnotify(struct trace_array *tr)
{
	if (!fsnotify_wq)
		return;
	/*
	 * We cannot call queue_work(&tr->fsnotify_work) from here because it's
	 * possible that we are called from __schedule() or do_idle(), which
	 * could cause a deadlock.
	 */
	irq_work_queue(&tr->fsnotify_irqwork);
}

/*
 * (defined(CONFIG_TRACER_MAX_TRACE) || defined(CONFIG_HWLAT_TRACER)) && \
 *  defined(CONFIG_FSNOTIFY)
 */
#else

#define trace_create_maxlat_file(tr, d_tracer)				\
	trace_create_file("tracing_max_latency", 0644, d_tracer,	\
			  &tr->max_latency, &tracing_max_lat_fops)

#endif

#ifdef CONFIG_TRACER_MAX_TRACE
/*
 * Copy the new maximum trace into the separate maximum-trace
 * structure. (this way the maximum trace is permanently saved,
 * for later retrieval via /sys/kernel/tracing/tracing_max_latency)
 */
static void
__update_max_tr(struct trace_array *tr, struct task_struct *tsk, int cpu)
{
	struct array_buffer *trace_buf = &tr->array_buffer;
	struct array_buffer *max_buf = &tr->max_buffer;
	struct trace_array_cpu *data = per_cpu_ptr(trace_buf->data, cpu);
	struct trace_array_cpu *max_data = per_cpu_ptr(max_buf->data, cpu);

	max_buf->cpu = cpu;
	max_buf->time_start = data->preempt_timestamp;

	max_data->saved_latency = tr->max_latency;
	max_data->critical_start = data->critical_start;
	max_data->critical_end = data->critical_end;

	strncpy(max_data->comm, tsk->comm, TASK_COMM_LEN);
	max_data->pid = tsk->pid;
	/*
	 * If tsk == current, then use current_uid(), as that does not use
	 * RCU. The irq tracer can be called out of RCU scope.
	 */
	if (tsk == current)
		max_data->uid = current_uid();
	else
		max_data->uid = task_uid(tsk);

	max_data->nice = tsk->static_prio - 20 - MAX_RT_PRIO;
	max_data->policy = tsk->policy;
	max_data->rt_priority = tsk->rt_priority;

	/* record this tasks comm */
	tracing_record_cmdline(tsk);
	latency_fsnotify(tr);
}

/**
 * update_max_tr - snapshot all trace buffers from global_trace to max_tr
 * @tr: tracer
 * @tsk: the task with the latency
 * @cpu: The cpu that initiated the trace.
 * @cond_data: User data associated with a conditional snapshot
 *
 * Flip the buffers between the @tr and the max_tr and record information
 * about which task was the cause of this latency.
 */
void
update_max_tr(struct trace_array *tr, struct task_struct *tsk, int cpu,
	      void *cond_data)
{
	if (tr->stop_count)
		return;

	WARN_ON_ONCE(!irqs_disabled());

	if (!tr->allocated_snapshot) {
		/* Only the nop tracer should hit this when disabling */
		WARN_ON_ONCE(tr->current_trace != &nop_trace);
		return;
	}

	arch_spin_lock(&tr->max_lock);

	/* Inherit the recordable setting from array_buffer */
	if (ring_buffer_record_is_set_on(tr->array_buffer.buffer))
		ring_buffer_record_on(tr->max_buffer.buffer);
	else
		ring_buffer_record_off(tr->max_buffer.buffer);

#ifdef CONFIG_TRACER_SNAPSHOT
	if (tr->cond_snapshot && !tr->cond_snapshot->update(tr, cond_data))
		goto out_unlock;
#endif
	swap(tr->array_buffer.buffer, tr->max_buffer.buffer);

	__update_max_tr(tr, tsk, cpu);

 out_unlock:
	arch_spin_unlock(&tr->max_lock);
}

/**
 * update_max_tr_single - only copy one trace over, and reset the rest
 * @tr: tracer
 * @tsk: task with the latency
 * @cpu: the cpu of the buffer to copy.
 *
 * Flip the trace of a single CPU buffer between the @tr and the max_tr.
 */
void
update_max_tr_single(struct trace_array *tr, struct task_struct *tsk, int cpu)
{
	int ret;

	if (tr->stop_count)
		return;

	WARN_ON_ONCE(!irqs_disabled());
	if (!tr->allocated_snapshot) {
		/* Only the nop tracer should hit this when disabling */
		WARN_ON_ONCE(tr->current_trace != &nop_trace);
		return;
	}

	arch_spin_lock(&tr->max_lock);

	ret = ring_buffer_swap_cpu(tr->max_buffer.buffer, tr->array_buffer.buffer, cpu);

	if (ret == -EBUSY) {
		/*
		 * We failed to swap the buffer due to a commit taking
		 * place on this CPU. We fail to record, but we reset
		 * the max trace buffer (no one writes directly to it)
		 * and flag that it failed.
		 */
		trace_array_printk_buf(tr->max_buffer.buffer, _THIS_IP_,
			"Failed to swap buffers due to commit in progress\n");
	}

	WARN_ON_ONCE(ret && ret != -EAGAIN && ret != -EBUSY);

	__update_max_tr(tr, tsk, cpu);
	arch_spin_unlock(&tr->max_lock);
}
#endif /* CONFIG_TRACER_MAX_TRACE */

static int wait_on_pipe(struct trace_iterator *iter, int full)
{
	/* Iterators are static, they should be filled or empty */
	if (trace_buffer_iter(iter, iter->cpu_file))
		return 0;

	return ring_buffer_wait(iter->array_buffer->buffer, iter->cpu_file,
				full);
}

#ifdef CONFIG_FTRACE_STARTUP_TEST
static bool selftests_can_run;

struct trace_selftests {
	struct list_head		list;
	struct tracer			*type;
};

static LIST_HEAD(postponed_selftests);

static int save_selftest(struct tracer *type)
{
	struct trace_selftests *selftest;

	selftest = kmalloc(sizeof(*selftest), GFP_KERNEL);
	if (!selftest)
		return -ENOMEM;

	selftest->type = type;
	list_add(&selftest->list, &postponed_selftests);
	return 0;
}

static int run_tracer_selftest(struct tracer *type)
{
	struct trace_array *tr = &global_trace;
	struct tracer *saved_tracer = tr->current_trace;
	int ret;

	if (!type->selftest || tracing_selftest_disabled)
		return 0;

	/*
	 * If a tracer registers early in boot up (before scheduling is
	 * initialized and such), then do not run its selftests yet.
	 * Instead, run it a little later in the boot process.
	 */
	if (!selftests_can_run)
		return save_selftest(type);

	/*
	 * Run a selftest on this tracer.
	 * Here we reset the trace buffer, and set the current
	 * tracer to be this tracer. The tracer can then run some
	 * internal tracing to verify that everything is in order.
	 * If we fail, we do not register this tracer.
	 */
	tracing_reset_online_cpus(&tr->array_buffer);

	tr->current_trace = type;

#ifdef CONFIG_TRACER_MAX_TRACE
	if (type->use_max_tr) {
		/* If we expanded the buffers, make sure the max is expanded too */
		if (ring_buffer_expanded)
			ring_buffer_resize(tr->max_buffer.buffer, trace_buf_size,
					   RING_BUFFER_ALL_CPUS);
		tr->allocated_snapshot = true;
	}
#endif

	/* the test is responsible for initializing and enabling */
	pr_info("Testing tracer %s: ", type->name);
	ret = type->selftest(type, tr);
	/* the test is responsible for resetting too */
	tr->current_trace = saved_tracer;
	if (ret) {
		printk(KERN_CONT "FAILED!\n");
		/* Add the warning after printing 'FAILED' */
		WARN_ON(1);
		return -1;
	}
	/* Only reset on passing, to avoid touching corrupted buffers */
	tracing_reset_online_cpus(&tr->array_buffer);

#ifdef CONFIG_TRACER_MAX_TRACE
	if (type->use_max_tr) {
		tr->allocated_snapshot = false;

		/* Shrink the max buffer again */
		if (ring_buffer_expanded)
			ring_buffer_resize(tr->max_buffer.buffer, 1,
					   RING_BUFFER_ALL_CPUS);
	}
#endif

	printk(KERN_CONT "PASSED\n");
	return 0;
}

static __init int init_trace_selftests(void)
{
	struct trace_selftests *p, *n;
	struct tracer *t, **last;
	int ret;

	selftests_can_run = true;

	mutex_lock(&trace_types_lock);

	if (list_empty(&postponed_selftests))
		goto out;

	pr_info("Running postponed tracer tests:\n");

	list_for_each_entry_safe(p, n, &postponed_selftests, list) {
		/* This loop can take minutes when sanitizers are enabled, so
		 * lets make sure we allow RCU processing.
		 */
		cond_resched();
		ret = run_tracer_selftest(p->type);
		/* If the test fails, then warn and remove from available_tracers */
		if (ret < 0) {
			WARN(1, "tracer: %s failed selftest, disabling\n",
			     p->type->name);
			last = &trace_types;
			for (t = trace_types; t; t = t->next) {
				if (t == p->type) {
					*last = t->next;
					break;
				}
				last = &t->next;
			}
		}
		list_del(&p->list);
		kfree(p);
	}

 out:
	mutex_unlock(&trace_types_lock);

	return 0;
}
core_initcall(init_trace_selftests);
#else
static inline int run_tracer_selftest(struct tracer *type)
{
	return 0;
}
#endif /* CONFIG_FTRACE_STARTUP_TEST */

static void add_tracer_options(struct trace_array *tr, struct tracer *t);

static void __init apply_trace_boot_options(void);

/**
 * register_tracer - register a tracer with the ftrace system.
 * @type: the plugin for the tracer
 *
 * Register a new plugin tracer.
 */
int __init register_tracer(struct tracer *type)
{
	struct tracer *t;
	int ret = 0;

	if (!type->name) {
		pr_info("Tracer must have a name\n");
		return -1;
	}

	if (strlen(type->name) >= MAX_TRACER_SIZE) {
		pr_info("Tracer has a name longer than %d\n", MAX_TRACER_SIZE);
		return -1;
	}

	if (security_locked_down(LOCKDOWN_TRACEFS)) {
		pr_warn("Can not register tracer %s due to lockdown\n",
			   type->name);
		return -EPERM;
	}

	mutex_lock(&trace_types_lock);

	tracing_selftest_running = true;

	for (t = trace_types; t; t = t->next) {
		if (strcmp(type->name, t->name) == 0) {
			/* already found */
			pr_info("Tracer %s already registered\n",
				type->name);
			ret = -1;
			goto out;
		}
	}

	if (!type->set_flag)
		type->set_flag = &dummy_set_flag;
	if (!type->flags) {
		/*allocate a dummy tracer_flags*/
		type->flags = kmalloc(sizeof(*type->flags), GFP_KERNEL);
		if (!type->flags) {
			ret = -ENOMEM;
			goto out;
		}
		type->flags->val = 0;
		type->flags->opts = dummy_tracer_opt;
	} else
		if (!type->flags->opts)
			type->flags->opts = dummy_tracer_opt;

	/* store the tracer for __set_tracer_option */
	type->flags->trace = type;

	ret = run_tracer_selftest(type);
	if (ret < 0)
		goto out;

	type->next = trace_types;
	trace_types = type;
	add_tracer_options(&global_trace, type);

 out:
	tracing_selftest_running = false;
	mutex_unlock(&trace_types_lock);

	if (ret || !default_bootup_tracer)
		goto out_unlock;

	if (strncmp(default_bootup_tracer, type->name, MAX_TRACER_SIZE))
		goto out_unlock;

	printk(KERN_INFO "Starting tracer '%s'\n", type->name);
	/* Do we want this tracer to start on bootup? */
	tracing_set_tracer(&global_trace, type->name);
	default_bootup_tracer = NULL;

	apply_trace_boot_options();

	/* disable other selftests, since this will break it. */
	tracing_selftest_disabled = true;
#ifdef CONFIG_FTRACE_STARTUP_TEST
	printk(KERN_INFO "Disabling FTRACE selftests due to running tracer '%s'\n",
	       type->name);
#endif

 out_unlock:
	return ret;
}

static void tracing_reset_cpu(struct array_buffer *buf, int cpu)
{
	struct trace_buffer *buffer = buf->buffer;

	if (!buffer)
		return;

	ring_buffer_record_disable(buffer);

	/* Make sure all commits have finished */
	synchronize_rcu();
	ring_buffer_reset_cpu(buffer, cpu);

	ring_buffer_record_enable(buffer);
}

void tracing_reset_online_cpus(struct array_buffer *buf)
{
	struct trace_buffer *buffer = buf->buffer;
	int cpu;

	if (!buffer)
		return;

	ring_buffer_record_disable(buffer);

	/* Make sure all commits have finished */
	synchronize_rcu();

	buf->time_start = buffer_ftrace_now(buf, buf->cpu);

	for_each_online_cpu(cpu)
		ring_buffer_reset_cpu(buffer, cpu);

	ring_buffer_record_enable(buffer);
}

/* Must have trace_types_lock held */
void tracing_reset_all_online_cpus(void)
{
	struct trace_array *tr;

	list_for_each_entry(tr, &ftrace_trace_arrays, list) {
		if (!tr->clear_trace)
			continue;
		tr->clear_trace = false;
		tracing_reset_online_cpus(&tr->array_buffer);
#ifdef CONFIG_TRACER_MAX_TRACE
		tracing_reset_online_cpus(&tr->max_buffer);
#endif
	}
}

static int *tgid_map;

#define SAVED_CMDLINES_DEFAULT 128
#define NO_CMDLINE_MAP UINT_MAX
static arch_spinlock_t trace_cmdline_lock = __ARCH_SPIN_LOCK_UNLOCKED;
struct saved_cmdlines_buffer {
	unsigned map_pid_to_cmdline[PID_MAX_DEFAULT+1];
	unsigned *map_cmdline_to_pid;
	unsigned cmdline_num;
	int cmdline_idx;
	char *saved_cmdlines;
};
static struct saved_cmdlines_buffer *savedcmd;

/* temporary disable recording */
static atomic_t trace_record_taskinfo_disabled __read_mostly;

static inline char *get_saved_cmdlines(int idx)
{
	return &savedcmd->saved_cmdlines[idx * TASK_COMM_LEN];
}

static inline void set_cmdline(int idx, const char *cmdline)
{
	strncpy(get_saved_cmdlines(idx), cmdline, TASK_COMM_LEN);
}

static int allocate_cmdlines_buffer(unsigned int val,
				    struct saved_cmdlines_buffer *s)
{
	s->map_cmdline_to_pid = kmalloc_array(val,
					      sizeof(*s->map_cmdline_to_pid),
					      GFP_KERNEL);
	if (!s->map_cmdline_to_pid)
		return -ENOMEM;

	s->saved_cmdlines = kmalloc_array(TASK_COMM_LEN, val, GFP_KERNEL);
	if (!s->saved_cmdlines) {
		kfree(s->map_cmdline_to_pid);
		return -ENOMEM;
	}

	s->cmdline_idx = 0;
	s->cmdline_num = val;
	memset(&s->map_pid_to_cmdline, NO_CMDLINE_MAP,
	       sizeof(s->map_pid_to_cmdline));
	memset(s->map_cmdline_to_pid, NO_CMDLINE_MAP,
	       val * sizeof(*s->map_cmdline_to_pid));

	return 0;
}

static int trace_create_savedcmd(void)
{
	int ret;

	savedcmd = kmalloc(sizeof(*savedcmd), GFP_KERNEL);
	if (!savedcmd)
		return -ENOMEM;

	ret = allocate_cmdlines_buffer(SAVED_CMDLINES_DEFAULT, savedcmd);
	if (ret < 0) {
		kfree(savedcmd);
		savedcmd = NULL;
		return -ENOMEM;
	}

	return 0;
}

int is_tracing_stopped(void)
{
	return global_trace.stop_count;
}

/**
 * tracing_start - quick start of the tracer
 *
 * If tracing is enabled but was stopped by tracing_stop,
 * this will start the tracer back up.
 */
void tracing_start(void)
{
	struct trace_buffer *buffer;
	unsigned long flags;

	if (tracing_disabled)
		return;

	raw_spin_lock_irqsave(&global_trace.start_lock, flags);
	if (--global_trace.stop_count) {
		if (global_trace.stop_count < 0) {
			/* Someone screwed up their debugging */
			WARN_ON_ONCE(1);
			global_trace.stop_count = 0;
		}
		goto out;
	}

	/* Prevent the buffers from switching */
	arch_spin_lock(&global_trace.max_lock);

	buffer = global_trace.array_buffer.buffer;
	if (buffer)
		ring_buffer_record_enable(buffer);

#ifdef CONFIG_TRACER_MAX_TRACE
	buffer = global_trace.max_buffer.buffer;
	if (buffer)
		ring_buffer_record_enable(buffer);
#endif

	arch_spin_unlock(&global_trace.max_lock);

 out:
	raw_spin_unlock_irqrestore(&global_trace.start_lock, flags);
}

static void tracing_start_tr(struct trace_array *tr)
{
	struct trace_buffer *buffer;
	unsigned long flags;

	if (tracing_disabled)
		return;

	/* If global, we need to also start the max tracer */
	if (tr->flags & TRACE_ARRAY_FL_GLOBAL)
		return tracing_start();

	raw_spin_lock_irqsave(&tr->start_lock, flags);

	if (--tr->stop_count) {
		if (tr->stop_count < 0) {
			/* Someone screwed up their debugging */
			WARN_ON_ONCE(1);
			tr->stop_count = 0;
		}
		goto out;
	}

	buffer = tr->array_buffer.buffer;
	if (buffer)
		ring_buffer_record_enable(buffer);

 out:
	raw_spin_unlock_irqrestore(&tr->start_lock, flags);
}

/**
 * tracing_stop - quick stop of the tracer
 *
 * Light weight way to stop tracing. Use in conjunction with
 * tracing_start.
 */
void tracing_stop(void)
{
	struct trace_buffer *buffer;
	unsigned long flags;

	raw_spin_lock_irqsave(&global_trace.start_lock, flags);
	if (global_trace.stop_count++)
		goto out;

	/* Prevent the buffers from switching */
	arch_spin_lock(&global_trace.max_lock);

	buffer = global_trace.array_buffer.buffer;
	if (buffer)
		ring_buffer_record_disable(buffer);

#ifdef CONFIG_TRACER_MAX_TRACE
	buffer = global_trace.max_buffer.buffer;
	if (buffer)
		ring_buffer_record_disable(buffer);
#endif

	arch_spin_unlock(&global_trace.max_lock);

 out:
	raw_spin_unlock_irqrestore(&global_trace.start_lock, flags);
}

static void tracing_stop_tr(struct trace_array *tr)
{
	struct trace_buffer *buffer;
	unsigned long flags;

	/* If global, we need to also stop the max tracer */
	if (tr->flags & TRACE_ARRAY_FL_GLOBAL)
		return tracing_stop();

	raw_spin_lock_irqsave(&tr->start_lock, flags);
	if (tr->stop_count++)
		goto out;

	buffer = tr->array_buffer.buffer;
	if (buffer)
		ring_buffer_record_disable(buffer);

 out:
	raw_spin_unlock_irqrestore(&tr->start_lock, flags);
}

static int trace_save_cmdline(struct task_struct *tsk)
{
	unsigned pid, idx;

	/* treat recording of idle task as a success */
	if (!tsk->pid)
		return 1;

	if (unlikely(tsk->pid > PID_MAX_DEFAULT))
		return 0;

	/*
	 * It's not the end of the world if we don't get
	 * the lock, but we also don't want to spin
	 * nor do we want to disable interrupts,
	 * so if we miss here, then better luck next time.
	 */
	if (!arch_spin_trylock(&trace_cmdline_lock))
		return 0;

	idx = savedcmd->map_pid_to_cmdline[tsk->pid];
	if (idx == NO_CMDLINE_MAP) {
		idx = (savedcmd->cmdline_idx + 1) % savedcmd->cmdline_num;

		/*
		 * Check whether the cmdline buffer at idx has a pid
		 * mapped. We are going to overwrite that entry so we
		 * need to clear the map_pid_to_cmdline. Otherwise we
		 * would read the new comm for the old pid.
		 */
		pid = savedcmd->map_cmdline_to_pid[idx];
		if (pid != NO_CMDLINE_MAP)
			savedcmd->map_pid_to_cmdline[pid] = NO_CMDLINE_MAP;

		savedcmd->map_cmdline_to_pid[idx] = tsk->pid;
		savedcmd->map_pid_to_cmdline[tsk->pid] = idx;

		savedcmd->cmdline_idx = idx;
	}

	set_cmdline(idx, tsk->comm);

	arch_spin_unlock(&trace_cmdline_lock);

	return 1;
}

static void __trace_find_cmdline(int pid, char comm[])
{
	unsigned map;

	if (!pid) {
		strcpy(comm, "<idle>");
		return;
	}

	if (WARN_ON_ONCE(pid < 0)) {
		strcpy(comm, "<XXX>");
		return;
	}

	if (pid > PID_MAX_DEFAULT) {
		strcpy(comm, "<...>");
		return;
	}

	map = savedcmd->map_pid_to_cmdline[pid];
	if (map != NO_CMDLINE_MAP)
		strlcpy(comm, get_saved_cmdlines(map), TASK_COMM_LEN);
	else
		strcpy(comm, "<...>");
}

void trace_find_cmdline(int pid, char comm[])
{
	preempt_disable();
	arch_spin_lock(&trace_cmdline_lock);

	__trace_find_cmdline(pid, comm);

	arch_spin_unlock(&trace_cmdline_lock);
	preempt_enable();
}

int trace_find_tgid(int pid)
{
	if (unlikely(!tgid_map || !pid || pid > PID_MAX_DEFAULT))
		return 0;

	return tgid_map[pid];
}

static int trace_save_tgid(struct task_struct *tsk)
{
	/* treat recording of idle task as a success */
	if (!tsk->pid)
		return 1;

	if (unlikely(!tgid_map || tsk->pid > PID_MAX_DEFAULT))
		return 0;

	tgid_map[tsk->pid] = tsk->tgid;
	return 1;
}

static bool tracing_record_taskinfo_skip(int flags)
{
	if (unlikely(!(flags & (TRACE_RECORD_CMDLINE | TRACE_RECORD_TGID))))
		return true;
	if (atomic_read(&trace_record_taskinfo_disabled) || !tracing_is_on())
		return true;
	if (!__this_cpu_read(trace_taskinfo_save))
		return true;
	return false;
}

/**
 * tracing_record_taskinfo - record the task info of a task
 *
 * @task:  task to record
 * @flags: TRACE_RECORD_CMDLINE for recording comm
 *         TRACE_RECORD_TGID for recording tgid
 */
void tracing_record_taskinfo(struct task_struct *task, int flags)
{
	bool done;

	if (tracing_record_taskinfo_skip(flags))
		return;

	/*
	 * Record as much task information as possible. If some fail, continue
	 * to try to record the others.
	 */
	done = !(flags & TRACE_RECORD_CMDLINE) || trace_save_cmdline(task);
	done &= !(flags & TRACE_RECORD_TGID) || trace_save_tgid(task);

	/* If recording any information failed, retry again soon. */
	if (!done)
		return;

	__this_cpu_write(trace_taskinfo_save, false);
}

/**
 * tracing_record_taskinfo_sched_switch - record task info for sched_switch
 *
 * @prev: previous task during sched_switch
 * @next: next task during sched_switch
 * @flags: TRACE_RECORD_CMDLINE for recording comm
 *         TRACE_RECORD_TGID for recording tgid
 */
void tracing_record_taskinfo_sched_switch(struct task_struct *prev,
					  struct task_struct *next, int flags)
{
	bool done;

	if (tracing_record_taskinfo_skip(flags))
		return;

	/*
	 * Record as much task information as possible. If some fail, continue
	 * to try to record the others.
	 */
	done  = !(flags & TRACE_RECORD_CMDLINE) || trace_save_cmdline(prev);
	done &= !(flags & TRACE_RECORD_CMDLINE) || trace_save_cmdline(next);
	done &= !(flags & TRACE_RECORD_TGID) || trace_save_tgid(prev);
	done &= !(flags & TRACE_RECORD_TGID) || trace_save_tgid(next);

	/* If recording any information failed, retry again soon. */
	if (!done)
		return;

	__this_cpu_write(trace_taskinfo_save, false);
}

/* Helpers to record a specific task information */
void tracing_record_cmdline(struct task_struct *task)
{
	tracing_record_taskinfo(task, TRACE_RECORD_CMDLINE);
}

void tracing_record_tgid(struct task_struct *task)
{
	tracing_record_taskinfo(task, TRACE_RECORD_TGID);
}

/*
 * Several functions return TRACE_TYPE_PARTIAL_LINE if the trace_seq
 * overflowed, and TRACE_TYPE_HANDLED otherwise. This helper function
 * simplifies those functions and keeps them in sync.
 */
enum print_line_t trace_handle_return(struct trace_seq *s)
{
	return trace_seq_has_overflowed(s) ?
		TRACE_TYPE_PARTIAL_LINE : TRACE_TYPE_HANDLED;
}
EXPORT_SYMBOL_GPL(trace_handle_return);

void
tracing_generic_entry_update(struct trace_entry *entry, unsigned short type,
			     unsigned long flags, int pc)
{
	struct task_struct *tsk = current;

	entry->preempt_count		= pc & 0xff;
	entry->pid			= (tsk) ? tsk->pid : 0;
	entry->type			= type;
	entry->flags =
#ifdef CONFIG_TRACE_IRQFLAGS_SUPPORT
		(irqs_disabled_flags(flags) ? TRACE_FLAG_IRQS_OFF : 0) |
#else
		TRACE_FLAG_IRQS_NOSUPPORT |
#endif
		((pc & NMI_MASK    ) ? TRACE_FLAG_NMI     : 0) |
		((pc & HARDIRQ_MASK) ? TRACE_FLAG_HARDIRQ : 0) |
		((pc & SOFTIRQ_OFFSET) ? TRACE_FLAG_SOFTIRQ : 0) |
		(tif_need_resched() ? TRACE_FLAG_NEED_RESCHED : 0) |
		(test_preempt_need_resched() ? TRACE_FLAG_PREEMPT_RESCHED : 0);
}
EXPORT_SYMBOL_GPL(tracing_generic_entry_update);

struct ring_buffer_event *
trace_buffer_lock_reserve(struct trace_buffer *buffer,
			  int type,
			  unsigned long len,
			  unsigned long flags, int pc)
{
	return __trace_buffer_lock_reserve(buffer, type, len, flags, pc);
}

DEFINE_PER_CPU(struct ring_buffer_event *, trace_buffered_event);
DEFINE_PER_CPU(int, trace_buffered_event_cnt);
static int trace_buffered_event_ref;

/**
 * trace_buffered_event_enable - enable buffering events
 *
 * When events are being filtered, it is quicker to use a temporary
 * buffer to write the event data into if there's a likely chance
 * that it will not be committed. The discard of the ring buffer
 * is not as fast as committing, and is much slower than copying
 * a commit.
 *
 * When an event is to be filtered, allocate per cpu buffers to
 * write the event data into, and if the event is filtered and discarded
 * it is simply dropped, otherwise, the entire data is to be committed
 * in one shot.
 */
void trace_buffered_event_enable(void)
{
	struct ring_buffer_event *event;
	struct page *page;
	int cpu;

	WARN_ON_ONCE(!mutex_is_locked(&event_mutex));

	if (trace_buffered_event_ref++)
		return;

	for_each_tracing_cpu(cpu) {
		page = alloc_pages_node(cpu_to_node(cpu),
					GFP_KERNEL | __GFP_NORETRY, 0);
		if (!page)
			goto failed;

		event = page_address(page);
		memset(event, 0, sizeof(*event));

		per_cpu(trace_buffered_event, cpu) = event;

		preempt_disable();
		if (cpu == smp_processor_id() &&
		    this_cpu_read(trace_buffered_event) !=
		    per_cpu(trace_buffered_event, cpu))
			WARN_ON_ONCE(1);
		preempt_enable();
	}

	return;
 failed:
	trace_buffered_event_disable();
}

static void enable_trace_buffered_event(void *data)
{
	/* Probably not needed, but do it anyway */
	smp_rmb();
	this_cpu_dec(trace_buffered_event_cnt);
}

static void disable_trace_buffered_event(void *data)
{
	this_cpu_inc(trace_buffered_event_cnt);
}

/**
 * trace_buffered_event_disable - disable buffering events
 *
 * When a filter is removed, it is faster to not use the buffered
 * events, and to commit directly into the ring buffer. Free up
 * the temp buffers when there are no more users. This requires
 * special synchronization with current events.
 */
void trace_buffered_event_disable(void)
{
	int cpu;

	WARN_ON_ONCE(!mutex_is_locked(&event_mutex));

	if (WARN_ON_ONCE(!trace_buffered_event_ref))
		return;

	if (--trace_buffered_event_ref)
		return;

	preempt_disable();
	/* For each CPU, set the buffer as used. */
	smp_call_function_many(tracing_buffer_mask,
			       disable_trace_buffered_event, NULL, 1);
	preempt_enable();

	/* Wait for all current users to finish */
	synchronize_rcu();

	for_each_tracing_cpu(cpu) {
		free_page((unsigned long)per_cpu(trace_buffered_event, cpu));
		per_cpu(trace_buffered_event, cpu) = NULL;
	}
	/*
	 * Make sure trace_buffered_event is NULL before clearing
	 * trace_buffered_event_cnt.
	 */
	smp_wmb();

	preempt_disable();
	/* Do the work on each cpu */
	smp_call_function_many(tracing_buffer_mask,
			       enable_trace_buffered_event, NULL, 1);
	preempt_enable();
}

static struct trace_buffer *temp_buffer;

struct ring_buffer_event *
trace_event_buffer_lock_reserve(struct trace_buffer **current_rb,
			  struct trace_event_file *trace_file,
			  int type, unsigned long len,
			  unsigned long flags, int pc)
{
	struct ring_buffer_event *entry;
	int val;

	*current_rb = trace_file->tr->array_buffer.buffer;

	if (!ring_buffer_time_stamp_abs(*current_rb) && (trace_file->flags &
	     (EVENT_FILE_FL_SOFT_DISABLED | EVENT_FILE_FL_FILTERED)) &&
	    (entry = this_cpu_read(trace_buffered_event))) {
		/* Try to use the per cpu buffer first */
		val = this_cpu_inc_return(trace_buffered_event_cnt);
		if (val == 1) {
			trace_event_setup(entry, type, flags, pc);
			entry->array[0] = len;
			return entry;
		}
		this_cpu_dec(trace_buffered_event_cnt);
	}

	entry = __trace_buffer_lock_reserve(*current_rb,
					    type, len, flags, pc);
	/*
	 * If tracing is off, but we have triggers enabled
	 * we still need to look at the event data. Use the temp_buffer
	 * to store the trace event for the tigger to use. It's recusive
	 * safe and will not be recorded anywhere.
	 */
	if (!entry && trace_file->flags & EVENT_FILE_FL_TRIGGER_COND) {
		*current_rb = temp_buffer;
		entry = __trace_buffer_lock_reserve(*current_rb,
						    type, len, flags, pc);
	}
	return entry;
}
EXPORT_SYMBOL_GPL(trace_event_buffer_lock_reserve);

static DEFINE_SPINLOCK(tracepoint_iter_lock);
static DEFINE_MUTEX(tracepoint_printk_mutex);

static void output_printk(struct trace_event_buffer *fbuffer)
{
	struct trace_event_call *event_call;
	struct trace_event_file *file;
	struct trace_event *event;
	unsigned long flags;
	struct trace_iterator *iter = tracepoint_print_iter;

	/* We should never get here if iter is NULL */
	if (WARN_ON_ONCE(!iter))
		return;

	event_call = fbuffer->trace_file->event_call;
	if (!event_call || !event_call->event.funcs ||
	    !event_call->event.funcs->trace)
		return;

	file = fbuffer->trace_file;
	if (test_bit(EVENT_FILE_FL_SOFT_DISABLED_BIT, &file->flags) ||
	    (unlikely(file->flags & EVENT_FILE_FL_FILTERED) &&
	     !filter_match_preds(file->filter, fbuffer->entry)))
		return;

	event = &fbuffer->trace_file->event_call->event;

	spin_lock_irqsave(&tracepoint_iter_lock, flags);
	trace_seq_init(&iter->seq);
	iter->ent = fbuffer->entry;
	event_call->event.funcs->trace(iter, 0, event);
	trace_seq_putc(&iter->seq, 0);
	printk("%s", iter->seq.buffer);

	spin_unlock_irqrestore(&tracepoint_iter_lock, flags);
}

int tracepoint_printk_sysctl(struct ctl_table *table, int write,
			     void __user *buffer, size_t *lenp,
			     loff_t *ppos)
{
	int save_tracepoint_printk;
	int ret;

	mutex_lock(&tracepoint_printk_mutex);
	save_tracepoint_printk = tracepoint_printk;

	ret = proc_dointvec(table, write, buffer, lenp, ppos);

	/*
	 * This will force exiting early, as tracepoint_printk
	 * is always zero when tracepoint_printk_iter is not allocated
	 */
	if (!tracepoint_print_iter)
		tracepoint_printk = 0;

	if (save_tracepoint_printk == tracepoint_printk)
		goto out;

	if (tracepoint_printk)
		static_key_enable(&tracepoint_printk_key.key);
	else
		static_key_disable(&tracepoint_printk_key.key);

 out:
	mutex_unlock(&tracepoint_printk_mutex);

	return ret;
}

#ifdef CONFIG_CORESIGHT_QGKI
void trace_event_buffer_commit(struct trace_event_buffer *fbuffer,
			       unsigned long len)
{
	if (static_key_false(&tracepoint_printk_key.key))
		output_printk(fbuffer);
	event_trigger_unlock_commit(fbuffer->trace_file, fbuffer->buffer,
				    fbuffer->event, fbuffer->entry,
				    fbuffer->flags, fbuffer->pc, len);
}
#else
void trace_event_buffer_commit(struct trace_event_buffer *fbuffer)
{
	if (static_key_false(&tracepoint_printk_key.key))
		output_printk(fbuffer);
<<<<<<< HEAD

	event_trigger_unlock_commit_regs(fbuffer->trace_file, fbuffer->buffer,
=======
	event_trigger_unlock_commit(fbuffer->trace_file, fbuffer->buffer,
>>>>>>> 69e489fe
				    fbuffer->event, fbuffer->entry,
				    fbuffer->flags, fbuffer->pc, fbuffer->regs);
}
#endif
EXPORT_SYMBOL_GPL(trace_event_buffer_commit);

/*
 * Skip 3:
 *
 *   trace_buffer_unlock_commit_regs()
 *   trace_event_buffer_commit()
 *   trace_event_raw_event_xxx()
 */
# define STACK_SKIP 3

void trace_buffer_unlock_commit_regs(struct trace_array *tr,
				     struct trace_buffer *buffer,
				     struct ring_buffer_event *event,
				     unsigned long flags, int pc,
				     struct pt_regs *regs)
{
	__buffer_unlock_commit(buffer, event);

	/*
	 * If regs is not set, then skip the necessary functions.
	 * Note, we can still get here via blktrace, wakeup tracer
	 * and mmiotrace, but that's ok if they lose a function or
	 * two. They are not that meaningful.
	 */
	ftrace_trace_stack(tr, buffer, flags, regs ? 0 : STACK_SKIP, pc, regs);
	ftrace_trace_userstack(buffer, flags, pc);
}

/*
 * Similar to trace_buffer_unlock_commit_regs() but do not dump stack.
 */
void
trace_buffer_unlock_commit_nostack(struct trace_buffer *buffer,
				   struct ring_buffer_event *event)
{
	__buffer_unlock_commit(buffer, event);
}

static void
trace_process_export(struct trace_export *export,
	       struct ring_buffer_event *event)
{
	struct trace_entry *entry;
	unsigned int size = 0;

	entry = ring_buffer_event_data(event);
	size = ring_buffer_event_length(event);
	export->write(export, entry, size);
}

static DEFINE_MUTEX(ftrace_export_lock);

static struct trace_export __rcu *ftrace_exports_list __read_mostly;

static DEFINE_STATIC_KEY_FALSE(ftrace_exports_enabled);

static inline void ftrace_exports_enable(void)
{
	static_branch_enable(&ftrace_exports_enabled);
}

static inline void ftrace_exports_disable(void)
{
	static_branch_disable(&ftrace_exports_enabled);
}

static void ftrace_exports(struct ring_buffer_event *event)
{
	struct trace_export *export;

	preempt_disable_notrace();

	export = rcu_dereference_raw_check(ftrace_exports_list);
	while (export) {
		trace_process_export(export, event);
		export = rcu_dereference_raw_check(export->next);
	}

	preempt_enable_notrace();
}

static inline void
add_trace_export(struct trace_export **list, struct trace_export *export)
{
	rcu_assign_pointer(export->next, *list);
	/*
	 * We are entering export into the list but another
	 * CPU might be walking that list. We need to make sure
	 * the export->next pointer is valid before another CPU sees
	 * the export pointer included into the list.
	 */
	rcu_assign_pointer(*list, export);
}

static inline int
rm_trace_export(struct trace_export **list, struct trace_export *export)
{
	struct trace_export **p;

	for (p = list; *p != NULL; p = &(*p)->next)
		if (*p == export)
			break;

	if (*p != export)
		return -1;

	rcu_assign_pointer(*p, (*p)->next);

	return 0;
}

static inline void
add_ftrace_export(struct trace_export **list, struct trace_export *export)
{
	if (*list == NULL)
		ftrace_exports_enable();

	add_trace_export(list, export);
}

static inline int
rm_ftrace_export(struct trace_export **list, struct trace_export *export)
{
	int ret;

	ret = rm_trace_export(list, export);
	if (*list == NULL)
		ftrace_exports_disable();

	return ret;
}

int register_ftrace_export(struct trace_export *export)
{
	if (WARN_ON_ONCE(!export->write))
		return -1;

	mutex_lock(&ftrace_export_lock);

	add_ftrace_export(&ftrace_exports_list, export);

	mutex_unlock(&ftrace_export_lock);

	return 0;
}
EXPORT_SYMBOL_GPL(register_ftrace_export);

int unregister_ftrace_export(struct trace_export *export)
{
	int ret;

	mutex_lock(&ftrace_export_lock);

	ret = rm_ftrace_export(&ftrace_exports_list, export);

	mutex_unlock(&ftrace_export_lock);

	return ret;
}
EXPORT_SYMBOL_GPL(unregister_ftrace_export);

void
trace_function(struct trace_array *tr,
	       unsigned long ip, unsigned long parent_ip, unsigned long flags,
	       int pc)
{
	struct trace_event_call *call = &event_function;
	struct trace_buffer *buffer = tr->array_buffer.buffer;
	struct ring_buffer_event *event;
	struct ftrace_entry *entry;

	event = __trace_buffer_lock_reserve(buffer, TRACE_FN, sizeof(*entry),
					    flags, pc);
	if (!event)
		return;
	entry	= ring_buffer_event_data(event);
	entry->ip			= ip;
	entry->parent_ip		= parent_ip;

	if (!call_filter_check_discard(call, entry, buffer, event)) {
		if (static_branch_unlikely(&ftrace_exports_enabled))
			ftrace_exports(event);
		__buffer_unlock_commit(buffer, event);
	}
}

#ifdef CONFIG_STACKTRACE

/* Allow 4 levels of nesting: normal, softirq, irq, NMI */
#define FTRACE_KSTACK_NESTING	4

#define FTRACE_KSTACK_ENTRIES	(PAGE_SIZE / FTRACE_KSTACK_NESTING)

struct ftrace_stack {
	unsigned long		calls[FTRACE_KSTACK_ENTRIES];
};


struct ftrace_stacks {
	struct ftrace_stack	stacks[FTRACE_KSTACK_NESTING];
};

static DEFINE_PER_CPU(struct ftrace_stacks, ftrace_stacks);
static DEFINE_PER_CPU(int, ftrace_stack_reserve);

static void __ftrace_trace_stack(struct trace_buffer *buffer,
				 unsigned long flags,
				 int skip, int pc, struct pt_regs *regs)
{
	struct trace_event_call *call = &event_kernel_stack;
	struct ring_buffer_event *event;
	unsigned int size, nr_entries;
	struct ftrace_stack *fstack;
	struct stack_entry *entry;
	int stackidx;

	/*
	 * Add one, for this function and the call to save_stack_trace()
	 * If regs is set, then these functions will not be in the way.
	 */
#ifndef CONFIG_UNWINDER_ORC
	if (!regs)
		skip++;
#endif

	/*
	 * Since events can happen in NMIs there's no safe way to
	 * use the per cpu ftrace_stacks. We reserve it and if an interrupt
	 * or NMI comes in, it will just have to use the default
	 * FTRACE_STACK_SIZE.
	 */
	preempt_disable_notrace();

	stackidx = __this_cpu_inc_return(ftrace_stack_reserve) - 1;

	/* This should never happen. If it does, yell once and skip */
	if (WARN_ON_ONCE(stackidx > FTRACE_KSTACK_NESTING))
		goto out;

	/*
	 * The above __this_cpu_inc_return() is 'atomic' cpu local. An
	 * interrupt will either see the value pre increment or post
	 * increment. If the interrupt happens pre increment it will have
	 * restored the counter when it returns.  We just need a barrier to
	 * keep gcc from moving things around.
	 */
	barrier();

	fstack = this_cpu_ptr(ftrace_stacks.stacks) + stackidx;
	size = ARRAY_SIZE(fstack->calls);

	if (regs) {
		nr_entries = stack_trace_save_regs(regs, fstack->calls,
						   size, skip);
	} else {
		nr_entries = stack_trace_save(fstack->calls, size, skip);
	}

	size = nr_entries * sizeof(unsigned long);
	event = __trace_buffer_lock_reserve(buffer, TRACE_STACK,
					    sizeof(*entry) + size, flags, pc);
	if (!event)
		goto out;
	entry = ring_buffer_event_data(event);

	memcpy(&entry->caller, fstack->calls, size);
	entry->size = nr_entries;

	if (!call_filter_check_discard(call, entry, buffer, event))
		__buffer_unlock_commit(buffer, event);

 out:
	/* Again, don't let gcc optimize things here */
	barrier();
	__this_cpu_dec(ftrace_stack_reserve);
	preempt_enable_notrace();

}

static inline void ftrace_trace_stack(struct trace_array *tr,
				      struct trace_buffer *buffer,
				      unsigned long flags,
				      int skip, int pc, struct pt_regs *regs)
{
	if (!(tr->trace_flags & TRACE_ITER_STACKTRACE))
		return;

	__ftrace_trace_stack(buffer, flags, skip, pc, regs);
}

void __trace_stack(struct trace_array *tr, unsigned long flags, int skip,
		   int pc)
{
	struct trace_buffer *buffer = tr->array_buffer.buffer;

	if (rcu_is_watching()) {
		__ftrace_trace_stack(buffer, flags, skip, pc, NULL);
		return;
	}

	/*
	 * When an NMI triggers, RCU is enabled via rcu_nmi_enter(),
	 * but if the above rcu_is_watching() failed, then the NMI
	 * triggered someplace critical, and rcu_irq_enter() should
	 * not be called from NMI.
	 */
	if (unlikely(in_nmi()))
		return;

	rcu_irq_enter_irqson();
	__ftrace_trace_stack(buffer, flags, skip, pc, NULL);
	rcu_irq_exit_irqson();
}

/**
 * trace_dump_stack - record a stack back trace in the trace buffer
 * @skip: Number of functions to skip (helper handlers)
 */
void trace_dump_stack(int skip)
{
	unsigned long flags;

	if (tracing_disabled || tracing_selftest_running)
		return;

	local_save_flags(flags);

#ifndef CONFIG_UNWINDER_ORC
	/* Skip 1 to skip this function. */
	skip++;
#endif
	__ftrace_trace_stack(global_trace.array_buffer.buffer,
			     flags, skip, preempt_count(), NULL);
}
EXPORT_SYMBOL_GPL(trace_dump_stack);

#ifdef CONFIG_USER_STACKTRACE_SUPPORT
static DEFINE_PER_CPU(int, user_stack_count);

static void
ftrace_trace_userstack(struct trace_buffer *buffer, unsigned long flags, int pc)
{
	struct trace_event_call *call = &event_user_stack;
	struct ring_buffer_event *event;
	struct userstack_entry *entry;

	if (!(global_trace.trace_flags & TRACE_ITER_USERSTACKTRACE))
		return;

	/*
	 * NMIs can not handle page faults, even with fix ups.
	 * The save user stack can (and often does) fault.
	 */
	if (unlikely(in_nmi()))
		return;

	/*
	 * prevent recursion, since the user stack tracing may
	 * trigger other kernel events.
	 */
	preempt_disable();
	if (__this_cpu_read(user_stack_count))
		goto out;

	__this_cpu_inc(user_stack_count);

	event = __trace_buffer_lock_reserve(buffer, TRACE_USER_STACK,
					    sizeof(*entry), flags, pc);
	if (!event)
		goto out_drop_count;
	entry	= ring_buffer_event_data(event);

	entry->tgid		= current->tgid;
	memset(&entry->caller, 0, sizeof(entry->caller));

	stack_trace_save_user(entry->caller, FTRACE_STACK_ENTRIES);
	if (!call_filter_check_discard(call, entry, buffer, event))
		__buffer_unlock_commit(buffer, event);

 out_drop_count:
	__this_cpu_dec(user_stack_count);
 out:
	preempt_enable();
}
#else /* CONFIG_USER_STACKTRACE_SUPPORT */
static void ftrace_trace_userstack(struct trace_buffer *buffer,
				   unsigned long flags, int pc)
{
}
#endif /* !CONFIG_USER_STACKTRACE_SUPPORT */

#endif /* CONFIG_STACKTRACE */

/* created for use with alloc_percpu */
struct trace_buffer_struct {
	int nesting;
	char buffer[4][TRACE_BUF_SIZE];
};

static struct trace_buffer_struct *trace_percpu_buffer;

/*
 * Thise allows for lockless recording.  If we're nested too deeply, then
 * this returns NULL.
 */
static char *get_trace_buf(void)
{
	struct trace_buffer_struct *buffer = this_cpu_ptr(trace_percpu_buffer);

	if (!buffer || buffer->nesting >= 4)
		return NULL;

	buffer->nesting++;

	/* Interrupts must see nesting incremented before we use the buffer */
	barrier();
	return &buffer->buffer[buffer->nesting][0];
}

static void put_trace_buf(void)
{
	/* Don't let the decrement of nesting leak before this */
	barrier();
	this_cpu_dec(trace_percpu_buffer->nesting);
}

static int alloc_percpu_trace_buffer(void)
{
	struct trace_buffer_struct *buffers;

	buffers = alloc_percpu(struct trace_buffer_struct);
	if (MEM_FAIL(!buffers, "Could not allocate percpu trace_printk buffer"))
		return -ENOMEM;

	trace_percpu_buffer = buffers;
	return 0;
}

static int buffers_allocated;

void trace_printk_init_buffers(void)
{
	if (buffers_allocated)
		return;

	if (alloc_percpu_trace_buffer())
		return;

	/* trace_printk() is for debug use only. Don't use it in production. */

	pr_warn("\n");
	pr_warn("**********************************************************\n");
	pr_warn("**   NOTICE NOTICE NOTICE NOTICE NOTICE NOTICE NOTICE   **\n");
	pr_warn("**                                                      **\n");
	pr_warn("** trace_printk() being used. Allocating extra memory.  **\n");
	pr_warn("**                                                      **\n");
	pr_warn("** This means that this is a DEBUG kernel and it is     **\n");
	pr_warn("** unsafe for production use.                           **\n");
	pr_warn("**                                                      **\n");
	pr_warn("** If you see this message and you are not debugging    **\n");
	pr_warn("** the kernel, report this immediately to your vendor!  **\n");
	pr_warn("**                                                      **\n");
	pr_warn("**   NOTICE NOTICE NOTICE NOTICE NOTICE NOTICE NOTICE   **\n");
	pr_warn("**********************************************************\n");

	/* Expand the buffers to set size */
	tracing_update_buffers();

	buffers_allocated = 1;

	/*
	 * trace_printk_init_buffers() can be called by modules.
	 * If that happens, then we need to start cmdline recording
	 * directly here. If the global_trace.buffer is already
	 * allocated here, then this was called by module code.
	 */
	if (global_trace.array_buffer.buffer)
		tracing_start_cmdline_record();
}
EXPORT_SYMBOL_GPL(trace_printk_init_buffers);

void trace_printk_start_comm(void)
{
	/* Start tracing comms if trace printk is set */
	if (!buffers_allocated)
		return;
	tracing_start_cmdline_record();
}

static void trace_printk_start_stop_comm(int enabled)
{
	if (!buffers_allocated)
		return;

	if (enabled)
		tracing_start_cmdline_record();
	else
		tracing_stop_cmdline_record();
}

/**
 * trace_vbprintk - write binary msg to tracing buffer
 * @ip:    The address of the caller
 * @fmt:   The string format to write to the buffer
 * @args:  Arguments for @fmt
 */
int trace_vbprintk(unsigned long ip, const char *fmt, va_list args)
{
	struct trace_event_call *call = &event_bprint;
	struct ring_buffer_event *event;
	struct trace_buffer *buffer;
	struct trace_array *tr = &global_trace;
	struct bprint_entry *entry;
	unsigned long flags;
	char *tbuffer;
	int len = 0, size, pc;

	if (unlikely(tracing_selftest_running || tracing_disabled))
		return 0;

	/* Don't pollute graph traces with trace_vprintk internals */
	pause_graph_tracing();

	pc = preempt_count();
	preempt_disable_notrace();

	tbuffer = get_trace_buf();
	if (!tbuffer) {
		len = 0;
		goto out_nobuffer;
	}

	len = vbin_printf((u32 *)tbuffer, TRACE_BUF_SIZE/sizeof(int), fmt, args);

	if (len > TRACE_BUF_SIZE/sizeof(int) || len < 0)
		goto out_put;

	local_save_flags(flags);
	size = sizeof(*entry) + sizeof(u32) * len;
	buffer = tr->array_buffer.buffer;
	ring_buffer_nest_start(buffer);
	event = __trace_buffer_lock_reserve(buffer, TRACE_BPRINT, size,
					    flags, pc);
	if (!event)
		goto out;
	entry = ring_buffer_event_data(event);
	entry->ip			= ip;
	entry->fmt			= fmt;

	memcpy(entry->buf, tbuffer, sizeof(u32) * len);
	if (!call_filter_check_discard(call, entry, buffer, event)) {
		__buffer_unlock_commit(buffer, event);
		ftrace_trace_stack(tr, buffer, flags, 6, pc, NULL);
	}

out:
	ring_buffer_nest_end(buffer);
out_put:
	put_trace_buf();

out_nobuffer:
	preempt_enable_notrace();
	unpause_graph_tracing();

	return len;
}
EXPORT_SYMBOL_GPL(trace_vbprintk);

__printf(3, 0)
static int
__trace_array_vprintk(struct trace_buffer *buffer,
		      unsigned long ip, const char *fmt, va_list args)
{
	struct trace_event_call *call = &event_print;
	struct ring_buffer_event *event;
	int len = 0, size, pc;
	struct print_entry *entry;
	unsigned long flags;
	char *tbuffer;

	if (tracing_disabled || tracing_selftest_running)
		return 0;

	/* Don't pollute graph traces with trace_vprintk internals */
	pause_graph_tracing();

	pc = preempt_count();
	preempt_disable_notrace();


	tbuffer = get_trace_buf();
	if (!tbuffer) {
		len = 0;
		goto out_nobuffer;
	}

	len = vscnprintf(tbuffer, TRACE_BUF_SIZE, fmt, args);

	local_save_flags(flags);
	size = sizeof(*entry) + len + 1;
	ring_buffer_nest_start(buffer);
	event = __trace_buffer_lock_reserve(buffer, TRACE_PRINT, size,
					    flags, pc);
	if (!event)
		goto out;
	entry = ring_buffer_event_data(event);
	entry->ip = ip;

	memcpy(&entry->buf, tbuffer, len + 1);
	if (!call_filter_check_discard(call, entry, buffer, event)) {
		stm_log(OST_ENTITY_TRACE_PRINTK, entry->buf, len + 1);
		__buffer_unlock_commit(buffer, event);
		ftrace_trace_stack(&global_trace, buffer, flags, 6, pc, NULL);
	}

out:
	ring_buffer_nest_end(buffer);
	put_trace_buf();

out_nobuffer:
	preempt_enable_notrace();
	unpause_graph_tracing();

	return len;
}

__printf(3, 0)
int trace_array_vprintk(struct trace_array *tr,
			unsigned long ip, const char *fmt, va_list args)
{
	return __trace_array_vprintk(tr->array_buffer.buffer, ip, fmt, args);
}

__printf(3, 0)
int trace_array_printk(struct trace_array *tr,
		       unsigned long ip, const char *fmt, ...)
{
	int ret;
	va_list ap;

	if (!(global_trace.trace_flags & TRACE_ITER_PRINTK))
		return 0;

	if (!tr)
		return -ENOENT;

	va_start(ap, fmt);
	ret = trace_array_vprintk(tr, ip, fmt, ap);
	va_end(ap);
	return ret;
}
EXPORT_SYMBOL_GPL(trace_array_printk);

__printf(3, 4)
int trace_array_printk_buf(struct trace_buffer *buffer,
			   unsigned long ip, const char *fmt, ...)
{
	int ret;
	va_list ap;

	if (!(global_trace.trace_flags & TRACE_ITER_PRINTK))
		return 0;

	va_start(ap, fmt);
	ret = __trace_array_vprintk(buffer, ip, fmt, ap);
	va_end(ap);
	return ret;
}

__printf(2, 0)
int trace_vprintk(unsigned long ip, const char *fmt, va_list args)
{
	return trace_array_vprintk(&global_trace, ip, fmt, args);
}
EXPORT_SYMBOL_GPL(trace_vprintk);

static void trace_iterator_increment(struct trace_iterator *iter)
{
	struct ring_buffer_iter *buf_iter = trace_buffer_iter(iter, iter->cpu);

	iter->idx++;
	if (buf_iter)
		ring_buffer_read(buf_iter, NULL);
}

static struct trace_entry *
peek_next_entry(struct trace_iterator *iter, int cpu, u64 *ts,
		unsigned long *lost_events)
{
	struct ring_buffer_event *event;
	struct ring_buffer_iter *buf_iter = trace_buffer_iter(iter, cpu);

	if (buf_iter)
		event = ring_buffer_iter_peek(buf_iter, ts);
	else
		event = ring_buffer_peek(iter->array_buffer->buffer, cpu, ts,
					 lost_events);

	if (event) {
		iter->ent_size = ring_buffer_event_length(event);
		return ring_buffer_event_data(event);
	}
	iter->ent_size = 0;
	return NULL;
}

static struct trace_entry *
__find_next_entry(struct trace_iterator *iter, int *ent_cpu,
		  unsigned long *missing_events, u64 *ent_ts)
{
	struct trace_buffer *buffer = iter->array_buffer->buffer;
	struct trace_entry *ent, *next = NULL;
	unsigned long lost_events = 0, next_lost = 0;
	int cpu_file = iter->cpu_file;
	u64 next_ts = 0, ts;
	int next_cpu = -1;
	int next_size = 0;
	int cpu;

	/*
	 * If we are in a per_cpu trace file, don't bother by iterating over
	 * all cpu and peek directly.
	 */
	if (cpu_file > RING_BUFFER_ALL_CPUS) {
		if (ring_buffer_empty_cpu(buffer, cpu_file))
			return NULL;
		ent = peek_next_entry(iter, cpu_file, ent_ts, missing_events);
		if (ent_cpu)
			*ent_cpu = cpu_file;

		return ent;
	}

	for_each_tracing_cpu(cpu) {

		if (ring_buffer_empty_cpu(buffer, cpu))
			continue;

		ent = peek_next_entry(iter, cpu, &ts, &lost_events);

		/*
		 * Pick the entry with the smallest timestamp:
		 */
		if (ent && (!next || ts < next_ts)) {
			next = ent;
			next_cpu = cpu;
			next_ts = ts;
			next_lost = lost_events;
			next_size = iter->ent_size;
		}
	}

	iter->ent_size = next_size;

	if (ent_cpu)
		*ent_cpu = next_cpu;

	if (ent_ts)
		*ent_ts = next_ts;

	if (missing_events)
		*missing_events = next_lost;

	return next;
}

/* Find the next real entry, without updating the iterator itself */
struct trace_entry *trace_find_next_entry(struct trace_iterator *iter,
					  int *ent_cpu, u64 *ent_ts)
{
	return __find_next_entry(iter, ent_cpu, NULL, ent_ts);
}

/* Find the next real entry, and increment the iterator to the next entry */
void *trace_find_next_entry_inc(struct trace_iterator *iter)
{
	iter->ent = __find_next_entry(iter, &iter->cpu,
				      &iter->lost_events, &iter->ts);

	if (iter->ent)
		trace_iterator_increment(iter);

	return iter->ent ? iter : NULL;
}

static void trace_consume(struct trace_iterator *iter)
{
	ring_buffer_consume(iter->array_buffer->buffer, iter->cpu, &iter->ts,
			    &iter->lost_events);
}

static void *s_next(struct seq_file *m, void *v, loff_t *pos)
{
	struct trace_iterator *iter = m->private;
	int i = (int)*pos;
	void *ent;

	WARN_ON_ONCE(iter->leftover);

	(*pos)++;

	/* can't go backwards */
	if (iter->idx > i)
		return NULL;

	if (iter->idx < 0)
		ent = trace_find_next_entry_inc(iter);
	else
		ent = iter;

	while (ent && iter->idx < i)
		ent = trace_find_next_entry_inc(iter);

	iter->pos = *pos;

	return ent;
}

void tracing_iter_reset(struct trace_iterator *iter, int cpu)
{
	struct ring_buffer_event *event;
	struct ring_buffer_iter *buf_iter;
	unsigned long entries = 0;
	u64 ts;

	per_cpu_ptr(iter->array_buffer->data, cpu)->skipped_entries = 0;

	buf_iter = trace_buffer_iter(iter, cpu);
	if (!buf_iter)
		return;

	ring_buffer_iter_reset(buf_iter);

	/*
	 * We could have the case with the max latency tracers
	 * that a reset never took place on a cpu. This is evident
	 * by the timestamp being before the start of the buffer.
	 */
	while ((event = ring_buffer_iter_peek(buf_iter, &ts))) {
		if (ts >= iter->array_buffer->time_start)
			break;
		entries++;
		ring_buffer_read(buf_iter, NULL);
	}

	per_cpu_ptr(iter->array_buffer->data, cpu)->skipped_entries = entries;
}

/*
 * The current tracer is copied to avoid a global locking
 * all around.
 */
static void *s_start(struct seq_file *m, loff_t *pos)
{
	struct trace_iterator *iter = m->private;
	struct trace_array *tr = iter->tr;
	int cpu_file = iter->cpu_file;
	void *p = NULL;
	loff_t l = 0;
	int cpu;

	/*
	 * copy the tracer to avoid using a global lock all around.
	 * iter->trace is a copy of current_trace, the pointer to the
	 * name may be used instead of a strcmp(), as iter->trace->name
	 * will point to the same string as current_trace->name.
	 */
	mutex_lock(&trace_types_lock);
	if (unlikely(tr->current_trace && iter->trace->name != tr->current_trace->name))
		*iter->trace = *tr->current_trace;
	mutex_unlock(&trace_types_lock);

#ifdef CONFIG_TRACER_MAX_TRACE
	if (iter->snapshot && iter->trace->use_max_tr)
		return ERR_PTR(-EBUSY);
#endif

	if (!iter->snapshot)
		atomic_inc(&trace_record_taskinfo_disabled);

	if (*pos != iter->pos) {
		iter->ent = NULL;
		iter->cpu = 0;
		iter->idx = -1;

		if (cpu_file == RING_BUFFER_ALL_CPUS) {
			for_each_tracing_cpu(cpu)
				tracing_iter_reset(iter, cpu);
		} else
			tracing_iter_reset(iter, cpu_file);

		iter->leftover = 0;
		for (p = iter; p && l < *pos; p = s_next(m, p, &l))
			;

	} else {
		/*
		 * If we overflowed the seq_file before, then we want
		 * to just reuse the trace_seq buffer again.
		 */
		if (iter->leftover)
			p = iter;
		else {
			l = *pos - 1;
			p = s_next(m, p, &l);
		}
	}

	trace_event_read_lock();
	trace_access_lock(cpu_file);
	return p;
}

static void s_stop(struct seq_file *m, void *p)
{
	struct trace_iterator *iter = m->private;

#ifdef CONFIG_TRACER_MAX_TRACE
	if (iter->snapshot && iter->trace->use_max_tr)
		return;
#endif

	if (!iter->snapshot)
		atomic_dec(&trace_record_taskinfo_disabled);

	trace_access_unlock(iter->cpu_file);
	trace_event_read_unlock();
}

static void
get_total_entries_cpu(struct array_buffer *buf, unsigned long *total,
		      unsigned long *entries, int cpu)
{
	unsigned long count;

	count = ring_buffer_entries_cpu(buf->buffer, cpu);
	/*
	 * If this buffer has skipped entries, then we hold all
	 * entries for the trace and we need to ignore the
	 * ones before the time stamp.
	 */
	if (per_cpu_ptr(buf->data, cpu)->skipped_entries) {
		count -= per_cpu_ptr(buf->data, cpu)->skipped_entries;
		/* total is the same as the entries */
		*total = count;
	} else
		*total = count +
			ring_buffer_overrun_cpu(buf->buffer, cpu);
	*entries = count;
}

static void
get_total_entries(struct array_buffer *buf,
		  unsigned long *total, unsigned long *entries)
{
	unsigned long t, e;
	int cpu;

	*total = 0;
	*entries = 0;

	for_each_tracing_cpu(cpu) {
		get_total_entries_cpu(buf, &t, &e, cpu);
		*total += t;
		*entries += e;
	}
}

unsigned long trace_total_entries_cpu(struct trace_array *tr, int cpu)
{
	unsigned long total, entries;

	if (!tr)
		tr = &global_trace;

	get_total_entries_cpu(&tr->array_buffer, &total, &entries, cpu);

	return entries;
}

unsigned long trace_total_entries(struct trace_array *tr)
{
	unsigned long total, entries;

	if (!tr)
		tr = &global_trace;

	get_total_entries(&tr->array_buffer, &total, &entries);

	return entries;
}

static void print_lat_help_header(struct seq_file *m)
{
	seq_puts(m, "#                  _------=> CPU#            \n"
		    "#                 / _-----=> irqs-off        \n"
		    "#                | / _----=> need-resched    \n"
		    "#                || / _---=> hardirq/softirq \n"
		    "#                ||| / _--=> preempt-depth   \n"
		    "#                |||| /     delay            \n"
		    "#  cmd     pid   ||||| time  |   caller      \n"
		    "#     \\   /      |||||  \\    |   /         \n");
}

static void print_event_info(struct array_buffer *buf, struct seq_file *m)
{
	unsigned long total;
	unsigned long entries;

	get_total_entries(buf, &total, &entries);
	seq_printf(m, "# entries-in-buffer/entries-written: %lu/%lu   #P:%d\n",
		   entries, total, num_online_cpus());
	seq_puts(m, "#\n");
}

static void print_func_help_header(struct array_buffer *buf, struct seq_file *m,
				   unsigned int flags)
{
	bool tgid = flags & TRACE_ITER_RECORD_TGID;

	print_event_info(buf, m);

	seq_printf(m, "#           TASK-PID   %s  CPU#   TIMESTAMP  FUNCTION\n", tgid ? "TGID     " : "");
	seq_printf(m, "#              | |     %s    |       |         |\n",	 tgid ? "  |      " : "");
}

static void print_func_help_header_irq(struct array_buffer *buf, struct seq_file *m,
				       unsigned int flags)
{
	bool tgid = flags & TRACE_ITER_RECORD_TGID;
	const char *space = "          ";
	int prec = tgid ? 10 : 2;

	print_event_info(buf, m);

	seq_printf(m, "#                          %.*s  _-----=> irqs-off\n", prec, space);
	seq_printf(m, "#                          %.*s / _----=> need-resched\n", prec, space);
	seq_printf(m, "#                          %.*s| / _---=> hardirq/softirq\n", prec, space);
	seq_printf(m, "#                          %.*s|| / _--=> preempt-depth\n", prec, space);
	seq_printf(m, "#                          %.*s||| /     delay\n", prec, space);
	seq_printf(m, "#           TASK-PID %.*sCPU#  ||||    TIMESTAMP  FUNCTION\n", prec, "   TGID   ");
	seq_printf(m, "#              | |   %.*s  |   ||||       |         |\n", prec, "     |    ");
}

void
print_trace_header(struct seq_file *m, struct trace_iterator *iter)
{
	unsigned long sym_flags = (global_trace.trace_flags & TRACE_ITER_SYM_MASK);
	struct array_buffer *buf = iter->array_buffer;
	struct trace_array_cpu *data = per_cpu_ptr(buf->data, buf->cpu);
	struct tracer *type = iter->trace;
	unsigned long entries;
	unsigned long total;
	const char *name = "preemption";

	name = type->name;

	get_total_entries(buf, &total, &entries);

	seq_printf(m, "# %s latency trace v1.1.5 on %s\n",
		   name, UTS_RELEASE);
	seq_puts(m, "# -----------------------------------"
		 "---------------------------------\n");
	seq_printf(m, "# latency: %lu us, #%lu/%lu, CPU#%d |"
		   " (M:%s VP:%d, KP:%d, SP:%d HP:%d",
		   nsecs_to_usecs(data->saved_latency),
		   entries,
		   total,
		   buf->cpu,
#if defined(CONFIG_PREEMPT_NONE)
		   "server",
#elif defined(CONFIG_PREEMPT_VOLUNTARY)
		   "desktop",
#elif defined(CONFIG_PREEMPT)
		   "preempt",
#elif defined(CONFIG_PREEMPT_RT)
		   "preempt_rt",
#else
		   "unknown",
#endif
		   /* These are reserved for later use */
		   0, 0, 0, 0);
#ifdef CONFIG_SMP
	seq_printf(m, " #P:%d)\n", num_online_cpus());
#else
	seq_puts(m, ")\n");
#endif
	seq_puts(m, "#    -----------------\n");
	seq_printf(m, "#    | task: %.16s-%d "
		   "(uid:%d nice:%ld policy:%ld rt_prio:%ld)\n",
		   data->comm, data->pid,
		   from_kuid_munged(seq_user_ns(m), data->uid), data->nice,
		   data->policy, data->rt_priority);
	seq_puts(m, "#    -----------------\n");

	if (data->critical_start) {
		seq_puts(m, "#  => started at: ");
		seq_print_ip_sym(&iter->seq, data->critical_start, sym_flags);
		trace_print_seq(m, &iter->seq);
		seq_puts(m, "\n#  => ended at:   ");
		seq_print_ip_sym(&iter->seq, data->critical_end, sym_flags);
		trace_print_seq(m, &iter->seq);
		seq_puts(m, "\n#\n");
	}

	seq_puts(m, "#\n");
}

static void test_cpu_buff_start(struct trace_iterator *iter)
{
	struct trace_seq *s = &iter->seq;
	struct trace_array *tr = iter->tr;

	if (!(tr->trace_flags & TRACE_ITER_ANNOTATE))
		return;

	if (!(iter->iter_flags & TRACE_FILE_ANNOTATE))
		return;

	if (cpumask_available(iter->started) &&
	    cpumask_test_cpu(iter->cpu, iter->started))
		return;

	if (per_cpu_ptr(iter->array_buffer->data, iter->cpu)->skipped_entries)
		return;

	if (cpumask_available(iter->started))
		cpumask_set_cpu(iter->cpu, iter->started);

	/* Don't print started cpu buffer for the first entry of the trace */
	if (iter->idx > 1)
		trace_seq_printf(s, "##### CPU %u buffer started ####\n",
				iter->cpu);
}

static enum print_line_t print_trace_fmt(struct trace_iterator *iter)
{
	struct trace_array *tr = iter->tr;
	struct trace_seq *s = &iter->seq;
	unsigned long sym_flags = (tr->trace_flags & TRACE_ITER_SYM_MASK);
	struct trace_entry *entry;
	struct trace_event *event;

	entry = iter->ent;

	test_cpu_buff_start(iter);

	event = ftrace_find_event(entry->type);

	if (tr->trace_flags & TRACE_ITER_CONTEXT_INFO) {
		if (iter->iter_flags & TRACE_FILE_LAT_FMT)
			trace_print_lat_context(iter);
		else
			trace_print_context(iter);
	}

	if (trace_seq_has_overflowed(s))
		return TRACE_TYPE_PARTIAL_LINE;

	if (event)
		return event->funcs->trace(iter, sym_flags, event);

	trace_seq_printf(s, "Unknown type %d\n", entry->type);

	return trace_handle_return(s);
}

static enum print_line_t print_raw_fmt(struct trace_iterator *iter)
{
	struct trace_array *tr = iter->tr;
	struct trace_seq *s = &iter->seq;
	struct trace_entry *entry;
	struct trace_event *event;

	entry = iter->ent;

	if (tr->trace_flags & TRACE_ITER_CONTEXT_INFO)
		trace_seq_printf(s, "%d %d %llu ",
				 entry->pid, iter->cpu, iter->ts);

	if (trace_seq_has_overflowed(s))
		return TRACE_TYPE_PARTIAL_LINE;

	event = ftrace_find_event(entry->type);
	if (event)
		return event->funcs->raw(iter, 0, event);

	trace_seq_printf(s, "%d ?\n", entry->type);

	return trace_handle_return(s);
}

static enum print_line_t print_hex_fmt(struct trace_iterator *iter)
{
	struct trace_array *tr = iter->tr;
	struct trace_seq *s = &iter->seq;
	unsigned char newline = '\n';
	struct trace_entry *entry;
	struct trace_event *event;

	entry = iter->ent;

	if (tr->trace_flags & TRACE_ITER_CONTEXT_INFO) {
		SEQ_PUT_HEX_FIELD(s, entry->pid);
		SEQ_PUT_HEX_FIELD(s, iter->cpu);
		SEQ_PUT_HEX_FIELD(s, iter->ts);
		if (trace_seq_has_overflowed(s))
			return TRACE_TYPE_PARTIAL_LINE;
	}

	event = ftrace_find_event(entry->type);
	if (event) {
		enum print_line_t ret = event->funcs->hex(iter, 0, event);
		if (ret != TRACE_TYPE_HANDLED)
			return ret;
	}

	SEQ_PUT_FIELD(s, newline);

	return trace_handle_return(s);
}

static enum print_line_t print_bin_fmt(struct trace_iterator *iter)
{
	struct trace_array *tr = iter->tr;
	struct trace_seq *s = &iter->seq;
	struct trace_entry *entry;
	struct trace_event *event;

	entry = iter->ent;

	if (tr->trace_flags & TRACE_ITER_CONTEXT_INFO) {
		SEQ_PUT_FIELD(s, entry->pid);
		SEQ_PUT_FIELD(s, iter->cpu);
		SEQ_PUT_FIELD(s, iter->ts);
		if (trace_seq_has_overflowed(s))
			return TRACE_TYPE_PARTIAL_LINE;
	}

	event = ftrace_find_event(entry->type);
	return event ? event->funcs->binary(iter, 0, event) :
		TRACE_TYPE_HANDLED;
}

int trace_empty(struct trace_iterator *iter)
{
	struct ring_buffer_iter *buf_iter;
	int cpu;

	/* If we are looking at one CPU buffer, only check that one */
	if (iter->cpu_file != RING_BUFFER_ALL_CPUS) {
		cpu = iter->cpu_file;
		buf_iter = trace_buffer_iter(iter, cpu);
		if (buf_iter) {
			if (!ring_buffer_iter_empty(buf_iter))
				return 0;
		} else {
			if (!ring_buffer_empty_cpu(iter->array_buffer->buffer, cpu))
				return 0;
		}
		return 1;
	}

	for_each_tracing_cpu(cpu) {
		buf_iter = trace_buffer_iter(iter, cpu);
		if (buf_iter) {
			if (!ring_buffer_iter_empty(buf_iter))
				return 0;
		} else {
			if (!ring_buffer_empty_cpu(iter->array_buffer->buffer, cpu))
				return 0;
		}
	}

	return 1;
}

/*  Called with trace_event_read_lock() held. */
enum print_line_t print_trace_line(struct trace_iterator *iter)
{
	struct trace_array *tr = iter->tr;
	unsigned long trace_flags = tr->trace_flags;
	enum print_line_t ret;

	if (iter->lost_events) {
		trace_seq_printf(&iter->seq, "CPU:%d [LOST %lu EVENTS]\n",
				 iter->cpu, iter->lost_events);
		if (trace_seq_has_overflowed(&iter->seq))
			return TRACE_TYPE_PARTIAL_LINE;
	}

	if (iter->trace && iter->trace->print_line) {
		ret = iter->trace->print_line(iter);
		if (ret != TRACE_TYPE_UNHANDLED)
			return ret;
	}

	if (iter->ent->type == TRACE_BPUTS &&
			trace_flags & TRACE_ITER_PRINTK &&
			trace_flags & TRACE_ITER_PRINTK_MSGONLY)
		return trace_print_bputs_msg_only(iter);

	if (iter->ent->type == TRACE_BPRINT &&
			trace_flags & TRACE_ITER_PRINTK &&
			trace_flags & TRACE_ITER_PRINTK_MSGONLY)
		return trace_print_bprintk_msg_only(iter);

	if (iter->ent->type == TRACE_PRINT &&
			trace_flags & TRACE_ITER_PRINTK &&
			trace_flags & TRACE_ITER_PRINTK_MSGONLY)
		return trace_print_printk_msg_only(iter);

	if (trace_flags & TRACE_ITER_BIN)
		return print_bin_fmt(iter);

	if (trace_flags & TRACE_ITER_HEX)
		return print_hex_fmt(iter);

	if (trace_flags & TRACE_ITER_RAW)
		return print_raw_fmt(iter);

	return print_trace_fmt(iter);
}

void trace_latency_header(struct seq_file *m)
{
	struct trace_iterator *iter = m->private;
	struct trace_array *tr = iter->tr;

	/* print nothing if the buffers are empty */
	if (trace_empty(iter))
		return;

	if (iter->iter_flags & TRACE_FILE_LAT_FMT)
		print_trace_header(m, iter);

	if (!(tr->trace_flags & TRACE_ITER_VERBOSE))
		print_lat_help_header(m);
}

void trace_default_header(struct seq_file *m)
{
	struct trace_iterator *iter = m->private;
	struct trace_array *tr = iter->tr;
	unsigned long trace_flags = tr->trace_flags;

	if (!(trace_flags & TRACE_ITER_CONTEXT_INFO))
		return;

	if (iter->iter_flags & TRACE_FILE_LAT_FMT) {
		/* print nothing if the buffers are empty */
		if (trace_empty(iter))
			return;
		print_trace_header(m, iter);
		if (!(trace_flags & TRACE_ITER_VERBOSE))
			print_lat_help_header(m);
	} else {
		if (!(trace_flags & TRACE_ITER_VERBOSE)) {
			if (trace_flags & TRACE_ITER_IRQ_INFO)
				print_func_help_header_irq(iter->array_buffer,
							   m, trace_flags);
			else
				print_func_help_header(iter->array_buffer, m,
						       trace_flags);
		}
	}
}

static void test_ftrace_alive(struct seq_file *m)
{
	if (!ftrace_is_dead())
		return;
	seq_puts(m, "# WARNING: FUNCTION TRACING IS CORRUPTED\n"
		    "#          MAY BE MISSING FUNCTION EVENTS\n");
}

#ifdef CONFIG_TRACER_MAX_TRACE
static void show_snapshot_main_help(struct seq_file *m)
{
	seq_puts(m, "# echo 0 > snapshot : Clears and frees snapshot buffer\n"
		    "# echo 1 > snapshot : Allocates snapshot buffer, if not already allocated.\n"
		    "#                      Takes a snapshot of the main buffer.\n"
		    "# echo 2 > snapshot : Clears snapshot buffer (but does not allocate or free)\n"
		    "#                      (Doesn't have to be '2' works with any number that\n"
		    "#                       is not a '0' or '1')\n");
}

static void show_snapshot_percpu_help(struct seq_file *m)
{
	seq_puts(m, "# echo 0 > snapshot : Invalid for per_cpu snapshot file.\n");
#ifdef CONFIG_RING_BUFFER_ALLOW_SWAP
	seq_puts(m, "# echo 1 > snapshot : Allocates snapshot buffer, if not already allocated.\n"
		    "#                      Takes a snapshot of the main buffer for this cpu.\n");
#else
	seq_puts(m, "# echo 1 > snapshot : Not supported with this kernel.\n"
		    "#                     Must use main snapshot file to allocate.\n");
#endif
	seq_puts(m, "# echo 2 > snapshot : Clears this cpu's snapshot buffer (but does not allocate)\n"
		    "#                      (Doesn't have to be '2' works with any number that\n"
		    "#                       is not a '0' or '1')\n");
}

static void print_snapshot_help(struct seq_file *m, struct trace_iterator *iter)
{
	if (iter->tr->allocated_snapshot)
		seq_puts(m, "#\n# * Snapshot is allocated *\n#\n");
	else
		seq_puts(m, "#\n# * Snapshot is freed *\n#\n");

	seq_puts(m, "# Snapshot commands:\n");
	if (iter->cpu_file == RING_BUFFER_ALL_CPUS)
		show_snapshot_main_help(m);
	else
		show_snapshot_percpu_help(m);
}
#else
/* Should never be called */
static inline void print_snapshot_help(struct seq_file *m, struct trace_iterator *iter) { }
#endif

static int s_show(struct seq_file *m, void *v)
{
	struct trace_iterator *iter = v;
	int ret;

	if (iter->ent == NULL) {
		if (iter->tr) {
			seq_printf(m, "# tracer: %s\n", iter->trace->name);
			seq_puts(m, "#\n");
			test_ftrace_alive(m);
		}
		if (iter->snapshot && trace_empty(iter))
			print_snapshot_help(m, iter);
		else if (iter->trace && iter->trace->print_header)
			iter->trace->print_header(m);
		else
			trace_default_header(m);

	} else if (iter->leftover) {
		/*
		 * If we filled the seq_file buffer earlier, we
		 * want to just show it now.
		 */
		ret = trace_print_seq(m, &iter->seq);

		/* ret should this time be zero, but you never know */
		iter->leftover = ret;

	} else {
		print_trace_line(iter);
		ret = trace_print_seq(m, &iter->seq);
		/*
		 * If we overflow the seq_file buffer, then it will
		 * ask us for this data again at start up.
		 * Use that instead.
		 *  ret is 0 if seq_file write succeeded.
		 *        -1 otherwise.
		 */
		iter->leftover = ret;
	}

	return 0;
}

/*
 * Should be used after trace_array_get(), trace_types_lock
 * ensures that i_cdev was already initialized.
 */
static inline int tracing_get_cpu(struct inode *inode)
{
	if (inode->i_cdev) /* See trace_create_cpu_file() */
		return (long)inode->i_cdev - 1;
	return RING_BUFFER_ALL_CPUS;
}

static const struct seq_operations tracer_seq_ops = {
	.start		= s_start,
	.next		= s_next,
	.stop		= s_stop,
	.show		= s_show,
};

static struct trace_iterator *
__tracing_open(struct inode *inode, struct file *file, bool snapshot)
{
	struct trace_array *tr = inode->i_private;
	struct trace_iterator *iter;
	int cpu;

	if (tracing_disabled)
		return ERR_PTR(-ENODEV);

	iter = __seq_open_private(file, &tracer_seq_ops, sizeof(*iter));
	if (!iter)
		return ERR_PTR(-ENOMEM);

	iter->buffer_iter = kcalloc(nr_cpu_ids, sizeof(*iter->buffer_iter),
				    GFP_KERNEL);
	if (!iter->buffer_iter)
		goto release;

	/*
	 * We make a copy of the current tracer to avoid concurrent
	 * changes on it while we are reading.
	 */
	mutex_lock(&trace_types_lock);
	iter->trace = kzalloc(sizeof(*iter->trace), GFP_KERNEL);
	if (!iter->trace)
		goto fail;

	*iter->trace = *tr->current_trace;

	if (!zalloc_cpumask_var(&iter->started, GFP_KERNEL))
		goto fail;

	iter->tr = tr;

#ifdef CONFIG_TRACER_MAX_TRACE
	/* Currently only the top directory has a snapshot */
	if (tr->current_trace->print_max || snapshot)
		iter->array_buffer = &tr->max_buffer;
	else
#endif
		iter->array_buffer = &tr->array_buffer;
	iter->snapshot = snapshot;
	iter->pos = -1;
	iter->cpu_file = tracing_get_cpu(inode);
	mutex_init(&iter->mutex);

	/* Notify the tracer early; before we stop tracing. */
	if (iter->trace->open)
		iter->trace->open(iter);

	/* Annotate start of buffers if we had overruns */
	if (ring_buffer_overruns(iter->array_buffer->buffer))
		iter->iter_flags |= TRACE_FILE_ANNOTATE;

	/* Output in nanoseconds only if we are using a clock in nanoseconds. */
	if (trace_clocks[tr->clock_id].in_ns)
		iter->iter_flags |= TRACE_FILE_TIME_IN_NS;

	/* stop the trace while dumping if we are not opening "snapshot" */
	if (!iter->snapshot)
		tracing_stop_tr(tr);

	if (iter->cpu_file == RING_BUFFER_ALL_CPUS) {
		for_each_tracing_cpu(cpu) {
			iter->buffer_iter[cpu] =
				ring_buffer_read_prepare(iter->array_buffer->buffer,
							 cpu, GFP_KERNEL);
		}
		ring_buffer_read_prepare_sync();
		for_each_tracing_cpu(cpu) {
			ring_buffer_read_start(iter->buffer_iter[cpu]);
			tracing_iter_reset(iter, cpu);
		}
	} else {
		cpu = iter->cpu_file;
		iter->buffer_iter[cpu] =
			ring_buffer_read_prepare(iter->array_buffer->buffer,
						 cpu, GFP_KERNEL);
		ring_buffer_read_prepare_sync();
		ring_buffer_read_start(iter->buffer_iter[cpu]);
		tracing_iter_reset(iter, cpu);
	}

	mutex_unlock(&trace_types_lock);

	return iter;

 fail:
	mutex_unlock(&trace_types_lock);
	kfree(iter->trace);
	kfree(iter->buffer_iter);
release:
	seq_release_private(inode, file);
	return ERR_PTR(-ENOMEM);
}

int tracing_open_generic(struct inode *inode, struct file *filp)
{
	int ret;

	ret = tracing_check_open_get_tr(NULL);
	if (ret)
		return ret;

	filp->private_data = inode->i_private;
	return 0;
}

bool tracing_is_disabled(void)
{
	return (tracing_disabled) ? true: false;
}

/*
 * Open and update trace_array ref count.
 * Must have the current trace_array passed to it.
 */
int tracing_open_generic_tr(struct inode *inode, struct file *filp)
{
	struct trace_array *tr = inode->i_private;
	int ret;

	ret = tracing_check_open_get_tr(tr);
	if (ret)
		return ret;

	filp->private_data = inode->i_private;

	return 0;
}

static int tracing_release(struct inode *inode, struct file *file)
{
	struct trace_array *tr = inode->i_private;
	struct seq_file *m = file->private_data;
	struct trace_iterator *iter;
	int cpu;

	if (!(file->f_mode & FMODE_READ)) {
		trace_array_put(tr);
		return 0;
	}

	/* Writes do not use seq_file */
	iter = m->private;
	mutex_lock(&trace_types_lock);

	for_each_tracing_cpu(cpu) {
		if (iter->buffer_iter[cpu])
			ring_buffer_read_finish(iter->buffer_iter[cpu]);
	}

	if (iter->trace && iter->trace->close)
		iter->trace->close(iter);

	if (!iter->snapshot)
		/* reenable tracing if it was previously enabled */
		tracing_start_tr(tr);

	__trace_array_put(tr);

	mutex_unlock(&trace_types_lock);

	mutex_destroy(&iter->mutex);
	free_cpumask_var(iter->started);
	kfree(iter->trace);
	kfree(iter->buffer_iter);
	seq_release_private(inode, file);

	return 0;
}

static int tracing_release_generic_tr(struct inode *inode, struct file *file)
{
	struct trace_array *tr = inode->i_private;

	trace_array_put(tr);
	return 0;
}

static int tracing_single_release_tr(struct inode *inode, struct file *file)
{
	struct trace_array *tr = inode->i_private;

	trace_array_put(tr);

	return single_release(inode, file);
}

static int tracing_open(struct inode *inode, struct file *file)
{
	struct trace_array *tr = inode->i_private;
	struct trace_iterator *iter;
	int ret;

	ret = tracing_check_open_get_tr(tr);
	if (ret)
		return ret;

	/* If this file was open for write, then erase contents */
	if ((file->f_mode & FMODE_WRITE) && (file->f_flags & O_TRUNC)) {
		int cpu = tracing_get_cpu(inode);
		struct array_buffer *trace_buf = &tr->array_buffer;

#ifdef CONFIG_TRACER_MAX_TRACE
		if (tr->current_trace->print_max)
			trace_buf = &tr->max_buffer;
#endif

		if (cpu == RING_BUFFER_ALL_CPUS)
			tracing_reset_online_cpus(trace_buf);
		else
			tracing_reset_cpu(trace_buf, cpu);
	}

	if (file->f_mode & FMODE_READ) {
		iter = __tracing_open(inode, file, false);
		if (IS_ERR(iter))
			ret = PTR_ERR(iter);
		else if (tr->trace_flags & TRACE_ITER_LATENCY_FMT)
			iter->iter_flags |= TRACE_FILE_LAT_FMT;
	}

	if (ret < 0)
		trace_array_put(tr);

	return ret;
}

/*
 * Some tracers are not suitable for instance buffers.
 * A tracer is always available for the global array (toplevel)
 * or if it explicitly states that it is.
 */
static bool
trace_ok_for_array(struct tracer *t, struct trace_array *tr)
{
	return (tr->flags & TRACE_ARRAY_FL_GLOBAL) || t->allow_instances;
}

/* Find the next tracer that this trace array may use */
static struct tracer *
get_tracer_for_array(struct trace_array *tr, struct tracer *t)
{
	while (t && !trace_ok_for_array(t, tr))
		t = t->next;

	return t;
}

static void *
t_next(struct seq_file *m, void *v, loff_t *pos)
{
	struct trace_array *tr = m->private;
	struct tracer *t = v;

	(*pos)++;

	if (t)
		t = get_tracer_for_array(tr, t->next);

	return t;
}

static void *t_start(struct seq_file *m, loff_t *pos)
{
	struct trace_array *tr = m->private;
	struct tracer *t;
	loff_t l = 0;

	mutex_lock(&trace_types_lock);

	t = get_tracer_for_array(tr, trace_types);
	for (; t && l < *pos; t = t_next(m, t, &l))
			;

	return t;
}

static void t_stop(struct seq_file *m, void *p)
{
	mutex_unlock(&trace_types_lock);
}

static int t_show(struct seq_file *m, void *v)
{
	struct tracer *t = v;

	if (!t)
		return 0;

	seq_puts(m, t->name);
	if (t->next)
		seq_putc(m, ' ');
	else
		seq_putc(m, '\n');

	return 0;
}

static const struct seq_operations show_traces_seq_ops = {
	.start		= t_start,
	.next		= t_next,
	.stop		= t_stop,
	.show		= t_show,
};

static int show_traces_open(struct inode *inode, struct file *file)
{
	struct trace_array *tr = inode->i_private;
	struct seq_file *m;
	int ret;

	ret = tracing_check_open_get_tr(tr);
	if (ret)
		return ret;

	ret = seq_open(file, &show_traces_seq_ops);
	if (ret) {
		trace_array_put(tr);
		return ret;
	}

	m = file->private_data;
	m->private = tr;

	return 0;
}

static int show_traces_release(struct inode *inode, struct file *file)
{
	struct trace_array *tr = inode->i_private;

	trace_array_put(tr);
	return seq_release(inode, file);
}

static ssize_t
tracing_write_stub(struct file *filp, const char __user *ubuf,
		   size_t count, loff_t *ppos)
{
	return count;
}

loff_t tracing_lseek(struct file *file, loff_t offset, int whence)
{
	int ret;

	if (file->f_mode & FMODE_READ)
		ret = seq_lseek(file, offset, whence);
	else
		file->f_pos = ret = 0;

	return ret;
}

static const struct file_operations tracing_fops = {
	.open		= tracing_open,
	.read		= seq_read,
	.write		= tracing_write_stub,
	.llseek		= tracing_lseek,
	.release	= tracing_release,
};

static const struct file_operations show_traces_fops = {
	.open		= show_traces_open,
	.read		= seq_read,
	.llseek		= seq_lseek,
	.release	= show_traces_release,
};

static ssize_t
tracing_cpumask_read(struct file *filp, char __user *ubuf,
		     size_t count, loff_t *ppos)
{
	struct trace_array *tr = file_inode(filp)->i_private;
	char *mask_str;
	int len;

	len = snprintf(NULL, 0, "%*pb\n",
		       cpumask_pr_args(tr->tracing_cpumask)) + 1;
	mask_str = kmalloc(len, GFP_KERNEL);
	if (!mask_str)
		return -ENOMEM;

	len = snprintf(mask_str, len, "%*pb\n",
		       cpumask_pr_args(tr->tracing_cpumask));
	if (len >= count) {
		count = -EINVAL;
		goto out_err;
	}
	count = simple_read_from_buffer(ubuf, count, ppos, mask_str, len);

out_err:
	kfree(mask_str);

	return count;
}

int tracing_set_cpumask(struct trace_array *tr,
			cpumask_var_t tracing_cpumask_new)
{
	int cpu;

	if (!tr)
		return -EINVAL;

	local_irq_disable();
	arch_spin_lock(&tr->max_lock);
	for_each_tracing_cpu(cpu) {
		/*
		 * Increase/decrease the disabled counter if we are
		 * about to flip a bit in the cpumask:
		 */
		if (cpumask_test_cpu(cpu, tr->tracing_cpumask) &&
				!cpumask_test_cpu(cpu, tracing_cpumask_new)) {
			atomic_inc(&per_cpu_ptr(tr->array_buffer.data, cpu)->disabled);
			ring_buffer_record_disable_cpu(tr->array_buffer.buffer, cpu);
		}
		if (!cpumask_test_cpu(cpu, tr->tracing_cpumask) &&
				cpumask_test_cpu(cpu, tracing_cpumask_new)) {
			atomic_dec(&per_cpu_ptr(tr->array_buffer.data, cpu)->disabled);
			ring_buffer_record_enable_cpu(tr->array_buffer.buffer, cpu);
		}
	}
	arch_spin_unlock(&tr->max_lock);
	local_irq_enable();

	cpumask_copy(tr->tracing_cpumask, tracing_cpumask_new);

	return 0;
}

static ssize_t
tracing_cpumask_write(struct file *filp, const char __user *ubuf,
		      size_t count, loff_t *ppos)
{
	struct trace_array *tr = file_inode(filp)->i_private;
	cpumask_var_t tracing_cpumask_new;
	int err;

	if (!alloc_cpumask_var(&tracing_cpumask_new, GFP_KERNEL))
		return -ENOMEM;

	err = cpumask_parse_user(ubuf, count, tracing_cpumask_new);
	if (err)
		goto err_free;

	err = tracing_set_cpumask(tr, tracing_cpumask_new);
	if (err)
		goto err_free;

	free_cpumask_var(tracing_cpumask_new);

	return count;

err_free:
	free_cpumask_var(tracing_cpumask_new);

	return err;
}

static const struct file_operations tracing_cpumask_fops = {
	.open		= tracing_open_generic_tr,
	.read		= tracing_cpumask_read,
	.write		= tracing_cpumask_write,
	.release	= tracing_release_generic_tr,
	.llseek		= generic_file_llseek,
};

static int tracing_trace_options_show(struct seq_file *m, void *v)
{
	struct tracer_opt *trace_opts;
	struct trace_array *tr = m->private;
	u32 tracer_flags;
	int i;

	mutex_lock(&trace_types_lock);
	tracer_flags = tr->current_trace->flags->val;
	trace_opts = tr->current_trace->flags->opts;

	for (i = 0; trace_options[i]; i++) {
		if (tr->trace_flags & (1 << i))
			seq_printf(m, "%s\n", trace_options[i]);
		else
			seq_printf(m, "no%s\n", trace_options[i]);
	}

	for (i = 0; trace_opts[i].name; i++) {
		if (tracer_flags & trace_opts[i].bit)
			seq_printf(m, "%s\n", trace_opts[i].name);
		else
			seq_printf(m, "no%s\n", trace_opts[i].name);
	}
	mutex_unlock(&trace_types_lock);

	return 0;
}

static int __set_tracer_option(struct trace_array *tr,
			       struct tracer_flags *tracer_flags,
			       struct tracer_opt *opts, int neg)
{
	struct tracer *trace = tracer_flags->trace;
	int ret;

	ret = trace->set_flag(tr, tracer_flags->val, opts->bit, !neg);
	if (ret)
		return ret;

	if (neg)
		tracer_flags->val &= ~opts->bit;
	else
		tracer_flags->val |= opts->bit;
	return 0;
}

/* Try to assign a tracer specific option */
static int set_tracer_option(struct trace_array *tr, char *cmp, int neg)
{
	struct tracer *trace = tr->current_trace;
	struct tracer_flags *tracer_flags = trace->flags;
	struct tracer_opt *opts = NULL;
	int i;

	for (i = 0; tracer_flags->opts[i].name; i++) {
		opts = &tracer_flags->opts[i];

		if (strcmp(cmp, opts->name) == 0)
			return __set_tracer_option(tr, trace->flags, opts, neg);
	}

	return -EINVAL;
}

/* Some tracers require overwrite to stay enabled */
int trace_keep_overwrite(struct tracer *tracer, u32 mask, int set)
{
	if (tracer->enabled && (mask & TRACE_ITER_OVERWRITE) && !set)
		return -1;

	return 0;
}

int set_tracer_flag(struct trace_array *tr, unsigned int mask, int enabled)
{
	if ((mask == TRACE_ITER_RECORD_TGID) ||
	    (mask == TRACE_ITER_RECORD_CMD))
		lockdep_assert_held(&event_mutex);

	/* do nothing if flag is already set */
	if (!!(tr->trace_flags & mask) == !!enabled)
		return 0;

	/* Give the tracer a chance to approve the change */
	if (tr->current_trace->flag_changed)
		if (tr->current_trace->flag_changed(tr, mask, !!enabled))
			return -EINVAL;

	if (enabled)
		tr->trace_flags |= mask;
	else
		tr->trace_flags &= ~mask;

	if (mask == TRACE_ITER_RECORD_CMD)
		trace_event_enable_cmd_record(enabled);

	if (mask == TRACE_ITER_RECORD_TGID) {
		if (!tgid_map)
			tgid_map = kvcalloc(PID_MAX_DEFAULT + 1,
					   sizeof(*tgid_map),
					   GFP_KERNEL);
		if (!tgid_map) {
			tr->trace_flags &= ~TRACE_ITER_RECORD_TGID;
			return -ENOMEM;
		}

		trace_event_enable_tgid_record(enabled);
	}

	if (mask == TRACE_ITER_EVENT_FORK)
		trace_event_follow_fork(tr, enabled);

	if (mask == TRACE_ITER_FUNC_FORK)
		ftrace_pid_follow_fork(tr, enabled);

	if (mask == TRACE_ITER_OVERWRITE) {
		ring_buffer_change_overwrite(tr->array_buffer.buffer, enabled);
#ifdef CONFIG_TRACER_MAX_TRACE
		ring_buffer_change_overwrite(tr->max_buffer.buffer, enabled);
#endif
	}

	if (mask == TRACE_ITER_PRINTK) {
		trace_printk_start_stop_comm(enabled);
		trace_printk_control(enabled);
	}

	return 0;
}

int trace_set_options(struct trace_array *tr, char *option)
{
	char *cmp;
	int neg = 0;
	int ret;
	size_t orig_len = strlen(option);
	int len;

	cmp = strstrip(option);

	len = str_has_prefix(cmp, "no");
	if (len)
		neg = 1;

	cmp += len;

	mutex_lock(&event_mutex);
	mutex_lock(&trace_types_lock);

	ret = match_string(trace_options, -1, cmp);
	/* If no option could be set, test the specific tracer options */
	if (ret < 0)
		ret = set_tracer_option(tr, cmp, neg);
	else
		ret = set_tracer_flag(tr, 1 << ret, !neg);

	mutex_unlock(&trace_types_lock);
	mutex_unlock(&event_mutex);

	/*
	 * If the first trailing whitespace is replaced with '\0' by strstrip,
	 * turn it back into a space.
	 */
	if (orig_len > strlen(option))
		option[strlen(option)] = ' ';

	return ret;
}

static void __init apply_trace_boot_options(void)
{
	char *buf = trace_boot_options_buf;
	char *option;

	while (true) {
		option = strsep(&buf, ",");

		if (!option)
			break;

		if (*option)
			trace_set_options(&global_trace, option);

		/* Put back the comma to allow this to be called again */
		if (buf)
			*(buf - 1) = ',';
	}
}

static ssize_t
tracing_trace_options_write(struct file *filp, const char __user *ubuf,
			size_t cnt, loff_t *ppos)
{
	struct seq_file *m = filp->private_data;
	struct trace_array *tr = m->private;
	char buf[64];
	int ret;

	if (cnt >= sizeof(buf))
		return -EINVAL;

	if (copy_from_user(buf, ubuf, cnt))
		return -EFAULT;

	buf[cnt] = 0;

	ret = trace_set_options(tr, buf);
	if (ret < 0)
		return ret;

	*ppos += cnt;

	return cnt;
}

static int tracing_trace_options_open(struct inode *inode, struct file *file)
{
	struct trace_array *tr = inode->i_private;
	int ret;

	ret = tracing_check_open_get_tr(tr);
	if (ret)
		return ret;

	ret = single_open(file, tracing_trace_options_show, inode->i_private);
	if (ret < 0)
		trace_array_put(tr);

	return ret;
}

static const struct file_operations tracing_iter_fops = {
	.open		= tracing_trace_options_open,
	.read		= seq_read,
	.llseek		= seq_lseek,
	.release	= tracing_single_release_tr,
	.write		= tracing_trace_options_write,
};

static const char readme_msg[] =
	"tracing mini-HOWTO:\n\n"
	"# echo 0 > tracing_on : quick way to disable tracing\n"
	"# echo 1 > tracing_on : quick way to re-enable tracing\n\n"
	" Important files:\n"
	"  trace\t\t\t- The static contents of the buffer\n"
	"\t\t\t  To clear the buffer write into this file: echo > trace\n"
	"  trace_pipe\t\t- A consuming read to see the contents of the buffer\n"
	"  current_tracer\t- function and latency tracers\n"
	"  available_tracers\t- list of configured tracers for current_tracer\n"
	"  error_log\t- error log for failed commands (that support it)\n"
	"  buffer_size_kb\t- view and modify size of per cpu buffer\n"
	"  buffer_total_size_kb  - view total size of all cpu buffers\n\n"
	"  trace_clock\t\t-change the clock used to order events\n"
	"       local:   Per cpu clock but may not be synced across CPUs\n"
	"      global:   Synced across CPUs but slows tracing down.\n"
	"     counter:   Not a clock, but just an increment\n"
	"      uptime:   Jiffy counter from time of boot\n"
	"        perf:   Same clock that perf events use\n"
#ifdef CONFIG_X86_64
	"     x86-tsc:   TSC cycle counter\n"
#endif
	"\n  timestamp_mode\t-view the mode used to timestamp events\n"
	"       delta:   Delta difference against a buffer-wide timestamp\n"
	"    absolute:   Absolute (standalone) timestamp\n"
	"\n  trace_marker\t\t- Writes into this file writes into the kernel buffer\n"
	"\n  trace_marker_raw\t\t- Writes into this file writes binary data into the kernel buffer\n"
	"  tracing_cpumask\t- Limit which CPUs to trace\n"
	"  instances\t\t- Make sub-buffers with: mkdir instances/foo\n"
	"\t\t\t  Remove sub-buffer with rmdir\n"
	"  trace_options\t\t- Set format or modify how tracing happens\n"
	"\t\t\t  Disable an option by prefixing 'no' to the\n"
	"\t\t\t  option name\n"
	"  saved_cmdlines_size\t- echo command number in here to store comm-pid list\n"
#ifdef CONFIG_DYNAMIC_FTRACE
	"\n  available_filter_functions - list of functions that can be filtered on\n"
	"  set_ftrace_filter\t- echo function name in here to only trace these\n"
	"\t\t\t  functions\n"
	"\t     accepts: func_full_name or glob-matching-pattern\n"
	"\t     modules: Can select a group via module\n"
	"\t      Format: :mod:<module-name>\n"
	"\t     example: echo :mod:ext3 > set_ftrace_filter\n"
	"\t    triggers: a command to perform when function is hit\n"
	"\t      Format: <function>:<trigger>[:count]\n"
	"\t     trigger: traceon, traceoff\n"
	"\t\t      enable_event:<system>:<event>\n"
	"\t\t      disable_event:<system>:<event>\n"
#ifdef CONFIG_STACKTRACE
	"\t\t      stacktrace\n"
#endif
#ifdef CONFIG_TRACER_SNAPSHOT
	"\t\t      snapshot\n"
#endif
	"\t\t      dump\n"
	"\t\t      cpudump\n"
	"\t     example: echo do_fault:traceoff > set_ftrace_filter\n"
	"\t              echo do_trap:traceoff:3 > set_ftrace_filter\n"
	"\t     The first one will disable tracing every time do_fault is hit\n"
	"\t     The second will disable tracing at most 3 times when do_trap is hit\n"
	"\t       The first time do trap is hit and it disables tracing, the\n"
	"\t       counter will decrement to 2. If tracing is already disabled,\n"
	"\t       the counter will not decrement. It only decrements when the\n"
	"\t       trigger did work\n"
	"\t     To remove trigger without count:\n"
	"\t       echo '!<function>:<trigger> > set_ftrace_filter\n"
	"\t     To remove trigger with a count:\n"
	"\t       echo '!<function>:<trigger>:0 > set_ftrace_filter\n"
	"  set_ftrace_notrace\t- echo function name in here to never trace.\n"
	"\t    accepts: func_full_name, *func_end, func_begin*, *func_middle*\n"
	"\t    modules: Can select a group via module command :mod:\n"
	"\t    Does not accept triggers\n"
#endif /* CONFIG_DYNAMIC_FTRACE */
#ifdef CONFIG_FUNCTION_TRACER
	"  set_ftrace_pid\t- Write pid(s) to only function trace those pids\n"
	"\t\t    (function)\n"
#endif
#ifdef CONFIG_FUNCTION_GRAPH_TRACER
	"  set_graph_function\t- Trace the nested calls of a function (function_graph)\n"
	"  set_graph_notrace\t- Do not trace the nested calls of a function (function_graph)\n"
	"  max_graph_depth\t- Trace a limited depth of nested calls (0 is unlimited)\n"
#endif
#ifdef CONFIG_TRACER_SNAPSHOT
	"\n  snapshot\t\t- Like 'trace' but shows the content of the static\n"
	"\t\t\t  snapshot buffer. Read the contents for more\n"
	"\t\t\t  information\n"
#endif
#ifdef CONFIG_STACK_TRACER
	"  stack_trace\t\t- Shows the max stack trace when active\n"
	"  stack_max_size\t- Shows current max stack size that was traced\n"
	"\t\t\t  Write into this file to reset the max size (trigger a\n"
	"\t\t\t  new trace)\n"
#ifdef CONFIG_DYNAMIC_FTRACE
	"  stack_trace_filter\t- Like set_ftrace_filter but limits what stack_trace\n"
	"\t\t\t  traces\n"
#endif
#endif /* CONFIG_STACK_TRACER */
#ifdef CONFIG_DYNAMIC_EVENTS
	"  dynamic_events\t\t- Create/append/remove/show the generic dynamic events\n"
	"\t\t\t  Write into this file to define/undefine new trace events.\n"
#endif
#ifdef CONFIG_KPROBE_EVENTS
	"  kprobe_events\t\t- Create/append/remove/show the kernel dynamic events\n"
	"\t\t\t  Write into this file to define/undefine new trace events.\n"
#endif
#ifdef CONFIG_UPROBE_EVENTS
	"  uprobe_events\t\t- Create/append/remove/show the userspace dynamic events\n"
	"\t\t\t  Write into this file to define/undefine new trace events.\n"
#endif
#if defined(CONFIG_KPROBE_EVENTS) || defined(CONFIG_UPROBE_EVENTS)
	"\t  accepts: event-definitions (one definition per line)\n"
	"\t   Format: p[:[<group>/]<event>] <place> [<args>]\n"
	"\t           r[maxactive][:[<group>/]<event>] <place> [<args>]\n"
#ifdef CONFIG_HIST_TRIGGERS
	"\t           s:[synthetic/]<event> <field> [<field>]\n"
#endif
	"\t           -:[<group>/]<event>\n"
#ifdef CONFIG_KPROBE_EVENTS
	"\t    place: [<module>:]<symbol>[+<offset>]|<memaddr>\n"
  "place (kretprobe): [<module>:]<symbol>[+<offset>]|<memaddr>\n"
#endif
#ifdef CONFIG_UPROBE_EVENTS
  "   place (uprobe): <path>:<offset>[(ref_ctr_offset)]\n"
#endif
	"\t     args: <name>=fetcharg[:type]\n"
	"\t fetcharg: %<register>, @<address>, @<symbol>[+|-<offset>],\n"
#ifdef CONFIG_HAVE_FUNCTION_ARG_ACCESS_API
	"\t           $stack<index>, $stack, $retval, $comm, $arg<N>,\n"
#else
	"\t           $stack<index>, $stack, $retval, $comm,\n"
#endif
	"\t           +|-[u]<offset>(<fetcharg>), \\imm-value, \\\"imm-string\"\n"
	"\t     type: s8/16/32/64, u8/16/32/64, x8/16/32/64, string, symbol,\n"
	"\t           b<bit-width>@<bit-offset>/<container-size>, ustring,\n"
	"\t           <type>\\[<array-size>\\]\n"
#ifdef CONFIG_HIST_TRIGGERS
	"\t    field: <stype> <name>;\n"
	"\t    stype: u8/u16/u32/u64, s8/s16/s32/s64, pid_t,\n"
	"\t           [unsigned] char/int/long\n"
#endif
#endif
	"  events/\t\t- Directory containing all trace event subsystems:\n"
	"      enable\t\t- Write 0/1 to enable/disable tracing of all events\n"
	"  events/<system>/\t- Directory containing all trace events for <system>:\n"
	"      enable\t\t- Write 0/1 to enable/disable tracing of all <system>\n"
	"\t\t\t  events\n"
	"      filter\t\t- If set, only events passing filter are traced\n"
	"  events/<system>/<event>/\t- Directory containing control files for\n"
	"\t\t\t  <event>:\n"
	"      enable\t\t- Write 0/1 to enable/disable tracing of <event>\n"
	"      filter\t\t- If set, only events passing filter are traced\n"
	"      trigger\t\t- If set, a command to perform when event is hit\n"
	"\t    Format: <trigger>[:count][if <filter>]\n"
	"\t   trigger: traceon, traceoff\n"
	"\t            enable_event:<system>:<event>\n"
	"\t            disable_event:<system>:<event>\n"
#ifdef CONFIG_HIST_TRIGGERS
	"\t            enable_hist:<system>:<event>\n"
	"\t            disable_hist:<system>:<event>\n"
#endif
#ifdef CONFIG_STACKTRACE
	"\t\t    stacktrace\n"
#endif
#ifdef CONFIG_TRACER_SNAPSHOT
	"\t\t    snapshot\n"
#endif
#ifdef CONFIG_HIST_TRIGGERS
	"\t\t    hist (see below)\n"
#endif
	"\t   example: echo traceoff > events/block/block_unplug/trigger\n"
	"\t            echo traceoff:3 > events/block/block_unplug/trigger\n"
	"\t            echo 'enable_event:kmem:kmalloc:3 if nr_rq > 1' > \\\n"
	"\t                  events/block/block_unplug/trigger\n"
	"\t   The first disables tracing every time block_unplug is hit.\n"
	"\t   The second disables tracing the first 3 times block_unplug is hit.\n"
	"\t   The third enables the kmalloc event the first 3 times block_unplug\n"
	"\t     is hit and has value of greater than 1 for the 'nr_rq' event field.\n"
	"\t   Like function triggers, the counter is only decremented if it\n"
	"\t    enabled or disabled tracing.\n"
	"\t   To remove a trigger without a count:\n"
	"\t     echo '!<trigger> > <system>/<event>/trigger\n"
	"\t   To remove a trigger with a count:\n"
	"\t     echo '!<trigger>:0 > <system>/<event>/trigger\n"
	"\t   Filters can be ignored when removing a trigger.\n"
#ifdef CONFIG_HIST_TRIGGERS
	"      hist trigger\t- If set, event hits are aggregated into a hash table\n"
	"\t    Format: hist:keys=<field1[,field2,...]>\n"
	"\t            [:values=<field1[,field2,...]>]\n"
	"\t            [:sort=<field1[,field2,...]>]\n"
	"\t            [:size=#entries]\n"
	"\t            [:pause][:continue][:clear]\n"
	"\t            [:name=histname1]\n"
	"\t            [:<handler>.<action>]\n"
	"\t            [if <filter>]\n\n"
	"\t    When a matching event is hit, an entry is added to a hash\n"
	"\t    table using the key(s) and value(s) named, and the value of a\n"
	"\t    sum called 'hitcount' is incremented.  Keys and values\n"
	"\t    correspond to fields in the event's format description.  Keys\n"
	"\t    can be any field, or the special string 'stacktrace'.\n"
	"\t    Compound keys consisting of up to two fields can be specified\n"
	"\t    by the 'keys' keyword.  Values must correspond to numeric\n"
	"\t    fields.  Sort keys consisting of up to two fields can be\n"
	"\t    specified using the 'sort' keyword.  The sort direction can\n"
	"\t    be modified by appending '.descending' or '.ascending' to a\n"
	"\t    sort field.  The 'size' parameter can be used to specify more\n"
	"\t    or fewer than the default 2048 entries for the hashtable size.\n"
	"\t    If a hist trigger is given a name using the 'name' parameter,\n"
	"\t    its histogram data will be shared with other triggers of the\n"
	"\t    same name, and trigger hits will update this common data.\n\n"
	"\t    Reading the 'hist' file for the event will dump the hash\n"
	"\t    table in its entirety to stdout.  If there are multiple hist\n"
	"\t    triggers attached to an event, there will be a table for each\n"
	"\t    trigger in the output.  The table displayed for a named\n"
	"\t    trigger will be the same as any other instance having the\n"
	"\t    same name.  The default format used to display a given field\n"
	"\t    can be modified by appending any of the following modifiers\n"
	"\t    to the field name, as applicable:\n\n"
	"\t            .hex        display a number as a hex value\n"
	"\t            .sym        display an address as a symbol\n"
	"\t            .sym-offset display an address as a symbol and offset\n"
	"\t            .execname   display a common_pid as a program name\n"
	"\t            .syscall    display a syscall id as a syscall name\n"
	"\t            .log2       display log2 value rather than raw number\n"
	"\t            .usecs      display a common_timestamp in microseconds\n\n"
	"\t    The 'pause' parameter can be used to pause an existing hist\n"
	"\t    trigger or to start a hist trigger but not log any events\n"
	"\t    until told to do so.  'continue' can be used to start or\n"
	"\t    restart a paused hist trigger.\n\n"
	"\t    The 'clear' parameter will clear the contents of a running\n"
	"\t    hist trigger and leave its current paused/active state\n"
	"\t    unchanged.\n\n"
	"\t    The enable_hist and disable_hist triggers can be used to\n"
	"\t    have one event conditionally start and stop another event's\n"
	"\t    already-attached hist trigger.  The syntax is analogous to\n"
	"\t    the enable_event and disable_event triggers.\n\n"
	"\t    Hist trigger handlers and actions are executed whenever a\n"
	"\t    a histogram entry is added or updated.  They take the form:\n\n"
	"\t        <handler>.<action>\n\n"
	"\t    The available handlers are:\n\n"
	"\t        onmatch(matching.event)  - invoke on addition or update\n"
	"\t        onmax(var)               - invoke if var exceeds current max\n"
	"\t        onchange(var)            - invoke action if var changes\n\n"
	"\t    The available actions are:\n\n"
	"\t        trace(<synthetic_event>,param list)  - generate synthetic event\n"
	"\t        save(field,...)                      - save current event fields\n"
#ifdef CONFIG_TRACER_SNAPSHOT
	"\t        snapshot()                           - snapshot the trace buffer\n"
#endif
#endif
;

static ssize_t
tracing_readme_read(struct file *filp, char __user *ubuf,
		       size_t cnt, loff_t *ppos)
{
	return simple_read_from_buffer(ubuf, cnt, ppos,
					readme_msg, strlen(readme_msg));
}

static const struct file_operations tracing_readme_fops = {
	.open		= tracing_open_generic,
	.read		= tracing_readme_read,
	.llseek		= generic_file_llseek,
};

static void *saved_tgids_next(struct seq_file *m, void *v, loff_t *pos)
{
	int *ptr = v;

	if (*pos || m->count)
		ptr++;

	(*pos)++;

	for (; ptr <= &tgid_map[PID_MAX_DEFAULT]; ptr++) {
		if (trace_find_tgid(*ptr))
			return ptr;
	}

	return NULL;
}

static void *saved_tgids_start(struct seq_file *m, loff_t *pos)
{
	void *v;
	loff_t l = 0;

	if (!tgid_map)
		return NULL;

	v = &tgid_map[0];
	while (l <= *pos) {
		v = saved_tgids_next(m, v, &l);
		if (!v)
			return NULL;
	}

	return v;
}

static void saved_tgids_stop(struct seq_file *m, void *v)
{
}

static int saved_tgids_show(struct seq_file *m, void *v)
{
	int pid = (int *)v - tgid_map;

	seq_printf(m, "%d %d\n", pid, trace_find_tgid(pid));
	return 0;
}

static const struct seq_operations tracing_saved_tgids_seq_ops = {
	.start		= saved_tgids_start,
	.stop		= saved_tgids_stop,
	.next		= saved_tgids_next,
	.show		= saved_tgids_show,
};

static int tracing_saved_tgids_open(struct inode *inode, struct file *filp)
{
	int ret;

	ret = tracing_check_open_get_tr(NULL);
	if (ret)
		return ret;

	return seq_open(filp, &tracing_saved_tgids_seq_ops);
}


static const struct file_operations tracing_saved_tgids_fops = {
	.open		= tracing_saved_tgids_open,
	.read		= seq_read,
	.llseek		= seq_lseek,
	.release	= seq_release,
};

static void *saved_cmdlines_next(struct seq_file *m, void *v, loff_t *pos)
{
	unsigned int *ptr = v;

	if (*pos || m->count)
		ptr++;

	(*pos)++;

	for (; ptr < &savedcmd->map_cmdline_to_pid[savedcmd->cmdline_num];
	     ptr++) {
		if (*ptr == -1 || *ptr == NO_CMDLINE_MAP)
			continue;

		return ptr;
	}

	return NULL;
}

static void *saved_cmdlines_start(struct seq_file *m, loff_t *pos)
{
	void *v;
	loff_t l = 0;

	preempt_disable();
	arch_spin_lock(&trace_cmdline_lock);

	v = &savedcmd->map_cmdline_to_pid[0];
	while (l <= *pos) {
		v = saved_cmdlines_next(m, v, &l);
		if (!v)
			return NULL;
	}

	return v;
}

static void saved_cmdlines_stop(struct seq_file *m, void *v)
{
	arch_spin_unlock(&trace_cmdline_lock);
	preempt_enable();
}

static int saved_cmdlines_show(struct seq_file *m, void *v)
{
	char buf[TASK_COMM_LEN];
	unsigned int *pid = v;

	__trace_find_cmdline(*pid, buf);
	seq_printf(m, "%d %s\n", *pid, buf);
	return 0;
}

static const struct seq_operations tracing_saved_cmdlines_seq_ops = {
	.start		= saved_cmdlines_start,
	.next		= saved_cmdlines_next,
	.stop		= saved_cmdlines_stop,
	.show		= saved_cmdlines_show,
};

static int tracing_saved_cmdlines_open(struct inode *inode, struct file *filp)
{
	int ret;

	ret = tracing_check_open_get_tr(NULL);
	if (ret)
		return ret;

	return seq_open(filp, &tracing_saved_cmdlines_seq_ops);
}

static const struct file_operations tracing_saved_cmdlines_fops = {
	.open		= tracing_saved_cmdlines_open,
	.read		= seq_read,
	.llseek		= seq_lseek,
	.release	= seq_release,
};

static ssize_t
tracing_saved_cmdlines_size_read(struct file *filp, char __user *ubuf,
				 size_t cnt, loff_t *ppos)
{
	char buf[64];
	int r;

	arch_spin_lock(&trace_cmdline_lock);
	r = scnprintf(buf, sizeof(buf), "%u\n", savedcmd->cmdline_num);
	arch_spin_unlock(&trace_cmdline_lock);

	return simple_read_from_buffer(ubuf, cnt, ppos, buf, r);
}

static void free_saved_cmdlines_buffer(struct saved_cmdlines_buffer *s)
{
	kfree(s->saved_cmdlines);
	kfree(s->map_cmdline_to_pid);
	kfree(s);
}

static int tracing_resize_saved_cmdlines(unsigned int val)
{
	struct saved_cmdlines_buffer *s, *savedcmd_temp;

	s = kmalloc(sizeof(*s), GFP_KERNEL);
	if (!s)
		return -ENOMEM;

	if (allocate_cmdlines_buffer(val, s) < 0) {
		kfree(s);
		return -ENOMEM;
	}

	arch_spin_lock(&trace_cmdline_lock);
	savedcmd_temp = savedcmd;
	savedcmd = s;
	arch_spin_unlock(&trace_cmdline_lock);
	free_saved_cmdlines_buffer(savedcmd_temp);

	return 0;
}

static ssize_t
tracing_saved_cmdlines_size_write(struct file *filp, const char __user *ubuf,
				  size_t cnt, loff_t *ppos)
{
	unsigned long val;
	int ret;

	ret = kstrtoul_from_user(ubuf, cnt, 10, &val);
	if (ret)
		return ret;

	/* must have at least 1 entry or less than PID_MAX_DEFAULT */
	if (!val || val > PID_MAX_DEFAULT)
		return -EINVAL;

	ret = tracing_resize_saved_cmdlines((unsigned int)val);
	if (ret < 0)
		return ret;

	*ppos += cnt;

	return cnt;
}

static const struct file_operations tracing_saved_cmdlines_size_fops = {
	.open		= tracing_open_generic,
	.read		= tracing_saved_cmdlines_size_read,
	.write		= tracing_saved_cmdlines_size_write,
};

#ifdef CONFIG_TRACE_EVAL_MAP_FILE
static union trace_eval_map_item *
update_eval_map(union trace_eval_map_item *ptr)
{
	if (!ptr->map.eval_string) {
		if (ptr->tail.next) {
			ptr = ptr->tail.next;
			/* Set ptr to the next real item (skip head) */
			ptr++;
		} else
			return NULL;
	}
	return ptr;
}

static void *eval_map_next(struct seq_file *m, void *v, loff_t *pos)
{
	union trace_eval_map_item *ptr = v;

	/*
	 * Paranoid! If ptr points to end, we don't want to increment past it.
	 * This really should never happen.
	 */
	(*pos)++;
	ptr = update_eval_map(ptr);
	if (WARN_ON_ONCE(!ptr))
		return NULL;

	ptr++;
	ptr = update_eval_map(ptr);

	return ptr;
}

static void *eval_map_start(struct seq_file *m, loff_t *pos)
{
	union trace_eval_map_item *v;
	loff_t l = 0;

	mutex_lock(&trace_eval_mutex);

	v = trace_eval_maps;
	if (v)
		v++;

	while (v && l < *pos) {
		v = eval_map_next(m, v, &l);
	}

	return v;
}

static void eval_map_stop(struct seq_file *m, void *v)
{
	mutex_unlock(&trace_eval_mutex);
}

static int eval_map_show(struct seq_file *m, void *v)
{
	union trace_eval_map_item *ptr = v;

	seq_printf(m, "%s %ld (%s)\n",
		   ptr->map.eval_string, ptr->map.eval_value,
		   ptr->map.system);

	return 0;
}

static const struct seq_operations tracing_eval_map_seq_ops = {
	.start		= eval_map_start,
	.next		= eval_map_next,
	.stop		= eval_map_stop,
	.show		= eval_map_show,
};

static int tracing_eval_map_open(struct inode *inode, struct file *filp)
{
	int ret;

	ret = tracing_check_open_get_tr(NULL);
	if (ret)
		return ret;

	return seq_open(filp, &tracing_eval_map_seq_ops);
}

static const struct file_operations tracing_eval_map_fops = {
	.open		= tracing_eval_map_open,
	.read		= seq_read,
	.llseek		= seq_lseek,
	.release	= seq_release,
};

static inline union trace_eval_map_item *
trace_eval_jmp_to_tail(union trace_eval_map_item *ptr)
{
	/* Return tail of array given the head */
	return ptr + ptr->head.length + 1;
}

static void
trace_insert_eval_map_file(struct module *mod, struct trace_eval_map **start,
			   int len)
{
	struct trace_eval_map **stop;
	struct trace_eval_map **map;
	union trace_eval_map_item *map_array;
	union trace_eval_map_item *ptr;

	stop = start + len;

	/*
	 * The trace_eval_maps contains the map plus a head and tail item,
	 * where the head holds the module and length of array, and the
	 * tail holds a pointer to the next list.
	 */
	map_array = kmalloc_array(len + 2, sizeof(*map_array), GFP_KERNEL);
	if (!map_array) {
		pr_warn("Unable to allocate trace eval mapping\n");
		return;
	}

	mutex_lock(&trace_eval_mutex);

	if (!trace_eval_maps)
		trace_eval_maps = map_array;
	else {
		ptr = trace_eval_maps;
		for (;;) {
			ptr = trace_eval_jmp_to_tail(ptr);
			if (!ptr->tail.next)
				break;
			ptr = ptr->tail.next;

		}
		ptr->tail.next = map_array;
	}
	map_array->head.mod = mod;
	map_array->head.length = len;
	map_array++;

	for (map = start; (unsigned long)map < (unsigned long)stop; map++) {
		map_array->map = **map;
		map_array++;
	}
	memset(map_array, 0, sizeof(*map_array));

	mutex_unlock(&trace_eval_mutex);
}

static void trace_create_eval_file(struct dentry *d_tracer)
{
	trace_create_file("eval_map", 0444, d_tracer,
			  NULL, &tracing_eval_map_fops);
}

#else /* CONFIG_TRACE_EVAL_MAP_FILE */
static inline void trace_create_eval_file(struct dentry *d_tracer) { }
static inline void trace_insert_eval_map_file(struct module *mod,
			      struct trace_eval_map **start, int len) { }
#endif /* !CONFIG_TRACE_EVAL_MAP_FILE */

static void trace_insert_eval_map(struct module *mod,
				  struct trace_eval_map **start, int len)
{
	struct trace_eval_map **map;

	if (len <= 0)
		return;

	map = start;

	trace_event_eval_update(map, len);

	trace_insert_eval_map_file(mod, start, len);
}

static ssize_t
tracing_set_trace_read(struct file *filp, char __user *ubuf,
		       size_t cnt, loff_t *ppos)
{
	struct trace_array *tr = filp->private_data;
	char buf[MAX_TRACER_SIZE+2];
	int r;

	mutex_lock(&trace_types_lock);
	r = sprintf(buf, "%s\n", tr->current_trace->name);
	mutex_unlock(&trace_types_lock);

	return simple_read_from_buffer(ubuf, cnt, ppos, buf, r);
}

int tracer_init(struct tracer *t, struct trace_array *tr)
{
	tracing_reset_online_cpus(&tr->array_buffer);
	return t->init(tr);
}

static void set_buffer_entries(struct array_buffer *buf, unsigned long val)
{
	int cpu;

	for_each_tracing_cpu(cpu)
		per_cpu_ptr(buf->data, cpu)->entries = val;
}

#ifdef CONFIG_TRACER_MAX_TRACE
/* resize @tr's buffer to the size of @size_tr's entries */
static int resize_buffer_duplicate_size(struct array_buffer *trace_buf,
					struct array_buffer *size_buf, int cpu_id)
{
	int cpu, ret = 0;

	if (cpu_id == RING_BUFFER_ALL_CPUS) {
		for_each_tracing_cpu(cpu) {
			ret = ring_buffer_resize(trace_buf->buffer,
				 per_cpu_ptr(size_buf->data, cpu)->entries, cpu);
			if (ret < 0)
				break;
			per_cpu_ptr(trace_buf->data, cpu)->entries =
				per_cpu_ptr(size_buf->data, cpu)->entries;
		}
	} else {
		ret = ring_buffer_resize(trace_buf->buffer,
				 per_cpu_ptr(size_buf->data, cpu_id)->entries, cpu_id);
		if (ret == 0)
			per_cpu_ptr(trace_buf->data, cpu_id)->entries =
				per_cpu_ptr(size_buf->data, cpu_id)->entries;
	}

	return ret;
}
#endif /* CONFIG_TRACER_MAX_TRACE */

static int __tracing_resize_ring_buffer(struct trace_array *tr,
					unsigned long size, int cpu)
{
	int ret;

	/*
	 * If kernel or user changes the size of the ring buffer
	 * we use the size that was given, and we can forget about
	 * expanding it later.
	 */
	ring_buffer_expanded = true;

	/* May be called before buffers are initialized */
	if (!tr->array_buffer.buffer)
		return 0;

	ret = ring_buffer_resize(tr->array_buffer.buffer, size, cpu);
	if (ret < 0)
		return ret;

#ifdef CONFIG_TRACER_MAX_TRACE
	if (!(tr->flags & TRACE_ARRAY_FL_GLOBAL) ||
	    !tr->current_trace->use_max_tr)
		goto out;

	ret = ring_buffer_resize(tr->max_buffer.buffer, size, cpu);
	if (ret < 0) {
		int r = resize_buffer_duplicate_size(&tr->array_buffer,
						     &tr->array_buffer, cpu);
		if (r < 0) {
			/*
			 * AARGH! We are left with different
			 * size max buffer!!!!
			 * The max buffer is our "snapshot" buffer.
			 * When a tracer needs a snapshot (one of the
			 * latency tracers), it swaps the max buffer
			 * with the saved snap shot. We succeeded to
			 * update the size of the main buffer, but failed to
			 * update the size of the max buffer. But when we tried
			 * to reset the main buffer to the original size, we
			 * failed there too. This is very unlikely to
			 * happen, but if it does, warn and kill all
			 * tracing.
			 */
			WARN_ON(1);
			tracing_disabled = 1;
		}
		return ret;
	}

	if (cpu == RING_BUFFER_ALL_CPUS)
		set_buffer_entries(&tr->max_buffer, size);
	else
		per_cpu_ptr(tr->max_buffer.data, cpu)->entries = size;

 out:
#endif /* CONFIG_TRACER_MAX_TRACE */

	if (cpu == RING_BUFFER_ALL_CPUS)
		set_buffer_entries(&tr->array_buffer, size);
	else
		per_cpu_ptr(tr->array_buffer.data, cpu)->entries = size;

	return ret;
}

ssize_t tracing_resize_ring_buffer(struct trace_array *tr,
				  unsigned long size, int cpu_id)
{
	int ret = size;

	mutex_lock(&trace_types_lock);

	if (cpu_id != RING_BUFFER_ALL_CPUS) {
		/* make sure, this cpu is enabled in the mask */
		if (!cpumask_test_cpu(cpu_id, tracing_buffer_mask)) {
			ret = -EINVAL;
			goto out;
		}
	}

	ret = __tracing_resize_ring_buffer(tr, size, cpu_id);
	if (ret < 0)
		ret = -ENOMEM;

out:
	mutex_unlock(&trace_types_lock);

	return ret;
}


/**
 * tracing_update_buffers - used by tracing facility to expand ring buffers
 *
 * To save on memory when the tracing is never used on a system with it
 * configured in. The ring buffers are set to a minimum size. But once
 * a user starts to use the tracing facility, then they need to grow
 * to their default size.
 *
 * This function is to be called when a tracer is about to be used.
 */
int tracing_update_buffers(void)
{
	int ret = 0;

	mutex_lock(&trace_types_lock);
	if (!ring_buffer_expanded)
		ret = __tracing_resize_ring_buffer(&global_trace, trace_buf_size,
						RING_BUFFER_ALL_CPUS);
	mutex_unlock(&trace_types_lock);

	return ret;
}

struct trace_option_dentry;

static void
create_trace_option_files(struct trace_array *tr, struct tracer *tracer);

/*
 * Used to clear out the tracer before deletion of an instance.
 * Must have trace_types_lock held.
 */
static void tracing_set_nop(struct trace_array *tr)
{
	if (tr->current_trace == &nop_trace)
		return;
	
	tr->current_trace->enabled--;

	if (tr->current_trace->reset)
		tr->current_trace->reset(tr);

	tr->current_trace = &nop_trace;
}

static void add_tracer_options(struct trace_array *tr, struct tracer *t)
{
	/* Only enable if the directory has been created already. */
	if (!tr->dir)
		return;

	create_trace_option_files(tr, t);
}

int tracing_set_tracer(struct trace_array *tr, const char *buf)
{
	struct tracer *t;
#ifdef CONFIG_TRACER_MAX_TRACE
	bool had_max_tr;
#endif
	int ret = 0;

	mutex_lock(&trace_types_lock);

	if (!ring_buffer_expanded) {
		ret = __tracing_resize_ring_buffer(tr, trace_buf_size,
						RING_BUFFER_ALL_CPUS);
		if (ret < 0)
			goto out;
		ret = 0;
	}

	for (t = trace_types; t; t = t->next) {
		if (strcmp(t->name, buf) == 0)
			break;
	}
	if (!t) {
		ret = -EINVAL;
		goto out;
	}
	if (t == tr->current_trace)
		goto out;

#ifdef CONFIG_TRACER_SNAPSHOT
	if (t->use_max_tr) {
		arch_spin_lock(&tr->max_lock);
		if (tr->cond_snapshot)
			ret = -EBUSY;
		arch_spin_unlock(&tr->max_lock);
		if (ret)
			goto out;
	}
#endif
	/* Some tracers won't work on kernel command line */
	if (system_state < SYSTEM_RUNNING && t->noboot) {
		pr_warn("Tracer '%s' is not allowed on command line, ignored\n",
			t->name);
		goto out;
	}

	/* Some tracers are only allowed for the top level buffer */
	if (!trace_ok_for_array(t, tr)) {
		ret = -EINVAL;
		goto out;
	}

	/* If trace pipe files are being read, we can't change the tracer */
	if (tr->current_trace->ref) {
		ret = -EBUSY;
		goto out;
	}

	trace_branch_disable();

	tr->current_trace->enabled--;

	if (tr->current_trace->reset)
		tr->current_trace->reset(tr);

	/* Current trace needs to be nop_trace before synchronize_rcu */
	tr->current_trace = &nop_trace;

#ifdef CONFIG_TRACER_MAX_TRACE
	had_max_tr = tr->allocated_snapshot;

	if (had_max_tr && !t->use_max_tr) {
		/*
		 * We need to make sure that the update_max_tr sees that
		 * current_trace changed to nop_trace to keep it from
		 * swapping the buffers after we resize it.
		 * The update_max_tr is called from interrupts disabled
		 * so a synchronized_sched() is sufficient.
		 */
		synchronize_rcu();
		free_snapshot(tr);
	}
#endif

#ifdef CONFIG_TRACER_MAX_TRACE
	if (t->use_max_tr && !had_max_tr) {
		ret = tracing_alloc_snapshot_instance(tr);
		if (ret < 0)
			goto out;
	}
#endif

	if (t->init) {
		ret = tracer_init(t, tr);
		if (ret)
			goto out;
	}

	tr->current_trace = t;
	tr->current_trace->enabled++;
	trace_branch_enable(tr);
 out:
	mutex_unlock(&trace_types_lock);

	return ret;
}

static ssize_t
tracing_set_trace_write(struct file *filp, const char __user *ubuf,
			size_t cnt, loff_t *ppos)
{
	struct trace_array *tr = filp->private_data;
	char buf[MAX_TRACER_SIZE+1];
	int i;
	size_t ret;
	int err;

	ret = cnt;

	if (cnt > MAX_TRACER_SIZE)
		cnt = MAX_TRACER_SIZE;

	if (copy_from_user(buf, ubuf, cnt))
		return -EFAULT;

	buf[cnt] = 0;

	/* strip ending whitespace. */
	for (i = cnt - 1; i > 0 && isspace(buf[i]); i--)
		buf[i] = 0;

	err = tracing_set_tracer(tr, buf);
	if (err)
		return err;

	*ppos += ret;

	return ret;
}

static ssize_t
tracing_nsecs_read(unsigned long *ptr, char __user *ubuf,
		   size_t cnt, loff_t *ppos)
{
	char buf[64];
	int r;

	r = snprintf(buf, sizeof(buf), "%ld\n",
		     *ptr == (unsigned long)-1 ? -1 : nsecs_to_usecs(*ptr));
	if (r > sizeof(buf))
		r = sizeof(buf);
	return simple_read_from_buffer(ubuf, cnt, ppos, buf, r);
}

static ssize_t
tracing_nsecs_write(unsigned long *ptr, const char __user *ubuf,
		    size_t cnt, loff_t *ppos)
{
	unsigned long val;
	int ret;

	ret = kstrtoul_from_user(ubuf, cnt, 10, &val);
	if (ret)
		return ret;

	*ptr = val * 1000;

	return cnt;
}

static ssize_t
tracing_thresh_read(struct file *filp, char __user *ubuf,
		    size_t cnt, loff_t *ppos)
{
	return tracing_nsecs_read(&tracing_thresh, ubuf, cnt, ppos);
}

static ssize_t
tracing_thresh_write(struct file *filp, const char __user *ubuf,
		     size_t cnt, loff_t *ppos)
{
	struct trace_array *tr = filp->private_data;
	int ret;

	mutex_lock(&trace_types_lock);
	ret = tracing_nsecs_write(&tracing_thresh, ubuf, cnt, ppos);
	if (ret < 0)
		goto out;

	if (tr->current_trace->update_thresh) {
		ret = tr->current_trace->update_thresh(tr);
		if (ret < 0)
			goto out;
	}

	ret = cnt;
out:
	mutex_unlock(&trace_types_lock);

	return ret;
}

#if defined(CONFIG_TRACER_MAX_TRACE) || defined(CONFIG_HWLAT_TRACER)

static ssize_t
tracing_max_lat_read(struct file *filp, char __user *ubuf,
		     size_t cnt, loff_t *ppos)
{
	return tracing_nsecs_read(filp->private_data, ubuf, cnt, ppos);
}

static ssize_t
tracing_max_lat_write(struct file *filp, const char __user *ubuf,
		      size_t cnt, loff_t *ppos)
{
	return tracing_nsecs_write(filp->private_data, ubuf, cnt, ppos);
}

#endif

static int tracing_open_pipe(struct inode *inode, struct file *filp)
{
	struct trace_array *tr = inode->i_private;
	struct trace_iterator *iter;
	int ret;

	ret = tracing_check_open_get_tr(tr);
	if (ret)
		return ret;

	mutex_lock(&trace_types_lock);

	/* create a buffer to store the information to pass to userspace */
	iter = kzalloc(sizeof(*iter), GFP_KERNEL);
	if (!iter) {
		ret = -ENOMEM;
		__trace_array_put(tr);
		goto out;
	}

	trace_seq_init(&iter->seq);
	iter->trace = tr->current_trace;

	if (!alloc_cpumask_var(&iter->started, GFP_KERNEL)) {
		ret = -ENOMEM;
		goto fail;
	}

	/* trace pipe does not show start of buffer */
	cpumask_setall(iter->started);

	if (tr->trace_flags & TRACE_ITER_LATENCY_FMT)
		iter->iter_flags |= TRACE_FILE_LAT_FMT;

	/* Output in nanoseconds only if we are using a clock in nanoseconds. */
	if (trace_clocks[tr->clock_id].in_ns)
		iter->iter_flags |= TRACE_FILE_TIME_IN_NS;

	iter->tr = tr;
	iter->array_buffer = &tr->array_buffer;
	iter->cpu_file = tracing_get_cpu(inode);
	mutex_init(&iter->mutex);
	filp->private_data = iter;

	if (iter->trace->pipe_open)
		iter->trace->pipe_open(iter);

	nonseekable_open(inode, filp);

	tr->current_trace->ref++;
out:
	mutex_unlock(&trace_types_lock);
	return ret;

fail:
	kfree(iter);
	__trace_array_put(tr);
	mutex_unlock(&trace_types_lock);
	return ret;
}

static int tracing_release_pipe(struct inode *inode, struct file *file)
{
	struct trace_iterator *iter = file->private_data;
	struct trace_array *tr = inode->i_private;

	mutex_lock(&trace_types_lock);

	tr->current_trace->ref--;

	if (iter->trace->pipe_close)
		iter->trace->pipe_close(iter);

	mutex_unlock(&trace_types_lock);

	free_cpumask_var(iter->started);
	mutex_destroy(&iter->mutex);
	kfree(iter);

	trace_array_put(tr);

	return 0;
}

static __poll_t
trace_poll(struct trace_iterator *iter, struct file *filp, poll_table *poll_table)
{
	struct trace_array *tr = iter->tr;

	/* Iterators are static, they should be filled or empty */
	if (trace_buffer_iter(iter, iter->cpu_file))
		return EPOLLIN | EPOLLRDNORM;

	if (tr->trace_flags & TRACE_ITER_BLOCK)
		/*
		 * Always select as readable when in blocking mode
		 */
		return EPOLLIN | EPOLLRDNORM;
	else
		return ring_buffer_poll_wait(iter->array_buffer->buffer, iter->cpu_file,
					     filp, poll_table);
}

static __poll_t
tracing_poll_pipe(struct file *filp, poll_table *poll_table)
{
	struct trace_iterator *iter = filp->private_data;

	return trace_poll(iter, filp, poll_table);
}

/* Must be called with iter->mutex held. */
static int tracing_wait_pipe(struct file *filp)
{
	struct trace_iterator *iter = filp->private_data;
	int ret;

	while (trace_empty(iter)) {

		if ((filp->f_flags & O_NONBLOCK)) {
			return -EAGAIN;
		}

		/*
		 * We block until we read something and tracing is disabled.
		 * We still block if tracing is disabled, but we have never
		 * read anything. This allows a user to cat this file, and
		 * then enable tracing. But after we have read something,
		 * we give an EOF when tracing is again disabled.
		 *
		 * iter->pos will be 0 if we haven't read anything.
		 */
		if (!tracer_tracing_is_on(iter->tr) && iter->pos)
			break;

		mutex_unlock(&iter->mutex);

		ret = wait_on_pipe(iter, 0);

		mutex_lock(&iter->mutex);

		if (ret)
			return ret;
	}

	return 1;
}

/*
 * Consumer reader.
 */
static ssize_t
tracing_read_pipe(struct file *filp, char __user *ubuf,
		  size_t cnt, loff_t *ppos)
{
	struct trace_iterator *iter = filp->private_data;
	ssize_t sret;

	/*
	 * Avoid more than one consumer on a single file descriptor
	 * This is just a matter of traces coherency, the ring buffer itself
	 * is protected.
	 */
	mutex_lock(&iter->mutex);

	/* return any leftover data */
	sret = trace_seq_to_user(&iter->seq, ubuf, cnt);
	if (sret != -EBUSY)
		goto out;

	trace_seq_init(&iter->seq);

	if (iter->trace->read) {
		sret = iter->trace->read(iter, filp, ubuf, cnt, ppos);
		if (sret)
			goto out;
	}

waitagain:
	sret = tracing_wait_pipe(filp);
	if (sret <= 0)
		goto out;

	/* stop when tracing is finished */
	if (trace_empty(iter)) {
		sret = 0;
		goto out;
	}

	if (cnt >= PAGE_SIZE)
		cnt = PAGE_SIZE - 1;

	/* reset all but tr, trace, and overruns */
	memset(&iter->seq, 0,
	       sizeof(struct trace_iterator) -
	       offsetof(struct trace_iterator, seq));
	cpumask_clear(iter->started);
	trace_seq_init(&iter->seq);
	iter->pos = -1;

	trace_event_read_lock();
	trace_access_lock(iter->cpu_file);
	while (trace_find_next_entry_inc(iter) != NULL) {
		enum print_line_t ret;
		int save_len = iter->seq.seq.len;

		ret = print_trace_line(iter);
		if (ret == TRACE_TYPE_PARTIAL_LINE) {
			/* don't print partial lines */
			iter->seq.seq.len = save_len;
			break;
		}
		if (ret != TRACE_TYPE_NO_CONSUME)
			trace_consume(iter);

		if (trace_seq_used(&iter->seq) >= cnt)
			break;

		/*
		 * Setting the full flag means we reached the trace_seq buffer
		 * size and we should leave by partial output condition above.
		 * One of the trace_seq_* functions is not used properly.
		 */
		WARN_ONCE(iter->seq.full, "full flag set for trace type %d",
			  iter->ent->type);
	}
	trace_access_unlock(iter->cpu_file);
	trace_event_read_unlock();

	/* Now copy what we have to the user */
	sret = trace_seq_to_user(&iter->seq, ubuf, cnt);
	if (iter->seq.seq.readpos >= trace_seq_used(&iter->seq))
		trace_seq_init(&iter->seq);

	/*
	 * If there was nothing to send to user, in spite of consuming trace
	 * entries, go back to wait for more entries.
	 */
	if (sret == -EBUSY)
		goto waitagain;

out:
	mutex_unlock(&iter->mutex);

	return sret;
}

static void tracing_spd_release_pipe(struct splice_pipe_desc *spd,
				     unsigned int idx)
{
	__free_page(spd->pages[idx]);
}

static const struct pipe_buf_operations tracing_pipe_buf_ops = {
	.confirm		= generic_pipe_buf_confirm,
	.release		= generic_pipe_buf_release,
	.steal			= generic_pipe_buf_steal,
	.get			= generic_pipe_buf_get,
};

static size_t
tracing_fill_pipe_page(size_t rem, struct trace_iterator *iter)
{
	size_t count;
	int save_len;
	int ret;

	/* Seq buffer is page-sized, exactly what we need. */
	for (;;) {
		save_len = iter->seq.seq.len;
		ret = print_trace_line(iter);

		if (trace_seq_has_overflowed(&iter->seq)) {
			iter->seq.seq.len = save_len;
			break;
		}

		/*
		 * This should not be hit, because it should only
		 * be set if the iter->seq overflowed. But check it
		 * anyway to be safe.
		 */
		if (ret == TRACE_TYPE_PARTIAL_LINE) {
			iter->seq.seq.len = save_len;
			break;
		}

		count = trace_seq_used(&iter->seq) - save_len;
		if (rem < count) {
			rem = 0;
			iter->seq.seq.len = save_len;
			break;
		}

		if (ret != TRACE_TYPE_NO_CONSUME)
			trace_consume(iter);
		rem -= count;
		if (!trace_find_next_entry_inc(iter))	{
			rem = 0;
			iter->ent = NULL;
			break;
		}
	}

	return rem;
}

static ssize_t tracing_splice_read_pipe(struct file *filp,
					loff_t *ppos,
					struct pipe_inode_info *pipe,
					size_t len,
					unsigned int flags)
{
	struct page *pages_def[PIPE_DEF_BUFFERS];
	struct partial_page partial_def[PIPE_DEF_BUFFERS];
	struct trace_iterator *iter = filp->private_data;
	struct splice_pipe_desc spd = {
		.pages		= pages_def,
		.partial	= partial_def,
		.nr_pages	= 0, /* This gets updated below. */
		.nr_pages_max	= PIPE_DEF_BUFFERS,
		.ops		= &tracing_pipe_buf_ops,
		.spd_release	= tracing_spd_release_pipe,
	};
	ssize_t ret;
	size_t rem;
	unsigned int i;

	if (splice_grow_spd(pipe, &spd))
		return -ENOMEM;

	mutex_lock(&iter->mutex);

	if (iter->trace->splice_read) {
		ret = iter->trace->splice_read(iter, filp,
					       ppos, pipe, len, flags);
		if (ret)
			goto out_err;
	}

	ret = tracing_wait_pipe(filp);
	if (ret <= 0)
		goto out_err;

	if (!iter->ent && !trace_find_next_entry_inc(iter)) {
		ret = -EFAULT;
		goto out_err;
	}

	trace_event_read_lock();
	trace_access_lock(iter->cpu_file);

	/* Fill as many pages as possible. */
	for (i = 0, rem = len; i < spd.nr_pages_max && rem; i++) {
		spd.pages[i] = alloc_page(GFP_KERNEL);
		if (!spd.pages[i])
			break;

		rem = tracing_fill_pipe_page(rem, iter);

		/* Copy the data into the page, so we can start over. */
		ret = trace_seq_to_buffer(&iter->seq,
					  page_address(spd.pages[i]),
					  trace_seq_used(&iter->seq));
		if (ret < 0) {
			__free_page(spd.pages[i]);
			break;
		}
		spd.partial[i].offset = 0;
		spd.partial[i].len = trace_seq_used(&iter->seq);

		trace_seq_init(&iter->seq);
	}

	trace_access_unlock(iter->cpu_file);
	trace_event_read_unlock();
	mutex_unlock(&iter->mutex);

	spd.nr_pages = i;

	if (i)
		ret = splice_to_pipe(pipe, &spd);
	else
		ret = 0;
out:
	splice_shrink_spd(&spd);
	return ret;

out_err:
	mutex_unlock(&iter->mutex);
	goto out;
}

static ssize_t
tracing_entries_read(struct file *filp, char __user *ubuf,
		     size_t cnt, loff_t *ppos)
{
	struct inode *inode = file_inode(filp);
	struct trace_array *tr = inode->i_private;
	int cpu = tracing_get_cpu(inode);
	char buf[64];
	int r = 0;
	ssize_t ret;

	mutex_lock(&trace_types_lock);

	if (cpu == RING_BUFFER_ALL_CPUS) {
		int cpu, buf_size_same;
		unsigned long size;

		size = 0;
		buf_size_same = 1;
		/* check if all cpu sizes are same */
		for_each_tracing_cpu(cpu) {
			/* fill in the size from first enabled cpu */
			if (size == 0)
				size = per_cpu_ptr(tr->array_buffer.data, cpu)->entries;
			if (size != per_cpu_ptr(tr->array_buffer.data, cpu)->entries) {
				buf_size_same = 0;
				break;
			}
		}

		if (buf_size_same) {
			if (!ring_buffer_expanded)
				r = sprintf(buf, "%lu (expanded: %lu)\n",
					    size >> 10,
					    trace_buf_size >> 10);
			else
				r = sprintf(buf, "%lu\n", size >> 10);
		} else
			r = sprintf(buf, "X\n");
	} else
		r = sprintf(buf, "%lu\n", per_cpu_ptr(tr->array_buffer.data, cpu)->entries >> 10);

	mutex_unlock(&trace_types_lock);

	ret = simple_read_from_buffer(ubuf, cnt, ppos, buf, r);
	return ret;
}

static ssize_t
tracing_entries_write(struct file *filp, const char __user *ubuf,
		      size_t cnt, loff_t *ppos)
{
	struct inode *inode = file_inode(filp);
	struct trace_array *tr = inode->i_private;
	unsigned long val;
	int ret;

	ret = kstrtoul_from_user(ubuf, cnt, 10, &val);
	if (ret)
		return ret;

	/* must have at least 1 entry */
	if (!val)
		return -EINVAL;

	/* value is in KB */
	val <<= 10;
	ret = tracing_resize_ring_buffer(tr, val, tracing_get_cpu(inode));
	if (ret < 0)
		return ret;

	*ppos += cnt;

	return cnt;
}

static ssize_t
tracing_total_entries_read(struct file *filp, char __user *ubuf,
				size_t cnt, loff_t *ppos)
{
	struct trace_array *tr = filp->private_data;
	char buf[64];
	int r, cpu;
	unsigned long size = 0, expanded_size = 0;

	mutex_lock(&trace_types_lock);
	for_each_tracing_cpu(cpu) {
		size += per_cpu_ptr(tr->array_buffer.data, cpu)->entries >> 10;
		if (!ring_buffer_expanded)
			expanded_size += trace_buf_size >> 10;
	}
	if (ring_buffer_expanded)
		r = sprintf(buf, "%lu\n", size);
	else
		r = sprintf(buf, "%lu (expanded: %lu)\n", size, expanded_size);
	mutex_unlock(&trace_types_lock);

	return simple_read_from_buffer(ubuf, cnt, ppos, buf, r);
}

static ssize_t
tracing_free_buffer_write(struct file *filp, const char __user *ubuf,
			  size_t cnt, loff_t *ppos)
{
	/*
	 * There is no need to read what the user has written, this function
	 * is just to make sure that there is no error when "echo" is used
	 */

	*ppos += cnt;

	return cnt;
}

static int
tracing_free_buffer_release(struct inode *inode, struct file *filp)
{
	struct trace_array *tr = inode->i_private;

	/* disable tracing ? */
	if (tr->trace_flags & TRACE_ITER_STOP_ON_FREE)
		tracer_tracing_off(tr);
	/* resize the ring buffer to 0 */
	tracing_resize_ring_buffer(tr, 0, RING_BUFFER_ALL_CPUS);

	trace_array_put(tr);

	return 0;
}

static ssize_t
tracing_mark_write(struct file *filp, const char __user *ubuf,
					size_t cnt, loff_t *fpos)
{
	struct trace_array *tr = filp->private_data;
	struct ring_buffer_event *event;
	enum event_trigger_type tt = ETT_NONE;
	struct trace_buffer *buffer;
	struct print_entry *entry;
	unsigned long irq_flags;
	ssize_t written;
	int size;
	int len;

/* Used in tracing_mark_raw_write() as well */
#define FAULTED_STR "<faulted>"
#define FAULTED_SIZE (sizeof(FAULTED_STR) - 1) /* '\0' is already accounted for */

	if (tracing_disabled)
		return -EINVAL;

	if (!(tr->trace_flags & TRACE_ITER_MARKERS))
		return -EINVAL;

	if (cnt > TRACE_BUF_SIZE)
		cnt = TRACE_BUF_SIZE;

	BUILD_BUG_ON(TRACE_BUF_SIZE >= PAGE_SIZE);

	local_save_flags(irq_flags);
	size = sizeof(*entry) + cnt + 2; /* add '\0' and possible '\n' */

	/* If less than "<faulted>", then make sure we can still add that */
	if (cnt < FAULTED_SIZE)
		size += FAULTED_SIZE - cnt;

	buffer = tr->array_buffer.buffer;
	event = __trace_buffer_lock_reserve(buffer, TRACE_PRINT, size,
					    irq_flags, preempt_count());
	if (unlikely(!event))
		/* Ring buffer disabled, return as if not open for write */
		return -EBADF;

	entry = ring_buffer_event_data(event);
	entry->ip = _THIS_IP_;

	len = __copy_from_user_inatomic(&entry->buf, ubuf, cnt);
	if (len) {
		memcpy(&entry->buf, FAULTED_STR, FAULTED_SIZE);
		cnt = FAULTED_SIZE;
		written = -EFAULT;
	} else
		written = cnt;
	len = cnt;

	if (tr->trace_marker_file && !list_empty(&tr->trace_marker_file->triggers)) {
		/* do not add \n before testing triggers, but add \0 */
		entry->buf[cnt] = '\0';
		tt = event_triggers_call(tr->trace_marker_file, entry, event);
	}

	if (entry->buf[cnt - 1] != '\n') {
		entry->buf[cnt] = '\n';
		entry->buf[cnt + 1] = '\0';
		stm_log(OST_ENTITY_TRACE_MARKER, entry->buf, cnt + 2);
	} else {
		entry->buf[cnt] = '\0';
		stm_log(OST_ENTITY_TRACE_MARKER, entry->buf, cnt + 1);
	}

	__buffer_unlock_commit(buffer, event);

	if (tt)
		event_triggers_post_call(tr->trace_marker_file, tt);

	if (written > 0)
		*fpos += written;

	return written;
}

/* Limit it for now to 3K (including tag) */
#define RAW_DATA_MAX_SIZE (1024*3)

static ssize_t
tracing_mark_raw_write(struct file *filp, const char __user *ubuf,
					size_t cnt, loff_t *fpos)
{
	struct trace_array *tr = filp->private_data;
	struct ring_buffer_event *event;
	struct trace_buffer *buffer;
	struct raw_data_entry *entry;
	unsigned long irq_flags;
	ssize_t written;
	int size;
	int len;

#define FAULT_SIZE_ID (FAULTED_SIZE + sizeof(int))

	if (tracing_disabled)
		return -EINVAL;

	if (!(tr->trace_flags & TRACE_ITER_MARKERS))
		return -EINVAL;

	/* The marker must at least have a tag id */
	if (cnt < sizeof(unsigned int) || cnt > RAW_DATA_MAX_SIZE)
		return -EINVAL;

	if (cnt > TRACE_BUF_SIZE)
		cnt = TRACE_BUF_SIZE;

	BUILD_BUG_ON(TRACE_BUF_SIZE >= PAGE_SIZE);

	local_save_flags(irq_flags);
	size = sizeof(*entry) + cnt;
	if (cnt < FAULT_SIZE_ID)
		size += FAULT_SIZE_ID - cnt;

	buffer = tr->array_buffer.buffer;
	event = __trace_buffer_lock_reserve(buffer, TRACE_RAW_DATA, size,
					    irq_flags, preempt_count());
	if (!event)
		/* Ring buffer disabled, return as if not open for write */
		return -EBADF;

	entry = ring_buffer_event_data(event);

	len = __copy_from_user_inatomic(&entry->id, ubuf, cnt);
	if (len) {
		entry->id = -1;
		memcpy(&entry->buf, FAULTED_STR, FAULTED_SIZE);
		written = -EFAULT;
	} else
		written = cnt;

	__buffer_unlock_commit(buffer, event);

	if (written > 0)
		*fpos += written;

	return written;
}

static int tracing_clock_show(struct seq_file *m, void *v)
{
	struct trace_array *tr = m->private;
	int i;

	for (i = 0; i < ARRAY_SIZE(trace_clocks); i++)
		seq_printf(m,
			"%s%s%s%s", i ? " " : "",
			i == tr->clock_id ? "[" : "", trace_clocks[i].name,
			i == tr->clock_id ? "]" : "");
	seq_putc(m, '\n');

	return 0;
}

int tracing_set_clock(struct trace_array *tr, const char *clockstr)
{
	int i;

	for (i = 0; i < ARRAY_SIZE(trace_clocks); i++) {
		if (strcmp(trace_clocks[i].name, clockstr) == 0)
			break;
	}
	if (i == ARRAY_SIZE(trace_clocks))
		return -EINVAL;

	mutex_lock(&trace_types_lock);

	tr->clock_id = i;

	ring_buffer_set_clock(tr->array_buffer.buffer, trace_clocks[i].func);

	/*
	 * New clock may not be consistent with the previous clock.
	 * Reset the buffer so that it doesn't have incomparable timestamps.
	 */
	tracing_reset_online_cpus(&tr->array_buffer);

#ifdef CONFIG_TRACER_MAX_TRACE
	if (tr->max_buffer.buffer)
		ring_buffer_set_clock(tr->max_buffer.buffer, trace_clocks[i].func);
	tracing_reset_online_cpus(&tr->max_buffer);
#endif

	mutex_unlock(&trace_types_lock);

	return 0;
}

static ssize_t tracing_clock_write(struct file *filp, const char __user *ubuf,
				   size_t cnt, loff_t *fpos)
{
	struct seq_file *m = filp->private_data;
	struct trace_array *tr = m->private;
	char buf[64];
	const char *clockstr;
	int ret;

	if (cnt >= sizeof(buf))
		return -EINVAL;

	if (copy_from_user(buf, ubuf, cnt))
		return -EFAULT;

	buf[cnt] = 0;

	clockstr = strstrip(buf);

	ret = tracing_set_clock(tr, clockstr);
	if (ret)
		return ret;

	*fpos += cnt;

	return cnt;
}

static int tracing_clock_open(struct inode *inode, struct file *file)
{
	struct trace_array *tr = inode->i_private;
	int ret;

	ret = tracing_check_open_get_tr(tr);
	if (ret)
		return ret;

	ret = single_open(file, tracing_clock_show, inode->i_private);
	if (ret < 0)
		trace_array_put(tr);

	return ret;
}

static int tracing_time_stamp_mode_show(struct seq_file *m, void *v)
{
	struct trace_array *tr = m->private;

	mutex_lock(&trace_types_lock);

	if (ring_buffer_time_stamp_abs(tr->array_buffer.buffer))
		seq_puts(m, "delta [absolute]\n");
	else
		seq_puts(m, "[delta] absolute\n");

	mutex_unlock(&trace_types_lock);

	return 0;
}

static int tracing_time_stamp_mode_open(struct inode *inode, struct file *file)
{
	struct trace_array *tr = inode->i_private;
	int ret;

	ret = tracing_check_open_get_tr(tr);
	if (ret)
		return ret;

	ret = single_open(file, tracing_time_stamp_mode_show, inode->i_private);
	if (ret < 0)
		trace_array_put(tr);

	return ret;
}

int tracing_set_time_stamp_abs(struct trace_array *tr, bool abs)
{
	int ret = 0;

	mutex_lock(&trace_types_lock);

	if (abs && tr->time_stamp_abs_ref++)
		goto out;

	if (!abs) {
		if (WARN_ON_ONCE(!tr->time_stamp_abs_ref)) {
			ret = -EINVAL;
			goto out;
		}

		if (--tr->time_stamp_abs_ref)
			goto out;
	}

	ring_buffer_set_time_stamp_abs(tr->array_buffer.buffer, abs);

#ifdef CONFIG_TRACER_MAX_TRACE
	if (tr->max_buffer.buffer)
		ring_buffer_set_time_stamp_abs(tr->max_buffer.buffer, abs);
#endif
 out:
	mutex_unlock(&trace_types_lock);

	return ret;
}

struct ftrace_buffer_info {
	struct trace_iterator	iter;
	void			*spare;
	unsigned int		spare_cpu;
	unsigned int		read;
};

#ifdef CONFIG_TRACER_SNAPSHOT
static int tracing_snapshot_open(struct inode *inode, struct file *file)
{
	struct trace_array *tr = inode->i_private;
	struct trace_iterator *iter;
	struct seq_file *m;
	int ret;

	ret = tracing_check_open_get_tr(tr);
	if (ret)
		return ret;

	if (file->f_mode & FMODE_READ) {
		iter = __tracing_open(inode, file, true);
		if (IS_ERR(iter))
			ret = PTR_ERR(iter);
	} else {
		/* Writes still need the seq_file to hold the private data */
		ret = -ENOMEM;
		m = kzalloc(sizeof(*m), GFP_KERNEL);
		if (!m)
			goto out;
		iter = kzalloc(sizeof(*iter), GFP_KERNEL);
		if (!iter) {
			kfree(m);
			goto out;
		}
		ret = 0;

		iter->tr = tr;
		iter->array_buffer = &tr->max_buffer;
		iter->cpu_file = tracing_get_cpu(inode);
		m->private = iter;
		file->private_data = m;
	}
out:
	if (ret < 0)
		trace_array_put(tr);

	return ret;
}

static ssize_t
tracing_snapshot_write(struct file *filp, const char __user *ubuf, size_t cnt,
		       loff_t *ppos)
{
	struct seq_file *m = filp->private_data;
	struct trace_iterator *iter = m->private;
	struct trace_array *tr = iter->tr;
	unsigned long val;
	int ret;

	ret = tracing_update_buffers();
	if (ret < 0)
		return ret;

	ret = kstrtoul_from_user(ubuf, cnt, 10, &val);
	if (ret)
		return ret;

	mutex_lock(&trace_types_lock);

	if (tr->current_trace->use_max_tr) {
		ret = -EBUSY;
		goto out;
	}

	arch_spin_lock(&tr->max_lock);
	if (tr->cond_snapshot)
		ret = -EBUSY;
	arch_spin_unlock(&tr->max_lock);
	if (ret)
		goto out;

	switch (val) {
	case 0:
		if (iter->cpu_file != RING_BUFFER_ALL_CPUS) {
			ret = -EINVAL;
			break;
		}
		if (tr->allocated_snapshot)
			free_snapshot(tr);
		break;
	case 1:
/* Only allow per-cpu swap if the ring buffer supports it */
#ifndef CONFIG_RING_BUFFER_ALLOW_SWAP
		if (iter->cpu_file != RING_BUFFER_ALL_CPUS) {
			ret = -EINVAL;
			break;
		}
#endif
		if (tr->allocated_snapshot)
			ret = resize_buffer_duplicate_size(&tr->max_buffer,
					&tr->array_buffer, iter->cpu_file);
		else
			ret = tracing_alloc_snapshot_instance(tr);
		if (ret < 0)
			break;
		local_irq_disable();
		/* Now, we're going to swap */
		if (iter->cpu_file == RING_BUFFER_ALL_CPUS)
			update_max_tr(tr, current, smp_processor_id(), NULL);
		else
			update_max_tr_single(tr, current, iter->cpu_file);
		local_irq_enable();
		break;
	default:
		if (tr->allocated_snapshot) {
			if (iter->cpu_file == RING_BUFFER_ALL_CPUS)
				tracing_reset_online_cpus(&tr->max_buffer);
			else
				tracing_reset_cpu(&tr->max_buffer, iter->cpu_file);
		}
		break;
	}

	if (ret >= 0) {
		*ppos += cnt;
		ret = cnt;
	}
out:
	mutex_unlock(&trace_types_lock);
	return ret;
}

static int tracing_snapshot_release(struct inode *inode, struct file *file)
{
	struct seq_file *m = file->private_data;
	int ret;

	ret = tracing_release(inode, file);

	if (file->f_mode & FMODE_READ)
		return ret;

	/* If write only, the seq_file is just a stub */
	if (m)
		kfree(m->private);
	kfree(m);

	return 0;
}

static int tracing_buffers_open(struct inode *inode, struct file *filp);
static ssize_t tracing_buffers_read(struct file *filp, char __user *ubuf,
				    size_t count, loff_t *ppos);
static int tracing_buffers_release(struct inode *inode, struct file *file);
static ssize_t tracing_buffers_splice_read(struct file *file, loff_t *ppos,
		   struct pipe_inode_info *pipe, size_t len, unsigned int flags);

static int snapshot_raw_open(struct inode *inode, struct file *filp)
{
	struct ftrace_buffer_info *info;
	int ret;

	/* The following checks for tracefs lockdown */
	ret = tracing_buffers_open(inode, filp);
	if (ret < 0)
		return ret;

	info = filp->private_data;

	if (info->iter.trace->use_max_tr) {
		tracing_buffers_release(inode, filp);
		return -EBUSY;
	}

	info->iter.snapshot = true;
	info->iter.array_buffer = &info->iter.tr->max_buffer;

	return ret;
}

#endif /* CONFIG_TRACER_SNAPSHOT */


static const struct file_operations tracing_thresh_fops = {
	.open		= tracing_open_generic,
	.read		= tracing_thresh_read,
	.write		= tracing_thresh_write,
	.llseek		= generic_file_llseek,
};

#if defined(CONFIG_TRACER_MAX_TRACE) || defined(CONFIG_HWLAT_TRACER)
static const struct file_operations tracing_max_lat_fops = {
	.open		= tracing_open_generic,
	.read		= tracing_max_lat_read,
	.write		= tracing_max_lat_write,
	.llseek		= generic_file_llseek,
};
#endif

static const struct file_operations set_tracer_fops = {
	.open		= tracing_open_generic,
	.read		= tracing_set_trace_read,
	.write		= tracing_set_trace_write,
	.llseek		= generic_file_llseek,
};

static const struct file_operations tracing_pipe_fops = {
	.open		= tracing_open_pipe,
	.poll		= tracing_poll_pipe,
	.read		= tracing_read_pipe,
	.splice_read	= tracing_splice_read_pipe,
	.release	= tracing_release_pipe,
	.llseek		= no_llseek,
};

static const struct file_operations tracing_entries_fops = {
	.open		= tracing_open_generic_tr,
	.read		= tracing_entries_read,
	.write		= tracing_entries_write,
	.llseek		= generic_file_llseek,
	.release	= tracing_release_generic_tr,
};

static const struct file_operations tracing_total_entries_fops = {
	.open		= tracing_open_generic_tr,
	.read		= tracing_total_entries_read,
	.llseek		= generic_file_llseek,
	.release	= tracing_release_generic_tr,
};

static const struct file_operations tracing_free_buffer_fops = {
	.open		= tracing_open_generic_tr,
	.write		= tracing_free_buffer_write,
	.release	= tracing_free_buffer_release,
};

static const struct file_operations tracing_mark_fops = {
	.open		= tracing_open_generic_tr,
	.write		= tracing_mark_write,
	.llseek		= generic_file_llseek,
	.release	= tracing_release_generic_tr,
};

static const struct file_operations tracing_mark_raw_fops = {
	.open		= tracing_open_generic_tr,
	.write		= tracing_mark_raw_write,
	.llseek		= generic_file_llseek,
	.release	= tracing_release_generic_tr,
};

static const struct file_operations trace_clock_fops = {
	.open		= tracing_clock_open,
	.read		= seq_read,
	.llseek		= seq_lseek,
	.release	= tracing_single_release_tr,
	.write		= tracing_clock_write,
};

static const struct file_operations trace_time_stamp_mode_fops = {
	.open		= tracing_time_stamp_mode_open,
	.read		= seq_read,
	.llseek		= seq_lseek,
	.release	= tracing_single_release_tr,
};

#ifdef CONFIG_TRACER_SNAPSHOT
static const struct file_operations snapshot_fops = {
	.open		= tracing_snapshot_open,
	.read		= seq_read,
	.write		= tracing_snapshot_write,
	.llseek		= tracing_lseek,
	.release	= tracing_snapshot_release,
};

static const struct file_operations snapshot_raw_fops = {
	.open		= snapshot_raw_open,
	.read		= tracing_buffers_read,
	.release	= tracing_buffers_release,
	.splice_read	= tracing_buffers_splice_read,
	.llseek		= no_llseek,
};

#endif /* CONFIG_TRACER_SNAPSHOT */

#define TRACING_LOG_ERRS_MAX	8
#define TRACING_LOG_LOC_MAX	128

#define CMD_PREFIX "  Command: "

struct err_info {
	const char	**errs;	/* ptr to loc-specific array of err strings */
	u8		type;	/* index into errs -> specific err string */
	u8		pos;	/* MAX_FILTER_STR_VAL = 256 */
	u64		ts;
};

struct tracing_log_err {
	struct list_head	list;
	struct err_info		info;
	char			loc[TRACING_LOG_LOC_MAX]; /* err location */
	char			cmd[MAX_FILTER_STR_VAL]; /* what caused err */
};

static DEFINE_MUTEX(tracing_err_log_lock);

static struct tracing_log_err *get_tracing_log_err(struct trace_array *tr)
{
	struct tracing_log_err *err;

	if (tr->n_err_log_entries < TRACING_LOG_ERRS_MAX) {
		err = kzalloc(sizeof(*err), GFP_KERNEL);
		if (!err)
			err = ERR_PTR(-ENOMEM);
		tr->n_err_log_entries++;

		return err;
	}

	err = list_first_entry(&tr->err_log, struct tracing_log_err, list);
	list_del(&err->list);

	return err;
}

/**
 * err_pos - find the position of a string within a command for error careting
 * @cmd: The tracing command that caused the error
 * @str: The string to position the caret at within @cmd
 *
 * Finds the position of the first occurence of @str within @cmd.  The
 * return value can be passed to tracing_log_err() for caret placement
 * within @cmd.
 *
 * Returns the index within @cmd of the first occurence of @str or 0
 * if @str was not found.
 */
unsigned int err_pos(char *cmd, const char *str)
{
	char *found;

	if (WARN_ON(!strlen(cmd)))
		return 0;

	found = strstr(cmd, str);
	if (found)
		return found - cmd;

	return 0;
}

/**
 * tracing_log_err - write an error to the tracing error log
 * @tr: The associated trace array for the error (NULL for top level array)
 * @loc: A string describing where the error occurred
 * @cmd: The tracing command that caused the error
 * @errs: The array of loc-specific static error strings
 * @type: The index into errs[], which produces the specific static err string
 * @pos: The position the caret should be placed in the cmd
 *
 * Writes an error into tracing/error_log of the form:
 *
 * <loc>: error: <text>
 *   Command: <cmd>
 *              ^
 *
 * tracing/error_log is a small log file containing the last
 * TRACING_LOG_ERRS_MAX errors (8).  Memory for errors isn't allocated
 * unless there has been a tracing error, and the error log can be
 * cleared and have its memory freed by writing the empty string in
 * truncation mode to it i.e. echo > tracing/error_log.
 *
 * NOTE: the @errs array along with the @type param are used to
 * produce a static error string - this string is not copied and saved
 * when the error is logged - only a pointer to it is saved.  See
 * existing callers for examples of how static strings are typically
 * defined for use with tracing_log_err().
 */
void tracing_log_err(struct trace_array *tr,
		     const char *loc, const char *cmd,
		     const char **errs, u8 type, u8 pos)
{
	struct tracing_log_err *err;

	if (!tr)
		tr = &global_trace;

	mutex_lock(&tracing_err_log_lock);
	err = get_tracing_log_err(tr);
	if (PTR_ERR(err) == -ENOMEM) {
		mutex_unlock(&tracing_err_log_lock);
		return;
	}

	snprintf(err->loc, TRACING_LOG_LOC_MAX, "%s: error: ", loc);
	snprintf(err->cmd, MAX_FILTER_STR_VAL,"\n" CMD_PREFIX "%s\n", cmd);

	err->info.errs = errs;
	err->info.type = type;
	err->info.pos = pos;
	err->info.ts = local_clock();

	list_add_tail(&err->list, &tr->err_log);
	mutex_unlock(&tracing_err_log_lock);
}

static void clear_tracing_err_log(struct trace_array *tr)
{
	struct tracing_log_err *err, *next;

	mutex_lock(&tracing_err_log_lock);
	list_for_each_entry_safe(err, next, &tr->err_log, list) {
		list_del(&err->list);
		kfree(err);
	}

	tr->n_err_log_entries = 0;
	mutex_unlock(&tracing_err_log_lock);
}

static void *tracing_err_log_seq_start(struct seq_file *m, loff_t *pos)
{
	struct trace_array *tr = m->private;

	mutex_lock(&tracing_err_log_lock);

	return seq_list_start(&tr->err_log, *pos);
}

static void *tracing_err_log_seq_next(struct seq_file *m, void *v, loff_t *pos)
{
	struct trace_array *tr = m->private;

	return seq_list_next(v, &tr->err_log, pos);
}

static void tracing_err_log_seq_stop(struct seq_file *m, void *v)
{
	mutex_unlock(&tracing_err_log_lock);
}

static void tracing_err_log_show_pos(struct seq_file *m, u8 pos)
{
	u8 i;

	for (i = 0; i < sizeof(CMD_PREFIX) - 1; i++)
		seq_putc(m, ' ');
	for (i = 0; i < pos; i++)
		seq_putc(m, ' ');
	seq_puts(m, "^\n");
}

static int tracing_err_log_seq_show(struct seq_file *m, void *v)
{
	struct tracing_log_err *err = v;

	if (err) {
		const char *err_text = err->info.errs[err->info.type];
		u64 sec = err->info.ts;
		u32 nsec;

		nsec = do_div(sec, NSEC_PER_SEC);
		seq_printf(m, "[%5llu.%06u] %s%s", sec, nsec / 1000,
			   err->loc, err_text);
		seq_printf(m, "%s", err->cmd);
		tracing_err_log_show_pos(m, err->info.pos);
	}

	return 0;
}

static const struct seq_operations tracing_err_log_seq_ops = {
	.start  = tracing_err_log_seq_start,
	.next   = tracing_err_log_seq_next,
	.stop   = tracing_err_log_seq_stop,
	.show   = tracing_err_log_seq_show
};

static int tracing_err_log_open(struct inode *inode, struct file *file)
{
	struct trace_array *tr = inode->i_private;
	int ret = 0;

	ret = tracing_check_open_get_tr(tr);
	if (ret)
		return ret;

	/* If this file was opened for write, then erase contents */
	if ((file->f_mode & FMODE_WRITE) && (file->f_flags & O_TRUNC))
		clear_tracing_err_log(tr);

	if (file->f_mode & FMODE_READ) {
		ret = seq_open(file, &tracing_err_log_seq_ops);
		if (!ret) {
			struct seq_file *m = file->private_data;
			m->private = tr;
		} else {
			trace_array_put(tr);
		}
	}
	return ret;
}

static ssize_t tracing_err_log_write(struct file *file,
				     const char __user *buffer,
				     size_t count, loff_t *ppos)
{
	return count;
}

static int tracing_err_log_release(struct inode *inode, struct file *file)
{
	struct trace_array *tr = inode->i_private;

	trace_array_put(tr);

	if (file->f_mode & FMODE_READ)
		seq_release(inode, file);

	return 0;
}

static const struct file_operations tracing_err_log_fops = {
	.open           = tracing_err_log_open,
	.write		= tracing_err_log_write,
	.read           = seq_read,
	.llseek         = seq_lseek,
	.release        = tracing_err_log_release,
};

static int tracing_buffers_open(struct inode *inode, struct file *filp)
{
	struct trace_array *tr = inode->i_private;
	struct ftrace_buffer_info *info;
	int ret;

	ret = tracing_check_open_get_tr(tr);
	if (ret)
		return ret;

	info = kzalloc(sizeof(*info), GFP_KERNEL);
	if (!info) {
		trace_array_put(tr);
		return -ENOMEM;
	}

	mutex_lock(&trace_types_lock);

	info->iter.tr		= tr;
	info->iter.cpu_file	= tracing_get_cpu(inode);
	info->iter.trace	= tr->current_trace;
	info->iter.array_buffer = &tr->array_buffer;
	info->spare		= NULL;
	/* Force reading ring buffer for first read */
	info->read		= (unsigned int)-1;

	filp->private_data = info;

	tr->current_trace->ref++;

	mutex_unlock(&trace_types_lock);

	ret = nonseekable_open(inode, filp);
	if (ret < 0)
		trace_array_put(tr);

	return ret;
}

static __poll_t
tracing_buffers_poll(struct file *filp, poll_table *poll_table)
{
	struct ftrace_buffer_info *info = filp->private_data;
	struct trace_iterator *iter = &info->iter;

	return trace_poll(iter, filp, poll_table);
}

static ssize_t
tracing_buffers_read(struct file *filp, char __user *ubuf,
		     size_t count, loff_t *ppos)
{
	struct ftrace_buffer_info *info = filp->private_data;
	struct trace_iterator *iter = &info->iter;
	ssize_t ret = 0;
	ssize_t size;

	if (!count)
		return 0;

#ifdef CONFIG_TRACER_MAX_TRACE
	if (iter->snapshot && iter->tr->current_trace->use_max_tr)
		return -EBUSY;
#endif

	if (!info->spare) {
		info->spare = ring_buffer_alloc_read_page(iter->array_buffer->buffer,
							  iter->cpu_file);
		if (IS_ERR(info->spare)) {
			ret = PTR_ERR(info->spare);
			info->spare = NULL;
		} else {
			info->spare_cpu = iter->cpu_file;
		}
	}
	if (!info->spare)
		return ret;

	/* Do we have previous read data to read? */
	if (info->read < PAGE_SIZE)
		goto read;

 again:
	trace_access_lock(iter->cpu_file);
	ret = ring_buffer_read_page(iter->array_buffer->buffer,
				    &info->spare,
				    count,
				    iter->cpu_file, 0);
	trace_access_unlock(iter->cpu_file);

	if (ret < 0) {
		if (trace_empty(iter)) {
			if ((filp->f_flags & O_NONBLOCK))
				return -EAGAIN;

			ret = wait_on_pipe(iter, 0);
			if (ret)
				return ret;

			goto again;
		}
		return 0;
	}

	info->read = 0;
 read:
	size = PAGE_SIZE - info->read;
	if (size > count)
		size = count;

	ret = copy_to_user(ubuf, info->spare + info->read, size);
	if (ret == size)
		return -EFAULT;

	size -= ret;

	*ppos += size;
	info->read += size;

	return size;
}

static int tracing_buffers_release(struct inode *inode, struct file *file)
{
	struct ftrace_buffer_info *info = file->private_data;
	struct trace_iterator *iter = &info->iter;

	mutex_lock(&trace_types_lock);

	iter->tr->current_trace->ref--;

	__trace_array_put(iter->tr);

	if (info->spare)
		ring_buffer_free_read_page(iter->array_buffer->buffer,
					   info->spare_cpu, info->spare);
	kfree(info);

	mutex_unlock(&trace_types_lock);

	return 0;
}

struct buffer_ref {
	struct trace_buffer	*buffer;
	void			*page;
	int			cpu;
	refcount_t		refcount;
};

static void buffer_ref_release(struct buffer_ref *ref)
{
	if (!refcount_dec_and_test(&ref->refcount))
		return;
	ring_buffer_free_read_page(ref->buffer, ref->cpu, ref->page);
	kfree(ref);
}

static void buffer_pipe_buf_release(struct pipe_inode_info *pipe,
				    struct pipe_buffer *buf)
{
	struct buffer_ref *ref = (struct buffer_ref *)buf->private;

	buffer_ref_release(ref);
	buf->private = 0;
}

static bool buffer_pipe_buf_get(struct pipe_inode_info *pipe,
				struct pipe_buffer *buf)
{
	struct buffer_ref *ref = (struct buffer_ref *)buf->private;

	if (refcount_read(&ref->refcount) > INT_MAX/2)
		return false;

	refcount_inc(&ref->refcount);
	return true;
}

/* Pipe buffer operations for a buffer. */
static const struct pipe_buf_operations buffer_pipe_buf_ops = {
	.confirm		= generic_pipe_buf_confirm,
	.release		= buffer_pipe_buf_release,
	.steal			= generic_pipe_buf_nosteal,
	.get			= buffer_pipe_buf_get,
};

/*
 * Callback from splice_to_pipe(), if we need to release some pages
 * at the end of the spd in case we error'ed out in filling the pipe.
 */
static void buffer_spd_release(struct splice_pipe_desc *spd, unsigned int i)
{
	struct buffer_ref *ref =
		(struct buffer_ref *)spd->partial[i].private;

	buffer_ref_release(ref);
	spd->partial[i].private = 0;
}

static ssize_t
tracing_buffers_splice_read(struct file *file, loff_t *ppos,
			    struct pipe_inode_info *pipe, size_t len,
			    unsigned int flags)
{
	struct ftrace_buffer_info *info = file->private_data;
	struct trace_iterator *iter = &info->iter;
	struct partial_page partial_def[PIPE_DEF_BUFFERS];
	struct page *pages_def[PIPE_DEF_BUFFERS];
	struct splice_pipe_desc spd = {
		.pages		= pages_def,
		.partial	= partial_def,
		.nr_pages_max	= PIPE_DEF_BUFFERS,
		.ops		= &buffer_pipe_buf_ops,
		.spd_release	= buffer_spd_release,
	};
	struct buffer_ref *ref;
	int entries, i;
	ssize_t ret = 0;

#ifdef CONFIG_TRACER_MAX_TRACE
	if (iter->snapshot && iter->tr->current_trace->use_max_tr)
		return -EBUSY;
#endif

	if (*ppos & (PAGE_SIZE - 1))
		return -EINVAL;

	if (len & (PAGE_SIZE - 1)) {
		if (len < PAGE_SIZE)
			return -EINVAL;
		len &= PAGE_MASK;
	}

	if (splice_grow_spd(pipe, &spd))
		return -ENOMEM;

 again:
	trace_access_lock(iter->cpu_file);
	entries = ring_buffer_entries_cpu(iter->array_buffer->buffer, iter->cpu_file);

	for (i = 0; i < spd.nr_pages_max && len && entries; i++, len -= PAGE_SIZE) {
		struct page *page;
		int r;

		ref = kzalloc(sizeof(*ref), GFP_KERNEL);
		if (!ref) {
			ret = -ENOMEM;
			break;
		}

		refcount_set(&ref->refcount, 1);
		ref->buffer = iter->array_buffer->buffer;
		ref->page = ring_buffer_alloc_read_page(ref->buffer, iter->cpu_file);
		if (IS_ERR(ref->page)) {
			ret = PTR_ERR(ref->page);
			ref->page = NULL;
			kfree(ref);
			break;
		}
		ref->cpu = iter->cpu_file;

		r = ring_buffer_read_page(ref->buffer, &ref->page,
					  len, iter->cpu_file, 1);
		if (r < 0) {
			ring_buffer_free_read_page(ref->buffer, ref->cpu,
						   ref->page);
			kfree(ref);
			break;
		}

		page = virt_to_page(ref->page);

		spd.pages[i] = page;
		spd.partial[i].len = PAGE_SIZE;
		spd.partial[i].offset = 0;
		spd.partial[i].private = (unsigned long)ref;
		spd.nr_pages++;
		*ppos += PAGE_SIZE;

		entries = ring_buffer_entries_cpu(iter->array_buffer->buffer, iter->cpu_file);
	}

	trace_access_unlock(iter->cpu_file);
	spd.nr_pages = i;

	/* did we read anything? */
	if (!spd.nr_pages) {
		if (ret)
			goto out;

		ret = -EAGAIN;
		if ((file->f_flags & O_NONBLOCK) || (flags & SPLICE_F_NONBLOCK))
			goto out;

		ret = wait_on_pipe(iter, iter->tr->buffer_percent);
		if (ret)
			goto out;

		goto again;
	}

	ret = splice_to_pipe(pipe, &spd);
out:
	splice_shrink_spd(&spd);

	return ret;
}

static const struct file_operations tracing_buffers_fops = {
	.open		= tracing_buffers_open,
	.read		= tracing_buffers_read,
	.poll		= tracing_buffers_poll,
	.release	= tracing_buffers_release,
	.splice_read	= tracing_buffers_splice_read,
	.llseek		= no_llseek,
};

static ssize_t
tracing_stats_read(struct file *filp, char __user *ubuf,
		   size_t count, loff_t *ppos)
{
	struct inode *inode = file_inode(filp);
	struct trace_array *tr = inode->i_private;
	struct array_buffer *trace_buf = &tr->array_buffer;
	int cpu = tracing_get_cpu(inode);
	struct trace_seq *s;
	unsigned long cnt;
	unsigned long long t;
	unsigned long usec_rem;

	s = kmalloc(sizeof(*s), GFP_KERNEL);
	if (!s)
		return -ENOMEM;

	trace_seq_init(s);

	cnt = ring_buffer_entries_cpu(trace_buf->buffer, cpu);
	trace_seq_printf(s, "entries: %ld\n", cnt);

	cnt = ring_buffer_overrun_cpu(trace_buf->buffer, cpu);
	trace_seq_printf(s, "overrun: %ld\n", cnt);

	cnt = ring_buffer_commit_overrun_cpu(trace_buf->buffer, cpu);
	trace_seq_printf(s, "commit overrun: %ld\n", cnt);

	cnt = ring_buffer_bytes_cpu(trace_buf->buffer, cpu);
	trace_seq_printf(s, "bytes: %ld\n", cnt);

	if (trace_clocks[tr->clock_id].in_ns) {
		/* local or global for trace_clock */
		t = ns2usecs(ring_buffer_oldest_event_ts(trace_buf->buffer, cpu));
		usec_rem = do_div(t, USEC_PER_SEC);
		trace_seq_printf(s, "oldest event ts: %5llu.%06lu\n",
								t, usec_rem);

		t = ns2usecs(ring_buffer_time_stamp(trace_buf->buffer, cpu));
		usec_rem = do_div(t, USEC_PER_SEC);
		trace_seq_printf(s, "now ts: %5llu.%06lu\n", t, usec_rem);
	} else {
		/* counter or tsc mode for trace_clock */
		trace_seq_printf(s, "oldest event ts: %llu\n",
				ring_buffer_oldest_event_ts(trace_buf->buffer, cpu));

		trace_seq_printf(s, "now ts: %llu\n",
				ring_buffer_time_stamp(trace_buf->buffer, cpu));
	}

	cnt = ring_buffer_dropped_events_cpu(trace_buf->buffer, cpu);
	trace_seq_printf(s, "dropped events: %ld\n", cnt);

	cnt = ring_buffer_read_events_cpu(trace_buf->buffer, cpu);
	trace_seq_printf(s, "read events: %ld\n", cnt);

	count = simple_read_from_buffer(ubuf, count, ppos,
					s->buffer, trace_seq_used(s));

	kfree(s);

	return count;
}

static const struct file_operations tracing_stats_fops = {
	.open		= tracing_open_generic_tr,
	.read		= tracing_stats_read,
	.llseek		= generic_file_llseek,
	.release	= tracing_release_generic_tr,
};

#ifdef CONFIG_DYNAMIC_FTRACE

static ssize_t
tracing_read_dyn_info(struct file *filp, char __user *ubuf,
		  size_t cnt, loff_t *ppos)
{
	ssize_t ret;
	char *buf;
	int r;

	/* 256 should be plenty to hold the amount needed */
	buf = kmalloc(256, GFP_KERNEL);
	if (!buf)
		return -ENOMEM;

	r = scnprintf(buf, 256, "%ld pages:%ld groups: %ld\n",
		      ftrace_update_tot_cnt,
		      ftrace_number_of_pages,
		      ftrace_number_of_groups);

	ret = simple_read_from_buffer(ubuf, cnt, ppos, buf, r);
	kfree(buf);
	return ret;
}

static const struct file_operations tracing_dyn_info_fops = {
	.open		= tracing_open_generic,
	.read		= tracing_read_dyn_info,
	.llseek		= generic_file_llseek,
};
#endif /* CONFIG_DYNAMIC_FTRACE */

#if defined(CONFIG_TRACER_SNAPSHOT) && defined(CONFIG_DYNAMIC_FTRACE)
static void
ftrace_snapshot(unsigned long ip, unsigned long parent_ip,
		struct trace_array *tr, struct ftrace_probe_ops *ops,
		void *data)
{
	tracing_snapshot_instance(tr);
}

static void
ftrace_count_snapshot(unsigned long ip, unsigned long parent_ip,
		      struct trace_array *tr, struct ftrace_probe_ops *ops,
		      void *data)
{
	struct ftrace_func_mapper *mapper = data;
	long *count = NULL;

	if (mapper)
		count = (long *)ftrace_func_mapper_find_ip(mapper, ip);

	if (count) {

		if (*count <= 0)
			return;

		(*count)--;
	}

	tracing_snapshot_instance(tr);
}

static int
ftrace_snapshot_print(struct seq_file *m, unsigned long ip,
		      struct ftrace_probe_ops *ops, void *data)
{
	struct ftrace_func_mapper *mapper = data;
	long *count = NULL;

	seq_printf(m, "%ps:", (void *)ip);

	seq_puts(m, "snapshot");

	if (mapper)
		count = (long *)ftrace_func_mapper_find_ip(mapper, ip);

	if (count)
		seq_printf(m, ":count=%ld\n", *count);
	else
		seq_puts(m, ":unlimited\n");

	return 0;
}

static int
ftrace_snapshot_init(struct ftrace_probe_ops *ops, struct trace_array *tr,
		     unsigned long ip, void *init_data, void **data)
{
	struct ftrace_func_mapper *mapper = *data;

	if (!mapper) {
		mapper = allocate_ftrace_func_mapper();
		if (!mapper)
			return -ENOMEM;
		*data = mapper;
	}

	return ftrace_func_mapper_add_ip(mapper, ip, init_data);
}

static void
ftrace_snapshot_free(struct ftrace_probe_ops *ops, struct trace_array *tr,
		     unsigned long ip, void *data)
{
	struct ftrace_func_mapper *mapper = data;

	if (!ip) {
		if (!mapper)
			return;
		free_ftrace_func_mapper(mapper, NULL);
		return;
	}

	ftrace_func_mapper_remove_ip(mapper, ip);
}

static struct ftrace_probe_ops snapshot_probe_ops = {
	.func			= ftrace_snapshot,
	.print			= ftrace_snapshot_print,
};

static struct ftrace_probe_ops snapshot_count_probe_ops = {
	.func			= ftrace_count_snapshot,
	.print			= ftrace_snapshot_print,
	.init			= ftrace_snapshot_init,
	.free			= ftrace_snapshot_free,
};

static int
ftrace_trace_snapshot_callback(struct trace_array *tr, struct ftrace_hash *hash,
			       char *glob, char *cmd, char *param, int enable)
{
	struct ftrace_probe_ops *ops;
	void *count = (void *)-1;
	char *number;
	int ret;

	if (!tr)
		return -ENODEV;

	/* hash funcs only work with set_ftrace_filter */
	if (!enable)
		return -EINVAL;

	ops = param ? &snapshot_count_probe_ops :  &snapshot_probe_ops;

	if (glob[0] == '!')
		return unregister_ftrace_function_probe_func(glob+1, tr, ops);

	if (!param)
		goto out_reg;

	number = strsep(&param, ":");

	if (!strlen(number))
		goto out_reg;

	/*
	 * We use the callback data field (which is a pointer)
	 * as our counter.
	 */
	ret = kstrtoul(number, 0, (unsigned long *)&count);
	if (ret)
		return ret;

 out_reg:
	ret = tracing_alloc_snapshot_instance(tr);
	if (ret < 0)
		goto out;

	ret = register_ftrace_function_probe(glob, tr, ops, count);

 out:
	return ret < 0 ? ret : 0;
}

static struct ftrace_func_command ftrace_snapshot_cmd = {
	.name			= "snapshot",
	.func			= ftrace_trace_snapshot_callback,
};

static __init int register_snapshot_cmd(void)
{
	return register_ftrace_command(&ftrace_snapshot_cmd);
}
#else
static inline __init int register_snapshot_cmd(void) { return 0; }
#endif /* defined(CONFIG_TRACER_SNAPSHOT) && defined(CONFIG_DYNAMIC_FTRACE) */

static struct dentry *tracing_get_dentry(struct trace_array *tr)
{
	if (WARN_ON(!tr->dir))
		return ERR_PTR(-ENODEV);

	/* Top directory uses NULL as the parent */
	if (tr->flags & TRACE_ARRAY_FL_GLOBAL)
		return NULL;

	/* All sub buffers have a descriptor */
	return tr->dir;
}

static struct dentry *tracing_dentry_percpu(struct trace_array *tr, int cpu)
{
	struct dentry *d_tracer;

	if (tr->percpu_dir)
		return tr->percpu_dir;

	d_tracer = tracing_get_dentry(tr);
	if (IS_ERR(d_tracer))
		return NULL;

	tr->percpu_dir = tracefs_create_dir("per_cpu", d_tracer);

	MEM_FAIL(!tr->percpu_dir,
		  "Could not create tracefs directory 'per_cpu/%d'\n", cpu);

	return tr->percpu_dir;
}

static struct dentry *
trace_create_cpu_file(const char *name, umode_t mode, struct dentry *parent,
		      void *data, long cpu, const struct file_operations *fops)
{
	struct dentry *ret = trace_create_file(name, mode, parent, data, fops);

	if (ret) /* See tracing_get_cpu() */
		d_inode(ret)->i_cdev = (void *)(cpu + 1);
	return ret;
}

static void
tracing_init_tracefs_percpu(struct trace_array *tr, long cpu)
{
	struct dentry *d_percpu = tracing_dentry_percpu(tr, cpu);
	struct dentry *d_cpu;
	char cpu_dir[30]; /* 30 characters should be more than enough */

	if (!d_percpu)
		return;

	snprintf(cpu_dir, 30, "cpu%ld", cpu);
	d_cpu = tracefs_create_dir(cpu_dir, d_percpu);
	if (!d_cpu) {
		pr_warn("Could not create tracefs '%s' entry\n", cpu_dir);
		return;
	}

	/* per cpu trace_pipe */
	trace_create_cpu_file("trace_pipe", 0444, d_cpu,
				tr, cpu, &tracing_pipe_fops);

	/* per cpu trace */
	trace_create_cpu_file("trace", 0644, d_cpu,
				tr, cpu, &tracing_fops);

	trace_create_cpu_file("trace_pipe_raw", 0444, d_cpu,
				tr, cpu, &tracing_buffers_fops);

	trace_create_cpu_file("stats", 0444, d_cpu,
				tr, cpu, &tracing_stats_fops);

	trace_create_cpu_file("buffer_size_kb", 0444, d_cpu,
				tr, cpu, &tracing_entries_fops);

#ifdef CONFIG_TRACER_SNAPSHOT
	trace_create_cpu_file("snapshot", 0644, d_cpu,
				tr, cpu, &snapshot_fops);

	trace_create_cpu_file("snapshot_raw", 0444, d_cpu,
				tr, cpu, &snapshot_raw_fops);
#endif
}

#ifdef CONFIG_FTRACE_SELFTEST
/* Let selftest have access to static functions in this file */
#include "trace_selftest.c"
#endif

static ssize_t
trace_options_read(struct file *filp, char __user *ubuf, size_t cnt,
			loff_t *ppos)
{
	struct trace_option_dentry *topt = filp->private_data;
	char *buf;

	if (topt->flags->val & topt->opt->bit)
		buf = "1\n";
	else
		buf = "0\n";

	return simple_read_from_buffer(ubuf, cnt, ppos, buf, 2);
}

static ssize_t
trace_options_write(struct file *filp, const char __user *ubuf, size_t cnt,
			 loff_t *ppos)
{
	struct trace_option_dentry *topt = filp->private_data;
	unsigned long val;
	int ret;

	ret = kstrtoul_from_user(ubuf, cnt, 10, &val);
	if (ret)
		return ret;

	if (val != 0 && val != 1)
		return -EINVAL;

	if (!!(topt->flags->val & topt->opt->bit) != val) {
		mutex_lock(&trace_types_lock);
		ret = __set_tracer_option(topt->tr, topt->flags,
					  topt->opt, !val);
		mutex_unlock(&trace_types_lock);
		if (ret)
			return ret;
	}

	*ppos += cnt;

	return cnt;
}


static const struct file_operations trace_options_fops = {
	.open = tracing_open_generic,
	.read = trace_options_read,
	.write = trace_options_write,
	.llseek	= generic_file_llseek,
};

/*
 * In order to pass in both the trace_array descriptor as well as the index
 * to the flag that the trace option file represents, the trace_array
 * has a character array of trace_flags_index[], which holds the index
 * of the bit for the flag it represents. index[0] == 0, index[1] == 1, etc.
 * The address of this character array is passed to the flag option file
 * read/write callbacks.
 *
 * In order to extract both the index and the trace_array descriptor,
 * get_tr_index() uses the following algorithm.
 *
 *   idx = *ptr;
 *
 * As the pointer itself contains the address of the index (remember
 * index[1] == 1).
 *
 * Then to get the trace_array descriptor, by subtracting that index
 * from the ptr, we get to the start of the index itself.
 *
 *   ptr - idx == &index[0]
 *
 * Then a simple container_of() from that pointer gets us to the
 * trace_array descriptor.
 */
static void get_tr_index(void *data, struct trace_array **ptr,
			 unsigned int *pindex)
{
	*pindex = *(unsigned char *)data;

	*ptr = container_of(data - *pindex, struct trace_array,
			    trace_flags_index);
}

static ssize_t
trace_options_core_read(struct file *filp, char __user *ubuf, size_t cnt,
			loff_t *ppos)
{
	void *tr_index = filp->private_data;
	struct trace_array *tr;
	unsigned int index;
	char *buf;

	get_tr_index(tr_index, &tr, &index);

	if (tr->trace_flags & (1 << index))
		buf = "1\n";
	else
		buf = "0\n";

	return simple_read_from_buffer(ubuf, cnt, ppos, buf, 2);
}

static ssize_t
trace_options_core_write(struct file *filp, const char __user *ubuf, size_t cnt,
			 loff_t *ppos)
{
	void *tr_index = filp->private_data;
	struct trace_array *tr;
	unsigned int index;
	unsigned long val;
	int ret;

	get_tr_index(tr_index, &tr, &index);

	ret = kstrtoul_from_user(ubuf, cnt, 10, &val);
	if (ret)
		return ret;

	if (val != 0 && val != 1)
		return -EINVAL;

	mutex_lock(&event_mutex);
	mutex_lock(&trace_types_lock);
	ret = set_tracer_flag(tr, 1 << index, val);
	mutex_unlock(&trace_types_lock);
	mutex_unlock(&event_mutex);

	if (ret < 0)
		return ret;

	*ppos += cnt;

	return cnt;
}

static const struct file_operations trace_options_core_fops = {
	.open = tracing_open_generic,
	.read = trace_options_core_read,
	.write = trace_options_core_write,
	.llseek = generic_file_llseek,
};

struct dentry *trace_create_file(const char *name,
				 umode_t mode,
				 struct dentry *parent,
				 void *data,
				 const struct file_operations *fops)
{
	struct dentry *ret;

	ret = tracefs_create_file(name, mode, parent, data, fops);
	if (!ret)
		pr_warn("Could not create tracefs '%s' entry\n", name);

	return ret;
}


static struct dentry *trace_options_init_dentry(struct trace_array *tr)
{
	struct dentry *d_tracer;

	if (tr->options)
		return tr->options;

	d_tracer = tracing_get_dentry(tr);
	if (IS_ERR(d_tracer))
		return NULL;

	tr->options = tracefs_create_dir("options", d_tracer);
	if (!tr->options) {
		pr_warn("Could not create tracefs directory 'options'\n");
		return NULL;
	}

	return tr->options;
}

static void
create_trace_option_file(struct trace_array *tr,
			 struct trace_option_dentry *topt,
			 struct tracer_flags *flags,
			 struct tracer_opt *opt)
{
	struct dentry *t_options;

	t_options = trace_options_init_dentry(tr);
	if (!t_options)
		return;

	topt->flags = flags;
	topt->opt = opt;
	topt->tr = tr;

	topt->entry = trace_create_file(opt->name, 0644, t_options, topt,
				    &trace_options_fops);

}

static void
create_trace_option_files(struct trace_array *tr, struct tracer *tracer)
{
	struct trace_option_dentry *topts;
	struct trace_options *tr_topts;
	struct tracer_flags *flags;
	struct tracer_opt *opts;
	int cnt;
	int i;

	if (!tracer)
		return;

	flags = tracer->flags;

	if (!flags || !flags->opts)
		return;

	/*
	 * If this is an instance, only create flags for tracers
	 * the instance may have.
	 */
	if (!trace_ok_for_array(tracer, tr))
		return;

	for (i = 0; i < tr->nr_topts; i++) {
		/* Make sure there's no duplicate flags. */
		if (WARN_ON_ONCE(tr->topts[i].tracer->flags == tracer->flags))
			return;
	}

	opts = flags->opts;

	for (cnt = 0; opts[cnt].name; cnt++)
		;

	topts = kcalloc(cnt + 1, sizeof(*topts), GFP_KERNEL);
	if (!topts)
		return;

	tr_topts = krealloc(tr->topts, sizeof(*tr->topts) * (tr->nr_topts + 1),
			    GFP_KERNEL);
	if (!tr_topts) {
		kfree(topts);
		return;
	}

	tr->topts = tr_topts;
	tr->topts[tr->nr_topts].tracer = tracer;
	tr->topts[tr->nr_topts].topts = topts;
	tr->nr_topts++;

	for (cnt = 0; opts[cnt].name; cnt++) {
		create_trace_option_file(tr, &topts[cnt], flags,
					 &opts[cnt]);
		MEM_FAIL(topts[cnt].entry == NULL,
			  "Failed to create trace option: %s",
			  opts[cnt].name);
	}
}

static struct dentry *
create_trace_option_core_file(struct trace_array *tr,
			      const char *option, long index)
{
	struct dentry *t_options;

	t_options = trace_options_init_dentry(tr);
	if (!t_options)
		return NULL;

	return trace_create_file(option, 0644, t_options,
				 (void *)&tr->trace_flags_index[index],
				 &trace_options_core_fops);
}

static void create_trace_options_dir(struct trace_array *tr)
{
	struct dentry *t_options;
	bool top_level = tr == &global_trace;
	int i;

	t_options = trace_options_init_dentry(tr);
	if (!t_options)
		return;

	for (i = 0; trace_options[i]; i++) {
		if (top_level ||
		    !((1 << i) & TOP_LEVEL_TRACE_FLAGS))
			create_trace_option_core_file(tr, trace_options[i], i);
	}
}

static ssize_t
rb_simple_read(struct file *filp, char __user *ubuf,
	       size_t cnt, loff_t *ppos)
{
	struct trace_array *tr = filp->private_data;
	char buf[64];
	int r;

	r = tracer_tracing_is_on(tr);
	r = sprintf(buf, "%d\n", r);

	return simple_read_from_buffer(ubuf, cnt, ppos, buf, r);
}

static ssize_t
rb_simple_write(struct file *filp, const char __user *ubuf,
		size_t cnt, loff_t *ppos)
{
	struct trace_array *tr = filp->private_data;
	struct trace_buffer *buffer = tr->array_buffer.buffer;
	unsigned long val;
	int ret;

	ret = kstrtoul_from_user(ubuf, cnt, 10, &val);
	if (ret)
		return ret;

	if (buffer) {
		mutex_lock(&trace_types_lock);
		if (!!val == tracer_tracing_is_on(tr)) {
			val = 0; /* do nothing */
		} else if (val) {
			tracer_tracing_on(tr);
			if (tr->current_trace->start)
				tr->current_trace->start(tr);
		} else {
			tracer_tracing_off(tr);
			if (tr->current_trace->stop)
				tr->current_trace->stop(tr);
		}
		mutex_unlock(&trace_types_lock);
	}

	(*ppos)++;

	return cnt;
}

static const struct file_operations rb_simple_fops = {
	.open		= tracing_open_generic_tr,
	.read		= rb_simple_read,
	.write		= rb_simple_write,
	.release	= tracing_release_generic_tr,
	.llseek		= default_llseek,
};

static ssize_t
buffer_percent_read(struct file *filp, char __user *ubuf,
		    size_t cnt, loff_t *ppos)
{
	struct trace_array *tr = filp->private_data;
	char buf[64];
	int r;

	r = tr->buffer_percent;
	r = sprintf(buf, "%d\n", r);

	return simple_read_from_buffer(ubuf, cnt, ppos, buf, r);
}

static ssize_t
buffer_percent_write(struct file *filp, const char __user *ubuf,
		     size_t cnt, loff_t *ppos)
{
	struct trace_array *tr = filp->private_data;
	unsigned long val;
	int ret;

	ret = kstrtoul_from_user(ubuf, cnt, 10, &val);
	if (ret)
		return ret;

	if (val > 100)
		return -EINVAL;

	if (!val)
		val = 1;

	tr->buffer_percent = val;

	(*ppos)++;

	return cnt;
}

static const struct file_operations buffer_percent_fops = {
	.open		= tracing_open_generic_tr,
	.read		= buffer_percent_read,
	.write		= buffer_percent_write,
	.release	= tracing_release_generic_tr,
	.llseek		= default_llseek,
};

static struct dentry *trace_instance_dir;

static void
init_tracer_tracefs(struct trace_array *tr, struct dentry *d_tracer);

static int
allocate_trace_buffer(struct trace_array *tr, struct array_buffer *buf, int size)
{
	enum ring_buffer_flags rb_flags;

	rb_flags = tr->trace_flags & TRACE_ITER_OVERWRITE ? RB_FL_OVERWRITE : 0;

	buf->tr = tr;

	buf->buffer = ring_buffer_alloc(size, rb_flags);
	if (!buf->buffer)
		return -ENOMEM;

	buf->data = alloc_percpu(struct trace_array_cpu);
	if (!buf->data) {
		ring_buffer_free(buf->buffer);
		buf->buffer = NULL;
		return -ENOMEM;
	}

	/* Allocate the first page for all buffers */
	set_buffer_entries(&tr->array_buffer,
			   ring_buffer_size(tr->array_buffer.buffer, 0));

	return 0;
}

static int allocate_trace_buffers(struct trace_array *tr, int size)
{
	int ret;

	ret = allocate_trace_buffer(tr, &tr->array_buffer, size);
	if (ret)
		return ret;

#ifdef CONFIG_TRACER_MAX_TRACE
	ret = allocate_trace_buffer(tr, &tr->max_buffer,
				    allocate_snapshot ? size : 1);
	if (MEM_FAIL(ret, "Failed to allocate trace buffer\n")) {
		ring_buffer_free(tr->array_buffer.buffer);
		tr->array_buffer.buffer = NULL;
		free_percpu(tr->array_buffer.data);
		tr->array_buffer.data = NULL;
		return -ENOMEM;
	}
	tr->allocated_snapshot = allocate_snapshot;

	/*
	 * Only the top level trace array gets its snapshot allocated
	 * from the kernel command line.
	 */
	allocate_snapshot = false;
#endif
	return 0;
}

static void free_trace_buffer(struct array_buffer *buf)
{
	if (buf->buffer) {
		ring_buffer_free(buf->buffer);
		buf->buffer = NULL;
		free_percpu(buf->data);
		buf->data = NULL;
	}
}

static void free_trace_buffers(struct trace_array *tr)
{
	if (!tr)
		return;

	free_trace_buffer(&tr->array_buffer);

#ifdef CONFIG_TRACER_MAX_TRACE
	free_trace_buffer(&tr->max_buffer);
#endif
}

static void init_trace_flags_index(struct trace_array *tr)
{
	int i;

	/* Used by the trace options files */
	for (i = 0; i < TRACE_FLAGS_MAX_SIZE; i++)
		tr->trace_flags_index[i] = i;
}

static void __update_tracer_options(struct trace_array *tr)
{
	struct tracer *t;

	for (t = trace_types; t; t = t->next)
		add_tracer_options(tr, t);
}

static void update_tracer_options(struct trace_array *tr)
{
	mutex_lock(&trace_types_lock);
	__update_tracer_options(tr);
	mutex_unlock(&trace_types_lock);
}

/* Must have trace_types_lock held */
struct trace_array *trace_array_find(const char *instance)
{
	struct trace_array *tr, *found = NULL;

	list_for_each_entry(tr, &ftrace_trace_arrays, list) {
		if (tr->name && strcmp(tr->name, instance) == 0) {
			found = tr;
			break;
		}
	}

	return found;
}

struct trace_array *trace_array_find_get(const char *instance)
{
	struct trace_array *tr;

	mutex_lock(&trace_types_lock);
	tr = trace_array_find(instance);
	if (tr)
		tr->ref++;
	mutex_unlock(&trace_types_lock);

	return tr;
}

static struct trace_array *trace_array_create(const char *name)
{
	struct trace_array *tr;
	int ret;

	ret = -ENOMEM;
	tr = kzalloc(sizeof(*tr), GFP_KERNEL);
	if (!tr)
		return ERR_PTR(ret);

	tr->name = kstrdup(name, GFP_KERNEL);
	if (!tr->name)
		goto out_free_tr;

	if (!alloc_cpumask_var(&tr->tracing_cpumask, GFP_KERNEL))
		goto out_free_tr;

	tr->trace_flags = global_trace.trace_flags & ~ZEROED_TRACE_FLAGS;

	cpumask_copy(tr->tracing_cpumask, cpu_all_mask);

	raw_spin_lock_init(&tr->start_lock);

	tr->max_lock = (arch_spinlock_t)__ARCH_SPIN_LOCK_UNLOCKED;

	tr->current_trace = &nop_trace;

	INIT_LIST_HEAD(&tr->systems);
	INIT_LIST_HEAD(&tr->events);
	INIT_LIST_HEAD(&tr->hist_vars);
	INIT_LIST_HEAD(&tr->err_log);

	if (allocate_trace_buffers(tr, trace_buf_size) < 0)
		goto out_free_tr;

	tr->dir = tracefs_create_dir(name, trace_instance_dir);
	if (!tr->dir)
		goto out_free_tr;

	ret = event_trace_add_tracer(tr->dir, tr);
	if (ret) {
		tracefs_remove(tr->dir);
		goto out_free_tr;
	}

	ftrace_init_trace_array(tr);

	init_tracer_tracefs(tr, tr->dir);
	init_trace_flags_index(tr);
	__update_tracer_options(tr);

	list_add(&tr->list, &ftrace_trace_arrays);

	tr->ref++;


	return tr;

 out_free_tr:
	free_trace_buffers(tr);
	free_cpumask_var(tr->tracing_cpumask);
	kfree(tr->name);
	kfree(tr);

	return ERR_PTR(ret);
}

static int instance_mkdir(const char *name)
{
	struct trace_array *tr;
	int ret;

	mutex_lock(&event_mutex);
	mutex_lock(&trace_types_lock);

	ret = -EEXIST;
	if (trace_array_find(name))
		goto out_unlock;

	tr = trace_array_create(name);

	ret = PTR_ERR_OR_ZERO(tr);

out_unlock:
	mutex_unlock(&trace_types_lock);
	mutex_unlock(&event_mutex);
	return ret;
}

/**
 * trace_array_get_by_name - Create/Lookup a trace array, given its name.
 * @name: The name of the trace array to be looked up/created.
 *
 * Returns pointer to trace array with given name.
 * NULL, if it cannot be created.
 *
 * NOTE: This function increments the reference counter associated with the
 * trace array returned. This makes sure it cannot be freed while in use.
 * Use trace_array_put() once the trace array is no longer needed.
 * If the trace_array is to be freed, trace_array_destroy() needs to
 * be called after the trace_array_put(), or simply let user space delete
 * it from the tracefs instances directory. But until the
 * trace_array_put() is called, user space can not delete it.
 *
 */
struct trace_array *trace_array_get_by_name(const char *name)
{
	struct trace_array *tr;

	mutex_lock(&event_mutex);
	mutex_lock(&trace_types_lock);

	list_for_each_entry(tr, &ftrace_trace_arrays, list) {
		if (tr->name && strcmp(tr->name, name) == 0)
			goto out_unlock;
	}

	tr = trace_array_create(name);

	if (IS_ERR(tr))
		tr = NULL;
out_unlock:
	if (tr)
		tr->ref++;

	mutex_unlock(&trace_types_lock);
	mutex_unlock(&event_mutex);
	return tr;
}
EXPORT_SYMBOL_GPL(trace_array_get_by_name);

static int __remove_instance(struct trace_array *tr)
{
	int i;

	/* Reference counter for a newly created trace array = 1. */
	if (tr->ref > 1 || (tr->current_trace && tr->current_trace->ref))
		return -EBUSY;

	list_del(&tr->list);

	/* Disable all the flags that were enabled coming in */
	for (i = 0; i < TRACE_FLAGS_MAX_SIZE; i++) {
		if ((1 << i) & ZEROED_TRACE_FLAGS)
			set_tracer_flag(tr, 1 << i, 0);
	}

	tracing_set_nop(tr);
	clear_ftrace_function_probes(tr);
	event_trace_del_tracer(tr);
	ftrace_clear_pids(tr);
	ftrace_destroy_function_files(tr);
	tracefs_remove(tr->dir);
	free_trace_buffers(tr);

	for (i = 0; i < tr->nr_topts; i++) {
		kfree(tr->topts[i].topts);
	}
	kfree(tr->topts);

	free_cpumask_var(tr->tracing_cpumask);
	kfree(tr->name);
	kfree(tr);
	tr = NULL;

	return 0;
}

int trace_array_destroy(struct trace_array *this_tr)
{
	struct trace_array *tr;
	int ret;

	if (!this_tr)
		return -EINVAL;

	mutex_lock(&event_mutex);
	mutex_lock(&trace_types_lock);

	ret = -ENODEV;

	/* Making sure trace array exists before destroying it. */
	list_for_each_entry(tr, &ftrace_trace_arrays, list) {
		if (tr == this_tr) {
			ret = __remove_instance(tr);
			break;
		}
	}

	mutex_unlock(&trace_types_lock);
	mutex_unlock(&event_mutex);

	return ret;
}
EXPORT_SYMBOL_GPL(trace_array_destroy);

static int instance_rmdir(const char *name)
{
	struct trace_array *tr;
	int ret;

	mutex_lock(&event_mutex);
	mutex_lock(&trace_types_lock);

	ret = -ENODEV;
	tr = trace_array_find(name);
	if (tr)
		ret = __remove_instance(tr);

	mutex_unlock(&trace_types_lock);
	mutex_unlock(&event_mutex);

	return ret;
}

static __init void create_trace_instances(struct dentry *d_tracer)
{
	trace_instance_dir = tracefs_create_instance_dir("instances", d_tracer,
							 instance_mkdir,
							 instance_rmdir);
	if (MEM_FAIL(!trace_instance_dir, "Failed to create instances directory\n"))
		return;
}

static void
init_tracer_tracefs(struct trace_array *tr, struct dentry *d_tracer)
{
	struct trace_event_file *file;
	int cpu;

	trace_create_file("available_tracers", 0444, d_tracer,
			tr, &show_traces_fops);

	trace_create_file("current_tracer", 0644, d_tracer,
			tr, &set_tracer_fops);

	trace_create_file("tracing_cpumask", 0644, d_tracer,
			  tr, &tracing_cpumask_fops);

	trace_create_file("trace_options", 0644, d_tracer,
			  tr, &tracing_iter_fops);

	trace_create_file("trace", 0644, d_tracer,
			  tr, &tracing_fops);

	trace_create_file("trace_pipe", 0444, d_tracer,
			  tr, &tracing_pipe_fops);

	trace_create_file("buffer_size_kb", 0644, d_tracer,
			  tr, &tracing_entries_fops);

	trace_create_file("buffer_total_size_kb", 0444, d_tracer,
			  tr, &tracing_total_entries_fops);

	trace_create_file("free_buffer", 0200, d_tracer,
			  tr, &tracing_free_buffer_fops);

	trace_create_file("trace_marker", 0220, d_tracer,
			  tr, &tracing_mark_fops);

	file = __find_event_file(tr, "ftrace", "print");
	if (file && file->dir)
		trace_create_file("trigger", 0644, file->dir, file,
				  &event_trigger_fops);
	tr->trace_marker_file = file;

	trace_create_file("trace_marker_raw", 0220, d_tracer,
			  tr, &tracing_mark_raw_fops);

	trace_create_file("trace_clock", 0644, d_tracer, tr,
			  &trace_clock_fops);

	trace_create_file("tracing_on", 0644, d_tracer,
			  tr, &rb_simple_fops);

	trace_create_file("timestamp_mode", 0444, d_tracer, tr,
			  &trace_time_stamp_mode_fops);

	tr->buffer_percent = 50;

	trace_create_file("buffer_percent", 0444, d_tracer,
			tr, &buffer_percent_fops);

	create_trace_options_dir(tr);

#if defined(CONFIG_TRACER_MAX_TRACE) || defined(CONFIG_HWLAT_TRACER)
	trace_create_maxlat_file(tr, d_tracer);
#endif

	if (ftrace_create_function_files(tr, d_tracer))
		MEM_FAIL(1, "Could not allocate function filter files");

#ifdef CONFIG_TRACER_SNAPSHOT
	trace_create_file("snapshot", 0644, d_tracer,
			  tr, &snapshot_fops);
#endif

	trace_create_file("error_log", 0644, d_tracer,
			  tr, &tracing_err_log_fops);

	for_each_tracing_cpu(cpu)
		tracing_init_tracefs_percpu(tr, cpu);

	ftrace_init_tracefs(tr, d_tracer);
}

static struct vfsmount *trace_automount(struct dentry *mntpt, void *ingore)
{
	struct vfsmount *mnt;
	struct file_system_type *type;

	/*
	 * To maintain backward compatibility for tools that mount
	 * debugfs to get to the tracing facility, tracefs is automatically
	 * mounted to the debugfs/tracing directory.
	 */
	type = get_fs_type("tracefs");
	if (!type)
		return NULL;
	mnt = vfs_submount(mntpt, type, "tracefs", NULL);
	put_filesystem(type);
	if (IS_ERR(mnt))
		return NULL;
	mntget(mnt);

	return mnt;
}

/**
 * tracing_init_dentry - initialize top level trace array
 *
 * This is called when creating files or directories in the tracing
 * directory. It is called via fs_initcall() by any of the boot up code
 * and expects to return the dentry of the top level tracing directory.
 */
struct dentry *tracing_init_dentry(void)
{
	struct trace_array *tr = &global_trace;

	if (security_locked_down(LOCKDOWN_TRACEFS)) {
		pr_warn("Tracing disabled due to lockdown\n");
		return ERR_PTR(-EPERM);
	}

	/* The top level trace array uses  NULL as parent */
	if (tr->dir)
		return NULL;

	if (WARN_ON(!tracefs_initialized()) ||
		(IS_ENABLED(CONFIG_DEBUG_FS) &&
		 WARN_ON(!debugfs_initialized())))
		return ERR_PTR(-ENODEV);

	/*
	 * As there may still be users that expect the tracing
	 * files to exist in debugfs/tracing, we must automount
	 * the tracefs file system there, so older tools still
	 * work with the newer kerenl.
	 */
	tr->dir = debugfs_create_automount("tracing", NULL,
					   trace_automount, NULL);

	return NULL;
}

extern struct trace_eval_map *__start_ftrace_eval_maps[];
extern struct trace_eval_map *__stop_ftrace_eval_maps[];

static void __init trace_eval_init(void)
{
	int len;

	len = __stop_ftrace_eval_maps - __start_ftrace_eval_maps;
	trace_insert_eval_map(NULL, __start_ftrace_eval_maps, len);
}

#ifdef CONFIG_MODULES
static void trace_module_add_evals(struct module *mod)
{
	if (!mod->num_trace_evals)
		return;

	/*
	 * Modules with bad taint do not have events created, do
	 * not bother with enums either.
	 */
	if (trace_module_has_bad_taint(mod))
		return;

	trace_insert_eval_map(mod, mod->trace_evals, mod->num_trace_evals);
}

#ifdef CONFIG_TRACE_EVAL_MAP_FILE
static void trace_module_remove_evals(struct module *mod)
{
	union trace_eval_map_item *map;
	union trace_eval_map_item **last = &trace_eval_maps;

	if (!mod->num_trace_evals)
		return;

	mutex_lock(&trace_eval_mutex);

	map = trace_eval_maps;

	while (map) {
		if (map->head.mod == mod)
			break;
		map = trace_eval_jmp_to_tail(map);
		last = &map->tail.next;
		map = map->tail.next;
	}
	if (!map)
		goto out;

	*last = trace_eval_jmp_to_tail(map)->tail.next;
	kfree(map);
 out:
	mutex_unlock(&trace_eval_mutex);
}
#else
static inline void trace_module_remove_evals(struct module *mod) { }
#endif /* CONFIG_TRACE_EVAL_MAP_FILE */

static int trace_module_notify(struct notifier_block *self,
			       unsigned long val, void *data)
{
	struct module *mod = data;

	switch (val) {
	case MODULE_STATE_COMING:
		trace_module_add_evals(mod);
		break;
	case MODULE_STATE_GOING:
		trace_module_remove_evals(mod);
		break;
	}

	return 0;
}

static struct notifier_block trace_module_nb = {
	.notifier_call = trace_module_notify,
	.priority = 0,
};
#endif /* CONFIG_MODULES */

static __init int tracer_init_tracefs(void)
{
	struct dentry *d_tracer;

	trace_access_lock_init();

	d_tracer = tracing_init_dentry();
	if (IS_ERR(d_tracer))
		return 0;

	event_trace_init();

	init_tracer_tracefs(&global_trace, d_tracer);
	ftrace_init_tracefs_toplevel(&global_trace, d_tracer);

	trace_create_file("tracing_thresh", 0644, d_tracer,
			&global_trace, &tracing_thresh_fops);

	trace_create_file("README", 0444, d_tracer,
			NULL, &tracing_readme_fops);

	trace_create_file("saved_cmdlines", 0444, d_tracer,
			NULL, &tracing_saved_cmdlines_fops);

	trace_create_file("saved_cmdlines_size", 0644, d_tracer,
			  NULL, &tracing_saved_cmdlines_size_fops);

	trace_create_file("saved_tgids", 0444, d_tracer,
			NULL, &tracing_saved_tgids_fops);

	trace_eval_init();

	trace_create_eval_file(d_tracer);

#ifdef CONFIG_MODULES
	register_module_notifier(&trace_module_nb);
#endif

#ifdef CONFIG_DYNAMIC_FTRACE
	trace_create_file("dyn_ftrace_total_info", 0444, d_tracer,
			NULL, &tracing_dyn_info_fops);
#endif

	create_trace_instances(d_tracer);

	update_tracer_options(&global_trace);

	return 0;
}

static int trace_panic_handler(struct notifier_block *this,
			       unsigned long event, void *unused)
{
	if (ftrace_dump_on_oops)
		ftrace_dump(ftrace_dump_on_oops);
	return NOTIFY_OK;
}

static struct notifier_block trace_panic_notifier = {
	.notifier_call  = trace_panic_handler,
	.next           = NULL,
	.priority       = 150   /* priority: INT_MAX >= x >= 0 */
};

static int trace_die_handler(struct notifier_block *self,
			     unsigned long val,
			     void *data)
{
	switch (val) {
	case DIE_OOPS:
		if (ftrace_dump_on_oops)
			ftrace_dump(ftrace_dump_on_oops);
		break;
	default:
		break;
	}
	return NOTIFY_OK;
}

static struct notifier_block trace_die_notifier = {
	.notifier_call = trace_die_handler,
	.priority = 200
};

/*
 * printk is set to max of 1024, we really don't need it that big.
 * Nothing should be printing 1000 characters anyway.
 */
#define TRACE_MAX_PRINT		1000

/*
 * Define here KERN_TRACE so that we have one place to modify
 * it if we decide to change what log level the ftrace dump
 * should be at.
 */
#define KERN_TRACE		KERN_EMERG

void
trace_printk_seq(struct trace_seq *s)
{
	/* Probably should print a warning here. */
	if (s->seq.len >= TRACE_MAX_PRINT)
		s->seq.len = TRACE_MAX_PRINT;

	/*
	 * More paranoid code. Although the buffer size is set to
	 * PAGE_SIZE, and TRACE_MAX_PRINT is 1000, this is just
	 * an extra layer of protection.
	 */
	if (WARN_ON_ONCE(s->seq.len >= s->seq.size))
		s->seq.len = s->seq.size - 1;

	/* should be zero ended, but we are paranoid. */
	s->buffer[s->seq.len] = 0;

	printk(KERN_TRACE "%s", s->buffer);

	trace_seq_init(s);
}

void trace_init_global_iter(struct trace_iterator *iter)
{
	iter->tr = &global_trace;
	iter->trace = iter->tr->current_trace;
	iter->cpu_file = RING_BUFFER_ALL_CPUS;
	iter->array_buffer = &global_trace.array_buffer;

	if (iter->trace && iter->trace->open)
		iter->trace->open(iter);

	/* Annotate start of buffers if we had overruns */
	if (ring_buffer_overruns(iter->array_buffer->buffer))
		iter->iter_flags |= TRACE_FILE_ANNOTATE;

	/* Output in nanoseconds only if we are using a clock in nanoseconds. */
	if (trace_clocks[iter->tr->clock_id].in_ns)
		iter->iter_flags |= TRACE_FILE_TIME_IN_NS;
}

void ftrace_dump(enum ftrace_dump_mode oops_dump_mode)
{
	/* use static because iter can be a bit big for the stack */
	static struct trace_iterator iter;
	static atomic_t dump_running;
	struct trace_array *tr = &global_trace;
	unsigned int old_userobj;
	unsigned long flags;
	int cnt = 0, cpu;

	/* Only allow one dump user at a time. */
	if (atomic_inc_return(&dump_running) != 1) {
		atomic_dec(&dump_running);
		return;
	}

	/*
	 * Always turn off tracing when we dump.
	 * We don't need to show trace output of what happens
	 * between multiple crashes.
	 *
	 * If the user does a sysrq-z, then they can re-enable
	 * tracing with echo 1 > tracing_on.
	 */
	tracing_off();

	local_irq_save(flags);
	printk_nmi_direct_enter();

	/* Simulate the iterator */
	trace_init_global_iter(&iter);

	for_each_tracing_cpu(cpu) {
		atomic_inc(&per_cpu_ptr(iter.array_buffer->data, cpu)->disabled);
	}

	old_userobj = tr->trace_flags & TRACE_ITER_SYM_USEROBJ;

	/* don't look at user memory in panic mode */
	tr->trace_flags &= ~TRACE_ITER_SYM_USEROBJ;

	switch (oops_dump_mode) {
	case DUMP_ALL:
		iter.cpu_file = RING_BUFFER_ALL_CPUS;
		break;
	case DUMP_ORIG:
		iter.cpu_file = raw_smp_processor_id();
		break;
	case DUMP_NONE:
		goto out_enable;
	default:
		printk(KERN_TRACE "Bad dumping mode, switching to all CPUs dump\n");
		iter.cpu_file = RING_BUFFER_ALL_CPUS;
	}

	printk(KERN_TRACE "Dumping ftrace buffer:\n");

	/* Did function tracer already get disabled? */
	if (ftrace_is_dead()) {
		printk("# WARNING: FUNCTION TRACING IS CORRUPTED\n");
		printk("#          MAY BE MISSING FUNCTION EVENTS\n");
	}

	/*
	 * We need to stop all tracing on all CPUS to read the
	 * the next buffer. This is a bit expensive, but is
	 * not done often. We fill all what we can read,
	 * and then release the locks again.
	 */

	while (!trace_empty(&iter)) {

		if (!cnt)
			printk(KERN_TRACE "---------------------------------\n");

		cnt++;

		trace_iterator_reset(&iter);
		iter.iter_flags |= TRACE_FILE_LAT_FMT;

		if (trace_find_next_entry_inc(&iter) != NULL) {
			int ret;

			ret = print_trace_line(&iter);
			if (ret != TRACE_TYPE_NO_CONSUME)
				trace_consume(&iter);
		}
		touch_nmi_watchdog();

		trace_printk_seq(&iter.seq);
	}

	if (!cnt)
		printk(KERN_TRACE "   (ftrace buffer empty)\n");
	else
		printk(KERN_TRACE "---------------------------------\n");

 out_enable:
	tr->trace_flags |= old_userobj;

	for_each_tracing_cpu(cpu) {
		atomic_dec(&per_cpu_ptr(iter.array_buffer->data, cpu)->disabled);
	}
	atomic_dec(&dump_running);
	printk_nmi_direct_exit();
	local_irq_restore(flags);
}
EXPORT_SYMBOL_GPL(ftrace_dump);

int trace_run_command(const char *buf, int (*createfn)(int, char **))
{
	char **argv;
	int argc, ret;

	argc = 0;
	ret = 0;
	argv = argv_split(GFP_KERNEL, buf, &argc);
	if (!argv)
		return -ENOMEM;

	if (argc)
		ret = createfn(argc, argv);

	argv_free(argv);

	return ret;
}

#define WRITE_BUFSIZE  4096

ssize_t trace_parse_run_command(struct file *file, const char __user *buffer,
				size_t count, loff_t *ppos,
				int (*createfn)(int, char **))
{
	char *kbuf, *buf, *tmp;
	int ret = 0;
	size_t done = 0;
	size_t size;

	kbuf = kmalloc(WRITE_BUFSIZE, GFP_KERNEL);
	if (!kbuf)
		return -ENOMEM;

	while (done < count) {
		size = count - done;

		if (size >= WRITE_BUFSIZE)
			size = WRITE_BUFSIZE - 1;

		if (copy_from_user(kbuf, buffer + done, size)) {
			ret = -EFAULT;
			goto out;
		}
		kbuf[size] = '\0';
		buf = kbuf;
		do {
			tmp = strchr(buf, '\n');
			if (tmp) {
				*tmp = '\0';
				size = tmp - buf + 1;
			} else {
				size = strlen(buf);
				if (done + size < count) {
					if (buf != kbuf)
						break;
					/* This can accept WRITE_BUFSIZE - 2 ('\n' + '\0') */
					pr_warn("Line length is too long: Should be less than %d\n",
						WRITE_BUFSIZE - 2);
					ret = -EINVAL;
					goto out;
				}
			}
			done += size;

			/* Remove comments */
			tmp = strchr(buf, '#');

			if (tmp)
				*tmp = '\0';

			ret = trace_run_command(buf, createfn);
			if (ret)
				goto out;
			buf += size;

		} while (done < count);
	}
	ret = done;

out:
	kfree(kbuf);

	return ret;
}

__init static int tracer_alloc_buffers(void)
{
	int ring_buf_size;
	int ret = -ENOMEM;


	if (security_locked_down(LOCKDOWN_TRACEFS)) {
		pr_warn("Tracing disabled due to lockdown\n");
		return -EPERM;
	}

	/*
	 * Make sure we don't accidently add more trace options
	 * than we have bits for.
	 */
	BUILD_BUG_ON(TRACE_ITER_LAST_BIT > TRACE_FLAGS_MAX_SIZE);

	if (!alloc_cpumask_var(&tracing_buffer_mask, GFP_KERNEL))
		goto out;

	if (!alloc_cpumask_var(&global_trace.tracing_cpumask, GFP_KERNEL))
		goto out_free_buffer_mask;

	/* Only allocate trace_printk buffers if a trace_printk exists */
	if (__stop___trace_bprintk_fmt != __start___trace_bprintk_fmt)
		/* Must be called before global_trace.buffer is allocated */
		trace_printk_init_buffers();

	/* To save memory, keep the ring buffer size to its minimum */
	if (ring_buffer_expanded)
		ring_buf_size = trace_buf_size;
	else
		ring_buf_size = 1;

	cpumask_copy(tracing_buffer_mask, cpu_possible_mask);
	cpumask_copy(global_trace.tracing_cpumask, cpu_all_mask);

	raw_spin_lock_init(&global_trace.start_lock);

	/*
	 * The prepare callbacks allocates some memory for the ring buffer. We
	 * don't free the buffer if the if the CPU goes down. If we were to free
	 * the buffer, then the user would lose any trace that was in the
	 * buffer. The memory will be removed once the "instance" is removed.
	 */
	ret = cpuhp_setup_state_multi(CPUHP_TRACE_RB_PREPARE,
				      "trace/RB:preapre", trace_rb_cpu_prepare,
				      NULL);
	if (ret < 0)
		goto out_free_cpumask;
	/* Used for event triggers */
	ret = -ENOMEM;
	temp_buffer = ring_buffer_alloc(PAGE_SIZE, RB_FL_OVERWRITE);
	if (!temp_buffer)
		goto out_rm_hp_state;

	if (trace_create_savedcmd() < 0)
		goto out_free_temp_buffer;

	/* TODO: make the number of buffers hot pluggable with CPUS */
	if (allocate_trace_buffers(&global_trace, ring_buf_size) < 0) {
		MEM_FAIL(1, "tracer: failed to allocate ring buffer!\n");
		goto out_free_savedcmd;
	}

	if (global_trace.buffer_disabled)
		tracing_off();

	if (trace_boot_clock) {
		ret = tracing_set_clock(&global_trace, trace_boot_clock);
		if (ret < 0)
			pr_warn("Trace clock %s not defined, going back to default\n",
				trace_boot_clock);
	}

	/*
	 * register_tracer() might reference current_trace, so it
	 * needs to be set before we register anything. This is
	 * just a bootstrap of current_trace anyway.
	 */
	global_trace.current_trace = &nop_trace;

	global_trace.max_lock = (arch_spinlock_t)__ARCH_SPIN_LOCK_UNLOCKED;

	ftrace_init_global_array_ops(&global_trace);

	init_trace_flags_index(&global_trace);

	register_tracer(&nop_trace);

	/* Function tracing may start here (via kernel command line) */
	init_function_trace();

	/* All seems OK, enable tracing */
	tracing_disabled = 0;

	atomic_notifier_chain_register(&panic_notifier_list,
				       &trace_panic_notifier);

	register_die_notifier(&trace_die_notifier);

	global_trace.flags = TRACE_ARRAY_FL_GLOBAL;

	INIT_LIST_HEAD(&global_trace.systems);
	INIT_LIST_HEAD(&global_trace.events);
	INIT_LIST_HEAD(&global_trace.hist_vars);
	INIT_LIST_HEAD(&global_trace.err_log);
	list_add(&global_trace.list, &ftrace_trace_arrays);

	apply_trace_boot_options();

	register_snapshot_cmd();

	return 0;

out_free_savedcmd:
	free_saved_cmdlines_buffer(savedcmd);
out_free_temp_buffer:
	ring_buffer_free(temp_buffer);
out_rm_hp_state:
	cpuhp_remove_multi_state(CPUHP_TRACE_RB_PREPARE);
out_free_cpumask:
	free_cpumask_var(global_trace.tracing_cpumask);
out_free_buffer_mask:
	free_cpumask_var(tracing_buffer_mask);
out:
	return ret;
}

void __init early_trace_init(void)
{
	if (tracepoint_printk) {
		tracepoint_print_iter =
			kmalloc(sizeof(*tracepoint_print_iter), GFP_KERNEL);
		if (MEM_FAIL(!tracepoint_print_iter,
			     "Failed to allocate trace iterator\n"))
			tracepoint_printk = 0;
		else
			static_key_enable(&tracepoint_printk_key.key);
	}
	tracer_alloc_buffers();
}

void __init trace_init(void)
{
	trace_event_init();
}

__init static int clear_boot_tracer(void)
{
	/*
	 * The default tracer at boot buffer is an init section.
	 * This function is called in lateinit. If we did not
	 * find the boot tracer, then clear it out, to prevent
	 * later registration from accessing the buffer that is
	 * about to be freed.
	 */
	if (!default_bootup_tracer)
		return 0;

	printk(KERN_INFO "ftrace bootup tracer '%s' not registered.\n",
	       default_bootup_tracer);
	default_bootup_tracer = NULL;

	return 0;
}

fs_initcall(tracer_init_tracefs);
late_initcall_sync(clear_boot_tracer);

#ifdef CONFIG_HAVE_UNSTABLE_SCHED_CLOCK
__init static int tracing_set_default_clock(void)
{
	/* sched_clock_stable() is determined in late_initcall */
	if (!trace_boot_clock && !sched_clock_stable()) {
		if (security_locked_down(LOCKDOWN_TRACEFS)) {
			pr_warn("Can not set tracing clock due to lockdown\n");
			return -EPERM;
		}

		printk(KERN_WARNING
		       "Unstable clock detected, switching default tracing clock to \"global\"\n"
		       "If you want to keep using the local clock, then add:\n"
		       "  \"trace_clock=local\"\n"
		       "on the kernel command line\n");
		tracing_set_clock(&global_trace, "global");
	}

	return 0;
}
late_initcall_sync(tracing_set_default_clock);
#endif<|MERGE_RESOLUTION|>--- conflicted
+++ resolved
@@ -45,13 +45,10 @@
 #include <linux/trace.h>
 #include <linux/sched/clock.h>
 #include <linux/sched/rt.h>
-<<<<<<< HEAD
 #include <linux/fsnotify.h>
 #include <linux/irq_work.h>
 #include <linux/workqueue.h>
-=======
 #include <linux/coresight-stm.h>
->>>>>>> 69e489fe
 
 #include "trace.h"
 #include "trace_output.h"
@@ -2704,12 +2701,8 @@
 {
 	if (static_key_false(&tracepoint_printk_key.key))
 		output_printk(fbuffer);
-<<<<<<< HEAD
 
 	event_trigger_unlock_commit_regs(fbuffer->trace_file, fbuffer->buffer,
-=======
-	event_trigger_unlock_commit(fbuffer->trace_file, fbuffer->buffer,
->>>>>>> 69e489fe
 				    fbuffer->event, fbuffer->entry,
 				    fbuffer->flags, fbuffer->pc, fbuffer->regs);
 }

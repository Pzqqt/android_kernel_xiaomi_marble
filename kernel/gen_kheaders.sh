--- conflicted
+++ resolved
@@ -76,11 +76,7 @@
 # of tree builds having stale headers in srctree. Just silence CPIO for now.
 for f in $dir_list;
 	do find "$f" -name "*.h";
-<<<<<<< HEAD
-done | cpio --quiet -pdu "$cpio_dir" >/dev/null 2>&1
-=======
 done | cpio --quiet -pdu $cpio_dir >/dev/null 2>&1
->>>>>>> 0ebfe676
 
 # Remove comments except SDPX lines
 find $cpio_dir -type f -print0 |

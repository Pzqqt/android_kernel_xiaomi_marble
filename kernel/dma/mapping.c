// SPDX-License-Identifier: GPL-2.0
/*
 * arch-independent dma-mapping routines
 *
 * Copyright (c) 2006  SUSE Linux Products GmbH
 * Copyright (c) 2006  Tejun Heo <teheo@suse.de>
 */
#include <linux/memblock.h> /* for max_pfn */
#include <linux/acpi.h>
#include <linux/dma-direct.h>
#include <linux/dma-noncoherent.h>
#include <linux/export.h>
#include <linux/gfp.h>
#include <linux/of_device.h>
#include <linux/of_reserved_mem.h>
#include <linux/slab.h>
#include <linux/vmalloc.h>

/*
 * Managed DMA API
 */
struct dma_devres {
	size_t		size;
	void		*vaddr;
	dma_addr_t	dma_handle;
	unsigned long	attrs;
};

static void dmam_release(struct device *dev, void *res)
{
	struct dma_devres *this = res;

	dma_free_attrs(dev, this->size, this->vaddr, this->dma_handle,
			this->attrs);
}

static int dmam_match(struct device *dev, void *res, void *match_data)
{
	struct dma_devres *this = res, *match = match_data;

	if (this->vaddr == match->vaddr) {
		WARN_ON(this->size != match->size ||
			this->dma_handle != match->dma_handle);
		return 1;
	}
	return 0;
}

static bool is_dma_coherent(struct device *dev, unsigned long attrs)
{
	if (attrs & DMA_ATTR_FORCE_COHERENT)
		return true;
	else if (attrs & DMA_ATTR_FORCE_NON_COHERENT)
		return false;
	else if (dev_is_dma_coherent(dev))
		return true;
	else
		return false;
}

/**
 * dmam_free_coherent - Managed dma_free_coherent()
 * @dev: Device to free coherent memory for
 * @size: Size of allocation
 * @vaddr: Virtual address of the memory to free
 * @dma_handle: DMA handle of the memory to free
 *
 * Managed dma_free_coherent().
 */
void dmam_free_coherent(struct device *dev, size_t size, void *vaddr,
			dma_addr_t dma_handle)
{
	struct dma_devres match_data = { size, vaddr, dma_handle };

	dma_free_coherent(dev, size, vaddr, dma_handle);
	WARN_ON(devres_destroy(dev, dmam_release, dmam_match, &match_data));
}
EXPORT_SYMBOL(dmam_free_coherent);

/**
 * dmam_alloc_attrs - Managed dma_alloc_attrs()
 * @dev: Device to allocate non_coherent memory for
 * @size: Size of allocation
 * @dma_handle: Out argument for allocated DMA handle
 * @gfp: Allocation flags
 * @attrs: Flags in the DMA_ATTR_* namespace.
 *
 * Managed dma_alloc_attrs().  Memory allocated using this function will be
 * automatically released on driver detach.
 *
 * RETURNS:
 * Pointer to allocated memory on success, NULL on failure.
 */
void *dmam_alloc_attrs(struct device *dev, size_t size, dma_addr_t *dma_handle,
		gfp_t gfp, unsigned long attrs)
{
	struct dma_devres *dr;
	void *vaddr;

	dr = devres_alloc(dmam_release, sizeof(*dr), gfp);
	if (!dr)
		return NULL;

	vaddr = dma_alloc_attrs(dev, size, dma_handle, gfp, attrs);
	if (!vaddr) {
		devres_free(dr);
		return NULL;
	}

	dr->vaddr = vaddr;
	dr->dma_handle = *dma_handle;
	dr->size = size;
	dr->attrs = attrs;

	devres_add(dev, dr);

	return vaddr;
}
EXPORT_SYMBOL(dmam_alloc_attrs);

/*
 * Create scatter-list for the already allocated DMA buffer.
 */
int dma_common_get_sgtable(struct device *dev, struct sg_table *sgt,
		 void *cpu_addr, dma_addr_t dma_addr, size_t size,
		 unsigned long attrs)
{
	struct page *page;
	int ret;

	if (!is_dma_coherent(dev, attrs)) {
		unsigned long pfn;

		if (!IS_ENABLED(CONFIG_ARCH_HAS_DMA_COHERENT_TO_PFN))
			return -ENXIO;

		/* If the PFN is not valid, we do not have a struct page */
		pfn = arch_dma_coherent_to_pfn(dev, cpu_addr, dma_addr);
		if (!pfn_valid(pfn))
			return -ENXIO;
		page = pfn_to_page(pfn);
	} else {
		page = virt_to_page(cpu_addr);
	}

	ret = sg_alloc_table(sgt, 1, GFP_KERNEL);
	if (!ret)
		sg_set_page(sgt->sgl, page, PAGE_ALIGN(size), 0);
	return ret;
}
EXPORT_SYMBOL_GPL(dma_common_get_sgtable);

/*
 * The whole dma_get_sgtable() idea is fundamentally unsafe - it seems
 * that the intention is to allow exporting memory allocated via the
 * coherent DMA APIs through the dma_buf API, which only accepts a
 * scattertable.  This presents a couple of problems:
 * 1. Not all memory allocated via the coherent DMA APIs is backed by
 *    a struct page
 * 2. Passing coherent DMA memory into the streaming APIs is not allowed
 *    as we will try to flush the memory through a different alias to that
 *    actually being used (and the flushes are redundant.)
 */
int dma_get_sgtable_attrs(struct device *dev, struct sg_table *sgt,
		void *cpu_addr, dma_addr_t dma_addr, size_t size,
		unsigned long attrs)
{
	const struct dma_map_ops *ops = get_dma_ops(dev);

	if (dev_is_dma_coherent_hint_cached(dev))
		attrs |= DMA_ATTR_FORCE_COHERENT;

	if (dma_is_direct(ops))
		return dma_common_get_sgtable(dev, sgt, cpu_addr, dma_addr,
				size, attrs);
	if (!ops->get_sgtable)
		return -ENXIO;
	return ops->get_sgtable(dev, sgt, cpu_addr, dma_addr, size, attrs);
}
EXPORT_SYMBOL(dma_get_sgtable_attrs);

#ifdef CONFIG_MMU
/*
 * Return the page attributes used for mapping dma_alloc_* memory, either in
 * kernel space if remapping is needed, or to userspace through dma_mmap_*.
 */
pgprot_t dma_pgprot(struct device *dev, pgprot_t prot, unsigned long attrs)
{
<<<<<<< HEAD
	if (is_dma_coherent(dev, attrs) ||
=======
	if (force_dma_unencrypted(dev))
		prot = pgprot_decrypted(prot);
	if (dev_is_dma_coherent(dev) ||
>>>>>>> a9a13eee
	    (IS_ENABLED(CONFIG_DMA_NONCOHERENT_CACHE_SYNC) &&
             (attrs & DMA_ATTR_NON_CONSISTENT)))
		return prot;
#ifdef CONFIG_ARCH_HAS_DMA_WRITE_COMBINE
	if (attrs & DMA_ATTR_WRITE_COMBINE)
		return pgprot_writecombine(prot);
#endif
	return pgprot_dmacoherent(prot);
}
#endif /* CONFIG_MMU */

/*
 * Create userspace mapping for the DMA-coherent memory.
 */
int dma_common_mmap(struct device *dev, struct vm_area_struct *vma,
		void *cpu_addr, dma_addr_t dma_addr, size_t size,
		unsigned long attrs)
{
#ifdef CONFIG_MMU
	unsigned long user_count = vma_pages(vma);
	unsigned long count = PAGE_ALIGN(size) >> PAGE_SHIFT;
	unsigned long off = vma->vm_pgoff;
	unsigned long pfn;
	int ret = -ENXIO;

	vma->vm_page_prot = dma_pgprot(dev, vma->vm_page_prot, attrs);

	if (dma_mmap_from_dev_coherent(dev, vma, cpu_addr, size, &ret))
		return ret;

	if (off >= count || user_count > count - off)
		return -ENXIO;

	if (!is_dma_coherent(dev, attrs)) {
		if (!IS_ENABLED(CONFIG_ARCH_HAS_DMA_COHERENT_TO_PFN))
			return -ENXIO;

		/* If the PFN is not valid, we do not have a struct page */
		pfn = arch_dma_coherent_to_pfn(dev, cpu_addr, dma_addr);
		if (!pfn_valid(pfn))
			return -ENXIO;
	} else {
		pfn = page_to_pfn(virt_to_page(cpu_addr));
	}

	return remap_pfn_range(vma, vma->vm_start, pfn + vma->vm_pgoff,
			user_count << PAGE_SHIFT, vma->vm_page_prot);
#else
	return -ENXIO;
#endif /* CONFIG_MMU */
}
EXPORT_SYMBOL_GPL(dma_common_mmap);

/**
 * dma_can_mmap - check if a given device supports dma_mmap_*
 * @dev: device to check
 *
 * Returns %true if @dev supports dma_mmap_coherent() and dma_mmap_attrs() to
 * map DMA allocations to userspace.
 */
bool dma_can_mmap(struct device *dev)
{
	const struct dma_map_ops *ops = get_dma_ops(dev);

	if (dma_is_direct(ops)) {
		return IS_ENABLED(CONFIG_MMU) &&
		       (dev_is_dma_coherent(dev) ||
			IS_ENABLED(CONFIG_ARCH_HAS_DMA_COHERENT_TO_PFN));
	}

	return ops->mmap != NULL;
}
EXPORT_SYMBOL_GPL(dma_can_mmap);

/**
 * dma_mmap_attrs - map a coherent DMA allocation into user space
 * @dev: valid struct device pointer, or NULL for ISA and EISA-like devices
 * @vma: vm_area_struct describing requested user mapping
 * @cpu_addr: kernel CPU-view address returned from dma_alloc_attrs
 * @dma_addr: device-view address returned from dma_alloc_attrs
 * @size: size of memory originally requested in dma_alloc_attrs
 * @attrs: attributes of mapping properties requested in dma_alloc_attrs
 *
 * Map a coherent DMA buffer previously allocated by dma_alloc_attrs into user
 * space.  The coherent DMA buffer must not be freed by the driver until the
 * user space mapping has been released.
 */
int dma_mmap_attrs(struct device *dev, struct vm_area_struct *vma,
		void *cpu_addr, dma_addr_t dma_addr, size_t size,
		unsigned long attrs)
{
	const struct dma_map_ops *ops = get_dma_ops(dev);

	if (dev_is_dma_coherent_hint_cached(dev))
		attrs |= DMA_ATTR_FORCE_COHERENT;

	if (dma_is_direct(ops))
		return dma_common_mmap(dev, vma, cpu_addr, dma_addr, size,
				attrs);
	if (!ops->mmap)
		return -ENXIO;
	return ops->mmap(dev, vma, cpu_addr, dma_addr, size, attrs);
}
EXPORT_SYMBOL(dma_mmap_attrs);

u64 dma_get_required_mask(struct device *dev)
{
	const struct dma_map_ops *ops = get_dma_ops(dev);

	if (dma_is_direct(ops))
		return dma_direct_get_required_mask(dev);
	if (ops->get_required_mask)
		return ops->get_required_mask(dev);

	/*
	 * We require every DMA ops implementation to at least support a 32-bit
	 * DMA mask (and use bounce buffering if that isn't supported in
	 * hardware).  As the direct mapping code has its own routine to
	 * actually report an optimal mask we default to 32-bit here as that
	 * is the right thing for most IOMMUs, and at least not actively
	 * harmful in general.
	 */
	return DMA_BIT_MASK(32);
}
EXPORT_SYMBOL_GPL(dma_get_required_mask);

void *dma_alloc_attrs(struct device *dev, size_t size, dma_addr_t *dma_handle,
		gfp_t flag, unsigned long attrs)
{
	const struct dma_map_ops *ops = get_dma_ops(dev);
	void *cpu_addr;

	WARN_ON_ONCE(!dev->coherent_dma_mask);

	WARN_ON(!of_reserved_mem_device_is_init(dev));

	if (dev_is_dma_coherent_hint_cached(dev))
		attrs |= DMA_ATTR_FORCE_COHERENT;

	if (dma_alloc_from_dev_coherent(dev, size, dma_handle, &cpu_addr))
		return cpu_addr;

	/* let the implementation decide on the zone to allocate from: */
	flag &= ~(__GFP_DMA | __GFP_DMA32 | __GFP_HIGHMEM);

	if (dma_is_direct(ops))
		cpu_addr = dma_direct_alloc(dev, size, dma_handle, flag, attrs);
	else if (ops->alloc)
		cpu_addr = ops->alloc(dev, size, dma_handle, flag, attrs);
	else
		return NULL;

	debug_dma_alloc_coherent(dev, size, *dma_handle, cpu_addr);
	return cpu_addr;
}
EXPORT_SYMBOL(dma_alloc_attrs);

void dma_free_attrs(struct device *dev, size_t size, void *cpu_addr,
		dma_addr_t dma_handle, unsigned long attrs)
{
	const struct dma_map_ops *ops = get_dma_ops(dev);

	if (dev_is_dma_coherent_hint_cached(dev))
		attrs |= DMA_ATTR_FORCE_COHERENT;

	if (dma_release_from_dev_coherent(dev, get_order(size), cpu_addr))
		return;
	/*
	 * On non-coherent platforms which implement DMA-coherent buffers via
	 * non-cacheable remaps, ops->free() may call vunmap(). Thus getting
	 * this far in IRQ context is a) at risk of a BUG_ON() or trying to
	 * sleep on some machines, and b) an indication that the driver is
	 * probably misusing the coherent API anyway.
	 */
	WARN_ON(irqs_disabled());

	if (!cpu_addr)
		return;

	debug_dma_free_coherent(dev, size, cpu_addr, dma_handle);
	if (dma_is_direct(ops))
		dma_direct_free(dev, size, cpu_addr, dma_handle, attrs);
	else if (ops->free)
		ops->free(dev, size, cpu_addr, dma_handle, attrs);
}
EXPORT_SYMBOL(dma_free_attrs);

int dma_supported(struct device *dev, u64 mask)
{
	const struct dma_map_ops *ops = get_dma_ops(dev);

	if (dma_is_direct(ops))
		return dma_direct_supported(dev, mask);
	if (!ops->dma_supported)
		return 1;
	return ops->dma_supported(dev, mask);
}
EXPORT_SYMBOL(dma_supported);

#ifdef CONFIG_ARCH_HAS_DMA_SET_MASK
void arch_dma_set_mask(struct device *dev, u64 mask);
#else
#define arch_dma_set_mask(dev, mask)	do { } while (0)
#endif

int dma_set_mask(struct device *dev, u64 mask)
{
	/*
	 * Truncate the mask to the actually supported dma_addr_t width to
	 * avoid generating unsupportable addresses.
	 */
	mask = (dma_addr_t)mask;

	if (!dev->dma_mask || !dma_supported(dev, mask))
		return -EIO;

	arch_dma_set_mask(dev, mask);
	*dev->dma_mask = mask;
	return 0;
}
EXPORT_SYMBOL(dma_set_mask);

#ifndef CONFIG_ARCH_HAS_DMA_SET_COHERENT_MASK
int dma_set_coherent_mask(struct device *dev, u64 mask)
{
	/*
	 * Truncate the mask to the actually supported dma_addr_t width to
	 * avoid generating unsupportable addresses.
	 */
	mask = (dma_addr_t)mask;

	if (!dma_supported(dev, mask))
		return -EIO;

	dev->coherent_dma_mask = mask;
	return 0;
}
EXPORT_SYMBOL(dma_set_coherent_mask);
#endif

void dma_cache_sync(struct device *dev, void *vaddr, size_t size,
		enum dma_data_direction dir)
{
	const struct dma_map_ops *ops = get_dma_ops(dev);

	BUG_ON(!valid_dma_direction(dir));

	if (dma_is_direct(ops))
		arch_dma_cache_sync(dev, vaddr, size, dir);
	else if (ops->cache_sync)
		ops->cache_sync(dev, vaddr, size, dir);
}
EXPORT_SYMBOL(dma_cache_sync);

size_t dma_max_mapping_size(struct device *dev)
{
	const struct dma_map_ops *ops = get_dma_ops(dev);
	size_t size = SIZE_MAX;

	if (dma_is_direct(ops))
		size = dma_direct_max_mapping_size(dev);
	else if (ops && ops->max_mapping_size)
		size = ops->max_mapping_size(dev);

	return size;
}
EXPORT_SYMBOL_GPL(dma_max_mapping_size);

unsigned long dma_get_merge_boundary(struct device *dev)
{
	const struct dma_map_ops *ops = get_dma_ops(dev);

	if (!ops || !ops->get_merge_boundary)
		return 0;	/* can't merge */

	return ops->get_merge_boundary(dev);
}
EXPORT_SYMBOL_GPL(dma_get_merge_boundary);<|MERGE_RESOLUTION|>--- conflicted
+++ resolved
@@ -186,13 +186,9 @@
  */
 pgprot_t dma_pgprot(struct device *dev, pgprot_t prot, unsigned long attrs)
 {
-<<<<<<< HEAD
-	if (is_dma_coherent(dev, attrs) ||
-=======
 	if (force_dma_unencrypted(dev))
 		prot = pgprot_decrypted(prot);
-	if (dev_is_dma_coherent(dev) ||
->>>>>>> a9a13eee
+	if (is_dma_coherent(dev, attrs) ||
 	    (IS_ENABLED(CONFIG_DMA_NONCOHERENT_CACHE_SYNC) &&
              (attrs & DMA_ATTR_NON_CONSISTENT)))
 		return prot;

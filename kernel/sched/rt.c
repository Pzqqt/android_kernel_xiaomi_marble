// SPDX-License-Identifier: GPL-2.0
/*
 * Real-Time Scheduling Class (mapped to the SCHED_FIFO and SCHED_RR
 * policies)
 */
#include "sched.h"

#include "pelt.h"

#include <linux/interrupt.h>

#include "walt.h"

int sched_rr_timeslice = RR_TIMESLICE;
int sysctl_sched_rr_timeslice = (MSEC_PER_SEC / HZ) * RR_TIMESLICE;

static int do_sched_rt_period_timer(struct rt_bandwidth *rt_b, int overrun);

struct rt_bandwidth def_rt_bandwidth;

static enum hrtimer_restart sched_rt_period_timer(struct hrtimer *timer)
{
	struct rt_bandwidth *rt_b =
		container_of(timer, struct rt_bandwidth, rt_period_timer);
	int idle = 0;
	int overrun;

	raw_spin_lock(&rt_b->rt_runtime_lock);
	for (;;) {
		overrun = hrtimer_forward_now(timer, rt_b->rt_period);
		if (!overrun)
			break;

		raw_spin_unlock(&rt_b->rt_runtime_lock);
		idle = do_sched_rt_period_timer(rt_b, overrun);
		raw_spin_lock(&rt_b->rt_runtime_lock);
	}
	if (idle)
		rt_b->rt_period_active = 0;
	raw_spin_unlock(&rt_b->rt_runtime_lock);

	return idle ? HRTIMER_NORESTART : HRTIMER_RESTART;
}

void init_rt_bandwidth(struct rt_bandwidth *rt_b, u64 period, u64 runtime)
{
	rt_b->rt_period = ns_to_ktime(period);
	rt_b->rt_runtime = runtime;

	raw_spin_lock_init(&rt_b->rt_runtime_lock);

	hrtimer_init(&rt_b->rt_period_timer, CLOCK_MONOTONIC,
		     HRTIMER_MODE_REL_HARD);
	rt_b->rt_period_timer.function = sched_rt_period_timer;
}

static void start_rt_bandwidth(struct rt_bandwidth *rt_b)
{
	if (!rt_bandwidth_enabled() || rt_b->rt_runtime == RUNTIME_INF)
		return;

	raw_spin_lock(&rt_b->rt_runtime_lock);
	if (!rt_b->rt_period_active) {
		rt_b->rt_period_active = 1;
		/*
		 * SCHED_DEADLINE updates the bandwidth, as a run away
		 * RT task with a DL task could hog a CPU. But DL does
		 * not reset the period. If a deadline task was running
		 * without an RT task running, it can cause RT tasks to
		 * throttle when they start up. Kick the timer right away
		 * to update the period.
		 */
		hrtimer_forward_now(&rt_b->rt_period_timer, ns_to_ktime(0));
		hrtimer_start_expires(&rt_b->rt_period_timer,
				      HRTIMER_MODE_ABS_PINNED_HARD);
	}
	raw_spin_unlock(&rt_b->rt_runtime_lock);
}

void init_rt_rq(struct rt_rq *rt_rq)
{
	struct rt_prio_array *array;
	int i;

	array = &rt_rq->active;
	for (i = 0; i < MAX_RT_PRIO; i++) {
		INIT_LIST_HEAD(array->queue + i);
		__clear_bit(i, array->bitmap);
	}
	/* delimiter for bitsearch: */
	__set_bit(MAX_RT_PRIO, array->bitmap);

#if defined CONFIG_SMP
	rt_rq->highest_prio.curr = MAX_RT_PRIO;
	rt_rq->highest_prio.next = MAX_RT_PRIO;
	rt_rq->rt_nr_migratory = 0;
	rt_rq->overloaded = 0;
	plist_head_init(&rt_rq->pushable_tasks);
#endif /* CONFIG_SMP */
	/* We start is dequeued state, because no RT tasks are queued */
	rt_rq->rt_queued = 0;

	rt_rq->rt_time = 0;
	rt_rq->rt_throttled = 0;
	rt_rq->rt_runtime = 0;
	raw_spin_lock_init(&rt_rq->rt_runtime_lock);
}

#ifdef CONFIG_RT_GROUP_SCHED
static void destroy_rt_bandwidth(struct rt_bandwidth *rt_b)
{
	hrtimer_cancel(&rt_b->rt_period_timer);
}

#define rt_entity_is_task(rt_se) (!(rt_se)->my_q)

static inline struct task_struct *rt_task_of(struct sched_rt_entity *rt_se)
{
#ifdef CONFIG_SCHED_DEBUG
	WARN_ON_ONCE(!rt_entity_is_task(rt_se));
#endif
	return container_of(rt_se, struct task_struct, rt);
}

static inline struct rq *rq_of_rt_rq(struct rt_rq *rt_rq)
{
	return rt_rq->rq;
}

static inline struct rt_rq *rt_rq_of_se(struct sched_rt_entity *rt_se)
{
	return rt_se->rt_rq;
}

static inline struct rq *rq_of_rt_se(struct sched_rt_entity *rt_se)
{
	struct rt_rq *rt_rq = rt_se->rt_rq;

	return rt_rq->rq;
}

void free_rt_sched_group(struct task_group *tg)
{
	int i;

	if (tg->rt_se)
		destroy_rt_bandwidth(&tg->rt_bandwidth);

	for_each_possible_cpu(i) {
		if (tg->rt_rq)
			kfree(tg->rt_rq[i]);
		if (tg->rt_se)
			kfree(tg->rt_se[i]);
	}

	kfree(tg->rt_rq);
	kfree(tg->rt_se);
}

void init_tg_rt_entry(struct task_group *tg, struct rt_rq *rt_rq,
		struct sched_rt_entity *rt_se, int cpu,
		struct sched_rt_entity *parent)
{
	struct rq *rq = cpu_rq(cpu);

	rt_rq->highest_prio.curr = MAX_RT_PRIO;
	rt_rq->rt_nr_boosted = 0;
	rt_rq->rq = rq;
	rt_rq->tg = tg;

	tg->rt_rq[cpu] = rt_rq;
	tg->rt_se[cpu] = rt_se;

	if (!rt_se)
		return;

	if (!parent)
		rt_se->rt_rq = &rq->rt;
	else
		rt_se->rt_rq = parent->my_q;

	rt_se->my_q = rt_rq;
	rt_se->parent = parent;
	INIT_LIST_HEAD(&rt_se->run_list);
}

int alloc_rt_sched_group(struct task_group *tg, struct task_group *parent)
{
	struct rt_rq *rt_rq;
	struct sched_rt_entity *rt_se;
	int i;

	tg->rt_rq = kcalloc(nr_cpu_ids, sizeof(rt_rq), GFP_KERNEL);
	if (!tg->rt_rq)
		goto err;
	tg->rt_se = kcalloc(nr_cpu_ids, sizeof(rt_se), GFP_KERNEL);
	if (!tg->rt_se)
		goto err;

	init_rt_bandwidth(&tg->rt_bandwidth,
			ktime_to_ns(def_rt_bandwidth.rt_period), 0);

	for_each_possible_cpu(i) {
		rt_rq = kzalloc_node(sizeof(struct rt_rq),
				     GFP_KERNEL, cpu_to_node(i));
		if (!rt_rq)
			goto err;

		rt_se = kzalloc_node(sizeof(struct sched_rt_entity),
				     GFP_KERNEL, cpu_to_node(i));
		if (!rt_se)
			goto err_free_rq;

		init_rt_rq(rt_rq);
		rt_rq->rt_runtime = tg->rt_bandwidth.rt_runtime;
		init_tg_rt_entry(tg, rt_rq, rt_se, i, parent->rt_se[i]);
	}

	return 1;

err_free_rq:
	kfree(rt_rq);
err:
	return 0;
}

#else /* CONFIG_RT_GROUP_SCHED */

#define rt_entity_is_task(rt_se) (1)

static inline struct task_struct *rt_task_of(struct sched_rt_entity *rt_se)
{
	return container_of(rt_se, struct task_struct, rt);
}

static inline struct rq *rq_of_rt_rq(struct rt_rq *rt_rq)
{
	return container_of(rt_rq, struct rq, rt);
}

static inline struct rq *rq_of_rt_se(struct sched_rt_entity *rt_se)
{
	struct task_struct *p = rt_task_of(rt_se);

	return task_rq(p);
}

static inline struct rt_rq *rt_rq_of_se(struct sched_rt_entity *rt_se)
{
	struct rq *rq = rq_of_rt_se(rt_se);

	return &rq->rt;
}

void free_rt_sched_group(struct task_group *tg) { }

int alloc_rt_sched_group(struct task_group *tg, struct task_group *parent)
{
	return 1;
}
#endif /* CONFIG_RT_GROUP_SCHED */

#ifdef CONFIG_SMP

static void pull_rt_task(struct rq *this_rq);

static inline bool need_pull_rt_task(struct rq *rq, struct task_struct *prev)
{
	/*
	 * Try to pull RT tasks here if we lower this rq's prio and cpu is not
	 * isolated
	 */
	return rq->rt.highest_prio.curr > prev->prio &&
	       !cpu_isolated(cpu_of(rq));
}

static inline int rt_overloaded(struct rq *rq)
{
	return atomic_read(&rq->rd->rto_count);
}

static inline void rt_set_overload(struct rq *rq)
{
	if (!rq->online)
		return;

	cpumask_set_cpu(rq->cpu, rq->rd->rto_mask);
	/*
	 * Make sure the mask is visible before we set
	 * the overload count. That is checked to determine
	 * if we should look at the mask. It would be a shame
	 * if we looked at the mask, but the mask was not
	 * updated yet.
	 *
	 * Matched by the barrier in pull_rt_task().
	 */
	smp_wmb();
	atomic_inc(&rq->rd->rto_count);
}

static inline void rt_clear_overload(struct rq *rq)
{
	if (!rq->online)
		return;

	/* the order here really doesn't matter */
	atomic_dec(&rq->rd->rto_count);
	cpumask_clear_cpu(rq->cpu, rq->rd->rto_mask);
}

static void update_rt_migration(struct rt_rq *rt_rq)
{
	if (rt_rq->rt_nr_migratory && rt_rq->rt_nr_total > 1) {
		if (!rt_rq->overloaded) {
			rt_set_overload(rq_of_rt_rq(rt_rq));
			rt_rq->overloaded = 1;
		}
	} else if (rt_rq->overloaded) {
		rt_clear_overload(rq_of_rt_rq(rt_rq));
		rt_rq->overloaded = 0;
	}
}

static void inc_rt_migration(struct sched_rt_entity *rt_se, struct rt_rq *rt_rq)
{
	struct task_struct *p;

	if (!rt_entity_is_task(rt_se))
		return;

	p = rt_task_of(rt_se);
	rt_rq = &rq_of_rt_rq(rt_rq)->rt;

	rt_rq->rt_nr_total++;
	if (p->nr_cpus_allowed > 1)
		rt_rq->rt_nr_migratory++;

	update_rt_migration(rt_rq);
}

static void dec_rt_migration(struct sched_rt_entity *rt_se, struct rt_rq *rt_rq)
{
	struct task_struct *p;

	if (!rt_entity_is_task(rt_se))
		return;

	p = rt_task_of(rt_se);
	rt_rq = &rq_of_rt_rq(rt_rq)->rt;

	rt_rq->rt_nr_total--;
	if (p->nr_cpus_allowed > 1)
		rt_rq->rt_nr_migratory--;

	update_rt_migration(rt_rq);
}

static inline int has_pushable_tasks(struct rq *rq)
{
	return !plist_head_empty(&rq->rt.pushable_tasks);
}

static DEFINE_PER_CPU(struct callback_head, rt_push_head);
static DEFINE_PER_CPU(struct callback_head, rt_pull_head);

static void push_rt_tasks(struct rq *);
static void pull_rt_task(struct rq *);

static inline void rt_queue_push_tasks(struct rq *rq)
{
	if (!has_pushable_tasks(rq))
		return;

	queue_balance_callback(rq, &per_cpu(rt_push_head, rq->cpu), push_rt_tasks);
}

static inline void rt_queue_pull_task(struct rq *rq)
{
	queue_balance_callback(rq, &per_cpu(rt_pull_head, rq->cpu), pull_rt_task);
}

static void enqueue_pushable_task(struct rq *rq, struct task_struct *p)
{
	plist_del(&p->pushable_tasks, &rq->rt.pushable_tasks);
	plist_node_init(&p->pushable_tasks, p->prio);
	plist_add(&p->pushable_tasks, &rq->rt.pushable_tasks);

	/* Update the highest prio pushable task */
	if (p->prio < rq->rt.highest_prio.next)
		rq->rt.highest_prio.next = p->prio;
}

static void dequeue_pushable_task(struct rq *rq, struct task_struct *p)
{
	plist_del(&p->pushable_tasks, &rq->rt.pushable_tasks);

	/* Update the new highest prio pushable task */
	if (has_pushable_tasks(rq)) {
		p = plist_first_entry(&rq->rt.pushable_tasks,
				      struct task_struct, pushable_tasks);
		rq->rt.highest_prio.next = p->prio;
	} else
		rq->rt.highest_prio.next = MAX_RT_PRIO;
}

#else

static inline void enqueue_pushable_task(struct rq *rq, struct task_struct *p)
{
}

static inline void dequeue_pushable_task(struct rq *rq, struct task_struct *p)
{
}

static inline
void inc_rt_migration(struct sched_rt_entity *rt_se, struct rt_rq *rt_rq)
{
}

static inline
void dec_rt_migration(struct sched_rt_entity *rt_se, struct rt_rq *rt_rq)
{
}

static inline bool need_pull_rt_task(struct rq *rq, struct task_struct *prev)
{
	return false;
}

static inline void pull_rt_task(struct rq *this_rq)
{
}

static inline void rt_queue_push_tasks(struct rq *rq)
{
}
#endif /* CONFIG_SMP */

static void enqueue_top_rt_rq(struct rt_rq *rt_rq);
static void dequeue_top_rt_rq(struct rt_rq *rt_rq);

static inline int on_rt_rq(struct sched_rt_entity *rt_se)
{
	return rt_se->on_rq;
}

#ifdef CONFIG_UCLAMP_TASK
/*
 * Verify the fitness of task @p to run on @cpu taking into account the uclamp
 * settings.
 *
 * This check is only important for heterogeneous systems where uclamp_min value
 * is higher than the capacity of a @cpu. For non-heterogeneous system this
 * function will always return true.
 *
 * The function will return true if the capacity of the @cpu is >= the
 * uclamp_min and false otherwise.
 *
 * Note that uclamp_min will be clamped to uclamp_max if uclamp_min
 * > uclamp_max.
 */
static inline bool rt_task_fits_capacity(struct task_struct *p, int cpu)
{
	unsigned int min_cap;
	unsigned int max_cap;
	unsigned int cpu_cap;

	/* Only heterogeneous systems can benefit from this check */
	if (!static_branch_unlikely(&sched_asym_cpucapacity))
		return true;

	min_cap = uclamp_eff_value(p, UCLAMP_MIN);
	max_cap = uclamp_eff_value(p, UCLAMP_MAX);

	cpu_cap = capacity_orig_of(cpu);

	return cpu_cap >= min(min_cap, max_cap);
}
#else
static inline bool rt_task_fits_capacity(struct task_struct *p, int cpu)
{
	return true;
}
#endif

#ifdef CONFIG_RT_GROUP_SCHED

static inline u64 sched_rt_runtime(struct rt_rq *rt_rq)
{
	if (!rt_rq->tg)
		return RUNTIME_INF;

	return rt_rq->rt_runtime;
}

static inline u64 sched_rt_period(struct rt_rq *rt_rq)
{
	return ktime_to_ns(rt_rq->tg->rt_bandwidth.rt_period);
}

typedef struct task_group *rt_rq_iter_t;

static inline struct task_group *next_task_group(struct task_group *tg)
{
	do {
		tg = list_entry_rcu(tg->list.next,
			typeof(struct task_group), list);
	} while (&tg->list != &task_groups && task_group_is_autogroup(tg));

	if (&tg->list == &task_groups)
		tg = NULL;

	return tg;
}

#define for_each_rt_rq(rt_rq, iter, rq)					\
	for (iter = container_of(&task_groups, typeof(*iter), list);	\
		(iter = next_task_group(iter)) &&			\
		(rt_rq = iter->rt_rq[cpu_of(rq)]);)

#define for_each_sched_rt_entity(rt_se) \
	for (; rt_se; rt_se = rt_se->parent)

static inline struct rt_rq *group_rt_rq(struct sched_rt_entity *rt_se)
{
	return rt_se->my_q;
}

static void enqueue_rt_entity(struct sched_rt_entity *rt_se, unsigned int flags);
static void dequeue_rt_entity(struct sched_rt_entity *rt_se, unsigned int flags);

static void sched_rt_rq_enqueue(struct rt_rq *rt_rq)
{
	struct task_struct *curr = rq_of_rt_rq(rt_rq)->curr;
	struct rq *rq = rq_of_rt_rq(rt_rq);
	struct sched_rt_entity *rt_se;

	int cpu = cpu_of(rq);

	rt_se = rt_rq->tg->rt_se[cpu];

	if (rt_rq->rt_nr_running) {
		if (!rt_se)
			enqueue_top_rt_rq(rt_rq);
		else if (!on_rt_rq(rt_se))
			enqueue_rt_entity(rt_se, 0);

		if (rt_rq->highest_prio.curr < curr->prio)
			resched_curr(rq);
	}
}

static void sched_rt_rq_dequeue(struct rt_rq *rt_rq)
{
	struct sched_rt_entity *rt_se;
	int cpu = cpu_of(rq_of_rt_rq(rt_rq));

	rt_se = rt_rq->tg->rt_se[cpu];

	if (!rt_se) {
		dequeue_top_rt_rq(rt_rq);
		/* Kick cpufreq (see the comment in kernel/sched/sched.h). */
		cpufreq_update_util(rq_of_rt_rq(rt_rq), 0);
	}
	else if (on_rt_rq(rt_se))
		dequeue_rt_entity(rt_se, 0);
}

static inline int rt_rq_throttled(struct rt_rq *rt_rq)
{
	return rt_rq->rt_throttled && !rt_rq->rt_nr_boosted;
}

static int rt_se_boosted(struct sched_rt_entity *rt_se)
{
	struct rt_rq *rt_rq = group_rt_rq(rt_se);
	struct task_struct *p;

	if (rt_rq)
		return !!rt_rq->rt_nr_boosted;

	p = rt_task_of(rt_se);
	return p->prio != p->normal_prio;
}

#ifdef CONFIG_SMP
static inline const struct cpumask *sched_rt_period_mask(void)
{
	return this_rq()->rd->span;
}
#else
static inline const struct cpumask *sched_rt_period_mask(void)
{
	return cpu_online_mask;
}
#endif

static inline
struct rt_rq *sched_rt_period_rt_rq(struct rt_bandwidth *rt_b, int cpu)
{
	return container_of(rt_b, struct task_group, rt_bandwidth)->rt_rq[cpu];
}

static inline struct rt_bandwidth *sched_rt_bandwidth(struct rt_rq *rt_rq)
{
	return &rt_rq->tg->rt_bandwidth;
}

#else /* !CONFIG_RT_GROUP_SCHED */

static inline u64 sched_rt_runtime(struct rt_rq *rt_rq)
{
	return rt_rq->rt_runtime;
}

static inline u64 sched_rt_period(struct rt_rq *rt_rq)
{
	return ktime_to_ns(def_rt_bandwidth.rt_period);
}

typedef struct rt_rq *rt_rq_iter_t;

#define for_each_rt_rq(rt_rq, iter, rq) \
	for ((void) iter, rt_rq = &rq->rt; rt_rq; rt_rq = NULL)

#define for_each_sched_rt_entity(rt_se) \
	for (; rt_se; rt_se = NULL)

static inline struct rt_rq *group_rt_rq(struct sched_rt_entity *rt_se)
{
	return NULL;
}

static inline void sched_rt_rq_enqueue(struct rt_rq *rt_rq)
{
	struct rq *rq = rq_of_rt_rq(rt_rq);

	if (!rt_rq->rt_nr_running)
		return;

	enqueue_top_rt_rq(rt_rq);
	resched_curr(rq);
}

static inline void sched_rt_rq_dequeue(struct rt_rq *rt_rq)
{
	dequeue_top_rt_rq(rt_rq);
}

static inline int rt_rq_throttled(struct rt_rq *rt_rq)
{
	return rt_rq->rt_throttled;
}

static inline const struct cpumask *sched_rt_period_mask(void)
{
	return cpu_online_mask;
}

static inline
struct rt_rq *sched_rt_period_rt_rq(struct rt_bandwidth *rt_b, int cpu)
{
	return &cpu_rq(cpu)->rt;
}

static inline struct rt_bandwidth *sched_rt_bandwidth(struct rt_rq *rt_rq)
{
	return &def_rt_bandwidth;
}

#endif /* CONFIG_RT_GROUP_SCHED */

bool sched_rt_bandwidth_account(struct rt_rq *rt_rq)
{
	struct rt_bandwidth *rt_b = sched_rt_bandwidth(rt_rq);

	return (hrtimer_active(&rt_b->rt_period_timer) ||
		rt_rq->rt_time < rt_b->rt_runtime);
}

#ifdef CONFIG_SMP
/*
 * We ran out of runtime, see if we can borrow some from our neighbours.
 */
static void do_balance_runtime(struct rt_rq *rt_rq)
{
	struct rt_bandwidth *rt_b = sched_rt_bandwidth(rt_rq);
	struct root_domain *rd = rq_of_rt_rq(rt_rq)->rd;
	int i, weight;
	u64 rt_period;

	weight = cpumask_weight(rd->span);

	raw_spin_lock(&rt_b->rt_runtime_lock);
	rt_period = ktime_to_ns(rt_b->rt_period);
	for_each_cpu(i, rd->span) {
		struct rt_rq *iter = sched_rt_period_rt_rq(rt_b, i);
		s64 diff;

		if (iter == rt_rq)
			continue;

		raw_spin_lock(&iter->rt_runtime_lock);
		/*
		 * Either all rqs have inf runtime and there's nothing to steal
		 * or __disable_runtime() below sets a specific rq to inf to
		 * indicate its been disabled and disalow stealing.
		 */
		if (iter->rt_runtime == RUNTIME_INF)
			goto next;

		/*
		 * From runqueues with spare time, take 1/n part of their
		 * spare time, but no more than our period.
		 */
		diff = iter->rt_runtime - iter->rt_time;
		if (diff > 0) {
			diff = div_u64((u64)diff, weight);
			if (rt_rq->rt_runtime + diff > rt_period)
				diff = rt_period - rt_rq->rt_runtime;
			iter->rt_runtime -= diff;
			rt_rq->rt_runtime += diff;
			if (rt_rq->rt_runtime == rt_period) {
				raw_spin_unlock(&iter->rt_runtime_lock);
				break;
			}
		}
next:
		raw_spin_unlock(&iter->rt_runtime_lock);
	}
	raw_spin_unlock(&rt_b->rt_runtime_lock);
}

/*
 * Ensure this RQ takes back all the runtime it lend to its neighbours.
 */
static void __disable_runtime(struct rq *rq)
{
	struct root_domain *rd = rq->rd;
	rt_rq_iter_t iter;
	struct rt_rq *rt_rq;

	if (unlikely(!scheduler_running))
		return;

	for_each_rt_rq(rt_rq, iter, rq) {
		struct rt_bandwidth *rt_b = sched_rt_bandwidth(rt_rq);
		s64 want;
		int i;

		raw_spin_lock(&rt_b->rt_runtime_lock);
		raw_spin_lock(&rt_rq->rt_runtime_lock);
		/*
		 * Either we're all inf and nobody needs to borrow, or we're
		 * already disabled and thus have nothing to do, or we have
		 * exactly the right amount of runtime to take out.
		 */
		if (rt_rq->rt_runtime == RUNTIME_INF ||
				rt_rq->rt_runtime == rt_b->rt_runtime)
			goto balanced;
		raw_spin_unlock(&rt_rq->rt_runtime_lock);

		/*
		 * Calculate the difference between what we started out with
		 * and what we current have, that's the amount of runtime
		 * we lend and now have to reclaim.
		 */
		want = rt_b->rt_runtime - rt_rq->rt_runtime;

		/*
		 * Greedy reclaim, take back as much as we can.
		 */
		for_each_cpu(i, rd->span) {
			struct rt_rq *iter = sched_rt_period_rt_rq(rt_b, i);
			s64 diff;

			/*
			 * Can't reclaim from ourselves or disabled runqueues.
			 */
			if (iter == rt_rq || iter->rt_runtime == RUNTIME_INF)
				continue;

			raw_spin_lock(&iter->rt_runtime_lock);
			if (want > 0) {
				diff = min_t(s64, iter->rt_runtime, want);
				iter->rt_runtime -= diff;
				want -= diff;
			} else {
				iter->rt_runtime -= want;
				want -= want;
			}
			raw_spin_unlock(&iter->rt_runtime_lock);

			if (!want)
				break;
		}

		raw_spin_lock(&rt_rq->rt_runtime_lock);
		/*
		 * We cannot be left wanting - that would mean some runtime
		 * leaked out of the system.
		 */
		BUG_ON(want);
balanced:
		/*
		 * Disable all the borrow logic by pretending we have inf
		 * runtime - in which case borrowing doesn't make sense.
		 */
		rt_rq->rt_runtime = RUNTIME_INF;
		rt_rq->rt_throttled = 0;
		raw_spin_unlock(&rt_rq->rt_runtime_lock);
		raw_spin_unlock(&rt_b->rt_runtime_lock);

		/* Make rt_rq available for pick_next_task() */
		sched_rt_rq_enqueue(rt_rq);
	}
}

static void __enable_runtime(struct rq *rq)
{
	rt_rq_iter_t iter;
	struct rt_rq *rt_rq;

	if (unlikely(!scheduler_running))
		return;

	/*
	 * Reset each runqueue's bandwidth settings
	 */
	for_each_rt_rq(rt_rq, iter, rq) {
		struct rt_bandwidth *rt_b = sched_rt_bandwidth(rt_rq);

		raw_spin_lock(&rt_b->rt_runtime_lock);
		raw_spin_lock(&rt_rq->rt_runtime_lock);
		rt_rq->rt_runtime = rt_b->rt_runtime;
		rt_rq->rt_time = 0;
		rt_rq->rt_throttled = 0;
		raw_spin_unlock(&rt_rq->rt_runtime_lock);
		raw_spin_unlock(&rt_b->rt_runtime_lock);
	}
}

static void balance_runtime(struct rt_rq *rt_rq)
{
	if (!sched_feat(RT_RUNTIME_SHARE))
		return;

	if (rt_rq->rt_time > rt_rq->rt_runtime) {
		raw_spin_unlock(&rt_rq->rt_runtime_lock);
		do_balance_runtime(rt_rq);
		raw_spin_lock(&rt_rq->rt_runtime_lock);
	}
}
#else /* !CONFIG_SMP */
static inline void balance_runtime(struct rt_rq *rt_rq) {}
#endif /* CONFIG_SMP */

static int do_sched_rt_period_timer(struct rt_bandwidth *rt_b, int overrun)
{
	int i, idle = 1, throttled = 0;
	const struct cpumask *span;

	span = sched_rt_period_mask();
#ifdef CONFIG_RT_GROUP_SCHED
	/*
	 * FIXME: isolated CPUs should really leave the root task group,
	 * whether they are isolcpus or were isolated via cpusets, lest
	 * the timer run on a CPU which does not service all runqueues,
	 * potentially leaving other CPUs indefinitely throttled.  If
	 * isolation is really required, the user will turn the throttle
	 * off to kill the perturbations it causes anyway.  Meanwhile,
	 * this maintains functionality for boot and/or troubleshooting.
	 */
	if (rt_b == &root_task_group.rt_bandwidth)
		span = cpu_online_mask;
#endif
	for_each_cpu(i, span) {
		int enqueue = 0;
		struct rt_rq *rt_rq = sched_rt_period_rt_rq(rt_b, i);
		struct rq *rq = rq_of_rt_rq(rt_rq);
		int skip;

		/*
		 * When span == cpu_online_mask, taking each rq->lock
		 * can be time-consuming. Try to avoid it when possible.
		 */
		raw_spin_lock(&rt_rq->rt_runtime_lock);
		if (!sched_feat(RT_RUNTIME_SHARE) && rt_rq->rt_runtime != RUNTIME_INF)
			rt_rq->rt_runtime = rt_b->rt_runtime;
		skip = !rt_rq->rt_time && !rt_rq->rt_nr_running;
		raw_spin_unlock(&rt_rq->rt_runtime_lock);
		if (skip)
			continue;

		raw_spin_lock(&rq->lock);
		update_rq_clock(rq);

		if (rt_rq->rt_time) {
			u64 runtime;

			raw_spin_lock(&rt_rq->rt_runtime_lock);
			if (rt_rq->rt_throttled)
				balance_runtime(rt_rq);
			runtime = rt_rq->rt_runtime;
			rt_rq->rt_time -= min(rt_rq->rt_time, overrun*runtime);
			if (rt_rq->rt_throttled && rt_rq->rt_time < runtime) {
				rt_rq->rt_throttled = 0;
				enqueue = 1;

				/*
				 * When we're idle and a woken (rt) task is
				 * throttled check_preempt_curr() will set
				 * skip_update and the time between the wakeup
				 * and this unthrottle will get accounted as
				 * 'runtime'.
				 */
				if (rt_rq->rt_nr_running && rq->curr == rq->idle)
					rq_clock_cancel_skipupdate(rq);
			}
			if (rt_rq->rt_time || rt_rq->rt_nr_running)
				idle = 0;
			raw_spin_unlock(&rt_rq->rt_runtime_lock);
		} else if (rt_rq->rt_nr_running) {
			idle = 0;
			if (!rt_rq_throttled(rt_rq))
				enqueue = 1;
		}
		if (rt_rq->rt_throttled)
			throttled = 1;

		if (enqueue)
			sched_rt_rq_enqueue(rt_rq);
		raw_spin_unlock(&rq->lock);
	}

	if (!throttled && (!rt_bandwidth_enabled() || rt_b->rt_runtime == RUNTIME_INF))
		return 1;

	return idle;
}

static inline int rt_se_prio(struct sched_rt_entity *rt_se)
{
#ifdef CONFIG_RT_GROUP_SCHED
	struct rt_rq *rt_rq = group_rt_rq(rt_se);

	if (rt_rq)
		return rt_rq->highest_prio.curr;
#endif

	return rt_task_of(rt_se)->prio;
}

static void dump_throttled_rt_tasks(struct rt_rq *rt_rq)
{
	struct rt_prio_array *array = &rt_rq->active;
	struct sched_rt_entity *rt_se;
	char buf[500];
	char *pos = buf;
	char *end = buf + sizeof(buf);
	int idx;
	struct rt_bandwidth *rt_b = sched_rt_bandwidth(rt_rq);

	pos += snprintf(pos, sizeof(buf),
		"sched: RT throttling activated for rt_rq %pK (cpu %d)\n",
		rt_rq, cpu_of(rq_of_rt_rq(rt_rq)));

	pos += snprintf(pos, end - pos,
			"rt_period_timer: expires=%lld now=%llu period=%llu\n",
			hrtimer_get_expires_ns(&rt_b->rt_period_timer),
			ktime_get_ns(), sched_rt_period(rt_rq));

	if (bitmap_empty(array->bitmap, MAX_RT_PRIO))
		goto out;

	pos += snprintf(pos, end - pos, "potential CPU hogs:\n");
#ifdef CONFIG_SCHED_INFO
	if (sched_info_on())
		pos += snprintf(pos, end - pos,
				"current %s (%d) is running for %llu nsec\n",
				current->comm, current->pid,
				rq_clock(rq_of_rt_rq(rt_rq)) -
				current->sched_info.last_arrival);
#endif

	idx = sched_find_first_bit(array->bitmap);
	while (idx < MAX_RT_PRIO) {
		list_for_each_entry(rt_se, array->queue + idx, run_list) {
			struct task_struct *p;

			if (!rt_entity_is_task(rt_se))
				continue;

			p = rt_task_of(rt_se);
			if (pos < end)
				pos += snprintf(pos, end - pos, "\t%s (%d)\n",
					p->comm, p->pid);
		}
		idx = find_next_bit(array->bitmap, MAX_RT_PRIO, idx + 1);
	}
out:
#ifdef CONFIG_PANIC_ON_RT_THROTTLING
	/*
	 * Use pr_err() in the BUG() case since printk_sched() will
	 * not get flushed and deadlock is not a concern.
	 */
	pr_err("%s\n", buf);
	BUG();
#else
	printk_deferred("%s\n", buf);
#endif
}

static int sched_rt_runtime_exceeded(struct rt_rq *rt_rq)
{
	u64 runtime = sched_rt_runtime(rt_rq);

	if (rt_rq->rt_throttled)
		return rt_rq_throttled(rt_rq);

	if (runtime >= sched_rt_period(rt_rq))
		return 0;

	balance_runtime(rt_rq);
	runtime = sched_rt_runtime(rt_rq);
	if (runtime == RUNTIME_INF)
		return 0;

	if (rt_rq->rt_time > runtime) {
		struct rt_bandwidth *rt_b = sched_rt_bandwidth(rt_rq);

		/*
		 * Don't actually throttle groups that have no runtime assigned
		 * but accrue some time due to boosting.
		 */
		if (likely(rt_b->rt_runtime)) {
			static bool once;

			rt_rq->rt_throttled = 1;

			if (!once) {
				once = true;
				dump_throttled_rt_tasks(rt_rq);
			}
		} else {
			/*
			 * In case we did anyway, make it go away,
			 * replenishment is a joke, since it will replenish us
			 * with exactly 0 ns.
			 */
			rt_rq->rt_time = 0;
		}

		if (rt_rq_throttled(rt_rq)) {
			sched_rt_rq_dequeue(rt_rq);
			return 1;
		}
	}

	return 0;
}

/*
 * Update the current task's runtime statistics. Skip current tasks that
 * are not in our scheduling class.
 */
static void update_curr_rt(struct rq *rq)
{
	struct task_struct *curr = rq->curr;
	struct sched_rt_entity *rt_se = &curr->rt;
	u64 delta_exec;
	u64 now;

	if (curr->sched_class != &rt_sched_class)
		return;

	now = rq_clock_task(rq);
	delta_exec = now - curr->se.exec_start;
	if (unlikely((s64)delta_exec <= 0))
		return;

	schedstat_set(curr->se.statistics.exec_max,
		      max(curr->se.statistics.exec_max, delta_exec));

	curr->se.sum_exec_runtime += delta_exec;
	account_group_exec_runtime(curr, delta_exec);

	curr->se.exec_start = now;
	cgroup_account_cputime(curr, delta_exec);

	if (!rt_bandwidth_enabled())
		return;

	for_each_sched_rt_entity(rt_se) {
		struct rt_rq *rt_rq = rt_rq_of_se(rt_se);

		if (sched_rt_runtime(rt_rq) != RUNTIME_INF) {
			raw_spin_lock(&rt_rq->rt_runtime_lock);
			rt_rq->rt_time += delta_exec;
			if (sched_rt_runtime_exceeded(rt_rq))
				resched_curr(rq);
			raw_spin_unlock(&rt_rq->rt_runtime_lock);
		}
	}
}

static void
dequeue_top_rt_rq(struct rt_rq *rt_rq)
{
	struct rq *rq = rq_of_rt_rq(rt_rq);

	BUG_ON(&rq->rt != rt_rq);

	if (!rt_rq->rt_queued)
		return;

	BUG_ON(!rq->nr_running);

	sub_nr_running(rq, rt_rq->rt_nr_running);
	rt_rq->rt_queued = 0;

}

static void
enqueue_top_rt_rq(struct rt_rq *rt_rq)
{
	struct rq *rq = rq_of_rt_rq(rt_rq);

	BUG_ON(&rq->rt != rt_rq);

	if (rt_rq->rt_queued)
		return;

	if (rt_rq_throttled(rt_rq))
		return;

	if (rt_rq->rt_nr_running) {
		add_nr_running(rq, rt_rq->rt_nr_running);
		rt_rq->rt_queued = 1;
	}

	/* Kick cpufreq (see the comment in kernel/sched/sched.h). */
	cpufreq_update_util(rq, 0);
}

#if defined CONFIG_SMP

static void
inc_rt_prio_smp(struct rt_rq *rt_rq, int prio, int prev_prio)
{
	struct rq *rq = rq_of_rt_rq(rt_rq);

#ifdef CONFIG_RT_GROUP_SCHED
	/*
	 * Change rq's cpupri only if rt_rq is the top queue.
	 */
	if (&rq->rt != rt_rq)
		return;
#endif
	if (rq->online && prio < prev_prio)
		cpupri_set(&rq->rd->cpupri, rq->cpu, prio);
}

static void
dec_rt_prio_smp(struct rt_rq *rt_rq, int prio, int prev_prio)
{
	struct rq *rq = rq_of_rt_rq(rt_rq);

#ifdef CONFIG_RT_GROUP_SCHED
	/*
	 * Change rq's cpupri only if rt_rq is the top queue.
	 */
	if (&rq->rt != rt_rq)
		return;
#endif
	if (rq->online && rt_rq->highest_prio.curr != prev_prio)
		cpupri_set(&rq->rd->cpupri, rq->cpu, rt_rq->highest_prio.curr);
}

#else /* CONFIG_SMP */

static inline
void inc_rt_prio_smp(struct rt_rq *rt_rq, int prio, int prev_prio) {}
static inline
void dec_rt_prio_smp(struct rt_rq *rt_rq, int prio, int prev_prio) {}

#endif /* CONFIG_SMP */

#if defined CONFIG_SMP || defined CONFIG_RT_GROUP_SCHED
static void
inc_rt_prio(struct rt_rq *rt_rq, int prio)
{
	int prev_prio = rt_rq->highest_prio.curr;

	if (prio < prev_prio)
		rt_rq->highest_prio.curr = prio;

	inc_rt_prio_smp(rt_rq, prio, prev_prio);
}

static void
dec_rt_prio(struct rt_rq *rt_rq, int prio)
{
	int prev_prio = rt_rq->highest_prio.curr;

	if (rt_rq->rt_nr_running) {

		WARN_ON(prio < prev_prio);

		/*
		 * This may have been our highest task, and therefore
		 * we may have some recomputation to do
		 */
		if (prio == prev_prio) {
			struct rt_prio_array *array = &rt_rq->active;

			rt_rq->highest_prio.curr =
				sched_find_first_bit(array->bitmap);
		}

	} else
		rt_rq->highest_prio.curr = MAX_RT_PRIO;

	dec_rt_prio_smp(rt_rq, prio, prev_prio);
}

#else

static inline void inc_rt_prio(struct rt_rq *rt_rq, int prio) {}
static inline void dec_rt_prio(struct rt_rq *rt_rq, int prio) {}

#endif /* CONFIG_SMP || CONFIG_RT_GROUP_SCHED */

#ifdef CONFIG_RT_GROUP_SCHED

static void
inc_rt_group(struct sched_rt_entity *rt_se, struct rt_rq *rt_rq)
{
	if (rt_se_boosted(rt_se))
		rt_rq->rt_nr_boosted++;

	if (rt_rq->tg)
		start_rt_bandwidth(&rt_rq->tg->rt_bandwidth);
}

static void
dec_rt_group(struct sched_rt_entity *rt_se, struct rt_rq *rt_rq)
{
	if (rt_se_boosted(rt_se))
		rt_rq->rt_nr_boosted--;

	WARN_ON(!rt_rq->rt_nr_running && rt_rq->rt_nr_boosted);
}

#else /* CONFIG_RT_GROUP_SCHED */

static void
inc_rt_group(struct sched_rt_entity *rt_se, struct rt_rq *rt_rq)
{
	start_rt_bandwidth(&def_rt_bandwidth);
}

static inline
void dec_rt_group(struct sched_rt_entity *rt_se, struct rt_rq *rt_rq) {}

#endif /* CONFIG_RT_GROUP_SCHED */

static inline
unsigned int rt_se_nr_running(struct sched_rt_entity *rt_se)
{
	struct rt_rq *group_rq = group_rt_rq(rt_se);

	if (group_rq)
		return group_rq->rt_nr_running;
	else
		return 1;
}

static inline
unsigned int rt_se_rr_nr_running(struct sched_rt_entity *rt_se)
{
	struct rt_rq *group_rq = group_rt_rq(rt_se);
	struct task_struct *tsk;

	if (group_rq)
		return group_rq->rr_nr_running;

	tsk = rt_task_of(rt_se);

	return (tsk->policy == SCHED_RR) ? 1 : 0;
}

static inline
void inc_rt_tasks(struct sched_rt_entity *rt_se, struct rt_rq *rt_rq)
{
	int prio = rt_se_prio(rt_se);

	WARN_ON(!rt_prio(prio));
	rt_rq->rt_nr_running += rt_se_nr_running(rt_se);
	rt_rq->rr_nr_running += rt_se_rr_nr_running(rt_se);

	inc_rt_prio(rt_rq, prio);
	inc_rt_migration(rt_se, rt_rq);
	inc_rt_group(rt_se, rt_rq);
}

static inline
void dec_rt_tasks(struct sched_rt_entity *rt_se, struct rt_rq *rt_rq)
{
	WARN_ON(!rt_prio(rt_se_prio(rt_se)));
	WARN_ON(!rt_rq->rt_nr_running);
	rt_rq->rt_nr_running -= rt_se_nr_running(rt_se);
	rt_rq->rr_nr_running -= rt_se_rr_nr_running(rt_se);

	dec_rt_prio(rt_rq, rt_se_prio(rt_se));
	dec_rt_migration(rt_se, rt_rq);
	dec_rt_group(rt_se, rt_rq);
}

/*
 * Change rt_se->run_list location unless SAVE && !MOVE
 *
 * assumes ENQUEUE/DEQUEUE flags match
 */
static inline bool move_entity(unsigned int flags)
{
	if ((flags & (DEQUEUE_SAVE | DEQUEUE_MOVE)) == DEQUEUE_SAVE)
		return false;

	return true;
}

static void __delist_rt_entity(struct sched_rt_entity *rt_se, struct rt_prio_array *array)
{
	list_del_init(&rt_se->run_list);

	if (list_empty(array->queue + rt_se_prio(rt_se)))
		__clear_bit(rt_se_prio(rt_se), array->bitmap);

	rt_se->on_list = 0;
}

static void __enqueue_rt_entity(struct sched_rt_entity *rt_se, unsigned int flags)
{
	struct rt_rq *rt_rq = rt_rq_of_se(rt_se);
	struct rt_prio_array *array = &rt_rq->active;
	struct rt_rq *group_rq = group_rt_rq(rt_se);
	struct list_head *queue = array->queue + rt_se_prio(rt_se);

	/*
	 * Don't enqueue the group if its throttled, or when empty.
	 * The latter is a consequence of the former when a child group
	 * get throttled and the current group doesn't have any other
	 * active members.
	 */
	if (group_rq && (rt_rq_throttled(group_rq) || !group_rq->rt_nr_running)) {
		if (rt_se->on_list)
			__delist_rt_entity(rt_se, array);
		return;
	}

	if (move_entity(flags)) {
		WARN_ON_ONCE(rt_se->on_list);
		if (flags & ENQUEUE_HEAD)
			list_add(&rt_se->run_list, queue);
		else
			list_add_tail(&rt_se->run_list, queue);

		__set_bit(rt_se_prio(rt_se), array->bitmap);
		rt_se->on_list = 1;
	}
	rt_se->on_rq = 1;

	inc_rt_tasks(rt_se, rt_rq);
}

static void __dequeue_rt_entity(struct sched_rt_entity *rt_se, unsigned int flags)
{
	struct rt_rq *rt_rq = rt_rq_of_se(rt_se);
	struct rt_prio_array *array = &rt_rq->active;

	if (move_entity(flags)) {
		WARN_ON_ONCE(!rt_se->on_list);
		__delist_rt_entity(rt_se, array);
	}
	rt_se->on_rq = 0;

	dec_rt_tasks(rt_se, rt_rq);
}

/*
 * Because the prio of an upper entry depends on the lower
 * entries, we must remove entries top - down.
 */
static void dequeue_rt_stack(struct sched_rt_entity *rt_se, unsigned int flags)
{
	struct sched_rt_entity *back = NULL;

	for_each_sched_rt_entity(rt_se) {
		rt_se->back = back;
		back = rt_se;
	}

	dequeue_top_rt_rq(rt_rq_of_se(back));

	for (rt_se = back; rt_se; rt_se = rt_se->back) {
		if (on_rt_rq(rt_se))
			__dequeue_rt_entity(rt_se, flags);
	}
}

static void enqueue_rt_entity(struct sched_rt_entity *rt_se, unsigned int flags)
{
	struct rq *rq = rq_of_rt_se(rt_se);

	dequeue_rt_stack(rt_se, flags);
	for_each_sched_rt_entity(rt_se)
		__enqueue_rt_entity(rt_se, flags);
	enqueue_top_rt_rq(&rq->rt);
}

static void dequeue_rt_entity(struct sched_rt_entity *rt_se, unsigned int flags)
{
	struct rq *rq = rq_of_rt_se(rt_se);

	dequeue_rt_stack(rt_se, flags);

	for_each_sched_rt_entity(rt_se) {
		struct rt_rq *rt_rq = group_rt_rq(rt_se);

		if (rt_rq && rt_rq->rt_nr_running)
			__enqueue_rt_entity(rt_se, flags);
	}
	enqueue_top_rt_rq(&rq->rt);
}

/*
 * Adding/removing a task to/from a priority array:
 */
static void
enqueue_task_rt(struct rq *rq, struct task_struct *p, int flags)
{
	struct sched_rt_entity *rt_se = &p->rt;

	if (flags & ENQUEUE_WAKEUP)
		rt_se->timeout = 0;

	enqueue_rt_entity(rt_se, flags);
	walt_inc_cumulative_runnable_avg(rq, p);

	if (!task_current(rq, p) && p->nr_cpus_allowed > 1)
		enqueue_pushable_task(rq, p);
}

static void dequeue_task_rt(struct rq *rq, struct task_struct *p, int flags)
{
	struct sched_rt_entity *rt_se = &p->rt;

	update_curr_rt(rq);
	dequeue_rt_entity(rt_se, flags);
	walt_dec_cumulative_runnable_avg(rq, p);

	dequeue_pushable_task(rq, p);
}

/*
 * Put task to the head or the end of the run list without the overhead of
 * dequeue followed by enqueue.
 */
static void
requeue_rt_entity(struct rt_rq *rt_rq, struct sched_rt_entity *rt_se, int head)
{
	if (on_rt_rq(rt_se)) {
		struct rt_prio_array *array = &rt_rq->active;
		struct list_head *queue = array->queue + rt_se_prio(rt_se);

		if (head)
			list_move(&rt_se->run_list, queue);
		else
			list_move_tail(&rt_se->run_list, queue);
	}
}

static void requeue_task_rt(struct rq *rq, struct task_struct *p, int head)
{
	struct sched_rt_entity *rt_se = &p->rt;
	struct rt_rq *rt_rq;

	for_each_sched_rt_entity(rt_se) {
		rt_rq = rt_rq_of_se(rt_se);
		requeue_rt_entity(rt_rq, rt_se, head);
	}
}

static void yield_task_rt(struct rq *rq)
{
	requeue_task_rt(rq, rq->curr, 0);
}

#ifdef CONFIG_SMP
static int find_lowest_rq(struct task_struct *task);

/*
 * Return whether the task on the given cpu is currently non-preemptible
 * while handling a potentially long softint, or if the task is likely
 * to block preemptions soon because it is a ksoftirq thread that is
 * handling slow softints.
 */
bool
task_may_not_preempt(struct task_struct *task, int cpu)
{
	__u32 softirqs = per_cpu(active_softirqs, cpu) |
			 __IRQ_STAT(cpu, __softirq_pending);
	struct task_struct *cpu_ksoftirqd = per_cpu(ksoftirqd, cpu);

	return ((softirqs & LONG_SOFTIRQ_MASK) &&
		(task == cpu_ksoftirqd ||
		 task_thread_info(task)->preempt_count & SOFTIRQ_MASK));
}

static int
select_task_rq_rt(struct task_struct *p, int cpu, int sd_flag, int flags,
		 int sibling_count_hint)
{
	struct task_struct *curr;
	struct rq *rq;
<<<<<<< HEAD
	bool may_not_preempt;
=======
	bool test;
>>>>>>> a5f1397e

	/* For anything but wake ups, just return the task_cpu */
	if (sd_flag != SD_BALANCE_WAKE && sd_flag != SD_BALANCE_FORK)
		goto out;

	rq = cpu_rq(cpu);

	rcu_read_lock();
	curr = READ_ONCE(rq->curr); /* unlocked access */

	/*
	 * If the current task on @p's runqueue is a softirq task,
	 * it may run without preemption for a time that is
	 * ill-suited for a waiting RT task. Therefore, try to
	 * wake this RT task on another runqueue.
	 *
	 * Also, if the current task on @p's runqueue is an RT task, then
	 * it may run without preemption for a time that is
	 * ill-suited for a waiting RT task. Therefore, try to
	 * wake this RT task on another runqueue.
	 *
	 * Also, if the current task on @p's runqueue is an RT task, then
	 * try to see if we can wake this RT task up on another
	 * runqueue. Otherwise simply start this RT task
	 * on its current runqueue.
	 *
	 * We want to avoid overloading runqueues. If the woken
	 * task is a higher priority, then it will stay on this CPU
	 * and the lower prio task should be moved to another CPU.
	 * Even though this will probably make the lower prio task
	 * lose its cache, we do not want to bounce a higher task
	 * around just because it gave up its CPU, perhaps for a
	 * lock?
	 *
	 * For equal prio tasks, we just let the scheduler sort it out.
	 *
	 * Otherwise, just let it ride on the affined RQ and the
	 * post-schedule router will push the preempted task away
	 *
	 * This test is optimistic, if we get it wrong the load-balancer
	 * will have to sort it out.
	 *
	 * We take into account the capacity of the CPU to ensure it fits the
	 * requirement of the task - which is only important on heterogeneous
	 * systems like big.LITTLE.
	 */
<<<<<<< HEAD
	may_not_preempt = task_may_not_preempt(curr, cpu);
	if (sched_energy_enabled() || may_not_preempt ||
	    (unlikely(rt_task(curr)) &&
	     (curr->nr_cpus_allowed < 2 ||
	      curr->prio <= p->prio))) {
=======
	test = curr &&
	       unlikely(rt_task(curr)) &&
	       (curr->nr_cpus_allowed < 2 || curr->prio <= p->prio);

	if (test || !rt_task_fits_capacity(p, cpu)) {
>>>>>>> a5f1397e
		int target = find_lowest_rq(p);

		/*
		 * If cpu is non-preemptible, prefer remote cpu
		 * even if it's running a higher-prio task.
		 * Otherwise: Don't bother moving it if the
		 * destination CPU is not running a lower priority task.
		 */
		if (target != -1 &&
		    (may_not_preempt ||
		     p->prio < cpu_rq(target)->rt.highest_prio.curr))
			cpu = target;
	}
	rcu_read_unlock();

out:
	return cpu;
}

static void check_preempt_equal_prio(struct rq *rq, struct task_struct *p)
{
	/*
	 * Current can't be migrated, useless to reschedule,
	 * let's hope p can move out.
	 */
	if (rq->curr->nr_cpus_allowed == 1 ||
	    !cpupri_find(&rq->rd->cpupri, rq->curr, NULL, NULL))
		return;

	/*
	 * p is migratable, so let's not schedule it and
	 * see if it is pushed or pulled somewhere else.
	 */
	if (p->nr_cpus_allowed != 1 &&
	    cpupri_find(&rq->rd->cpupri, p, NULL, NULL))
		return;

	/*
	 * There appear to be other CPUs that can accept
	 * the current task but none can run 'p', so lets reschedule
	 * to try and push the current task away:
	 */
	requeue_task_rt(rq, p, 1);
	resched_curr(rq);
}

static int balance_rt(struct rq *rq, struct task_struct *p, struct rq_flags *rf)
{
	if (!on_rt_rq(&p->rt) && need_pull_rt_task(rq, p)) {
		/*
		 * This is OK, because current is on_cpu, which avoids it being
		 * picked for load-balance and preemption/IRQs are still
		 * disabled avoiding further scheduler activity on it and we've
		 * not yet started the picking loop.
		 */
		rq_unpin_lock(rq, rf);
		pull_rt_task(rq);
		rq_repin_lock(rq, rf);
	}

	return sched_stop_runnable(rq) || sched_dl_runnable(rq) || sched_rt_runnable(rq);
}
#endif /* CONFIG_SMP */

/*
 * Preempt the current task with a newly woken task if needed:
 */
static void check_preempt_curr_rt(struct rq *rq, struct task_struct *p, int flags)
{
	if (p->prio < rq->curr->prio) {
		resched_curr(rq);
		return;
	}

#ifdef CONFIG_SMP
	/*
	 * If:
	 *
	 * - the newly woken task is of equal priority to the current task
	 * - the newly woken task is non-migratable while current is migratable
	 * - current will be preempted on the next reschedule
	 *
	 * we should check to see if current can readily move to a different
	 * cpu.  If so, we will reschedule to allow the push logic to try
	 * to move current somewhere else, making room for our non-migratable
	 * task.
	 */
	if (p->prio == rq->curr->prio && !test_tsk_need_resched(rq->curr))
		check_preempt_equal_prio(rq, p);
#endif
}

static inline void set_next_task_rt(struct rq *rq, struct task_struct *p, bool first)
{
	p->se.exec_start = rq_clock_task(rq);

	/* The running task is never eligible for pushing */
	dequeue_pushable_task(rq, p);

	if (!first)
		return;

	/*
	 * If prev task was rt, put_prev_task() has already updated the
	 * utilization. We only care of the case where we start to schedule a
	 * rt task
	 */
	if (rq->curr->sched_class != &rt_sched_class)
		update_rt_rq_load_avg(rq_clock_pelt(rq), rq, 0);

	rt_queue_push_tasks(rq);
}

static struct sched_rt_entity *pick_next_rt_entity(struct rq *rq,
						   struct rt_rq *rt_rq)
{
	struct rt_prio_array *array = &rt_rq->active;
	struct sched_rt_entity *next = NULL;
	struct list_head *queue;
	int idx;

	idx = sched_find_first_bit(array->bitmap);
	BUG_ON(idx >= MAX_RT_PRIO);

	queue = array->queue + idx;
	next = list_entry(queue->next, struct sched_rt_entity, run_list);

	return next;
}

static struct task_struct *_pick_next_task_rt(struct rq *rq)
{
	struct sched_rt_entity *rt_se;
	struct rt_rq *rt_rq  = &rq->rt;

	do {
		rt_se = pick_next_rt_entity(rq, rt_rq);
		BUG_ON(!rt_se);
		rt_rq = group_rt_rq(rt_se);
	} while (rt_rq);

	return rt_task_of(rt_se);
}

static struct task_struct *
pick_next_task_rt(struct rq *rq, struct task_struct *prev, struct rq_flags *rf)
{
	struct task_struct *p;

	WARN_ON_ONCE(prev || rf);

	if (!sched_rt_runnable(rq))
		return NULL;

	p = _pick_next_task_rt(rq);
	set_next_task_rt(rq, p, true);
	return p;
}

static void put_prev_task_rt(struct rq *rq, struct task_struct *p)
{
	update_curr_rt(rq);

	update_rt_rq_load_avg(rq_clock_pelt(rq), rq, 1);

	/*
	 * The previous task needs to be made eligible for pushing
	 * if it is still active
	 */
	if (on_rt_rq(&p->rt) && p->nr_cpus_allowed > 1)
		enqueue_pushable_task(rq, p);
}

#ifdef CONFIG_SMP

/* Only try algorithms three times */
#define RT_MAX_TRIES 3

static int pick_rt_task(struct rq *rq, struct task_struct *p, int cpu)
{
	if (!task_running(rq, p) &&
	    cpumask_test_cpu(cpu, p->cpus_ptr) &&
	    rt_task_fits_capacity(p, cpu))
		return 1;

	return 0;
}

/*
 * Return the highest pushable rq's task, which is suitable to be executed
 * on the CPU, NULL otherwise
 */
static struct task_struct *pick_highest_pushable_task(struct rq *rq, int cpu)
{
	struct plist_head *head = &rq->rt.pushable_tasks;
	struct task_struct *p;

	if (!has_pushable_tasks(rq))
		return NULL;

	plist_for_each_entry(p, head, pushable_tasks) {
		if (pick_rt_task(rq, p, cpu))
			return p;
	}

	return NULL;
}

static DEFINE_PER_CPU(cpumask_var_t, local_cpu_mask);

#ifdef CONFIG_SCHED_WALT
static int rt_energy_aware_wake_cpu(struct task_struct *task)
{
	struct sched_domain *sd;
	struct sched_group *sg;
	struct cpumask *lowest_mask = this_cpu_cpumask_var_ptr(local_cpu_mask);
	int cpu, best_cpu = -1;
	unsigned long best_capacity = ULONG_MAX;
	unsigned long util, best_cpu_util = ULONG_MAX;
	unsigned long best_cpu_util_cum = ULONG_MAX;
	unsigned long util_cum;
	unsigned long tutil = task_util(task);
	int best_cpu_idle_idx = INT_MAX;
	int cpu_idle_idx = -1;
	bool boost_on_big = rt_boost_on_big();

	rcu_read_lock();

	cpu = cpu_rq(smp_processor_id())->rd->min_cap_orig_cpu;
	if (cpu < 0)
		goto unlock;

	sd = rcu_dereference(*per_cpu_ptr(&sd_asym_cpucapacity, cpu));
	if (!sd)
		goto unlock;

retry:
	sg = sd->groups;
	do {
		int fcpu = group_first_cpu(sg);
		int capacity_orig = capacity_orig_of(fcpu);

		if (boost_on_big) {
			if (is_min_capacity_cpu(fcpu))
				continue;
		} else {
			if (capacity_orig > best_capacity)
				continue;
		}

		for_each_cpu_and(cpu, lowest_mask, sched_group_span(sg)) {
			if (cpu_isolated(cpu))
				continue;

			if (sched_cpu_high_irqload(cpu))
				continue;

			util = cpu_util(cpu);

			if (__cpu_overutilized(cpu, util + tutil))
				continue;

			/* Find the least loaded CPU */
			if (util > best_cpu_util)
				continue;

			/*
			 * If the previous CPU has same load, keep it as
			 * best_cpu.
			 */
			if (best_cpu_util == util && best_cpu == task_cpu(task))
				continue;

			/*
			 * If candidate CPU is the previous CPU, select it.
			 * Otherwise, if its load is same with best_cpu and in
			 * a shallower C-state, select it.  If all above
			 * conditions are same, select the least cumulative
			 * window demand CPU.
			 */
			cpu_idle_idx = idle_get_state_idx(cpu_rq(cpu));

			util_cum = cpu_util_cum(cpu, 0);
			if (cpu != task_cpu(task) && best_cpu_util == util) {
				if (best_cpu_idle_idx < cpu_idle_idx)
					continue;

				if (best_cpu_idle_idx == cpu_idle_idx &&
						best_cpu_util_cum < util_cum)
					continue;
			}

			best_cpu_idle_idx = cpu_idle_idx;
			best_cpu_util_cum = util_cum;
			best_cpu_util = util;
			best_cpu = cpu;
			best_capacity = capacity_orig;
		}

	} while (sg = sg->next, sg != sd->groups);

	if (unlikely(boost_on_big) && best_cpu == -1) {
		boost_on_big = false;
		goto retry;
	}

unlock:
	rcu_read_unlock();
	return best_cpu;
}
#else
static inline int rt_energy_aware_wake_cpu(struct task_struct *task)
{
	return -1;
}
#endif

static int find_lowest_rq(struct task_struct *task)
{
	struct sched_domain *sd;
	struct cpumask *lowest_mask = this_cpu_cpumask_var_ptr(local_cpu_mask);
	int this_cpu = smp_processor_id();
	int cpu = -1;

	/* Make sure the mask is initialized first */
	if (unlikely(!lowest_mask))
		return -1;

	if (task->nr_cpus_allowed == 1)
		return -1; /* No other targets possible */

	if (!cpupri_find(&task_rq(task)->rd->cpupri, task, lowest_mask,
			 rt_task_fits_capacity))
		return -1; /* No targets found */

	if (sched_energy_enabled())
		cpu = rt_energy_aware_wake_cpu(task);

	if (cpu == -1)
		cpu = task_cpu(task);

	/*
	 * At this point we have built a mask of CPUs representing the
	 * lowest priority tasks in the system.  Now we want to elect
	 * the best one based on our affinity and topology.
	 *
	 * We prioritize the last CPU that the task executed on since
	 * it is most likely cache-hot in that location.
	 */
	if (cpumask_test_cpu(cpu, lowest_mask))
		return cpu;

	/*
	 * Otherwise, we consult the sched_domains span maps to figure
	 * out which CPU is logically closest to our hot cache data.
	 */
	if (!cpumask_test_cpu(this_cpu, lowest_mask))
		this_cpu = -1; /* Skip this_cpu opt if not among lowest */

	rcu_read_lock();
	for_each_domain(cpu, sd) {
		if (sd->flags & SD_WAKE_AFFINE) {
			int best_cpu;

			/*
			 * "this_cpu" is cheaper to preempt than a
			 * remote processor.
			 */
			if (this_cpu != -1 &&
			    cpumask_test_cpu(this_cpu, sched_domain_span(sd))) {
				rcu_read_unlock();
				return this_cpu;
			}

			best_cpu = cpumask_first_and(lowest_mask,
						     sched_domain_span(sd));
			if (best_cpu < nr_cpu_ids) {
				rcu_read_unlock();
				return best_cpu;
			}
		}
	}
	rcu_read_unlock();

	/*
	 * And finally, if there were no matches within the domains
	 * just give the caller *something* to work with from the compatible
	 * locations.
	 */
	if (this_cpu != -1)
		return this_cpu;

	cpu = cpumask_any(lowest_mask);
	if (cpu < nr_cpu_ids)
		return cpu;

	return -1;
}

/* Will lock the rq it finds */
static struct rq *find_lock_lowest_rq(struct task_struct *task, struct rq *rq)
{
	struct rq *lowest_rq = NULL;
	int tries;
	int cpu;

	for (tries = 0; tries < RT_MAX_TRIES; tries++) {
		cpu = find_lowest_rq(task);

		if ((cpu == -1) || (cpu == rq->cpu))
			break;

		lowest_rq = cpu_rq(cpu);

		if (lowest_rq->rt.highest_prio.curr <= task->prio) {
			/*
			 * Target rq has tasks of equal or higher priority,
			 * retrying does not release any lock and is unlikely
			 * to yield a different result.
			 */
			lowest_rq = NULL;
			break;
		}

		/* if the prio of this runqueue changed, try again */
		if (double_lock_balance(rq, lowest_rq)) {
			/*
			 * We had to unlock the run queue. In
			 * the mean time, task could have
			 * migrated already or had its affinity changed.
			 * Also make sure that it wasn't scheduled on its rq.
			 */
			if (unlikely(task_rq(task) != rq ||
				     !cpumask_test_cpu(lowest_rq->cpu, task->cpus_ptr) ||
				     task_running(rq, task) ||
				     !rt_task(task) ||
				     !task_on_rq_queued(task))) {

				double_unlock_balance(rq, lowest_rq);
				lowest_rq = NULL;
				break;
			}
		}

		/* If this rq is still suitable use it. */
		if (lowest_rq->rt.highest_prio.curr > task->prio)
			break;

		/* try again */
		double_unlock_balance(rq, lowest_rq);
		lowest_rq = NULL;
	}

	return lowest_rq;
}

static struct task_struct *pick_next_pushable_task(struct rq *rq)
{
	struct task_struct *p;

	if (!has_pushable_tasks(rq))
		return NULL;

	p = plist_first_entry(&rq->rt.pushable_tasks,
			      struct task_struct, pushable_tasks);

	BUG_ON(rq->cpu != task_cpu(p));
	BUG_ON(task_current(rq, p));
	BUG_ON(p->nr_cpus_allowed <= 1);

	BUG_ON(!task_on_rq_queued(p));
	BUG_ON(!rt_task(p));

	return p;
}

/*
 * If the current CPU has more than one RT task, see if the non
 * running task can migrate over to a CPU that is running a task
 * of lesser priority.
 */
static int push_rt_task(struct rq *rq)
{
	struct task_struct *next_task;
	struct rq *lowest_rq;
	int ret = 0;

	if (!rq->rt.overloaded)
		return 0;

	next_task = pick_next_pushable_task(rq);
	if (!next_task)
		return 0;

retry:
	if (WARN_ON(next_task == rq->curr))
		return 0;

	/*
	 * It's possible that the next_task slipped in of
	 * higher priority than current. If that's the case
	 * just reschedule current.
	 */
	if (unlikely(next_task->prio < rq->curr->prio)) {
		resched_curr(rq);
		return 0;
	}

	/* We might release rq lock */
	get_task_struct(next_task);

	/* find_lock_lowest_rq locks the rq if found */
	lowest_rq = find_lock_lowest_rq(next_task, rq);
	if (!lowest_rq) {
		struct task_struct *task;
		/*
		 * find_lock_lowest_rq releases rq->lock
		 * so it is possible that next_task has migrated.
		 *
		 * We need to make sure that the task is still on the same
		 * run-queue and is also still the next task eligible for
		 * pushing.
		 */
		task = pick_next_pushable_task(rq);
		if (task == next_task) {
			/*
			 * The task hasn't migrated, and is still the next
			 * eligible task, but we failed to find a run-queue
			 * to push it to.  Do not retry in this case, since
			 * other CPUs will pull from us when ready.
			 */
			goto out;
		}

		if (!task)
			/* No more tasks, just exit */
			goto out;

		/*
		 * Something has shifted, try again.
		 */
		put_task_struct(next_task);
		next_task = task;
		goto retry;
	}

	deactivate_task(rq, next_task, 0);
	next_task->on_rq = TASK_ON_RQ_MIGRATING;
	set_task_cpu(next_task, lowest_rq->cpu);
	next_task->on_rq = TASK_ON_RQ_QUEUED;
	activate_task(lowest_rq, next_task, 0);
	ret = 1;

	resched_curr(lowest_rq);

	double_unlock_balance(rq, lowest_rq);

out:
	put_task_struct(next_task);

	return ret;
}

static void push_rt_tasks(struct rq *rq)
{
	/* push_rt_task will return true if it moved an RT */
	while (push_rt_task(rq))
		;
}

#ifdef HAVE_RT_PUSH_IPI

/*
 * When a high priority task schedules out from a CPU and a lower priority
 * task is scheduled in, a check is made to see if there's any RT tasks
 * on other CPUs that are waiting to run because a higher priority RT task
 * is currently running on its CPU. In this case, the CPU with multiple RT
 * tasks queued on it (overloaded) needs to be notified that a CPU has opened
 * up that may be able to run one of its non-running queued RT tasks.
 *
 * All CPUs with overloaded RT tasks need to be notified as there is currently
 * no way to know which of these CPUs have the highest priority task waiting
 * to run. Instead of trying to take a spinlock on each of these CPUs,
 * which has shown to cause large latency when done on machines with many
 * CPUs, sending an IPI to the CPUs to have them push off the overloaded
 * RT tasks waiting to run.
 *
 * Just sending an IPI to each of the CPUs is also an issue, as on large
 * count CPU machines, this can cause an IPI storm on a CPU, especially
 * if its the only CPU with multiple RT tasks queued, and a large number
 * of CPUs scheduling a lower priority task at the same time.
 *
 * Each root domain has its own irq work function that can iterate over
 * all CPUs with RT overloaded tasks. Since all CPUs with overloaded RT
 * tassk must be checked if there's one or many CPUs that are lowering
 * their priority, there's a single irq work iterator that will try to
 * push off RT tasks that are waiting to run.
 *
 * When a CPU schedules a lower priority task, it will kick off the
 * irq work iterator that will jump to each CPU with overloaded RT tasks.
 * As it only takes the first CPU that schedules a lower priority task
 * to start the process, the rto_start variable is incremented and if
 * the atomic result is one, then that CPU will try to take the rto_lock.
 * This prevents high contention on the lock as the process handles all
 * CPUs scheduling lower priority tasks.
 *
 * All CPUs that are scheduling a lower priority task will increment the
 * rt_loop_next variable. This will make sure that the irq work iterator
 * checks all RT overloaded CPUs whenever a CPU schedules a new lower
 * priority task, even if the iterator is in the middle of a scan. Incrementing
 * the rt_loop_next will cause the iterator to perform another scan.
 *
 */
static int rto_next_cpu(struct root_domain *rd)
{
	int next;
	int cpu;

	/*
	 * When starting the IPI RT pushing, the rto_cpu is set to -1,
	 * rt_next_cpu() will simply return the first CPU found in
	 * the rto_mask.
	 *
	 * If rto_next_cpu() is called with rto_cpu is a valid CPU, it
	 * will return the next CPU found in the rto_mask.
	 *
	 * If there are no more CPUs left in the rto_mask, then a check is made
	 * against rto_loop and rto_loop_next. rto_loop is only updated with
	 * the rto_lock held, but any CPU may increment the rto_loop_next
	 * without any locking.
	 */
	for (;;) {

		/* When rto_cpu is -1 this acts like cpumask_first() */
		cpu = cpumask_next(rd->rto_cpu, rd->rto_mask);

		rd->rto_cpu = cpu;

		if (cpu < nr_cpu_ids)
			return cpu;

		rd->rto_cpu = -1;

		/*
		 * ACQUIRE ensures we see the @rto_mask changes
		 * made prior to the @next value observed.
		 *
		 * Matches WMB in rt_set_overload().
		 */
		next = atomic_read_acquire(&rd->rto_loop_next);

		if (rd->rto_loop == next)
			break;

		rd->rto_loop = next;
	}

	return -1;
}

static inline bool rto_start_trylock(atomic_t *v)
{
	return !atomic_cmpxchg_acquire(v, 0, 1);
}

static inline void rto_start_unlock(atomic_t *v)
{
	atomic_set_release(v, 0);
}

static void tell_cpu_to_push(struct rq *rq)
{
	int cpu = -1;

	/* Keep the loop going if the IPI is currently active */
	atomic_inc(&rq->rd->rto_loop_next);

	/* Only one CPU can initiate a loop at a time */
	if (!rto_start_trylock(&rq->rd->rto_loop_start))
		return;

	raw_spin_lock(&rq->rd->rto_lock);

	/*
	 * The rto_cpu is updated under the lock, if it has a valid CPU
	 * then the IPI is still running and will continue due to the
	 * update to loop_next, and nothing needs to be done here.
	 * Otherwise it is finishing up and an ipi needs to be sent.
	 */
	if (rq->rd->rto_cpu < 0)
		cpu = rto_next_cpu(rq->rd);

	raw_spin_unlock(&rq->rd->rto_lock);

	rto_start_unlock(&rq->rd->rto_loop_start);

	if (cpu >= 0) {
		/* Make sure the rd does not get freed while pushing */
		sched_get_rd(rq->rd);
		irq_work_queue_on(&rq->rd->rto_push_work, cpu);
	}
}

/* Called from hardirq context */
void rto_push_irq_work_func(struct irq_work *work)
{
	struct root_domain *rd =
		container_of(work, struct root_domain, rto_push_work);
	struct rq *rq;
	int cpu;

	rq = this_rq();

	/*
	 * We do not need to grab the lock to check for has_pushable_tasks.
	 * When it gets updated, a check is made if a push is possible.
	 */
	if (has_pushable_tasks(rq)) {
		raw_spin_lock(&rq->lock);
		push_rt_tasks(rq);
		raw_spin_unlock(&rq->lock);
	}

	raw_spin_lock(&rd->rto_lock);

	/* Pass the IPI to the next rt overloaded queue */
	cpu = rto_next_cpu(rd);

	raw_spin_unlock(&rd->rto_lock);

	if (cpu < 0) {
		sched_put_rd(rd);
		return;
	}

	/* Try the next RT overloaded CPU */
	irq_work_queue_on(&rd->rto_push_work, cpu);
}
#endif /* HAVE_RT_PUSH_IPI */

static void pull_rt_task(struct rq *this_rq)
{
	int this_cpu = this_rq->cpu, cpu;
	bool resched = false;
	struct task_struct *p;
	struct rq *src_rq;
	int rt_overload_count = rt_overloaded(this_rq);

	if (likely(!rt_overload_count))
		return;

	/*
	 * Match the barrier from rt_set_overloaded; this guarantees that if we
	 * see overloaded we must also see the rto_mask bit.
	 */
	smp_rmb();

	/* If we are the only overloaded CPU do nothing */
	if (rt_overload_count == 1 &&
	    cpumask_test_cpu(this_rq->cpu, this_rq->rd->rto_mask))
		return;

#ifdef HAVE_RT_PUSH_IPI
	if (sched_feat(RT_PUSH_IPI)) {
		tell_cpu_to_push(this_rq);
		return;
	}
#endif

	for_each_cpu(cpu, this_rq->rd->rto_mask) {
		if (this_cpu == cpu)
			continue;

		src_rq = cpu_rq(cpu);

		/*
		 * Don't bother taking the src_rq->lock if the next highest
		 * task is known to be lower-priority than our current task.
		 * This may look racy, but if this value is about to go
		 * logically higher, the src_rq will push this task away.
		 * And if its going logically lower, we do not care
		 */
		if (src_rq->rt.highest_prio.next >=
		    this_rq->rt.highest_prio.curr)
			continue;

		/*
		 * We can potentially drop this_rq's lock in
		 * double_lock_balance, and another CPU could
		 * alter this_rq
		 */
		double_lock_balance(this_rq, src_rq);

		/*
		 * We can pull only a task, which is pushable
		 * on its rq, and no others.
		 */
		p = pick_highest_pushable_task(src_rq, this_cpu);

		/*
		 * Do we have an RT task that preempts
		 * the to-be-scheduled task?
		 */
		if (p && (p->prio < this_rq->rt.highest_prio.curr)) {
			WARN_ON(p == src_rq->curr);
			WARN_ON(!task_on_rq_queued(p));

			/*
			 * There's a chance that p is higher in priority
			 * than what's currently running on its CPU.
			 * This is just that p is wakeing up and hasn't
			 * had a chance to schedule. We only pull
			 * p if it is lower in priority than the
			 * current task on the run queue
			 */
			if (p->prio < src_rq->curr->prio)
				goto skip;

			resched = true;

			deactivate_task(src_rq, p, 0);
			p->on_rq = TASK_ON_RQ_MIGRATING;
			set_task_cpu(p, this_cpu);
			p->on_rq = TASK_ON_RQ_QUEUED;
			activate_task(this_rq, p, 0);
			/*
			 * We continue with the search, just in
			 * case there's an even higher prio task
			 * in another runqueue. (low likelihood
			 * but possible)
			 */
		}
skip:
		double_unlock_balance(this_rq, src_rq);
	}

	if (resched)
		resched_curr(this_rq);
}

/*
 * If we are not running and we are not going to reschedule soon, we should
 * try to push tasks away now
 */
static void task_woken_rt(struct rq *rq, struct task_struct *p)
{
	bool need_to_push = !task_running(rq, p) &&
			    !test_tsk_need_resched(rq->curr) &&
			    p->nr_cpus_allowed > 1 &&
			    (dl_task(rq->curr) || rt_task(rq->curr)) &&
			    (rq->curr->nr_cpus_allowed < 2 ||
			     rq->curr->prio <= p->prio);

	if (need_to_push || !rt_task_fits_capacity(p, cpu_of(rq)))
		push_rt_tasks(rq);
}

/* Assumes rq->lock is held */
static void rq_online_rt(struct rq *rq)
{
	if (rq->rt.overloaded)
		rt_set_overload(rq);

	__enable_runtime(rq);

	cpupri_set(&rq->rd->cpupri, rq->cpu, rq->rt.highest_prio.curr);
}

/* Assumes rq->lock is held */
static void rq_offline_rt(struct rq *rq)
{
	if (rq->rt.overloaded)
		rt_clear_overload(rq);

	__disable_runtime(rq);

	cpupri_set(&rq->rd->cpupri, rq->cpu, CPUPRI_INVALID);
}

/*
 * When switch from the rt queue, we bring ourselves to a position
 * that we might want to pull RT tasks from other runqueues.
 */
static void switched_from_rt(struct rq *rq, struct task_struct *p)
{
	/*
	 * If there are other RT tasks then we will reschedule
	 * and the scheduling of the other RT tasks will handle
	 * the balancing. But if we are the last RT task
	 * we may need to handle the pulling of RT tasks
	 * now.
	 */
	if (!task_on_rq_queued(p) || rq->rt.rt_nr_running ||
		cpu_isolated(cpu_of(rq)))
		return;

	rt_queue_pull_task(rq);
}

void __init init_sched_rt_class(void)
{
	unsigned int i;

	for_each_possible_cpu(i) {
		zalloc_cpumask_var_node(&per_cpu(local_cpu_mask, i),
					GFP_KERNEL, cpu_to_node(i));
	}
}
#endif /* CONFIG_SMP */

/*
 * When switching a task to RT, we may overload the runqueue
 * with RT tasks. In this case we try to push them off to
 * other runqueues.
 */
static void switched_to_rt(struct rq *rq, struct task_struct *p)
{
	/*
	 * If we are already running, then there's nothing
	 * that needs to be done. But if we are not running
	 * we may need to preempt the current running task.
	 * If that current running task is also an RT task
	 * then see if we can move to another run queue.
	 */
	if (task_on_rq_queued(p) && rq->curr != p) {
#ifdef CONFIG_SMP
		bool need_to_push = rq->rt.overloaded ||
				    !rt_task_fits_capacity(p, cpu_of(rq));

		if (p->nr_cpus_allowed > 1 && need_to_push)
			rt_queue_push_tasks(rq);
#endif /* CONFIG_SMP */
		if (p->prio < rq->curr->prio && cpu_online(cpu_of(rq)))
			resched_curr(rq);
	}
}

/*
 * Priority of the task has changed. This may cause
 * us to initiate a push or pull.
 */
static void
prio_changed_rt(struct rq *rq, struct task_struct *p, int oldprio)
{
	if (!task_on_rq_queued(p))
		return;

	if (rq->curr == p) {
#ifdef CONFIG_SMP
		/*
		 * If our priority decreases while running, we
		 * may need to pull tasks to this runqueue.
		 */
		if (oldprio < p->prio)
			rt_queue_pull_task(rq);

		/*
		 * If there's a higher priority task waiting to run
		 * then reschedule.
		 */
		if (p->prio > rq->rt.highest_prio.curr)
			resched_curr(rq);
#else
		/* For UP simply resched on drop of prio */
		if (oldprio < p->prio)
			resched_curr(rq);
#endif /* CONFIG_SMP */
	} else {
		/*
		 * This task is not running, but if it is
		 * greater than the current running task
		 * then reschedule.
		 */
		if (p->prio < rq->curr->prio)
			resched_curr(rq);
	}
}

#ifdef CONFIG_POSIX_TIMERS
static void watchdog(struct rq *rq, struct task_struct *p)
{
	unsigned long soft, hard;

	/* max may change after cur was read, this will be fixed next tick */
	soft = task_rlimit(p, RLIMIT_RTTIME);
	hard = task_rlimit_max(p, RLIMIT_RTTIME);

	if (soft != RLIM_INFINITY) {
		unsigned long next;

		if (p->rt.watchdog_stamp != jiffies) {
			p->rt.timeout++;
			p->rt.watchdog_stamp = jiffies;
		}

		next = DIV_ROUND_UP(min(soft, hard), USEC_PER_SEC/HZ);
		if (p->rt.timeout > next) {
			posix_cputimers_rt_watchdog(&p->posix_cputimers,
						    p->se.sum_exec_runtime);
		}
	}
}
#else
static inline void watchdog(struct rq *rq, struct task_struct *p) { }
#endif

/*
 * scheduler tick hitting a task of our scheduling class.
 *
 * NOTE: This function can be called remotely by the tick offload that
 * goes along full dynticks. Therefore no local assumption can be made
 * and everything must be accessed through the @rq and @curr passed in
 * parameters.
 */
static void task_tick_rt(struct rq *rq, struct task_struct *p, int queued)
{
	struct sched_rt_entity *rt_se = &p->rt;

	update_curr_rt(rq);
	update_rt_rq_load_avg(rq_clock_pelt(rq), rq, 1);

	watchdog(rq, p);

	/*
	 * RR tasks need a special form of timeslice management.
	 * FIFO tasks have no timeslices.
	 */
	if (p->policy != SCHED_RR)
		return;

	if (--p->rt.time_slice)
		return;

	p->rt.time_slice = sched_rr_timeslice;

	/*
	 * Requeue to the end of queue if we (and all of our ancestors) are not
	 * the only element on the queue
	 */
	for_each_sched_rt_entity(rt_se) {
		if (rt_se->run_list.prev != rt_se->run_list.next) {
			requeue_task_rt(rq, p, 0);
			resched_curr(rq);
			return;
		}
	}
}

static unsigned int get_rr_interval_rt(struct rq *rq, struct task_struct *task)
{
	/*
	 * Time slice is 0 for SCHED_FIFO tasks
	 */
	if (task->policy == SCHED_RR)
		return sched_rr_timeslice;
	else
		return 0;
}

const struct sched_class rt_sched_class = {
	.next			= &fair_sched_class,
	.enqueue_task		= enqueue_task_rt,
	.dequeue_task		= dequeue_task_rt,
	.yield_task		= yield_task_rt,

	.check_preempt_curr	= check_preempt_curr_rt,

	.pick_next_task		= pick_next_task_rt,
	.put_prev_task		= put_prev_task_rt,
	.set_next_task          = set_next_task_rt,

#ifdef CONFIG_SMP
	.balance		= balance_rt,
	.select_task_rq		= select_task_rq_rt,
	.set_cpus_allowed       = set_cpus_allowed_common,
	.rq_online              = rq_online_rt,
	.rq_offline             = rq_offline_rt,
	.task_woken		= task_woken_rt,
	.switched_from		= switched_from_rt,
#endif

	.task_tick		= task_tick_rt,

	.get_rr_interval	= get_rr_interval_rt,

	.prio_changed		= prio_changed_rt,
	.switched_to		= switched_to_rt,

	.update_curr		= update_curr_rt,

#ifdef CONFIG_UCLAMP_TASK
	.uclamp_enabled		= 1,
#endif

#ifdef CONFIG_SCHED_WALT
	.fixup_walt_sched_stats	= fixup_walt_sched_stats_common,
#endif
};

#ifdef CONFIG_RT_GROUP_SCHED
/*
 * Ensure that the real time constraints are schedulable.
 */
static DEFINE_MUTEX(rt_constraints_mutex);

/* Must be called with tasklist_lock held */
static inline int tg_has_rt_tasks(struct task_group *tg)
{
	struct task_struct *g, *p;

	/*
	 * Autogroups do not have RT tasks; see autogroup_create().
	 */
	if (task_group_is_autogroup(tg))
		return 0;

	for_each_process_thread(g, p) {
		if (rt_task(p) && task_group(p) == tg)
			return 1;
	}

	return 0;
}

struct rt_schedulable_data {
	struct task_group *tg;
	u64 rt_period;
	u64 rt_runtime;
};

static int tg_rt_schedulable(struct task_group *tg, void *data)
{
	struct rt_schedulable_data *d = data;
	struct task_group *child;
	unsigned long total, sum = 0;
	u64 period, runtime;

	period = ktime_to_ns(tg->rt_bandwidth.rt_period);
	runtime = tg->rt_bandwidth.rt_runtime;

	if (tg == d->tg) {
		period = d->rt_period;
		runtime = d->rt_runtime;
	}

	/*
	 * Cannot have more runtime than the period.
	 */
	if (runtime > period && runtime != RUNTIME_INF)
		return -EINVAL;

	/*
	 * Ensure we don't starve existing RT tasks.
	 */
	if (rt_bandwidth_enabled() && !runtime && tg_has_rt_tasks(tg))
		return -EBUSY;

	total = to_ratio(period, runtime);

	/*
	 * Nobody can have more than the global setting allows.
	 */
	if (total > to_ratio(global_rt_period(), global_rt_runtime()))
		return -EINVAL;

	/*
	 * The sum of our children's runtime should not exceed our own.
	 */
	list_for_each_entry_rcu(child, &tg->children, siblings) {
		period = ktime_to_ns(child->rt_bandwidth.rt_period);
		runtime = child->rt_bandwidth.rt_runtime;

		if (child == d->tg) {
			period = d->rt_period;
			runtime = d->rt_runtime;
		}

		sum += to_ratio(period, runtime);
	}

	if (sum > total)
		return -EINVAL;

	return 0;
}

static int __rt_schedulable(struct task_group *tg, u64 period, u64 runtime)
{
	int ret;

	struct rt_schedulable_data data = {
		.tg = tg,
		.rt_period = period,
		.rt_runtime = runtime,
	};

	rcu_read_lock();
	ret = walk_tg_tree(tg_rt_schedulable, tg_nop, &data);
	rcu_read_unlock();

	return ret;
}

static int tg_set_rt_bandwidth(struct task_group *tg,
		u64 rt_period, u64 rt_runtime)
{
	int i, err = 0;

	/*
	 * Disallowing the root group RT runtime is BAD, it would disallow the
	 * kernel creating (and or operating) RT threads.
	 */
	if (tg == &root_task_group && rt_runtime == 0)
		return -EINVAL;

	/* No period doesn't make any sense. */
	if (rt_period == 0)
		return -EINVAL;

	mutex_lock(&rt_constraints_mutex);
	read_lock(&tasklist_lock);
	err = __rt_schedulable(tg, rt_period, rt_runtime);
	if (err)
		goto unlock;

	raw_spin_lock_irq(&tg->rt_bandwidth.rt_runtime_lock);
	tg->rt_bandwidth.rt_period = ns_to_ktime(rt_period);
	tg->rt_bandwidth.rt_runtime = rt_runtime;

	for_each_possible_cpu(i) {
		struct rt_rq *rt_rq = tg->rt_rq[i];

		raw_spin_lock(&rt_rq->rt_runtime_lock);
		rt_rq->rt_runtime = rt_runtime;
		raw_spin_unlock(&rt_rq->rt_runtime_lock);
	}
	raw_spin_unlock_irq(&tg->rt_bandwidth.rt_runtime_lock);
unlock:
	read_unlock(&tasklist_lock);
	mutex_unlock(&rt_constraints_mutex);

	return err;
}

int sched_group_set_rt_runtime(struct task_group *tg, long rt_runtime_us)
{
	u64 rt_runtime, rt_period;

	rt_period = ktime_to_ns(tg->rt_bandwidth.rt_period);
	rt_runtime = (u64)rt_runtime_us * NSEC_PER_USEC;
	if (rt_runtime_us < 0)
		rt_runtime = RUNTIME_INF;
	else if ((u64)rt_runtime_us > U64_MAX / NSEC_PER_USEC)
		return -EINVAL;

	return tg_set_rt_bandwidth(tg, rt_period, rt_runtime);
}

long sched_group_rt_runtime(struct task_group *tg)
{
	u64 rt_runtime_us;

	if (tg->rt_bandwidth.rt_runtime == RUNTIME_INF)
		return -1;

	rt_runtime_us = tg->rt_bandwidth.rt_runtime;
	do_div(rt_runtime_us, NSEC_PER_USEC);
	return rt_runtime_us;
}

int sched_group_set_rt_period(struct task_group *tg, u64 rt_period_us)
{
	u64 rt_runtime, rt_period;

	if (rt_period_us > U64_MAX / NSEC_PER_USEC)
		return -EINVAL;

	rt_period = rt_period_us * NSEC_PER_USEC;
	rt_runtime = tg->rt_bandwidth.rt_runtime;

	return tg_set_rt_bandwidth(tg, rt_period, rt_runtime);
}

long sched_group_rt_period(struct task_group *tg)
{
	u64 rt_period_us;

	rt_period_us = ktime_to_ns(tg->rt_bandwidth.rt_period);
	do_div(rt_period_us, NSEC_PER_USEC);
	return rt_period_us;
}

static int sched_rt_global_constraints(void)
{
	int ret = 0;

	mutex_lock(&rt_constraints_mutex);
	read_lock(&tasklist_lock);
	ret = __rt_schedulable(NULL, 0, 0);
	read_unlock(&tasklist_lock);
	mutex_unlock(&rt_constraints_mutex);

	return ret;
}

int sched_rt_can_attach(struct task_group *tg, struct task_struct *tsk)
{
	/* Don't accept realtime tasks when there is no way for them to run */
	if (rt_task(tsk) && tg->rt_bandwidth.rt_runtime == 0)
		return 0;

	return 1;
}

#else /* !CONFIG_RT_GROUP_SCHED */
static int sched_rt_global_constraints(void)
{
	unsigned long flags;
	int i;

	raw_spin_lock_irqsave(&def_rt_bandwidth.rt_runtime_lock, flags);
	for_each_possible_cpu(i) {
		struct rt_rq *rt_rq = &cpu_rq(i)->rt;

		raw_spin_lock(&rt_rq->rt_runtime_lock);
		rt_rq->rt_runtime = global_rt_runtime();
		raw_spin_unlock(&rt_rq->rt_runtime_lock);
	}
	raw_spin_unlock_irqrestore(&def_rt_bandwidth.rt_runtime_lock, flags);

	return 0;
}
#endif /* CONFIG_RT_GROUP_SCHED */

static int sched_rt_global_validate(void)
{
	if (sysctl_sched_rt_period <= 0)
		return -EINVAL;

	if ((sysctl_sched_rt_runtime != RUNTIME_INF) &&
		(sysctl_sched_rt_runtime > sysctl_sched_rt_period))
		return -EINVAL;

	return 0;
}

static void sched_rt_do_global(void)
{
	def_rt_bandwidth.rt_runtime = global_rt_runtime();
	def_rt_bandwidth.rt_period = ns_to_ktime(global_rt_period());
}

int sched_rt_handler(struct ctl_table *table, int write,
		void __user *buffer, size_t *lenp,
		loff_t *ppos)
{
	int old_period, old_runtime;
	static DEFINE_MUTEX(mutex);
	int ret;

	mutex_lock(&mutex);
	old_period = sysctl_sched_rt_period;
	old_runtime = sysctl_sched_rt_runtime;

	ret = proc_dointvec(table, write, buffer, lenp, ppos);

	if (!ret && write) {
		ret = sched_rt_global_validate();
		if (ret)
			goto undo;

		ret = sched_dl_global_validate();
		if (ret)
			goto undo;

		ret = sched_rt_global_constraints();
		if (ret)
			goto undo;

		sched_rt_do_global();
		sched_dl_do_global();
	}
	if (0) {
undo:
		sysctl_sched_rt_period = old_period;
		sysctl_sched_rt_runtime = old_runtime;
	}
	mutex_unlock(&mutex);

	return ret;
}

int sched_rr_handler(struct ctl_table *table, int write,
		void __user *buffer, size_t *lenp,
		loff_t *ppos)
{
	int ret;
	static DEFINE_MUTEX(mutex);

	mutex_lock(&mutex);
	ret = proc_dointvec(table, write, buffer, lenp, ppos);
	/*
	 * Make sure that internally we keep jiffies.
	 * Also, writing zero resets the timeslice to default:
	 */
	if (!ret && write) {
		sched_rr_timeslice =
			sysctl_sched_rr_timeslice <= 0 ? RR_TIMESLICE :
			msecs_to_jiffies(sysctl_sched_rr_timeslice);
	}
	mutex_unlock(&mutex);

	return ret;
}

#ifdef CONFIG_SCHED_DEBUG
void print_rt_stats(struct seq_file *m, int cpu)
{
	rt_rq_iter_t iter;
	struct rt_rq *rt_rq;

	rcu_read_lock();
	for_each_rt_rq(rt_rq, iter, cpu_rq(cpu))
		print_rt_rq(m, cpu, rt_rq);
	rcu_read_unlock();
}
#endif /* CONFIG_SCHED_DEBUG */<|MERGE_RESOLUTION|>--- conflicted
+++ resolved
@@ -1525,11 +1525,8 @@
 {
 	struct task_struct *curr;
 	struct rq *rq;
-<<<<<<< HEAD
 	bool may_not_preempt;
-=======
 	bool test;
->>>>>>> a5f1397e
 
 	/* For anything but wake ups, just return the task_cpu */
 	if (sd_flag != SD_BALANCE_WAKE && sd_flag != SD_BALANCE_FORK)
@@ -1576,19 +1573,13 @@
 	 * requirement of the task - which is only important on heterogeneous
 	 * systems like big.LITTLE.
 	 */
-<<<<<<< HEAD
 	may_not_preempt = task_may_not_preempt(curr, cpu);
-	if (sched_energy_enabled() || may_not_preempt ||
-	    (unlikely(rt_task(curr)) &&
-	     (curr->nr_cpus_allowed < 2 ||
-	      curr->prio <= p->prio))) {
-=======
 	test = curr &&
 	       unlikely(rt_task(curr)) &&
 	       (curr->nr_cpus_allowed < 2 || curr->prio <= p->prio);
 
-	if (test || !rt_task_fits_capacity(p, cpu)) {
->>>>>>> a5f1397e
+	if (sched_energy_enabled() || may_not_preempt ||
+	    test || !rt_task_fits_capacity(p, cpu)) {
 		int target = find_lowest_rq(p);
 
 		/*

--- conflicted
+++ resolved
@@ -1051,21 +1051,8 @@
 		 * but accrue some time due to boosting.
 		 */
 		if (likely(rt_b->rt_runtime)) {
-#ifndef CONFIG_SCHED_WALT
 			rt_rq->rt_throttled = 1;
 			printk_deferred_once("sched: RT throttling activated\n");
-<<<<<<< HEAD
-#else
-			static bool once;
-
-			rt_rq->rt_throttled = 1;
-
-			if (!once) {
-				once = true;
-				dump_throttled_rt_tasks(rt_rq);
-			}
-#endif
-=======
 
 			trace_android_vh_dump_throttled_rt_tasks(
 				raw_smp_processor_id(),
@@ -1073,7 +1060,6 @@
 				sched_rt_period(rt_rq),
 				runtime,
 				hrtimer_get_expires_ns(&rt_b->rt_period_timer));
->>>>>>> ec1fff1f
 		} else {
 			/*
 			 * In case we did anyway, make it go away,
@@ -1536,11 +1522,7 @@
 #ifdef CONFIG_SMP
 static int find_lowest_rq(struct task_struct *task);
 
-<<<<<<< HEAD
-#ifdef CONFIG_SCHED_WALT
-=======
 #ifdef CONFIG_RT_SOFTINT_OPTIMIZATION
->>>>>>> ec1fff1f
 /*
  * Return whether the task on the given cpu is currently non-preemptible
  * while handling a potentially long softint, or if the task is likely
@@ -1552,22 +1534,13 @@
 {
 	__u32 softirqs = per_cpu(active_softirqs, cpu) |
 			 __IRQ_STAT(cpu, __softirq_pending);
-<<<<<<< HEAD
+
 	struct task_struct *cpu_ksoftirqd = per_cpu(ksoftirqd, cpu);
-
-=======
-
-	struct task_struct *cpu_ksoftirqd = per_cpu(ksoftirqd, cpu);
->>>>>>> ec1fff1f
 	return ((softirqs & LONG_SOFTIRQ_MASK) &&
 		(task == cpu_ksoftirqd ||
 		 task_thread_info(task)->preempt_count & SOFTIRQ_MASK));
 }
-<<<<<<< HEAD
-#endif
-=======
 #endif /* CONFIG_RT_SOFTINT_OPTIMIZATION */
->>>>>>> ec1fff1f
 
 static int
 #ifdef CONFIG_SCHED_WALT
@@ -1628,17 +1601,10 @@
 	 * requirement of the task - which is only important on heterogeneous
 	 * systems like big.LITTLE.
 	 */
-<<<<<<< HEAD
-#ifndef CONFIG_SCHED_WALT
-	test = curr &&
-	       unlikely(rt_task(curr)) &&
-	       (curr->nr_cpus_allowed < 2 || curr->prio <= p->prio);
-=======
 	may_not_preempt = task_may_not_preempt(curr, cpu);
 	test = (curr && (may_not_preempt ||
 			 (unlikely(rt_task(curr)) &&
 			  (curr->nr_cpus_allowed < 2 || curr->prio <= p->prio))));
->>>>>>> ec1fff1f
 
 	if (test || !rt_task_fits_capacity(p, cpu)) {
 		int target = find_lowest_rq(p);
@@ -1661,46 +1627,6 @@
 		     p->prio < cpu_rq(target)->rt.highest_prio.curr))
 			cpu = target;
 	}
-#else /* CONFIG_SCHED_WALT */
-	/*
-	 * If the current task on @p's runqueue is a softirq task,
-	 * it may run without preemption for a time that is
-	 * ill-suited for a waiting RT task. Therefore, try to
-	 * wake this RT task on another runqueue.
-	 *
-	 * Also, if the current task on @p's runqueue is an RT task, then
-	 * it may run without preemption for a time that is
-	 * ill-suited for a waiting RT task. Therefore, try to
-	 * wake this RT task on another runqueue.
-	 */
-	may_not_preempt = task_may_not_preempt(curr, cpu);
-	test = curr &&
-	       unlikely(rt_task(curr)) &&
-	       (curr->nr_cpus_allowed < 2 || curr->prio <= p->prio);
-
-	if (sched_energy_enabled() || may_not_preempt ||
-	    test || !rt_task_fits_capacity(p, cpu)) {
-		int target = find_lowest_rq(p);
-
-		/*
-		 * Bail out if we were forcing a migration to find a better
-		 * fitting CPU but our search failed.
-		 */
-		if (!test && target != -1 && !rt_task_fits_capacity(p, target))
-			goto out_unlock;
-
-		/*
-		 * If cpu is non-preemptible, prefer remote cpu
-		 * even if it's running a higher-prio task.
-		 * Otherwise: Don't bother moving it if the
-		 * destination CPU is not running a lower priority task.
-		 */
-		if (target != -1 &&
-		    (may_not_preempt ||
-		     p->prio < cpu_rq(target)->rt.highest_prio.curr))
-			cpu = target;
-	}
-#endif /* CONFIG_SCHED_WALT */
 out_unlock:
 	rcu_read_unlock();
 
@@ -2010,15 +1936,7 @@
 	struct sched_domain *sd;
 	struct cpumask *lowest_mask = this_cpu_cpumask_var_ptr(local_cpu_mask);
 	int this_cpu = smp_processor_id();
-<<<<<<< HEAD
-#ifndef CONFIG_SCHED_WALT
-	int cpu      = task_cpu(task);
-#else
-	int cpu = -1;
-#endif
-=======
 	int cpu      = -1;
->>>>>>> ec1fff1f
 	int ret;
 
 	/* Make sure the mask is initialized first */
@@ -2050,17 +1968,7 @@
 	if (!ret)
 		return -1; /* No targets found */
 
-<<<<<<< HEAD
-#ifdef CONFIG_SCHED_WALT
-	if (sched_energy_enabled())
-		cpu = rt_energy_aware_wake_cpu(task);
-
-	if (cpu == -1)
-		cpu = task_cpu(task);
-#endif
-=======
 	cpu = task_cpu(task);
->>>>>>> ec1fff1f
 
 	/*
 	 * At this point we have built a mask of CPUs representing the

// SPDX-License-Identifier: GPL-2.0-only
/*
 * kernel/sched/debug.c
 *
 * Print the CFS rbtree and other debugging details
 *
 * Copyright(C) 2007, Red Hat, Inc., Ingo Molnar
 */
#include "sched.h"

static DEFINE_SPINLOCK(sched_debug_lock);

/*
 * This allows printing both to /proc/sched_debug and
 * to the console
 */
#define SEQ_printf(m, x...)			\
 do {						\
	if (m)					\
		seq_printf(m, x);		\
	else					\
		pr_cont(x);			\
 } while (0)

/*
 * Ease the printing of nsec fields:
 */
static long long nsec_high(unsigned long long nsec)
{
	if ((long long)nsec < 0) {
		nsec = -nsec;
		do_div(nsec, 1000000);
		return -nsec;
	}
	do_div(nsec, 1000000);

	return nsec;
}

static unsigned long nsec_low(unsigned long long nsec)
{
	if ((long long)nsec < 0)
		nsec = -nsec;

	return do_div(nsec, 1000000);
}

#define SPLIT_NS(x) nsec_high(x), nsec_low(x)

#define SCHED_FEAT(name, enabled)	\
	#name ,

static const char * const sched_feat_names[] = {
#include "features.h"
};

#undef SCHED_FEAT

static int sched_feat_show(struct seq_file *m, void *v)
{
	int i;

	for (i = 0; i < __SCHED_FEAT_NR; i++) {
		if (!(sysctl_sched_features & (1UL << i)))
			seq_puts(m, "NO_");
		seq_printf(m, "%s ", sched_feat_names[i]);
	}
	seq_puts(m, "\n");

	return 0;
}

#ifdef CONFIG_JUMP_LABEL

#define jump_label_key__true  STATIC_KEY_INIT_TRUE
#define jump_label_key__false STATIC_KEY_INIT_FALSE

#define SCHED_FEAT(name, enabled)	\
	jump_label_key__##enabled ,

struct static_key sched_feat_keys[__SCHED_FEAT_NR] = {
#include "features.h"
};

#undef SCHED_FEAT

static void sched_feat_disable(int i)
{
	static_key_disable_cpuslocked(&sched_feat_keys[i]);
}

static void sched_feat_enable(int i)
{
	static_key_enable_cpuslocked(&sched_feat_keys[i]);
}
#else
static void sched_feat_disable(int i) { };
static void sched_feat_enable(int i) { };
#endif /* CONFIG_JUMP_LABEL */

static int sched_feat_set(char *cmp)
{
	int i;
	int neg = 0;

	if (strncmp(cmp, "NO_", 3) == 0) {
		neg = 1;
		cmp += 3;
	}

	i = match_string(sched_feat_names, __SCHED_FEAT_NR, cmp);
	if (i < 0)
		return i;

	if (neg) {
		sysctl_sched_features &= ~(1UL << i);
		sched_feat_disable(i);
	} else {
		sysctl_sched_features |= (1UL << i);
		sched_feat_enable(i);
	}

	return 0;
}

static ssize_t
sched_feat_write(struct file *filp, const char __user *ubuf,
		size_t cnt, loff_t *ppos)
{
	char buf[64];
	char *cmp;
	int ret;
	struct inode *inode;

	if (cnt > 63)
		cnt = 63;

	if (copy_from_user(&buf, ubuf, cnt))
		return -EFAULT;

	buf[cnt] = 0;
	cmp = strstrip(buf);

	/* Ensure the static_key remains in a consistent state */
	inode = file_inode(filp);
	cpus_read_lock();
	inode_lock(inode);
	ret = sched_feat_set(cmp);
	inode_unlock(inode);
	cpus_read_unlock();
	if (ret < 0)
		return ret;

	*ppos += cnt;

	return cnt;
}

static int sched_feat_open(struct inode *inode, struct file *filp)
{
	return single_open(filp, sched_feat_show, NULL);
}

static const struct file_operations sched_feat_fops = {
	.open		= sched_feat_open,
	.write		= sched_feat_write,
	.read		= seq_read,
	.llseek		= seq_lseek,
	.release	= single_release,
};

__read_mostly bool sched_debug_enabled;

static __init int sched_init_debug(void)
{
	debugfs_create_file("sched_features", 0644, NULL, NULL,
			&sched_feat_fops);

	debugfs_create_bool("sched_debug", 0644, NULL,
			&sched_debug_enabled);

	return 0;
}
late_initcall(sched_init_debug);

#ifdef CONFIG_SMP

#ifdef CONFIG_SYSCTL

static struct ctl_table sd_ctl_dir[] = {
	{
		.procname	= "sched_domain",
		.mode		= 0555,
	},
	{}
};

static struct ctl_table sd_ctl_root[] = {
	{
		.procname	= "kernel",
		.mode		= 0555,
		.child		= sd_ctl_dir,
	},
	{}
};

static struct ctl_table *sd_alloc_ctl_entry(int n)
{
	struct ctl_table *entry =
		kcalloc(n, sizeof(struct ctl_table), GFP_KERNEL);

	return entry;
}

static void sd_free_ctl_entry(struct ctl_table **tablep)
{
	struct ctl_table *entry;

	/*
	 * In the intermediate directories, both the child directory and
	 * procname are dynamically allocated and could fail but the mode
	 * will always be set. In the lowest directory the names are
	 * static strings and all have proc handlers.
	 */
	for (entry = *tablep; entry->mode; entry++) {
		if (entry->child)
			sd_free_ctl_entry(&entry->child);
		if (entry->proc_handler == NULL)
			kfree(entry->procname);
	}

	kfree(*tablep);
	*tablep = NULL;
}

static void
set_table_entry(struct ctl_table *entry,
		const char *procname, void *data, int maxlen,
		umode_t mode, proc_handler *proc_handler)
{
	entry->procname = procname;
	entry->data = data;
	entry->maxlen = maxlen;
	entry->mode = mode;
	entry->proc_handler = proc_handler;
}

static int sd_ctl_doflags(struct ctl_table *table, int write,
			  void *buffer, size_t *lenp, loff_t *ppos)
{
	unsigned long flags = *(unsigned long *)table->data;
	size_t data_size = 0;
	size_t len = 0;
	char *tmp;
	int idx;

	if (write)
		return 0;

	for_each_set_bit(idx, &flags, __SD_FLAG_CNT) {
		char *name = sd_flag_debug[idx].name;

		/* Name plus whitespace */
		data_size += strlen(name) + 1;
	}

	if (*ppos > data_size) {
		*lenp = 0;
		return 0;
	}

	tmp = kcalloc(data_size + 1, sizeof(*tmp), GFP_KERNEL);
	if (!tmp)
		return -ENOMEM;

	for_each_set_bit(idx, &flags, __SD_FLAG_CNT) {
		char *name = sd_flag_debug[idx].name;

		len += snprintf(tmp + len, strlen(name) + 2, "%s ", name);
	}

	tmp += *ppos;
	len -= *ppos;

	if (len > *lenp)
		len = *lenp;
	if (len)
		memcpy(buffer, tmp, len);
	if (len < *lenp) {
		((char *)buffer)[len] = '\n';
		len++;
	}

	*lenp = len;
	*ppos += len;

	kfree(tmp);

	return 0;
}

static struct ctl_table *
sd_alloc_ctl_domain_table(struct sched_domain *sd)
{
	struct ctl_table *table = sd_alloc_ctl_entry(9);

	if (table == NULL)
		return NULL;

	set_table_entry(&table[0], "min_interval",	  &sd->min_interval,	    sizeof(long), 0644, proc_doulongvec_minmax);
	set_table_entry(&table[1], "max_interval",	  &sd->max_interval,	    sizeof(long), 0644, proc_doulongvec_minmax);
	set_table_entry(&table[2], "busy_factor",	  &sd->busy_factor,	    sizeof(int),  0644, proc_dointvec_minmax);
	set_table_entry(&table[3], "imbalance_pct",	  &sd->imbalance_pct,	    sizeof(int),  0644, proc_dointvec_minmax);
	set_table_entry(&table[4], "cache_nice_tries",	  &sd->cache_nice_tries,    sizeof(int),  0644, proc_dointvec_minmax);
<<<<<<< HEAD
	set_table_entry(&table[5], "flags",		  &sd->flags,		    sizeof(int),  0444, sd_ctl_doflags);
=======
	set_table_entry(&table[5], "flags",		  &sd->flags,		    sizeof(int),  0444, proc_dointvec_minmax);
>>>>>>> 158801d1
	set_table_entry(&table[6], "max_newidle_lb_cost", &sd->max_newidle_lb_cost, sizeof(long), 0644, proc_doulongvec_minmax);
	set_table_entry(&table[7], "name",		  sd->name,	       CORENAME_MAX_SIZE, 0444, proc_dostring);
	/* &table[8] is terminator */

	return table;
}

static struct ctl_table *sd_alloc_ctl_cpu_table(int cpu)
{
	struct ctl_table *entry, *table;
	struct sched_domain *sd;
	int domain_num = 0, i;
	char buf[32];

	for_each_domain(cpu, sd)
		domain_num++;
	entry = table = sd_alloc_ctl_entry(domain_num + 1);
	if (table == NULL)
		return NULL;

	i = 0;
	for_each_domain(cpu, sd) {
		snprintf(buf, 32, "domain%d", i);
		entry->procname = kstrdup(buf, GFP_KERNEL);
		entry->mode = 0555;
		entry->child = sd_alloc_ctl_domain_table(sd);
		entry++;
		i++;
	}
	return table;
}

static cpumask_var_t		sd_sysctl_cpus;
static struct ctl_table_header	*sd_sysctl_header;

void register_sched_domain_sysctl(void)
{
	static struct ctl_table *cpu_entries;
	static struct ctl_table **cpu_idx;
	static bool init_done = false;
	char buf[32];
	int i;

	if (!cpu_entries) {
		cpu_entries = sd_alloc_ctl_entry(num_possible_cpus() + 1);
		if (!cpu_entries)
			return;

		WARN_ON(sd_ctl_dir[0].child);
		sd_ctl_dir[0].child = cpu_entries;
	}

	if (!cpu_idx) {
		struct ctl_table *e = cpu_entries;

		cpu_idx = kcalloc(nr_cpu_ids, sizeof(struct ctl_table*), GFP_KERNEL);
		if (!cpu_idx)
			return;

		/* deal with sparse possible map */
		for_each_possible_cpu(i) {
			cpu_idx[i] = e;
			e++;
		}
	}

	if (!cpumask_available(sd_sysctl_cpus)) {
		if (!alloc_cpumask_var(&sd_sysctl_cpus, GFP_KERNEL))
			return;
	}

	if (!init_done) {
		init_done = true;
		/* init to possible to not have holes in @cpu_entries */
		cpumask_copy(sd_sysctl_cpus, cpu_possible_mask);
	}

	for_each_cpu(i, sd_sysctl_cpus) {
		struct ctl_table *e = cpu_idx[i];

		if (e->child)
			sd_free_ctl_entry(&e->child);

		if (!e->procname) {
			snprintf(buf, 32, "cpu%d", i);
			e->procname = kstrdup(buf, GFP_KERNEL);
		}
		e->mode = 0555;
		e->child = sd_alloc_ctl_cpu_table(i);

		__cpumask_clear_cpu(i, sd_sysctl_cpus);
	}

	WARN_ON(sd_sysctl_header);
	sd_sysctl_header = register_sysctl_table(sd_ctl_root);
}

void dirty_sched_domain_sysctl(int cpu)
{
	if (cpumask_available(sd_sysctl_cpus))
		__cpumask_set_cpu(cpu, sd_sysctl_cpus);
}

/* may be called multiple times per register */
void unregister_sched_domain_sysctl(void)
{
	unregister_sysctl_table(sd_sysctl_header);
	sd_sysctl_header = NULL;
}
#endif /* CONFIG_SYSCTL */
#endif /* CONFIG_SMP */

#ifdef CONFIG_FAIR_GROUP_SCHED
static void print_cfs_group_stats(struct seq_file *m, int cpu, struct task_group *tg)
{
	struct sched_entity *se = tg->se[cpu];

#define P(F)		SEQ_printf(m, "  .%-30s: %lld\n",	#F, (long long)F)
#define P_SCHEDSTAT(F)	SEQ_printf(m, "  .%-30s: %lld\n",	#F, (long long)schedstat_val(F))
#define PN(F)		SEQ_printf(m, "  .%-30s: %lld.%06ld\n", #F, SPLIT_NS((long long)F))
#define PN_SCHEDSTAT(F)	SEQ_printf(m, "  .%-30s: %lld.%06ld\n", #F, SPLIT_NS((long long)schedstat_val(F)))

	if (!se)
		return;

	PN(se->exec_start);
	PN(se->vruntime);
	PN(se->sum_exec_runtime);

	if (schedstat_enabled()) {
		PN_SCHEDSTAT(se->statistics.wait_start);
		PN_SCHEDSTAT(se->statistics.sleep_start);
		PN_SCHEDSTAT(se->statistics.block_start);
		PN_SCHEDSTAT(se->statistics.sleep_max);
		PN_SCHEDSTAT(se->statistics.block_max);
		PN_SCHEDSTAT(se->statistics.exec_max);
		PN_SCHEDSTAT(se->statistics.slice_max);
		PN_SCHEDSTAT(se->statistics.wait_max);
		PN_SCHEDSTAT(se->statistics.wait_sum);
		P_SCHEDSTAT(se->statistics.wait_count);
	}

	P(se->load.weight);
#ifdef CONFIG_SMP
	P(se->avg.load_avg);
	P(se->avg.util_avg);
	P(se->avg.runnable_avg);
#endif

#undef PN_SCHEDSTAT
#undef PN
#undef P_SCHEDSTAT
#undef P
}
#endif

#ifdef CONFIG_CGROUP_SCHED
static char group_path[PATH_MAX];

static char *task_group_path(struct task_group *tg)
{
	if (autogroup_path(tg, group_path, PATH_MAX))
		return group_path;

	cgroup_path(tg->css.cgroup, group_path, PATH_MAX);

	return group_path;
}
#endif

static void
print_task(struct seq_file *m, struct rq *rq, struct task_struct *p)
{
	if (rq->curr == p)
		SEQ_printf(m, ">R");
	else
		SEQ_printf(m, " %c", task_state_to_char(p));

	SEQ_printf(m, " %15s %5d %9Ld.%06ld %9Ld %5d ",
		p->comm, task_pid_nr(p),
		SPLIT_NS(p->se.vruntime),
		(long long)(p->nvcsw + p->nivcsw),
		p->prio);

	SEQ_printf(m, "%9Ld.%06ld %9Ld.%06ld %9Ld.%06ld",
		SPLIT_NS(schedstat_val_or_zero(p->se.statistics.wait_sum)),
		SPLIT_NS(p->se.sum_exec_runtime),
		SPLIT_NS(schedstat_val_or_zero(p->se.statistics.sum_sleep_runtime)));

#ifdef CONFIG_NUMA_BALANCING
	SEQ_printf(m, " %d %d", task_node(p), task_numa_group_id(p));
#endif
#ifdef CONFIG_CGROUP_SCHED
	SEQ_printf(m, " %s", task_group_path(task_group(p)));
#endif

	SEQ_printf(m, "\n");
}

static void print_rq(struct seq_file *m, struct rq *rq, int rq_cpu)
{
	struct task_struct *g, *p;

	SEQ_printf(m, "\n");
	SEQ_printf(m, "runnable tasks:\n");
	SEQ_printf(m, " S            task   PID         tree-key  switches  prio"
		   "     wait-time             sum-exec        sum-sleep\n");
	SEQ_printf(m, "-------------------------------------------------------"
		   "------------------------------------------------------\n");

	rcu_read_lock();
	for_each_process_thread(g, p) {
		if (task_cpu(p) != rq_cpu)
			continue;

		print_task(m, rq, p);
	}
	rcu_read_unlock();
}

void print_cfs_rq(struct seq_file *m, int cpu, struct cfs_rq *cfs_rq)
{
	s64 MIN_vruntime = -1, min_vruntime, max_vruntime = -1,
		spread, rq0_min_vruntime, spread0;
	struct rq *rq = cpu_rq(cpu);
	struct sched_entity *last;
	unsigned long flags;

#ifdef CONFIG_FAIR_GROUP_SCHED
	SEQ_printf(m, "\n");
	SEQ_printf(m, "cfs_rq[%d]:%s\n", cpu, task_group_path(cfs_rq->tg));
#else
	SEQ_printf(m, "\n");
	SEQ_printf(m, "cfs_rq[%d]:\n", cpu);
#endif
	SEQ_printf(m, "  .%-30s: %Ld.%06ld\n", "exec_clock",
			SPLIT_NS(cfs_rq->exec_clock));

	raw_spin_lock_irqsave(&rq->lock, flags);
	if (rb_first_cached(&cfs_rq->tasks_timeline))
		MIN_vruntime = (__pick_first_entity(cfs_rq))->vruntime;
	last = __pick_last_entity(cfs_rq);
	if (last)
		max_vruntime = last->vruntime;
	min_vruntime = cfs_rq->min_vruntime;
	rq0_min_vruntime = cpu_rq(0)->cfs.min_vruntime;
	raw_spin_unlock_irqrestore(&rq->lock, flags);
	SEQ_printf(m, "  .%-30s: %Ld.%06ld\n", "MIN_vruntime",
			SPLIT_NS(MIN_vruntime));
	SEQ_printf(m, "  .%-30s: %Ld.%06ld\n", "min_vruntime",
			SPLIT_NS(min_vruntime));
	SEQ_printf(m, "  .%-30s: %Ld.%06ld\n", "max_vruntime",
			SPLIT_NS(max_vruntime));
	spread = max_vruntime - MIN_vruntime;
	SEQ_printf(m, "  .%-30s: %Ld.%06ld\n", "spread",
			SPLIT_NS(spread));
	spread0 = min_vruntime - rq0_min_vruntime;
	SEQ_printf(m, "  .%-30s: %Ld.%06ld\n", "spread0",
			SPLIT_NS(spread0));
	SEQ_printf(m, "  .%-30s: %d\n", "nr_spread_over",
			cfs_rq->nr_spread_over);
	SEQ_printf(m, "  .%-30s: %d\n", "nr_running", cfs_rq->nr_running);
	SEQ_printf(m, "  .%-30s: %ld\n", "load", cfs_rq->load.weight);
#ifdef CONFIG_SMP
	SEQ_printf(m, "  .%-30s: %lu\n", "load_avg",
			cfs_rq->avg.load_avg);
	SEQ_printf(m, "  .%-30s: %lu\n", "runnable_avg",
			cfs_rq->avg.runnable_avg);
	SEQ_printf(m, "  .%-30s: %lu\n", "util_avg",
			cfs_rq->avg.util_avg);
	SEQ_printf(m, "  .%-30s: %u\n", "util_est_enqueued",
			cfs_rq->avg.util_est.enqueued);
	SEQ_printf(m, "  .%-30s: %ld\n", "removed.load_avg",
			cfs_rq->removed.load_avg);
	SEQ_printf(m, "  .%-30s: %ld\n", "removed.util_avg",
			cfs_rq->removed.util_avg);
	SEQ_printf(m, "  .%-30s: %ld\n", "removed.runnable_avg",
			cfs_rq->removed.runnable_avg);
#ifdef CONFIG_FAIR_GROUP_SCHED
	SEQ_printf(m, "  .%-30s: %lu\n", "tg_load_avg_contrib",
			cfs_rq->tg_load_avg_contrib);
	SEQ_printf(m, "  .%-30s: %ld\n", "tg_load_avg",
			atomic_long_read(&cfs_rq->tg->load_avg));
#endif
#endif
#ifdef CONFIG_CFS_BANDWIDTH
	SEQ_printf(m, "  .%-30s: %d\n", "throttled",
			cfs_rq->throttled);
	SEQ_printf(m, "  .%-30s: %d\n", "throttle_count",
			cfs_rq->throttle_count);
#endif

#ifdef CONFIG_FAIR_GROUP_SCHED
	print_cfs_group_stats(m, cpu, cfs_rq->tg);
#endif
}

void print_rt_rq(struct seq_file *m, int cpu, struct rt_rq *rt_rq)
{
#ifdef CONFIG_RT_GROUP_SCHED
	SEQ_printf(m, "\n");
	SEQ_printf(m, "rt_rq[%d]:%s\n", cpu, task_group_path(rt_rq->tg));
#else
	SEQ_printf(m, "\n");
	SEQ_printf(m, "rt_rq[%d]:\n", cpu);
#endif

#define P(x) \
	SEQ_printf(m, "  .%-30s: %Ld\n", #x, (long long)(rt_rq->x))
#define PU(x) \
	SEQ_printf(m, "  .%-30s: %lu\n", #x, (unsigned long)(rt_rq->x))
#define PN(x) \
	SEQ_printf(m, "  .%-30s: %Ld.%06ld\n", #x, SPLIT_NS(rt_rq->x))

	PU(rt_nr_running);
#ifdef CONFIG_SMP
	PU(rt_nr_migratory);
#endif
	P(rt_throttled);
	PN(rt_time);
	PN(rt_runtime);

#undef PN
#undef PU
#undef P
}

void print_dl_rq(struct seq_file *m, int cpu, struct dl_rq *dl_rq)
{
	struct dl_bw *dl_bw;

	SEQ_printf(m, "\n");
	SEQ_printf(m, "dl_rq[%d]:\n", cpu);

#define PU(x) \
	SEQ_printf(m, "  .%-30s: %lu\n", #x, (unsigned long)(dl_rq->x))

	PU(dl_nr_running);
#ifdef CONFIG_SMP
	PU(dl_nr_migratory);
	dl_bw = &cpu_rq(cpu)->rd->dl_bw;
#else
	dl_bw = &dl_rq->dl_bw;
#endif
	SEQ_printf(m, "  .%-30s: %lld\n", "dl_bw->bw", dl_bw->bw);
	SEQ_printf(m, "  .%-30s: %lld\n", "dl_bw->total_bw", dl_bw->total_bw);

#undef PU
}

static void print_cpu(struct seq_file *m, int cpu)
{
	struct rq *rq = cpu_rq(cpu);
	unsigned long flags;

#ifdef CONFIG_X86
	{
		unsigned int freq = cpu_khz ? : 1;

		SEQ_printf(m, "cpu#%d, %u.%03u MHz\n",
			   cpu, freq / 1000, (freq % 1000));
	}
#else
	SEQ_printf(m, "cpu#%d\n", cpu);
#endif

#define P(x)								\
do {									\
	if (sizeof(rq->x) == 4)						\
		SEQ_printf(m, "  .%-30s: %ld\n", #x, (long)(rq->x));	\
	else								\
		SEQ_printf(m, "  .%-30s: %Ld\n", #x, (long long)(rq->x));\
} while (0)

#define PN(x) \
	SEQ_printf(m, "  .%-30s: %Ld.%06ld\n", #x, SPLIT_NS(rq->x))

	P(nr_running);
	P(nr_switches);
	P(nr_uninterruptible);
	PN(next_balance);
	SEQ_printf(m, "  .%-30s: %ld\n", "curr->pid", (long)(task_pid_nr(rq->curr)));
	PN(clock);
	PN(clock_task);
#ifdef CONFIG_SCHED_WALT
#ifdef CONFIG_SMP
	P(cpu_capacity);
#endif
<<<<<<< HEAD
	P(cluster->cur_freq);
	P(walt_stats.nr_big_tasks);
=======
#ifdef CONFIG_SCHED_WALT
	P(wrq.cluster->cur_freq);
	P(wrq.walt_stats.nr_big_tasks);
>>>>>>> 158801d1
	SEQ_printf(m, "  .%-30s: %llu\n", "walt_stats.cumulative_runnable_avg",
			rq->wrq.walt_stats.cumulative_runnable_avg_scaled);
#endif
#undef P
#undef PN

#ifdef CONFIG_SMP
#define P64(n) SEQ_printf(m, "  .%-30s: %Ld\n", #n, rq->n);
	P64(avg_idle);
	P64(max_idle_balance_cost);
#undef P64
#endif

#define P(n) SEQ_printf(m, "  .%-30s: %d\n", #n, schedstat_val(rq->n));
	if (schedstat_enabled()) {
		P(yld_count);
		P(sched_count);
		P(sched_goidle);
		P(ttwu_count);
		P(ttwu_local);
	}
#undef P

	spin_lock_irqsave(&sched_debug_lock, flags);
	print_cfs_stats(m, cpu);
	print_rt_stats(m, cpu);
	print_dl_stats(m, cpu);

	print_rq(m, rq, cpu);
	spin_unlock_irqrestore(&sched_debug_lock, flags);
	SEQ_printf(m, "\n");
}

static const char *sched_tunable_scaling_names[] = {
	"none",
	"logarithmic",
	"linear"
};

static void sched_debug_header(struct seq_file *m)
{
	u64 ktime, sched_clk, cpu_clk;
	unsigned long flags;

	local_irq_save(flags);
	ktime = ktime_to_ns(ktime_get());
	sched_clk = sched_clock();
	cpu_clk = local_clock();
	local_irq_restore(flags);

	SEQ_printf(m, "Sched Debug Version: v0.11, %s %.*s\n",
		init_utsname()->release,
		(int)strcspn(init_utsname()->version, " "),
		init_utsname()->version);

#define P(x) \
	SEQ_printf(m, "%-40s: %Ld\n", #x, (long long)(x))
#define PN(x) \
	SEQ_printf(m, "%-40s: %Ld.%06ld\n", #x, SPLIT_NS(x))
	PN(ktime);
	PN(sched_clk);
	PN(cpu_clk);
	P(jiffies);
#ifdef CONFIG_HAVE_UNSTABLE_SCHED_CLOCK
	P(sched_clock_stable());
#endif
#undef PN
#undef P

	SEQ_printf(m, "\n");
	SEQ_printf(m, "sysctl_sched\n");

#define P(x) \
	SEQ_printf(m, "  .%-40s: %Ld\n", #x, (long long)(x))
#define PN(x) \
	SEQ_printf(m, "  .%-40s: %Ld.%06ld\n", #x, SPLIT_NS(x))
	PN(sysctl_sched_latency);
	PN(sysctl_sched_min_granularity);
	PN(sysctl_sched_wakeup_granularity);
	P(sysctl_sched_child_runs_first);
	P(sysctl_sched_features);
#ifdef CONFIG_SCHED_WALT
	P(sched_init_task_load_windows);
	P(sched_ravg_window);
	P(sched_load_granule);
#endif
#undef PN
#undef P

	SEQ_printf(m, "  .%-40s: %d (%s)\n",
		"sysctl_sched_tunable_scaling",
		sysctl_sched_tunable_scaling,
		sched_tunable_scaling_names[sysctl_sched_tunable_scaling]);
	SEQ_printf(m, "\n");
}

static int sched_debug_show(struct seq_file *m, void *v)
{
	int cpu = (unsigned long)(v - 2);

	if (cpu != -1)
		print_cpu(m, cpu);
	else
		sched_debug_header(m);

	return 0;
}

void sysrq_sched_debug_show(void)
{
	int cpu;

	sched_debug_header(NULL);
	for_each_online_cpu(cpu) {
		/*
		 * Need to reset softlockup watchdogs on all CPUs, because
		 * another CPU might be blocked waiting for us to process
		 * an IPI or stop_machine.
		 */
		touch_nmi_watchdog();
		touch_all_softlockup_watchdogs();
		print_cpu(NULL, cpu);
	}
}

/*
 * This itererator needs some explanation.
 * It returns 1 for the header position.
 * This means 2 is CPU 0.
 * In a hotplugged system some CPUs, including CPU 0, may be missing so we have
 * to use cpumask_* to iterate over the CPUs.
 */
static void *sched_debug_start(struct seq_file *file, loff_t *offset)
{
	unsigned long n = *offset;

	if (n == 0)
		return (void *) 1;

	n--;

	if (n > 0)
		n = cpumask_next(n - 1, cpu_online_mask);
	else
		n = cpumask_first(cpu_online_mask);

	*offset = n + 1;

	if (n < nr_cpu_ids)
		return (void *)(unsigned long)(n + 2);

	return NULL;
}

static void *sched_debug_next(struct seq_file *file, void *data, loff_t *offset)
{
	(*offset)++;
	return sched_debug_start(file, offset);
}

static void sched_debug_stop(struct seq_file *file, void *data)
{
}

static const struct seq_operations sched_debug_sops = {
	.start		= sched_debug_start,
	.next		= sched_debug_next,
	.stop		= sched_debug_stop,
	.show		= sched_debug_show,
};

static int __init init_sched_debug_procfs(void)
{
	if (!proc_create_seq("sched_debug", 0444, NULL, &sched_debug_sops))
		return -ENOMEM;
	return 0;
}

__initcall(init_sched_debug_procfs);

#define __PS(S, F) SEQ_printf(m, "%-45s:%21Ld\n", S, (long long)(F))
#define __P(F) __PS(#F, F)
#define   P(F) __PS(#F, p->F)
#define __PSN(S, F) SEQ_printf(m, "%-45s:%14Ld.%06ld\n", S, SPLIT_NS((long long)(F)))
#define __PN(F) __PSN(#F, F)
#define   PN(F) __PSN(#F, p->F)


#ifdef CONFIG_NUMA_BALANCING
void print_numa_stats(struct seq_file *m, int node, unsigned long tsf,
		unsigned long tpf, unsigned long gsf, unsigned long gpf)
{
	SEQ_printf(m, "numa_faults node=%d ", node);
	SEQ_printf(m, "task_private=%lu task_shared=%lu ", tpf, tsf);
	SEQ_printf(m, "group_private=%lu group_shared=%lu\n", gpf, gsf);
}
#endif


static void sched_show_numa(struct task_struct *p, struct seq_file *m)
{
#ifdef CONFIG_NUMA_BALANCING
	struct mempolicy *pol;

	if (p->mm)
		P(mm->numa_scan_seq);

	task_lock(p);
	pol = p->mempolicy;
	if (pol && !(pol->flags & MPOL_F_MORON))
		pol = NULL;
	mpol_get(pol);
	task_unlock(p);

	P(numa_pages_migrated);
	P(numa_preferred_nid);
	P(total_numa_faults);
	SEQ_printf(m, "current_node=%d, numa_group_id=%d\n",
			task_node(p), task_numa_group_id(p));
	show_numa_stats(p, m);
	mpol_put(pol);
#endif
}

void proc_sched_show_task(struct task_struct *p, struct pid_namespace *ns,
						  struct seq_file *m)
{
	unsigned long nr_switches;

	SEQ_printf(m, "%s (%d, #threads: %d)\n", p->comm, task_pid_nr_ns(p, ns),
						get_nr_threads(p));
	SEQ_printf(m,
		"---------------------------------------------------------"
		"----------\n");

#define P_SCHEDSTAT(F)  __PS(#F, schedstat_val(p->F))
#define PN_SCHEDSTAT(F) __PSN(#F, schedstat_val(p->F))

	PN(se.exec_start);
	PN(se.vruntime);
	PN(se.sum_exec_runtime);

	nr_switches = p->nvcsw + p->nivcsw;

	P(se.nr_migrations);

	if (schedstat_enabled()) {
		u64 avg_atom, avg_per_cpu;

		PN_SCHEDSTAT(se.statistics.sum_sleep_runtime);
		PN_SCHEDSTAT(se.statistics.wait_start);
		PN_SCHEDSTAT(se.statistics.sleep_start);
		PN_SCHEDSTAT(se.statistics.block_start);
		PN_SCHEDSTAT(se.statistics.sleep_max);
		PN_SCHEDSTAT(se.statistics.block_max);
		PN_SCHEDSTAT(se.statistics.exec_max);
		PN_SCHEDSTAT(se.statistics.slice_max);
		PN_SCHEDSTAT(se.statistics.wait_max);
		PN_SCHEDSTAT(se.statistics.wait_sum);
		P_SCHEDSTAT(se.statistics.wait_count);
		PN_SCHEDSTAT(se.statistics.iowait_sum);
		P_SCHEDSTAT(se.statistics.iowait_count);
		P_SCHEDSTAT(se.statistics.nr_migrations_cold);
		P_SCHEDSTAT(se.statistics.nr_failed_migrations_affine);
		P_SCHEDSTAT(se.statistics.nr_failed_migrations_running);
		P_SCHEDSTAT(se.statistics.nr_failed_migrations_hot);
		P_SCHEDSTAT(se.statistics.nr_forced_migrations);
		P_SCHEDSTAT(se.statistics.nr_wakeups);
		P_SCHEDSTAT(se.statistics.nr_wakeups_sync);
		P_SCHEDSTAT(se.statistics.nr_wakeups_migrate);
		P_SCHEDSTAT(se.statistics.nr_wakeups_local);
		P_SCHEDSTAT(se.statistics.nr_wakeups_remote);
		P_SCHEDSTAT(se.statistics.nr_wakeups_affine);
		P_SCHEDSTAT(se.statistics.nr_wakeups_affine_attempts);
		P_SCHEDSTAT(se.statistics.nr_wakeups_passive);
		P_SCHEDSTAT(se.statistics.nr_wakeups_idle);

		avg_atom = p->se.sum_exec_runtime;
		if (nr_switches)
			avg_atom = div64_ul(avg_atom, nr_switches);
		else
			avg_atom = -1LL;

		avg_per_cpu = p->se.sum_exec_runtime;
		if (p->se.nr_migrations) {
			avg_per_cpu = div64_u64(avg_per_cpu,
						p->se.nr_migrations);
		} else {
			avg_per_cpu = -1LL;
		}

		__PN(avg_atom);
		__PN(avg_per_cpu);
	}

	__P(nr_switches);
	__PS("nr_voluntary_switches", p->nvcsw);
	__PS("nr_involuntary_switches", p->nivcsw);

	P(se.load.weight);
#ifdef CONFIG_SMP
	P(se.avg.load_sum);
	P(se.avg.runnable_sum);
	P(se.avg.util_sum);
	P(se.avg.load_avg);
	P(se.avg.runnable_avg);
	P(se.avg.util_avg);
	P(se.avg.last_update_time);
	P(se.avg.util_est.ewma);
	P(se.avg.util_est.enqueued);
#endif
#ifdef CONFIG_UCLAMP_TASK
	__PS("uclamp.min", p->uclamp_req[UCLAMP_MIN].value);
	__PS("uclamp.max", p->uclamp_req[UCLAMP_MAX].value);
	__PS("effective uclamp.min", uclamp_eff_value(p, UCLAMP_MIN));
	__PS("effective uclamp.max", uclamp_eff_value(p, UCLAMP_MAX));
#endif
	P(policy);
	P(prio);
	if (task_has_dl_policy(p)) {
		P(dl.runtime);
		P(dl.deadline);
	}
#undef PN_SCHEDSTAT
#undef P_SCHEDSTAT

	{
		unsigned int this_cpu = raw_smp_processor_id();
		u64 t0, t1;

		t0 = cpu_clock(this_cpu);
		t1 = cpu_clock(this_cpu);
		__PS("clock-delta", t1-t0);
	}

	sched_show_numa(p, m);
}

void proc_sched_set_task(struct task_struct *p)
{
#ifdef CONFIG_SCHEDSTATS
	memset(&p->se.statistics, 0, sizeof(p->se.statistics));
#endif
}<|MERGE_RESOLUTION|>--- conflicted
+++ resolved
@@ -312,11 +312,7 @@
 	set_table_entry(&table[2], "busy_factor",	  &sd->busy_factor,	    sizeof(int),  0644, proc_dointvec_minmax);
 	set_table_entry(&table[3], "imbalance_pct",	  &sd->imbalance_pct,	    sizeof(int),  0644, proc_dointvec_minmax);
 	set_table_entry(&table[4], "cache_nice_tries",	  &sd->cache_nice_tries,    sizeof(int),  0644, proc_dointvec_minmax);
-<<<<<<< HEAD
 	set_table_entry(&table[5], "flags",		  &sd->flags,		    sizeof(int),  0444, sd_ctl_doflags);
-=======
-	set_table_entry(&table[5], "flags",		  &sd->flags,		    sizeof(int),  0444, proc_dointvec_minmax);
->>>>>>> 158801d1
 	set_table_entry(&table[6], "max_newidle_lb_cost", &sd->max_newidle_lb_cost, sizeof(long), 0644, proc_doulongvec_minmax);
 	set_table_entry(&table[7], "name",		  sd->name,	       CORENAME_MAX_SIZE, 0444, proc_dostring);
 	/* &table[8] is terminator */
@@ -701,18 +697,12 @@
 	SEQ_printf(m, "  .%-30s: %ld\n", "curr->pid", (long)(task_pid_nr(rq->curr)));
 	PN(clock);
 	PN(clock_task);
-#ifdef CONFIG_SCHED_WALT
 #ifdef CONFIG_SMP
 	P(cpu_capacity);
 #endif
-<<<<<<< HEAD
-	P(cluster->cur_freq);
-	P(walt_stats.nr_big_tasks);
-=======
 #ifdef CONFIG_SCHED_WALT
 	P(wrq.cluster->cur_freq);
 	P(wrq.walt_stats.nr_big_tasks);
->>>>>>> 158801d1
 	SEQ_printf(m, "  .%-30s: %llu\n", "walt_stats.cumulative_runnable_avg",
 			rq->wrq.walt_stats.cumulative_runnable_avg_scaled);
 #endif

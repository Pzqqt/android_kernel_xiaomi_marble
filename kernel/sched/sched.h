--- conflicted
+++ resolved
@@ -492,30 +492,9 @@
 	struct uclamp_se	uclamp[UCLAMP_CNT];
 	/* Latency-sensitive flag used for a task group */
 	unsigned int		latency_sensitive;
-<<<<<<< HEAD
-#ifdef CONFIG_SCHED_WALT
-	/* Toggle ability to override sched boost enabled */
-	bool sched_boost_no_override;
-	/*
-	 * Controls whether a cgroup is eligible for sched boost or not. This
-	 * can temporariliy be disabled by the kernel based on the no_override
-	 * flag above.
-	 */
-	bool sched_boost_enabled;
-	/*
-	 * Controls whether tasks of this cgroup should be colocated with each
-	 * other and tasks of other cgroups that have the same flag turned on.
-	 */
-	bool colocate;
-	/* Controls whether further updates are allowed to the colocate flag */
-	bool colocate_update_disabled;
-#endif /* CONFIG_SCHED_WALT */
-#endif /* CONFIG_UCLAMP_TASK_GROUP */
-=======
 
 	ANDROID_VENDOR_DATA_ARRAY(1, 4);
 #endif
->>>>>>> 561eb836
 
 };
 
@@ -923,16 +902,7 @@
 	 */
 	struct perf_domain __rcu *pd;
 
-<<<<<<< HEAD
-#ifdef CONFIG_SCHED_WALT
-	/* First cpu with maximum and minimum original capacity */
-	int max_cap_orig_cpu, min_cap_orig_cpu;
-	/* First cpu with mid capacity */
-	int mid_cap_orig_cpu;
-#endif
-=======
 	ANDROID_VENDOR_DATA_ARRAY(1, 4);
->>>>>>> 561eb836
 };
 
 extern void init_defrootdomain(void);

// SPDX-License-Identifier: GPL-2.0-only
/*
 * Copyright (c) 2020-2021, The Linux Foundation. All rights reserved.
 * Copyright (c) 2022-2024, Qualcomm Innovation Center, Inc. All rights reserved.
 */

#include "walt.h"

static int neg_three = -3;
static int three = 3;
static int two_hundred_fifty_five = 255;
static unsigned int ns_per_sec = NSEC_PER_SEC;
static unsigned int one_hundred_thousand = 100000;
static unsigned int two_hundred_million = 200000000;
static int __maybe_unused two = 2;
static int __maybe_unused four = 4;
static int one_hundred = 100;
static int one_thousand = 1000;

/*
 * CFS task prio range is [100 ... 139]
 * 120 is the default prio.
 * RTG boost range is [100 ... 119] because giving
 * boost for [120 .. 139] does not make sense.
 * 99 means disabled and it is the default value.
 */
static unsigned int min_cfs_boost_prio = 99;
static unsigned int max_cfs_boost_prio = 119;

unsigned int sysctl_sched_capacity_margin_up_pct[MAX_MARGIN_LEVELS];
unsigned int sysctl_sched_capacity_margin_dn_pct[MAX_MARGIN_LEVELS];
unsigned int sysctl_sched_busy_hyst_enable_cpus;
unsigned int sysctl_sched_busy_hyst;
unsigned int sysctl_sched_coloc_busy_hyst_enable_cpus;
unsigned int sysctl_sched_coloc_busy_hyst_cpu[WALT_NR_CPUS];
unsigned int sysctl_sched_coloc_busy_hyst_max_ms;
unsigned int sysctl_sched_coloc_busy_hyst_cpu_busy_pct[WALT_NR_CPUS];
unsigned int sysctl_sched_util_busy_hyst_enable_cpus;
unsigned int sysctl_sched_util_busy_hyst_cpu[WALT_NR_CPUS];
unsigned int sysctl_sched_util_busy_hyst_cpu_util[WALT_NR_CPUS];
unsigned int sysctl_sched_boost;
unsigned int sysctl_sched_wake_up_idle[2];
unsigned int sysctl_input_boost_ms;
unsigned int sysctl_input_boost_freq[8];
unsigned int sysctl_sched_boost_on_input;

/* sysctl nodes accesed by other files */
unsigned int __read_mostly sysctl_sched_coloc_downmigrate_ns;
unsigned int __read_mostly sysctl_sched_group_downmigrate_pct;
unsigned int __read_mostly sysctl_sched_group_upmigrate_pct;
unsigned int __read_mostly sysctl_sched_window_stats_policy;
unsigned int sysctl_sched_ravg_window_nr_ticks;
unsigned int sysctl_sched_walt_rotate_big_tasks;
unsigned int sysctl_sched_task_unfilter_period;
unsigned int __read_mostly sysctl_sched_asym_cap_sibling_freq_match_pct;
unsigned int sysctl_walt_low_latency_task_threshold; /* disabled by default */
unsigned int sysctl_sched_conservative_pl;
unsigned int sysctl_sched_min_task_util_for_boost = 51;
unsigned int sysctl_sched_min_task_util_for_uclamp = 51;
unsigned int sysctl_sched_min_task_util_for_colocation = 35;
unsigned int sysctl_sched_many_wakeup_threshold = WALT_MANY_WAKEUP_DEFAULT;
const int sched_user_hint_max = 1000;
unsigned int sysctl_walt_rtg_cfs_boost_prio = 99; /* disabled by default */
unsigned int sysctl_sched_sync_hint_enable = 1;
unsigned int sysctl_sched_bug_on_rt_throttle;
unsigned int sysctl_panic_on_walt_bug;
unsigned int sysctl_sched_suppress_region2;
unsigned int sysctl_sched_skip_sp_newly_idle_lb = 1;
unsigned int sysctl_sched_hyst_min_coloc_ns = 80000000;
unsigned int sysctl_sched_asymcap_boost;
static int sysctl_sched_sibling_cluster_map[4] = {-1, -1, -1, -1};
/* range is [1 .. INT_MAX] */
static int sysctl_task_read_pid = 1;

static int sched_sibling_cluster_handler(struct ctl_table *table, int write,
				       void __user *buffer, size_t *lenp,
				       loff_t *ppos)
{
	int ret = -EACCES, i = 0;
	static bool done;
	struct walt_sched_cluster *cluster;

	if (write && done)
		return ret;

	ret = proc_dointvec_minmax(table, write, buffer, lenp, ppos);
	if (!ret && write) {
		done = true;
		for_each_sched_cluster(cluster)
			cluster->sibling_cluster = sysctl_sched_sibling_cluster_map[i++];
	}

	return ret;
}
static int walt_proc_group_thresholds_handler(struct ctl_table *table, int write,
				       void __user *buffer, size_t *lenp,
				       loff_t *ppos)
{
	int ret;
	static DEFINE_MUTEX(mutex);
	struct rq *rq = cpu_rq(cpumask_first(cpu_possible_mask));
	unsigned long flags;

	if (unlikely(num_sched_clusters <= 0))
		return -EPERM;

	mutex_lock(&mutex);
	ret = proc_dointvec_minmax(table, write, buffer, lenp, ppos);
	if (ret || !write) {
		mutex_unlock(&mutex);
		return ret;
	}

	/*
	 * The load scale factor update happens with all
	 * rqs locked. so acquiring 1 CPU rq lock and
	 * updating the thresholds is sufficient for
	 * an atomic update.
	 */
	raw_spin_lock_irqsave(&rq->lock, flags);
	walt_update_group_thresholds();
	raw_spin_unlock_irqrestore(&rq->lock, flags);

	mutex_unlock(&mutex);

	return ret;
}

static int walt_proc_user_hint_handler(struct ctl_table *table,
				int write, void __user *buffer, size_t *lenp,
				loff_t *ppos)
{
	int ret;
	unsigned int old_value;
	static DEFINE_MUTEX(mutex);

	mutex_lock(&mutex);

	old_value = sysctl_sched_user_hint;
	ret = proc_dointvec_minmax(table, write, buffer, lenp, ppos);
	if (ret || !write || (old_value == sysctl_sched_user_hint))
		goto unlock;

	sched_user_hint_reset_time = jiffies + HZ;
	walt_irq_work_queue(&walt_migration_irq_work);

unlock:
	mutex_unlock(&mutex);
	return ret;
}

static int sched_ravg_window_handler(struct ctl_table *table,
				int write, void __user *buffer, size_t *lenp,
				loff_t *ppos)
{
	int ret = -EPERM;
	static DEFINE_MUTEX(mutex);
	int val;

	struct ctl_table tmp = {
		.data	= &val,
		.maxlen	= sizeof(val),
		.mode	= table->mode,
	};

	mutex_lock(&mutex);

	if (write && HZ != 250)
		goto unlock;

	val = sysctl_sched_ravg_window_nr_ticks;
	ret = proc_dointvec(&tmp, write, buffer, lenp, ppos);
	if (ret || !write || (val == sysctl_sched_ravg_window_nr_ticks))
		goto unlock;

	if (val != 2 && val != 3 && val != 4 && val != 5 && val != 8) {
		ret = -EINVAL;
		goto unlock;
	}

	sysctl_sched_ravg_window_nr_ticks = val;
	sched_window_nr_ticks_change();

unlock:
	mutex_unlock(&mutex);
	return ret;
}

static DEFINE_MUTEX(sysctl_pid_mutex);
static int sched_task_read_pid_handler(struct ctl_table *table, int write,
				       void __user *buffer, size_t *lenp,
				       loff_t *ppos)
{
	int ret;

	mutex_lock(&sysctl_pid_mutex);
	ret = proc_dointvec_minmax(table, write, buffer, lenp, ppos);
	mutex_unlock(&sysctl_pid_mutex);

	return ret;
}

enum {
	TASK_BEGIN = 0,
	WAKE_UP_IDLE,
	INIT_TASK_LOAD,
	GROUP_ID,
	PER_TASK_BOOST,
	PER_TASK_BOOST_PERIOD_MS,
	LOW_LATENCY,
	PIPELINE,
};

static int sched_task_handler(struct ctl_table *table, int write,
				void __user *buffer, size_t *lenp,
				loff_t *ppos)
{
	int ret, param;
	struct task_struct *task;
	int pid_and_val[2] = {-1, -1};
	int val;
	struct walt_task_struct *wts;

	struct ctl_table tmp = {
		.data	= &pid_and_val,
		.maxlen	= sizeof(pid_and_val),
		.mode	= table->mode,
	};

	mutex_lock(&sysctl_pid_mutex);

	if (!write) {
		task = get_pid_task(find_vpid(sysctl_task_read_pid),
				PIDTYPE_PID);
		if (!task) {
			ret = -ENOENT;
			goto unlock_mutex;
		}
		wts = (struct walt_task_struct *) task->android_vendor_data1;
		pid_and_val[0] = sysctl_task_read_pid;
		param = (unsigned long)table->data;
		switch (param) {
		case WAKE_UP_IDLE:
			pid_and_val[1] = wts->wake_up_idle;
			break;
		case INIT_TASK_LOAD:
			pid_and_val[1] = wts->init_load_pct;
			break;
		case GROUP_ID:
			pid_and_val[1] = sched_get_group_id(task);
			break;
		case PER_TASK_BOOST:
			pid_and_val[1] = wts->boost;
			break;
		case PER_TASK_BOOST_PERIOD_MS:
			pid_and_val[1] =
				div64_ul(wts->boost_period,
					 1000000UL);
			break;
		case LOW_LATENCY:
			pid_and_val[1] = wts->low_latency &
					 WALT_LOW_LATENCY_PROCFS;
			break;
		case PIPELINE:
			pid_and_val[1] = wts->low_latency &
					 WALT_LOW_LATENCY_PIPELINE;
			break;
		default:
			ret = -EINVAL;
			goto put_task;
		}
		ret = proc_dointvec(&tmp, write, buffer, lenp, ppos);
		goto put_task;
	}

	ret = proc_dointvec(&tmp, write, buffer, lenp, ppos);
	if (ret)
		goto unlock_mutex;

	if (pid_and_val[0] <= 0 || pid_and_val[1] < 0) {
		ret = -ENOENT;
		goto unlock_mutex;
	}

	/* parsed the values successfully in pid_and_val[] array */
	task = get_pid_task(find_vpid(pid_and_val[0]), PIDTYPE_PID);
	if (!task) {
		ret = -ENOENT;
		goto unlock_mutex;
	}
	wts = (struct walt_task_struct *) task->android_vendor_data1;
	param = (unsigned long)table->data;
	val = pid_and_val[1];
	switch (param) {
	case WAKE_UP_IDLE:
		wts->wake_up_idle = val;
		break;
	case INIT_TASK_LOAD:
		if (pid_and_val[1] < 0 || pid_and_val[1] > 100) {
			ret = -EINVAL;
			goto put_task;
		}
		wts->init_load_pct = val;
		break;
	case GROUP_ID:
		ret = sched_set_group_id(task, val);
		break;
	case PER_TASK_BOOST:
		if (val < TASK_BOOST_NONE || val >= TASK_BOOST_END) {
			ret = -EINVAL;
			goto put_task;
		}
		wts->boost = val;
		if (val == 0)
			wts->boost_period = 0;
		break;
	case PER_TASK_BOOST_PERIOD_MS:
		if (wts->boost == 0 && val) {
			/* setting boost period w/o boost is invalid */
			ret = -EINVAL;
			goto put_task;
		}
		wts->boost_period = (u64)val * 1000 * 1000;
		wts->boost_expires = sched_clock() + wts->boost_period;
		break;
	case LOW_LATENCY:
		if (val)
			wts->low_latency |= WALT_LOW_LATENCY_PROCFS;
		else
			wts->low_latency &= ~WALT_LOW_LATENCY_PROCFS;
		break;
	case PIPELINE:
		if (val)
			wts->low_latency |= WALT_LOW_LATENCY_PIPELINE;
		else
			wts->low_latency &= ~WALT_LOW_LATENCY_PIPELINE;
		break;
	default:
		ret = -EINVAL;
	}

put_task:
	put_task_struct(task);
unlock_mutex:
	mutex_unlock(&sysctl_pid_mutex);

	return ret;
}

#ifdef CONFIG_PROC_SYSCTL
static void sched_update_updown_migrate_values(bool up)
{
	int i = 0, cpu;
	struct walt_sched_cluster *cluster;
	int cap_margin_levels = num_sched_clusters - 1;

	if (cap_margin_levels > 1) {
		/*
		 * No need to worry about CPUs in last cluster
		 * if there are more than 2 clusters in the system
		 */
		for_each_sched_cluster(cluster) {
			for_each_cpu(cpu, &cluster->cpus) {
				if (up)
					sched_capacity_margin_up[cpu] =
					SCHED_FIXEDPOINT_SCALE * 100 /
					sysctl_sched_capacity_margin_up_pct[i];
				else
					sched_capacity_margin_down[cpu] =
					SCHED_FIXEDPOINT_SCALE * 100 /
					sysctl_sched_capacity_margin_dn_pct[i];
			}

			if (++i >= cap_margin_levels)
				break;
		}
	} else {
		for_each_possible_cpu(cpu) {
			if (up)
				sched_capacity_margin_up[cpu] =

				SCHED_FIXEDPOINT_SCALE * 100 /
				sysctl_sched_capacity_margin_up_pct[0];
			else
				sched_capacity_margin_down[cpu] =
				sysctl_sched_capacity_margin_dn_pct[0];
		}
	}
}

int sched_updown_migrate_handler(struct ctl_table *table, int write,
				void __user *buffer, size_t *lenp,
				loff_t *ppos)
{
	int ret, i;
	unsigned int *data = (unsigned int *)table->data;
	static DEFINE_MUTEX(mutex);
	int cap_margin_levels = num_sched_clusters ? num_sched_clusters - 1 : 0;
	int val[MAX_MARGIN_LEVELS];
	struct ctl_table tmp = {
		.data	= &val,
		.maxlen	= sizeof(int) * cap_margin_levels,
		.mode	= table->mode,
	};

	if (cap_margin_levels <= 0)
		return -EINVAL;

	mutex_lock(&mutex);

	if (!write) {
		ret = proc_dointvec(table, write, buffer, lenp, ppos);
		goto unlock_mutex;
	}

	ret = proc_dointvec(&tmp, write, buffer, lenp, ppos);
	if (ret)
		goto unlock_mutex;

	/* check if valid pct values are passed in */
	for (i = 0; i < cap_margin_levels; i++) {
		if (val[i] <= 0 || val[i] > 100) {
			ret = -EINVAL;
			goto unlock_mutex;
		}
	}

	/* check up pct is greater than dn pct */
	if (data == &sysctl_sched_capacity_margin_up_pct[0]) {
		for (i = 0; i < cap_margin_levels; i++) {
			if (val[i] < sysctl_sched_capacity_margin_dn_pct[i]) {
				ret = -EINVAL;
				goto unlock_mutex;
			}
		}
	} else {
		for (i = 0; i < cap_margin_levels; i++) {
			if (sysctl_sched_capacity_margin_up_pct[i] < val[i]) {
				ret = -EINVAL;
				goto unlock_mutex;
			}
		}
	}

	/* all things checkout update the value */
	for (i = 0; i < cap_margin_levels; i++)
		data[i] = val[i];

	/* update individual cpu thresholds */
	sched_update_updown_migrate_values(data == &sysctl_sched_capacity_margin_up_pct[0]);

unlock_mutex:
	mutex_unlock(&mutex);

	return ret;
}
#endif /* CONFIG_PROC_SYSCTL */

struct ctl_table input_boost_sysctls[] = {
	{
		.procname	= "input_boost_ms",
		.data		= &sysctl_input_boost_ms,
		.maxlen		= sizeof(unsigned int),
		.mode		= 0644,
		.proc_handler	= proc_dointvec_minmax,
		.extra1		= SYSCTL_ZERO,
		.extra2		= &one_hundred_thousand,
	},
	{
		.procname	= "input_boost_freq",
		.data		= &sysctl_input_boost_freq,
		.maxlen		= sizeof(unsigned int) * 8,
		.mode		= 0644,
		.proc_handler	= proc_dointvec_minmax,
		.extra1		= SYSCTL_ZERO,
		.extra2		= SYSCTL_INT_MAX,
	},
	{
		.procname	= "sched_boost_on_input",
		.data		= &sysctl_sched_boost_on_input,
		.maxlen		= sizeof(unsigned int),
		.mode		= 0644,
		.proc_handler	= proc_dointvec_minmax,
		.extra1		= SYSCTL_ZERO,
		.extra2		= SYSCTL_INT_MAX,
	},
	{ }
};

struct ctl_table walt_table[] = {
	{
		.procname	= "sched_user_hint",
		.data		= &sysctl_sched_user_hint,
		.maxlen		= sizeof(unsigned int),
		.mode		= 0644,
		.proc_handler	= walt_proc_user_hint_handler,
		.extra1		= SYSCTL_ZERO,
		.extra2		= (void *)&sched_user_hint_max,
	},
	{
		.procname	= "sched_window_stats_policy",
		.data		= &sysctl_sched_window_stats_policy,
		.maxlen		= sizeof(unsigned int),
		.mode		= 0644,
		.proc_handler	= proc_dointvec_minmax,
		.extra1		= SYSCTL_ZERO,
		.extra2		= &four,
	},
	{
		.procname	= "sched_group_upmigrate",
		.data		= &sysctl_sched_group_upmigrate_pct,
		.maxlen		= sizeof(unsigned int),
		.mode		= 0644,
		.proc_handler	= walt_proc_group_thresholds_handler,
		.extra1		= &sysctl_sched_group_downmigrate_pct,
	},
	{
		.procname	= "sched_group_downmigrate",
		.data		= &sysctl_sched_group_downmigrate_pct,
		.maxlen		= sizeof(unsigned int),
		.mode		= 0644,
		.proc_handler	= walt_proc_group_thresholds_handler,
		.extra1		= SYSCTL_ZERO,
		.extra2		= &sysctl_sched_group_upmigrate_pct,
	},
	{
		.procname	= "sched_boost",
		.data		= &sysctl_sched_boost,
		.maxlen		= sizeof(unsigned int),
		.mode		= 0644,
		.proc_handler	= sched_boost_handler,
		.extra1		= &neg_three,
		.extra2		= &three,
	},
	{
		.procname	= "sched_conservative_pl",
		.data		= &sysctl_sched_conservative_pl,
		.maxlen		= sizeof(unsigned int),
		.mode		= 0644,
		.proc_handler	= proc_dointvec_minmax,
		.extra1		= SYSCTL_ZERO,
		.extra2		= SYSCTL_ONE,
	},
	{
		.procname	= "sched_many_wakeup_threshold",
		.data		= &sysctl_sched_many_wakeup_threshold,
		.maxlen		= sizeof(unsigned int),
		.mode		= 0644,
		.proc_handler	= proc_dointvec_minmax,
		.extra1		= &two,
		.extra2		= &one_thousand,
	},
	{
		.procname	= "sched_walt_rotate_big_tasks",
		.data		= &sysctl_sched_walt_rotate_big_tasks,
		.maxlen		= sizeof(unsigned int),
		.mode		= 0644,
		.proc_handler	= proc_dointvec_minmax,
		.extra1		= SYSCTL_ZERO,
		.extra2		= SYSCTL_ONE,
	},
	{
		.procname	= "sched_min_task_util_for_boost",
		.data		= &sysctl_sched_min_task_util_for_boost,
		.maxlen		= sizeof(unsigned int),
		.mode		= 0644,
		.proc_handler	= proc_dointvec_minmax,
		.extra1		= SYSCTL_ZERO,
		.extra2		= &one_thousand,
	},
	{
		.procname	= "sched_min_task_util_for_uclamp",
		.data		= &sysctl_sched_min_task_util_for_uclamp,
		.maxlen		= sizeof(unsigned int),
		.mode		= 0644,
		.proc_handler	= proc_dointvec_minmax,
		.extra1		= SYSCTL_ZERO,
		.extra2		= &one_thousand,
	},
	{
		.procname	= "sched_min_task_util_for_colocation",
		.data		= &sysctl_sched_min_task_util_for_colocation,
		.maxlen		= sizeof(unsigned int),
		.mode		= 0644,
		.proc_handler	= proc_dointvec_minmax,
		.extra1		= SYSCTL_ZERO,
		.extra2		= &one_thousand,
	},
	{
		.procname	= "sched_asym_cap_sibling_freq_match_pct",
		.data		= &sysctl_sched_asym_cap_sibling_freq_match_pct,
		.maxlen		= sizeof(unsigned int),
		.mode		= 0644,
		.proc_handler	= proc_dointvec_minmax,
		.extra1		= SYSCTL_ONE,
		.extra2		= &one_hundred,
	},
	{
		.procname	= "sched_coloc_downmigrate_ns",
		.data		= &sysctl_sched_coloc_downmigrate_ns,
		.maxlen		= sizeof(unsigned int),
		.mode		= 0644,
		.proc_handler	= proc_douintvec_minmax,
	},
	{
		.procname	= "sched_task_unfilter_period",
		.data		= &sysctl_sched_task_unfilter_period,
		.maxlen		= sizeof(unsigned int),
		.mode		= 0644,
		.proc_handler	= proc_dointvec_minmax,
		.extra1		= SYSCTL_ONE,
		.extra2		= &two_hundred_million,
	},
	{
		.procname	= "sched_busy_hysteresis_enable_cpus",
		.data		= &sysctl_sched_busy_hyst_enable_cpus,
		.maxlen		= sizeof(unsigned int),
		.mode		= 0644,
		.proc_handler	= sched_busy_hyst_handler,
		.extra1		= SYSCTL_ZERO,
		.extra2		= &two_hundred_fifty_five,
	},
	{
		.procname	= "sched_busy_hyst_ns",
		.data		= &sysctl_sched_busy_hyst,
		.maxlen		= sizeof(unsigned int),
		.mode		= 0644,
		.proc_handler	= sched_busy_hyst_handler,
		.extra1		= SYSCTL_ZERO,
		.extra2		= &ns_per_sec,
	},
	{
		.procname	= "sched_coloc_busy_hysteresis_enable_cpus",
		.data		= &sysctl_sched_coloc_busy_hyst_enable_cpus,
		.maxlen		= sizeof(unsigned int),
		.mode		= 0644,
		.proc_handler	= sched_busy_hyst_handler,
		.extra1		= SYSCTL_ZERO,
		.extra2		= &two_hundred_fifty_five,
	},
	{
		.procname	= "sched_coloc_busy_hyst_cpu_ns",
		.data		= &sysctl_sched_coloc_busy_hyst_cpu,
		.maxlen		= sizeof(unsigned int) * WALT_NR_CPUS,
		.mode		= 0644,
		.proc_handler	= sched_busy_hyst_handler,
		.extra1		= SYSCTL_ZERO,
		.extra2		= &ns_per_sec,
	},
	{
		.procname	= "sched_coloc_busy_hyst_max_ms",
		.data		= &sysctl_sched_coloc_busy_hyst_max_ms,
		.maxlen		= sizeof(unsigned int),
		.mode		= 0644,
		.proc_handler	= sched_busy_hyst_handler,
		.extra1		= SYSCTL_ZERO,
		.extra2		= &one_hundred_thousand,
	},
	{
		.procname	= "sched_coloc_busy_hyst_cpu_busy_pct",
		.data		= &sysctl_sched_coloc_busy_hyst_cpu_busy_pct,
		.maxlen		= sizeof(unsigned int) * WALT_NR_CPUS,
		.mode		= 0644,
		.proc_handler	= sched_busy_hyst_handler,
		.extra1		= SYSCTL_ZERO,
		.extra2		= &one_hundred,
	},
	{
		.procname	= "sched_util_busy_hysteresis_enable_cpus",
		.data		= &sysctl_sched_util_busy_hyst_enable_cpus,
		.maxlen		= sizeof(unsigned int),
		.mode		= 0644,
		.proc_handler	= sched_busy_hyst_handler,
		.extra1		= SYSCTL_ZERO,
		.extra2		= &two_hundred_fifty_five,
	},
	{
		.procname	= "sched_util_busy_hyst_cpu_ns",
		.data		= &sysctl_sched_util_busy_hyst_cpu,
		.maxlen		= sizeof(unsigned int) * WALT_NR_CPUS,
		.mode		= 0644,
		.proc_handler	= sched_busy_hyst_handler,
		.extra1		= SYSCTL_ZERO,
		.extra2		= &ns_per_sec,
	},
	{
		.procname	= "sched_util_busy_hyst_cpu_util",
		.data		= &sysctl_sched_util_busy_hyst_cpu_util,
		.maxlen		= sizeof(unsigned int) * WALT_NR_CPUS,
		.mode		= 0644,
		.proc_handler	= sched_busy_hyst_handler,
		.extra1		= SYSCTL_ZERO,
		.extra2		= &one_thousand,
	},
	{
		.procname	= "sched_ravg_window_nr_ticks",
		.data		= &sysctl_sched_ravg_window_nr_ticks,
		.maxlen		= sizeof(unsigned int),
		.mode		= 0644,
		.proc_handler	= sched_ravg_window_handler,
	},
	{
		.procname	= "sched_upmigrate",
		.data		= &sysctl_sched_capacity_margin_up_pct,
		.maxlen		= sizeof(unsigned int) * MAX_MARGIN_LEVELS,
		.mode		= 0644,
		.proc_handler	= sched_updown_migrate_handler,
	},
	{
		.procname	= "sched_downmigrate",
		.data		= &sysctl_sched_capacity_margin_dn_pct,
		.maxlen		= sizeof(unsigned int) * MAX_MARGIN_LEVELS,
		.mode		= 0644,
		.proc_handler	= sched_updown_migrate_handler,
	},
	{
		.procname	= "walt_rtg_cfs_boost_prio",
		.data		= &sysctl_walt_rtg_cfs_boost_prio,
		.maxlen		= sizeof(unsigned int),
		.mode		= 0644,
		.proc_handler	= proc_dointvec_minmax,
		.extra1		= &min_cfs_boost_prio,
		.extra2		= &max_cfs_boost_prio,
	},
	{
		.procname	= "walt_low_latency_task_threshold",
		.data		= &sysctl_walt_low_latency_task_threshold,
		.maxlen		= sizeof(unsigned int),
		.mode		= 0644,
		.proc_handler	= proc_dointvec_minmax,
		.extra1		= SYSCTL_ZERO,
		.extra2		= &one_thousand,
	},
	{
		.procname	= "sched_force_lb_enable",
		.data		= &sysctl_sched_force_lb_enable,
		.maxlen		= sizeof(unsigned int),
		.mode		= 0644,
		.proc_handler	= proc_dointvec_minmax,
		.extra1		= SYSCTL_ZERO,
		.extra2		= SYSCTL_ONE,
	},
	{
		.procname       = "sched_sync_hint_enable",
		.data           = &sysctl_sched_sync_hint_enable,
		.maxlen         = sizeof(unsigned int),
		.mode           = 0644,
		.proc_handler   = proc_dointvec_minmax,
		.extra1		= SYSCTL_ZERO,
		.extra2		= SYSCTL_ONE,
	},
	{
		.procname       = "sched_bug_on_rt_throttle",
		.data           = &sysctl_sched_bug_on_rt_throttle,
		.maxlen         = sizeof(unsigned int),
		.mode           = 0644,
		.proc_handler   = proc_dointvec_minmax,
		.extra1		= SYSCTL_ZERO,
		.extra2		= SYSCTL_ONE,
	},
	{
		.procname       = "sched_suppress_region2",
		.data           = &sysctl_sched_suppress_region2,
		.maxlen         = sizeof(unsigned int),
		.mode           = 0644,
		.proc_handler   = proc_dointvec_minmax,
		.extra1		= SYSCTL_ZERO,
		.extra2		= SYSCTL_ONE,
	},
	{
		.procname       = "sched_skip_sp_newly_idle_lb",
		.data           = &sysctl_sched_skip_sp_newly_idle_lb,
		.maxlen         = sizeof(unsigned int),
		.mode           = 0644,
		.proc_handler   = proc_dointvec_minmax,
		.extra1		= SYSCTL_ZERO,
		.extra2		= SYSCTL_ONE,
	},
	{
		.procname       = "sched_hyst_min_coloc_ns",
		.data           = &sysctl_sched_hyst_min_coloc_ns,
		.maxlen         = sizeof(unsigned int),
		.mode           = 0644,
		.proc_handler   = proc_dointvec_minmax,
		.extra1		= SYSCTL_ZERO,
	},
	{
		.procname       = "panic_on_walt_bug",
		.data           = &sysctl_panic_on_walt_bug,
		.maxlen         = sizeof(unsigned int),
		.mode           = 0644,
		.proc_handler   = proc_dointvec_minmax,
		.extra1		= SYSCTL_ZERO,
		.extra2		= SYSCTL_INT_MAX,
	},
	{
		.procname	= "sched_lib_name",
		.data		= sched_lib_name,
		.maxlen		= LIB_PATH_LENGTH,
		.mode		= 0644,
		.proc_handler	= proc_dostring,
	},
	{
		.procname	= "sched_lib_mask_force",
		.data		= &sched_lib_mask_force,
		.maxlen		= sizeof(unsigned int),
		.mode		= 0644,
		.proc_handler	= proc_douintvec_minmax,
		.extra1		= SYSCTL_ZERO,
		.extra2		= &two_hundred_fifty_five,
	},
	{
		.procname	= "input_boost",
		.mode		= 0555,
		.child		= input_boost_sysctls,
	},
	{
		.procname	= "sched_wake_up_idle",
		.data		= (int *) WAKE_UP_IDLE,
		.maxlen		= sizeof(unsigned int) * 2,
		.mode		= 0644,
		.proc_handler	= sched_task_handler,
	},
	{
		.procname	= "sched_init_task_load",
		.data		= (int *) INIT_TASK_LOAD,
		.maxlen		= sizeof(unsigned int) * 2,
		.mode		= 0644,
		.proc_handler	= sched_task_handler,
	},
	{
		.procname	= "sched_group_id",
		.data		= (int *) GROUP_ID,
		.maxlen		= sizeof(unsigned int) * 2,
		.mode		= 0644,
		.proc_handler	= sched_task_handler,
	},
	{
		.procname	= "sched_per_task_boost",
		.data		= (int *) PER_TASK_BOOST,
		.maxlen		= sizeof(unsigned int) * 2,
		.mode		= 0644,
		.proc_handler	= sched_task_handler,
	},
	{
		.procname	= "sched_per_task_boost_period_ms",
		.data		= (int *) PER_TASK_BOOST_PERIOD_MS,
		.maxlen		= sizeof(unsigned int) * 2,
		.mode		= 0644,
		.proc_handler	= sched_task_handler,
	},
	{
		.procname	= "sched_low_latency",
		.data		= (int *) LOW_LATENCY,
		.maxlen		= sizeof(unsigned int) * 2,
		.mode		= 0644,
		.proc_handler	= sched_task_handler,
	},
	{
		.procname	= "sched_pipeline",
		.data		= (int *) PIPELINE,
		.maxlen		= sizeof(unsigned int) * 2,
		.mode		= 0644,
		.proc_handler	= sched_task_handler,
	},
	{
		.procname	= "sched_task_read_pid",
		.data		= &sysctl_task_read_pid,
		.maxlen		= sizeof(int),
		.mode		= 0644,
		.proc_handler	= sched_task_read_pid_handler,
		.extra1		= SYSCTL_ONE,
		.extra2		= SYSCTL_INT_MAX,
	},
	{
		.procname	= "sched_enable_tp",
		.data		= &sysctl_sched_dynamic_tp_enable,
		.maxlen		= sizeof(unsigned int),
		.mode		= 0644,
		.proc_handler	= sched_dynamic_tp_handler,
		.extra1		= SYSCTL_ZERO,
		.extra2		= SYSCTL_ONE,
	},
	{
		.procname	= "sched_asymcap_boost",
		.data		= &sysctl_sched_asymcap_boost,
		.maxlen		= sizeof(unsigned int),
		.mode		= 0644,
		.proc_handler	= proc_douintvec_minmax,
		.extra1		= SYSCTL_ZERO,
		.extra2		= SYSCTL_ONE,
	},
	{
<<<<<<< HEAD
		.procname	= "sched_asymcap_booster",
		.data		= &sysctl_sched_asymcap_boost,
		.maxlen		= sizeof(unsigned int),
		.mode		= 0644,
		.proc_handler	= proc_douintvec_minmax,
		.extra1		= SYSCTL_ZERO,
		.extra2		= SYSCTL_ONE,
	},
	{
		.procname	= "cluster0_rel",
		.data		= sysctl_cluster_arr[0],
		.maxlen		= sizeof(int) * 15,
=======
		.procname	= "sched_sibling_cluster",
		.data		= &sysctl_sched_sibling_cluster_map,
		.maxlen		= sizeof(int) * 4,
>>>>>>> 185a65bc
		.mode		= 0644,
		.proc_handler	= sched_sibling_cluster_handler,
		.extra1		= SYSCTL_NEG_ONE,
		.extra2		= &three,
	},
	{ }
};

struct ctl_table walt_base_table[] = {
	{
		.procname	= "walt",
		.mode		= 0555,
		.child		= walt_table,
	},
	{ },
};

void walt_tunables(void)
{
	int i;

	for (i = 0; i < MAX_MARGIN_LEVELS; i++) {
		sysctl_sched_capacity_margin_up_pct[i] = 95; /* ~5% margin */
		sysctl_sched_capacity_margin_dn_pct[i] = 85; /* ~15% margin */
	}

	sysctl_sched_group_upmigrate_pct = 100;

	sysctl_sched_group_downmigrate_pct = 95;

	sysctl_sched_asym_cap_sibling_freq_match_pct = 100;

	sysctl_sched_task_unfilter_period = 100000000;

	sysctl_sched_window_stats_policy = WINDOW_STATS_MAX_RECENT_AVG;

	sysctl_sched_ravg_window_nr_ticks = (HZ / NR_WINDOWS_PER_SEC);

	sched_load_granule = DEFAULT_SCHED_RAVG_WINDOW / NUM_LOAD_INDICES;

	for (i = 0; i < WALT_NR_CPUS; i++) {
		sysctl_sched_coloc_busy_hyst_cpu[i] = 39000000;
		sysctl_sched_coloc_busy_hyst_cpu_busy_pct[i] = 10;
		sysctl_sched_util_busy_hyst_cpu[i] = 5000000;
		sysctl_sched_util_busy_hyst_cpu_util[i] = 15;
	}

	sysctl_sched_coloc_busy_hyst_enable_cpus = 112;

	sysctl_sched_util_busy_hyst_enable_cpus = 255;

	sysctl_sched_coloc_busy_hyst_max_ms = 5000;

	sched_ravg_window = DEFAULT_SCHED_RAVG_WINDOW;

	sysctl_input_boost_ms = 40;

	for (i = 0; i < 8; i++)
		sysctl_input_boost_freq[i] = 0;
}<|MERGE_RESOLUTION|>--- conflicted
+++ resolved
@@ -891,7 +891,6 @@
 		.extra2		= SYSCTL_ONE,
 	},
 	{
-<<<<<<< HEAD
 		.procname	= "sched_asymcap_booster",
 		.data		= &sysctl_sched_asymcap_boost,
 		.maxlen		= sizeof(unsigned int),
@@ -901,14 +900,9 @@
 		.extra2		= SYSCTL_ONE,
 	},
 	{
-		.procname	= "cluster0_rel",
-		.data		= sysctl_cluster_arr[0],
-		.maxlen		= sizeof(int) * 15,
-=======
 		.procname	= "sched_sibling_cluster",
 		.data		= &sysctl_sched_sibling_cluster_map,
 		.maxlen		= sizeof(int) * 4,
->>>>>>> 185a65bc
 		.mode		= 0644,
 		.proc_handler	= sched_sibling_cluster_handler,
 		.extra1		= SYSCTL_NEG_ONE,

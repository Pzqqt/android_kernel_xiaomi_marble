--- conflicted
+++ resolved
@@ -954,13 +954,8 @@
 	for_each_online_cpu(cpu) {
 		if (cpu == smp_processor_id())
 			continue;
-<<<<<<< HEAD
-		if (s2idle_state == S2IDLE_STATE_ENTER ||
-		    !cpu_isolated(cpu))
-=======
 
 		if (s2idle_state == S2IDLE_STATE_ENTER || cpu_active(cpu))
->>>>>>> f50aeaf2
 			wake_up_if_idle(cpu);
 	}
 	preempt_enable();

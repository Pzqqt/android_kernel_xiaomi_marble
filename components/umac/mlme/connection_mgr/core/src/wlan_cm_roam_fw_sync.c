--- conflicted
+++ resolved
@@ -842,16 +842,9 @@
 		mlo_roam_copy_partner_info(connect_rsp, roam_synch_data);
 		mlo_roam_update_connected_links(vdev, connect_rsp);
 	}
-<<<<<<< HEAD
-	cm_connect_info(vdev, true, &connect_rsp->bssid, &connect_rsp->ssid,
-			connect_rsp->freq);
 
 	mlme_cm_osif_connect_complete(vdev, connect_rsp);
-=======
-
-	mlme_cm_osif_connect_complete(vdev, connect_rsp);
-
->>>>>>> 234838ca
+
 	/**
 	 * Don't send roam_sync complete for MLO link vdevs.
 	 * Send only for legacy STA/MLO STA vdev.
@@ -873,10 +866,7 @@
 			cm_roam_start_init_on_connect(pdev, vdev_id);
 		}
 		wlan_cm_tgt_send_roam_sync_complete_cmd(psoc, vdev_id);
-<<<<<<< HEAD
-=======
-
->>>>>>> 234838ca
+
 	}
 
 	status = cm_sm_deliver_event_sync(cm_ctx, WLAN_CM_SM_EV_ROAM_DONE,

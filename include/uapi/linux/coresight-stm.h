--- conflicted
+++ resolved
@@ -2,25 +2,11 @@
 #ifndef __UAPI_CORESIGHT_STM_H_
 #define __UAPI_CORESIGHT_STM_H_
 
-<<<<<<< HEAD
-#define STM_FLAG_NONE          0x00
-#define STM_FLAG_TIMESTAMPED   0x08
-#define STM_FLAG_GUARANTEED    0x80
-=======
 #include <linux/const.h>
 
 #define STM_FLAG_TIMESTAMPED   _BITUL(3)
 #define STM_FLAG_GUARANTEED    _BITUL(7)
->>>>>>> 86b41f49
 
-#define        OST_ENTITY_NONE                 0x00
-#define        OST_ENTITY_FTRACE_EVENTS        0x01
-#define        OST_ENTITY_TRACE_PRINTK         0x02
-#define        OST_ENTITY_TRACE_MARKER         0x04
-#define        OST_ENTITY_DEV_NODE             0x08
-#define        OST_ENTITY_DIAG                 0xEE
-#define        OST_ENTITY_QVIEW                0xFE
-#define        OST_ENTITY_MAX                  0xFF
 /*
  * The CoreSight STM supports guaranteed and invariant timing
  * transactions.  Guaranteed transactions are guaranteed to be

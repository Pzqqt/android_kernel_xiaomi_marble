--- conflicted
+++ resolved
@@ -290,11 +290,7 @@
 /* Sunix UART */
 #define PORT_SUNIX	121
 
-<<<<<<< HEAD
-/* Freescale Linflex UART */
-=======
 /* Freescale LINFlexD UART */
->>>>>>> b08baef0
 #define PORT_LINFLEXUART	122
 
 #endif /* _UAPILINUX_SERIAL_CORE_H */
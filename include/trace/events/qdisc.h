#undef TRACE_SYSTEM
#define TRACE_SYSTEM qdisc

#if !defined(_TRACE_QDISC_H) || defined(TRACE_HEADER_MULTI_READ)
#define _TRACE_QDISC_H

#include <linux/skbuff.h>
#include <linux/netdevice.h>
#include <linux/tracepoint.h>
#include <linux/ftrace.h>
#include <linux/pkt_sched.h>
#include <net/sch_generic.h>

TRACE_EVENT(qdisc_dequeue,

	TP_PROTO(struct Qdisc *qdisc, const struct netdev_queue *txq,
		 int packets, struct sk_buff *skb),

	TP_ARGS(qdisc, txq, packets, skb),

	TP_STRUCT__entry(
		__field(	struct Qdisc *,		qdisc	)
		__field(const	struct netdev_queue *,	txq	)
		__field(	int,			packets	)
		__field(	void *,			skbaddr	)
		__field(	int,			ifindex	)
		__field(	u32,			handle	)
		__field(	u32,			parent	)
		__field(	unsigned long,		txq_state)
	),

	/* skb==NULL indicate packets dequeued was 0, even when packets==1 */
	TP_fast_assign(
		__entry->qdisc		= qdisc;
		__entry->txq		= txq;
		__entry->packets	= skb ? packets : 0;
		__entry->skbaddr	= skb;
		__entry->ifindex	= txq->dev ? txq->dev->ifindex : 0;
		__entry->handle		= qdisc->handle;
		__entry->parent		= qdisc->parent;
		__entry->txq_state	= txq->state;
	),

	TP_printk("dequeue ifindex=%d qdisc handle=0x%X parent=0x%X txq_state=0x%lX packets=%d skbaddr=%p",
		  __entry->ifindex, __entry->handle, __entry->parent,
		  __entry->txq_state, __entry->packets, __entry->skbaddr )
);

TRACE_EVENT(qdisc_reset,

	TP_PROTO(struct Qdisc *q),

	TP_ARGS(q),

	TP_STRUCT__entry(
		__string(	dev,		qdisc_dev(q)->name	)
		__string(	kind,		q->ops->id		)
		__field(	u32,		parent			)
		__field(	u32,		handle			)
	),

	TP_fast_assign(
		__assign_str(dev, qdisc_dev(q)->name);
		__assign_str(kind, q->ops->id);
		__entry->parent = q->parent;
		__entry->handle = q->handle;
	),

	TP_printk("dev=%s kind=%s parent=%x:%x handle=%x:%x", __get_str(dev),
		  __get_str(kind), TC_H_MAJ(__entry->parent) >> 16, TC_H_MIN(__entry->parent),
		  TC_H_MAJ(__entry->handle) >> 16, TC_H_MIN(__entry->handle))
);

TRACE_EVENT(qdisc_destroy,

	TP_PROTO(struct Qdisc *q),

	TP_ARGS(q),

	TP_STRUCT__entry(
<<<<<<< HEAD
		__string(	dev,		qdisc_dev(q)->name	)
=======
		__string(	dev,		qdisc_dev(q) ? qdisc_dev(q)->name : "(null)"	)
>>>>>>> a297eae7
		__string(	kind,		q->ops->id		)
		__field(	u32,		parent			)
		__field(	u32,		handle			)
	),

	TP_fast_assign(
<<<<<<< HEAD
		__assign_str(dev, qdisc_dev(q)->name);
=======
		__assign_str(dev, qdisc_dev(q) ? qdisc_dev(q)->name : "(null)");
>>>>>>> a297eae7
		__assign_str(kind, q->ops->id);
		__entry->parent = q->parent;
		__entry->handle = q->handle;
	),

	TP_printk("dev=%s kind=%s parent=%x:%x handle=%x:%x", __get_str(dev),
		  __get_str(kind), TC_H_MAJ(__entry->parent) >> 16, TC_H_MIN(__entry->parent),
		  TC_H_MAJ(__entry->handle) >> 16, TC_H_MIN(__entry->handle))
);

TRACE_EVENT(qdisc_create,

	TP_PROTO(const struct Qdisc_ops *ops, struct net_device *dev, u32 parent),

	TP_ARGS(ops, dev, parent),

	TP_STRUCT__entry(
		__string(	dev,		dev->name	)
		__string(	kind,		ops->id		)
		__field(	u32,		parent		)
	),

	TP_fast_assign(
		__assign_str(dev, dev->name);
		__assign_str(kind, ops->id);
		__entry->parent = parent;
	),

	TP_printk("dev=%s kind=%s parent=%x:%x",
		  __get_str(dev), __get_str(kind),
		  TC_H_MAJ(__entry->parent) >> 16, TC_H_MIN(__entry->parent))
);

#endif /* _TRACE_QDISC_H */

/* This part must be outside protection */
#include <trace/define_trace.h><|MERGE_RESOLUTION|>--- conflicted
+++ resolved
@@ -78,22 +78,14 @@
 	TP_ARGS(q),
 
 	TP_STRUCT__entry(
-<<<<<<< HEAD
-		__string(	dev,		qdisc_dev(q)->name	)
-=======
 		__string(	dev,		qdisc_dev(q) ? qdisc_dev(q)->name : "(null)"	)
->>>>>>> a297eae7
 		__string(	kind,		q->ops->id		)
 		__field(	u32,		parent			)
 		__field(	u32,		handle			)
 	),
 
 	TP_fast_assign(
-<<<<<<< HEAD
-		__assign_str(dev, qdisc_dev(q)->name);
-=======
 		__assign_str(dev, qdisc_dev(q) ? qdisc_dev(q)->name : "(null)");
->>>>>>> a297eae7
 		__assign_str(kind, q->ops->id);
 		__entry->parent = q->parent;
 		__entry->handle = q->handle;

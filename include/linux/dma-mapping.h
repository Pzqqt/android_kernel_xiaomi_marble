/* SPDX-License-Identifier: GPL-2.0 */
#ifndef _LINUX_DMA_MAPPING_H
#define _LINUX_DMA_MAPPING_H

#include <linux/sizes.h>
#include <linux/string.h>
#include <linux/device.h>
#include <linux/err.h>
#include <linux/dma-debug.h>
#include <linux/dma-direction.h>
#include <linux/scatterlist.h>
#include <linux/bug.h>
#include <linux/mem_encrypt.h>
#include <linux/genalloc.h>

/**
 * List of possible attributes associated with a DMA mapping. The semantics
 * of each attribute should be defined in Documentation/DMA-attributes.txt.
 */

/*
 * DMA_ATTR_WEAK_ORDERING: Specifies that reads and writes to the mapping
 * may be weakly ordered, that is that reads and writes may pass each other.
 */
#define DMA_ATTR_WEAK_ORDERING		(1UL << 1)
/*
 * DMA_ATTR_WRITE_COMBINE: Specifies that writes to the mapping may be
 * buffered to improve performance.
 */
#define DMA_ATTR_WRITE_COMBINE		(1UL << 2)
/*
 * DMA_ATTR_NON_CONSISTENT: Lets the platform to choose to return either
 * consistent or non-consistent memory as it sees fit.
 */
#define DMA_ATTR_NON_CONSISTENT		(1UL << 3)
/*
 * DMA_ATTR_NO_KERNEL_MAPPING: Lets the platform to avoid creating a kernel
 * virtual mapping for the allocated buffer.
 */
#define DMA_ATTR_NO_KERNEL_MAPPING	(1UL << 4)
/*
 * DMA_ATTR_SKIP_CPU_SYNC: Allows platform code to skip synchronization of
 * the CPU cache for the given buffer assuming that it has been already
 * transferred to 'device' domain.
 */
#define DMA_ATTR_SKIP_CPU_SYNC		(1UL << 5)
/*
 * DMA_ATTR_FORCE_CONTIGUOUS: Forces contiguous allocation of the buffer
 * in physical memory.
 */
#define DMA_ATTR_FORCE_CONTIGUOUS	(1UL << 6)
/*
 * DMA_ATTR_ALLOC_SINGLE_PAGES: This is a hint to the DMA-mapping subsystem
 * that it's probably not worth the time to try to allocate memory to in a way
 * that gives better TLB efficiency.
 */
#define DMA_ATTR_ALLOC_SINGLE_PAGES	(1UL << 7)
/*
 * DMA_ATTR_NO_WARN: This tells the DMA-mapping subsystem to suppress
 * allocation failure reports (similarly to __GFP_NOWARN).
 */
#define DMA_ATTR_NO_WARN	(1UL << 8)

/*
 * DMA_ATTR_PRIVILEGED: used to indicate that the buffer is fully
 * accessible at an elevated privilege level (and ideally inaccessible or
 * at least read-only at lesser-privileged levels).
 */
#define DMA_ATTR_PRIVILEGED		(1UL << 9)

/*
 * DMA_ATTR_SKIP_ZEROING: Do not zero mapping.
 */
#define DMA_ATTR_SKIP_ZEROING		(1UL << 10)
/*
 * DMA_ATTR_NO_DELAYED_UNMAP: Used by msm specific lazy mapping to indicate
 * that the mapping can be freed on unmap, rather than when the ion_buffer
 * is freed.
 */
#define DMA_ATTR_NO_DELAYED_UNMAP	(1UL << 11)
/*
 * DMA_ATTR_EXEC_MAPPING: The mapping has executable permissions.
 */
#define DMA_ATTR_EXEC_MAPPING		(1UL << 12)
/*
 * DMA_ATTR_IOMMU_USE_UPSTREAM_HINT: Normally an smmu will override any bus
 * attributes (i.e cacheablilty) provided by the client device. Some hardware
 * may be designed to use the original attributes instead.
 */
#define DMA_ATTR_IOMMU_USE_UPSTREAM_HINT	(1UL << 13)
/*
 * When passed to a DMA map call the DMA_ATTR_FORCE_COHERENT DMA
 * attribute can be used to force a buffer to be mapped as IO coherent.
 */
#define DMA_ATTR_FORCE_COHERENT			(1UL << 14)
/*
 * When passed to a DMA map call the DMA_ATTR_FORCE_NON_COHERENT DMA
 * attribute can be used to force a buffer to not be mapped as IO
 * coherent.
 */
#define DMA_ATTR_FORCE_NON_COHERENT		(1UL << 15)
/*
 * DMA_ATTR_DELAYED_UNMAP: Used by ION, it will ensure that mappings are not
 * removed on unmap but instead are removed when the ion_buffer is freed.
 */
#define DMA_ATTR_DELAYED_UNMAP		(1UL << 16)

/*
 * DMA_ATTR_IOMMU_USE_LLC_NWA: Overrides the bus attributes to use the System
 * Cache(LLC) with allocation policy as Inner Non-Cacheable, Outer Cacheable:
 * Write-Back, Read-Allocate, No Write-Allocate policy.
 */
#define DMA_ATTR_IOMMU_USE_LLC_NWA	(1UL << 17)

#define DMA_ERROR_CODE       (~(dma_addr_t)0)

/*
 * A dma_addr_t can hold any valid DMA or bus address for the platform.
 * It can be given to a device to use as a DMA source or target.  A CPU cannot
 * reference a dma_addr_t directly because there may be translation between
 * its physical address space and the bus address space.
 */
struct dma_map_ops {
	void* (*alloc)(struct device *dev, size_t size,
				dma_addr_t *dma_handle, gfp_t gfp,
				unsigned long attrs);
	void (*free)(struct device *dev, size_t size,
			      void *vaddr, dma_addr_t dma_handle,
			      unsigned long attrs);
	int (*mmap)(struct device *, struct vm_area_struct *,
			  void *, dma_addr_t, size_t,
			  unsigned long attrs);

	int (*get_sgtable)(struct device *dev, struct sg_table *sgt, void *,
			   dma_addr_t, size_t, unsigned long attrs);

	dma_addr_t (*map_page)(struct device *dev, struct page *page,
			       unsigned long offset, size_t size,
			       enum dma_data_direction dir,
			       unsigned long attrs);
	void (*unmap_page)(struct device *dev, dma_addr_t dma_handle,
			   size_t size, enum dma_data_direction dir,
			   unsigned long attrs);
	/*
	 * map_sg returns 0 on error and a value > 0 on success.
	 * It should never return a value < 0.
	 */
	int (*map_sg)(struct device *dev, struct scatterlist *sg,
		      int nents, enum dma_data_direction dir,
		      unsigned long attrs);
	void (*unmap_sg)(struct device *dev,
			 struct scatterlist *sg, int nents,
			 enum dma_data_direction dir,
			 unsigned long attrs);
	dma_addr_t (*map_resource)(struct device *dev, phys_addr_t phys_addr,
			       size_t size, enum dma_data_direction dir,
			       unsigned long attrs);
	void (*unmap_resource)(struct device *dev, dma_addr_t dma_handle,
			   size_t size, enum dma_data_direction dir,
			   unsigned long attrs);
	void (*sync_single_for_cpu)(struct device *dev,
				    dma_addr_t dma_handle, size_t size,
				    enum dma_data_direction dir);
	void (*sync_single_for_device)(struct device *dev,
				       dma_addr_t dma_handle, size_t size,
				       enum dma_data_direction dir);
	void (*sync_sg_for_cpu)(struct device *dev,
				struct scatterlist *sg, int nents,
				enum dma_data_direction dir);
	void (*sync_sg_for_device)(struct device *dev,
				   struct scatterlist *sg, int nents,
				   enum dma_data_direction dir);
	void (*cache_sync)(struct device *dev, void *vaddr, size_t size,
			enum dma_data_direction direction);
	int (*dma_supported)(struct device *dev, u64 mask);
	u64 (*get_required_mask)(struct device *dev);
	size_t (*max_mapping_size)(struct device *dev);
	unsigned long (*get_merge_boundary)(struct device *dev);
};

#define DMA_MAPPING_ERROR		(~(dma_addr_t)0)

extern const struct dma_map_ops dma_virt_ops;
extern const struct dma_map_ops dma_dummy_ops;

#define DMA_BIT_MASK(n)	(((n) == 64) ? ~0ULL : ((1ULL<<(n))-1))

#define DMA_MASK_NONE	0x0ULL

static inline int valid_dma_direction(int dma_direction)
{
	return ((dma_direction == DMA_BIDIRECTIONAL) ||
		(dma_direction == DMA_TO_DEVICE) ||
		(dma_direction == DMA_FROM_DEVICE));
}

#ifdef CONFIG_DMA_DECLARE_COHERENT
/*
 * These three functions are only for dma allocator.
 * Don't use them in device drivers.
 */
int dma_alloc_from_dev_coherent(struct device *dev, ssize_t size,
				       dma_addr_t *dma_handle, void **ret);
int dma_release_from_dev_coherent(struct device *dev, int order, void *vaddr);

int dma_mmap_from_dev_coherent(struct device *dev, struct vm_area_struct *vma,
			    void *cpu_addr, size_t size, int *ret);

void *dma_alloc_from_global_coherent(struct device *dev, ssize_t size, dma_addr_t *dma_handle);
int dma_release_from_global_coherent(int order, void *vaddr);
int dma_mmap_from_global_coherent(struct vm_area_struct *vma, void *cpu_addr,
				  size_t size, int *ret);

#else
#define dma_alloc_from_dev_coherent(dev, size, handle, ret) (0)
#define dma_release_from_dev_coherent(dev, order, vaddr) (0)
#define dma_mmap_from_dev_coherent(dev, vma, vaddr, order, ret) (0)

static inline void *dma_alloc_from_global_coherent(struct device *dev, ssize_t size,
						   dma_addr_t *dma_handle)
{
	return NULL;
}

static inline int dma_release_from_global_coherent(int order, void *vaddr)
{
	return 0;
}

static inline int dma_mmap_from_global_coherent(struct vm_area_struct *vma,
						void *cpu_addr, size_t size,
						int *ret)
{
	return 0;
}
#endif /* CONFIG_DMA_DECLARE_COHERENT */

static inline bool dma_is_direct(const struct dma_map_ops *ops)
{
	return likely(!ops);
}

/*
 * All the dma_direct_* declarations are here just for the indirect call bypass,
 * and must not be used directly drivers!
 */
dma_addr_t dma_direct_map_page(struct device *dev, struct page *page,
		unsigned long offset, size_t size, enum dma_data_direction dir,
		unsigned long attrs);
int dma_direct_map_sg(struct device *dev, struct scatterlist *sgl, int nents,
		enum dma_data_direction dir, unsigned long attrs);
dma_addr_t dma_direct_map_resource(struct device *dev, phys_addr_t paddr,
		size_t size, enum dma_data_direction dir, unsigned long attrs);

#if defined(CONFIG_ARCH_HAS_SYNC_DMA_FOR_DEVICE) || \
    defined(CONFIG_SWIOTLB)
void dma_direct_sync_single_for_device(struct device *dev,
		dma_addr_t addr, size_t size, enum dma_data_direction dir);
void dma_direct_sync_sg_for_device(struct device *dev,
		struct scatterlist *sgl, int nents, enum dma_data_direction dir);
#else
static inline void dma_direct_sync_single_for_device(struct device *dev,
		dma_addr_t addr, size_t size, enum dma_data_direction dir)
{
}
static inline void dma_direct_sync_sg_for_device(struct device *dev,
		struct scatterlist *sgl, int nents, enum dma_data_direction dir)
{
}
#endif

#if defined(CONFIG_ARCH_HAS_SYNC_DMA_FOR_CPU) || \
    defined(CONFIG_ARCH_HAS_SYNC_DMA_FOR_CPU_ALL) || \
    defined(CONFIG_SWIOTLB)
void dma_direct_unmap_page(struct device *dev, dma_addr_t addr,
		size_t size, enum dma_data_direction dir, unsigned long attrs);
void dma_direct_unmap_sg(struct device *dev, struct scatterlist *sgl,
		int nents, enum dma_data_direction dir, unsigned long attrs);
void dma_direct_sync_single_for_cpu(struct device *dev,
		dma_addr_t addr, size_t size, enum dma_data_direction dir);
void dma_direct_sync_sg_for_cpu(struct device *dev,
		struct scatterlist *sgl, int nents, enum dma_data_direction dir);
#else
static inline void dma_direct_unmap_page(struct device *dev, dma_addr_t addr,
		size_t size, enum dma_data_direction dir, unsigned long attrs)
{
}
static inline void dma_direct_unmap_sg(struct device *dev,
		struct scatterlist *sgl, int nents, enum dma_data_direction dir,
		unsigned long attrs)
{
}
static inline void dma_direct_sync_single_for_cpu(struct device *dev,
		dma_addr_t addr, size_t size, enum dma_data_direction dir)
{
}
static inline void dma_direct_sync_sg_for_cpu(struct device *dev,
		struct scatterlist *sgl, int nents, enum dma_data_direction dir)
{
}
#endif

size_t dma_direct_max_mapping_size(struct device *dev);

#ifdef CONFIG_HAS_DMA
#include <asm/dma-mapping.h>

static inline const struct dma_map_ops *get_dma_ops(struct device *dev)
{
	if (dev->dma_ops)
		return dev->dma_ops;
	return get_arch_dma_ops(dev->bus);
}

static inline void set_dma_ops(struct device *dev,
			       const struct dma_map_ops *dma_ops)
{
	dev->dma_ops = dma_ops;
}

static inline dma_addr_t dma_map_page_attrs(struct device *dev,
		struct page *page, size_t offset, size_t size,
		enum dma_data_direction dir, unsigned long attrs)
{
	const struct dma_map_ops *ops = get_dma_ops(dev);
	dma_addr_t addr;

	BUG_ON(!valid_dma_direction(dir));
	if (dma_is_direct(ops))
		addr = dma_direct_map_page(dev, page, offset, size, dir, attrs);
	else
		addr = ops->map_page(dev, page, offset, size, dir, attrs);
	debug_dma_map_page(dev, page, offset, size, dir, addr);

	return addr;
}

static inline void dma_unmap_page_attrs(struct device *dev, dma_addr_t addr,
		size_t size, enum dma_data_direction dir, unsigned long attrs)
{
	const struct dma_map_ops *ops = get_dma_ops(dev);

	BUG_ON(!valid_dma_direction(dir));
	if (dma_is_direct(ops))
		dma_direct_unmap_page(dev, addr, size, dir, attrs);
	else if (ops->unmap_page)
		ops->unmap_page(dev, addr, size, dir, attrs);
	debug_dma_unmap_page(dev, addr, size, dir);
}

/*
 * dma_maps_sg_attrs returns 0 on error and > 0 on success.
 * It should never return a value < 0.
 */
static inline int dma_map_sg_attrs(struct device *dev, struct scatterlist *sg,
				   int nents, enum dma_data_direction dir,
				   unsigned long attrs)
{
	const struct dma_map_ops *ops = get_dma_ops(dev);
	int ents;

	BUG_ON(!valid_dma_direction(dir));
	if (dma_is_direct(ops))
		ents = dma_direct_map_sg(dev, sg, nents, dir, attrs);
	else
		ents = ops->map_sg(dev, sg, nents, dir, attrs);
	BUG_ON(ents < 0);
	debug_dma_map_sg(dev, sg, nents, ents, dir);

	return ents;
}

static inline void dma_unmap_sg_attrs(struct device *dev, struct scatterlist *sg,
				      int nents, enum dma_data_direction dir,
				      unsigned long attrs)
{
	const struct dma_map_ops *ops = get_dma_ops(dev);

	BUG_ON(!valid_dma_direction(dir));
	debug_dma_unmap_sg(dev, sg, nents, dir);
	if (dma_is_direct(ops))
		dma_direct_unmap_sg(dev, sg, nents, dir, attrs);
	else if (ops->unmap_sg)
		ops->unmap_sg(dev, sg, nents, dir, attrs);
}

static inline dma_addr_t dma_map_resource(struct device *dev,
					  phys_addr_t phys_addr,
					  size_t size,
					  enum dma_data_direction dir,
					  unsigned long attrs)
{
	const struct dma_map_ops *ops = get_dma_ops(dev);
	dma_addr_t addr = DMA_MAPPING_ERROR;

	BUG_ON(!valid_dma_direction(dir));

	/* Don't allow RAM to be mapped */
	if (WARN_ON_ONCE(pfn_valid(PHYS_PFN(phys_addr))))
		return DMA_MAPPING_ERROR;

	if (dma_is_direct(ops))
		addr = dma_direct_map_resource(dev, phys_addr, size, dir, attrs);
	else if (ops->map_resource)
		addr = ops->map_resource(dev, phys_addr, size, dir, attrs);

	debug_dma_map_resource(dev, phys_addr, size, dir, addr);
	return addr;
}

static inline void dma_unmap_resource(struct device *dev, dma_addr_t addr,
				      size_t size, enum dma_data_direction dir,
				      unsigned long attrs)
{
	const struct dma_map_ops *ops = get_dma_ops(dev);

	BUG_ON(!valid_dma_direction(dir));
	if (!dma_is_direct(ops) && ops->unmap_resource)
		ops->unmap_resource(dev, addr, size, dir, attrs);
	debug_dma_unmap_resource(dev, addr, size, dir);
}

static inline void dma_sync_single_for_cpu(struct device *dev, dma_addr_t addr,
					   size_t size,
					   enum dma_data_direction dir)
{
	const struct dma_map_ops *ops = get_dma_ops(dev);

	BUG_ON(!valid_dma_direction(dir));
	if (dma_is_direct(ops))
		dma_direct_sync_single_for_cpu(dev, addr, size, dir);
	else if (ops->sync_single_for_cpu)
		ops->sync_single_for_cpu(dev, addr, size, dir);
	debug_dma_sync_single_for_cpu(dev, addr, size, dir);
}

static inline void dma_sync_single_for_device(struct device *dev,
					      dma_addr_t addr, size_t size,
					      enum dma_data_direction dir)
{
	const struct dma_map_ops *ops = get_dma_ops(dev);

	BUG_ON(!valid_dma_direction(dir));
	if (dma_is_direct(ops))
		dma_direct_sync_single_for_device(dev, addr, size, dir);
	else if (ops->sync_single_for_device)
		ops->sync_single_for_device(dev, addr, size, dir);
	debug_dma_sync_single_for_device(dev, addr, size, dir);
}

static inline void
dma_sync_sg_for_cpu(struct device *dev, struct scatterlist *sg,
		    int nelems, enum dma_data_direction dir)
{
	const struct dma_map_ops *ops = get_dma_ops(dev);

	BUG_ON(!valid_dma_direction(dir));
	if (dma_is_direct(ops))
		dma_direct_sync_sg_for_cpu(dev, sg, nelems, dir);
	else if (ops->sync_sg_for_cpu)
		ops->sync_sg_for_cpu(dev, sg, nelems, dir);
	debug_dma_sync_sg_for_cpu(dev, sg, nelems, dir);
}

static inline void
dma_sync_sg_for_device(struct device *dev, struct scatterlist *sg,
		       int nelems, enum dma_data_direction dir)
{
	const struct dma_map_ops *ops = get_dma_ops(dev);

	BUG_ON(!valid_dma_direction(dir));
	if (dma_is_direct(ops))
		dma_direct_sync_sg_for_device(dev, sg, nelems, dir);
	else if (ops->sync_sg_for_device)
		ops->sync_sg_for_device(dev, sg, nelems, dir);
	debug_dma_sync_sg_for_device(dev, sg, nelems, dir);

}

static inline int dma_mapping_error(struct device *dev, dma_addr_t dma_addr)
{
	debug_dma_mapping_error(dev, dma_addr);

	if (dma_addr == DMA_MAPPING_ERROR)
		return -ENOMEM;
	return 0;
}

void *dma_alloc_attrs(struct device *dev, size_t size, dma_addr_t *dma_handle,
		gfp_t flag, unsigned long attrs);
void dma_free_attrs(struct device *dev, size_t size, void *cpu_addr,
		dma_addr_t dma_handle, unsigned long attrs);
void *dmam_alloc_attrs(struct device *dev, size_t size, dma_addr_t *dma_handle,
		gfp_t gfp, unsigned long attrs);
void dmam_free_coherent(struct device *dev, size_t size, void *vaddr,
		dma_addr_t dma_handle);
void dma_cache_sync(struct device *dev, void *vaddr, size_t size,
		enum dma_data_direction dir);
int dma_get_sgtable_attrs(struct device *dev, struct sg_table *sgt,
		void *cpu_addr, dma_addr_t dma_addr, size_t size,
		unsigned long attrs);
int dma_mmap_attrs(struct device *dev, struct vm_area_struct *vma,
		void *cpu_addr, dma_addr_t dma_addr, size_t size,
		unsigned long attrs);
bool dma_can_mmap(struct device *dev);
int dma_supported(struct device *dev, u64 mask);
int dma_set_mask(struct device *dev, u64 mask);
int dma_set_coherent_mask(struct device *dev, u64 mask);
u64 dma_get_required_mask(struct device *dev);
size_t dma_max_mapping_size(struct device *dev);
unsigned long dma_get_merge_boundary(struct device *dev);
#else /* CONFIG_HAS_DMA */
static inline dma_addr_t dma_map_page_attrs(struct device *dev,
		struct page *page, size_t offset, size_t size,
		enum dma_data_direction dir, unsigned long attrs)
{
	return DMA_MAPPING_ERROR;
}
static inline void dma_unmap_page_attrs(struct device *dev, dma_addr_t addr,
		size_t size, enum dma_data_direction dir, unsigned long attrs)
{
}
static inline int dma_map_sg_attrs(struct device *dev, struct scatterlist *sg,
		int nents, enum dma_data_direction dir, unsigned long attrs)
{
	return 0;
}
static inline void dma_unmap_sg_attrs(struct device *dev,
		struct scatterlist *sg, int nents, enum dma_data_direction dir,
		unsigned long attrs)
{
}
static inline dma_addr_t dma_map_resource(struct device *dev,
		phys_addr_t phys_addr, size_t size, enum dma_data_direction dir,
		unsigned long attrs)
{
	return DMA_MAPPING_ERROR;
}
static inline void dma_unmap_resource(struct device *dev, dma_addr_t addr,
		size_t size, enum dma_data_direction dir, unsigned long attrs)
{
}
static inline void dma_sync_single_for_cpu(struct device *dev, dma_addr_t addr,
		size_t size, enum dma_data_direction dir)
{
}
static inline void dma_sync_single_for_device(struct device *dev,
		dma_addr_t addr, size_t size, enum dma_data_direction dir)
{
}
static inline void dma_sync_sg_for_cpu(struct device *dev,
		struct scatterlist *sg, int nelems, enum dma_data_direction dir)
{
}
static inline void dma_sync_sg_for_device(struct device *dev,
		struct scatterlist *sg, int nelems, enum dma_data_direction dir)
{
}
static inline int dma_mapping_error(struct device *dev, dma_addr_t dma_addr)
{
	return -ENOMEM;
}
static inline void *dma_alloc_attrs(struct device *dev, size_t size,
		dma_addr_t *dma_handle, gfp_t flag, unsigned long attrs)
{
	return NULL;
}
static void dma_free_attrs(struct device *dev, size_t size, void *cpu_addr,
		dma_addr_t dma_handle, unsigned long attrs)
{
}
static inline void *dmam_alloc_attrs(struct device *dev, size_t size,
		dma_addr_t *dma_handle, gfp_t gfp, unsigned long attrs)
{
	return NULL;
}
static inline void dmam_free_coherent(struct device *dev, size_t size,
		void *vaddr, dma_addr_t dma_handle)
{
}
static inline void dma_cache_sync(struct device *dev, void *vaddr, size_t size,
		enum dma_data_direction dir)
{
}
static inline int dma_get_sgtable_attrs(struct device *dev,
		struct sg_table *sgt, void *cpu_addr, dma_addr_t dma_addr,
		size_t size, unsigned long attrs)
{
	return -ENXIO;
}
static inline int dma_mmap_attrs(struct device *dev, struct vm_area_struct *vma,
		void *cpu_addr, dma_addr_t dma_addr, size_t size,
		unsigned long attrs)
{
	return -ENXIO;
}
static inline bool dma_can_mmap(struct device *dev)
{
	return false;
}
static inline int dma_supported(struct device *dev, u64 mask)
{
	return 0;
}
static inline int dma_set_mask(struct device *dev, u64 mask)
{
	return -EIO;
}
static inline int dma_set_coherent_mask(struct device *dev, u64 mask)
{
	return -EIO;
}
static inline u64 dma_get_required_mask(struct device *dev)
{
	return 0;
}
static inline size_t dma_max_mapping_size(struct device *dev)
{
	return 0;
}
static inline unsigned long dma_get_merge_boundary(struct device *dev)
{
	return 0;
}
#endif /* CONFIG_HAS_DMA */

static inline dma_addr_t dma_map_single_attrs(struct device *dev, void *ptr,
		size_t size, enum dma_data_direction dir, unsigned long attrs)
{
	/* DMA must never operate on areas that might be remapped. */
	if (dev_WARN_ONCE(dev, is_vmalloc_addr(ptr),
			  "rejecting DMA map of vmalloc memory\n"))
		return DMA_MAPPING_ERROR;
	debug_dma_map_single(dev, ptr, size);
	return dma_map_page_attrs(dev, virt_to_page(ptr), offset_in_page(ptr),
			size, dir, attrs);
}

static inline void dma_unmap_single_attrs(struct device *dev, dma_addr_t addr,
		size_t size, enum dma_data_direction dir, unsigned long attrs)
{
	return dma_unmap_page_attrs(dev, addr, size, dir, attrs);
}

static inline void dma_sync_single_range_for_cpu(struct device *dev,
		dma_addr_t addr, unsigned long offset, size_t size,
		enum dma_data_direction dir)
{
	return dma_sync_single_for_cpu(dev, addr + offset, size, dir);
}

static inline void dma_sync_single_range_for_device(struct device *dev,
		dma_addr_t addr, unsigned long offset, size_t size,
		enum dma_data_direction dir)
{
	return dma_sync_single_for_device(dev, addr + offset, size, dir);
}

/**
 * dma_map_sgtable - Map the given buffer for DMA
 * @dev:	The device for which to perform the DMA operation
 * @sgt:	The sg_table object describing the buffer
 * @dir:	DMA direction
 * @attrs:	Optional DMA attributes for the map operation
 *
 * Maps a buffer described by a scatterlist stored in the given sg_table
 * object for the @dir DMA operation by the @dev device. After success the
 * ownership for the buffer is transferred to the DMA domain.  One has to
 * call dma_sync_sgtable_for_cpu() or dma_unmap_sgtable() to move the
 * ownership of the buffer back to the CPU domain before touching the
 * buffer by the CPU.
 *
 * Returns 0 on success or -EINVAL on error during mapping the buffer.
 */
static inline int dma_map_sgtable(struct device *dev, struct sg_table *sgt,
		enum dma_data_direction dir, unsigned long attrs)
{
	int nents;

	nents = dma_map_sg_attrs(dev, sgt->sgl, sgt->orig_nents, dir, attrs);
	if (nents <= 0)
		return -EINVAL;
	sgt->nents = nents;
	return 0;
}

/**
 * dma_unmap_sgtable - Unmap the given buffer for DMA
 * @dev:	The device for which to perform the DMA operation
 * @sgt:	The sg_table object describing the buffer
 * @dir:	DMA direction
 * @attrs:	Optional DMA attributes for the unmap operation
 *
 * Unmaps a buffer described by a scatterlist stored in the given sg_table
 * object for the @dir DMA operation by the @dev device. After this function
 * the ownership of the buffer is transferred back to the CPU domain.
 */
static inline void dma_unmap_sgtable(struct device *dev, struct sg_table *sgt,
		enum dma_data_direction dir, unsigned long attrs)
{
	dma_unmap_sg_attrs(dev, sgt->sgl, sgt->orig_nents, dir, attrs);
}

/**
 * dma_sync_sgtable_for_cpu - Synchronize the given buffer for CPU access
 * @dev:	The device for which to perform the DMA operation
 * @sgt:	The sg_table object describing the buffer
 * @dir:	DMA direction
 *
 * Performs the needed cache synchronization and moves the ownership of the
 * buffer back to the CPU domain, so it is safe to perform any access to it
 * by the CPU. Before doing any further DMA operations, one has to transfer
 * the ownership of the buffer back to the DMA domain by calling the
 * dma_sync_sgtable_for_device().
 */
static inline void dma_sync_sgtable_for_cpu(struct device *dev,
		struct sg_table *sgt, enum dma_data_direction dir)
{
	dma_sync_sg_for_cpu(dev, sgt->sgl, sgt->orig_nents, dir);
}

/**
 * dma_sync_sgtable_for_device - Synchronize the given buffer for DMA
 * @dev:	The device for which to perform the DMA operation
 * @sgt:	The sg_table object describing the buffer
 * @dir:	DMA direction
 *
 * Performs the needed cache synchronization and moves the ownership of the
 * buffer back to the DMA domain, so it is safe to perform the DMA operation.
 * Once finished, one has to call dma_sync_sgtable_for_cpu() or
 * dma_unmap_sgtable().
 */
static inline void dma_sync_sgtable_for_device(struct device *dev,
		struct sg_table *sgt, enum dma_data_direction dir)
{
	dma_sync_sg_for_device(dev, sgt->sgl, sgt->orig_nents, dir);
}

#define dma_map_single(d, a, s, r) dma_map_single_attrs(d, a, s, r, 0)
#define dma_unmap_single(d, a, s, r) dma_unmap_single_attrs(d, a, s, r, 0)
#define dma_map_sg(d, s, n, r) dma_map_sg_attrs(d, s, n, r, 0)
#define dma_unmap_sg(d, s, n, r) dma_unmap_sg_attrs(d, s, n, r, 0)
#define dma_map_page(d, p, o, s, r) dma_map_page_attrs(d, p, o, s, r, 0)
#define dma_unmap_page(d, a, s, r) dma_unmap_page_attrs(d, a, s, r, 0)
#define dma_get_sgtable(d, t, v, h, s) dma_get_sgtable_attrs(d, t, v, h, s, 0)
#define dma_mmap_coherent(d, v, c, h, s) dma_mmap_attrs(d, v, c, h, s, 0)

extern int dma_common_mmap(struct device *dev, struct vm_area_struct *vma,
		void *cpu_addr, dma_addr_t dma_addr, size_t size,
		unsigned long attrs);

struct page **dma_common_find_pages(void *cpu_addr);
void *dma_common_contiguous_remap(struct page *page, size_t size,
			pgprot_t prot, const void *caller);

void *dma_common_pages_remap(struct page **pages, size_t size,
			pgprot_t prot, const void *caller);
void dma_common_free_remap(void *cpu_addr, size_t size);

<<<<<<< HEAD
struct gen_pool *__init __dma_atomic_pool_init(void);
bool dma_in_atomic_pool(void *start, size_t size);
void *__dma_alloc_from_pool(struct gen_pool *pool, size_t size,
			    struct page **ret_page, gfp_t flags);
void *dma_alloc_from_pool(size_t size, struct page **ret_page, gfp_t flags);
bool __dma_free_from_pool(struct gen_pool *pool, void *start, size_t size);
bool dma_free_from_pool(void *start, size_t size);
=======
void *dma_alloc_from_pool(struct device *dev, size_t size,
			  struct page **ret_page, gfp_t flags);
bool dma_free_from_pool(struct device *dev, void *start, size_t size);
>>>>>>> 86b41f49

int
dma_common_get_sgtable(struct device *dev, struct sg_table *sgt, void *cpu_addr,
		dma_addr_t dma_addr, size_t size, unsigned long attrs);

static inline void *dma_alloc_coherent(struct device *dev, size_t size,
		dma_addr_t *dma_handle, gfp_t gfp)
{

	return dma_alloc_attrs(dev, size, dma_handle, gfp,
			(gfp & __GFP_NOWARN) ? DMA_ATTR_NO_WARN : 0);
}

static inline void dma_free_coherent(struct device *dev, size_t size,
		void *cpu_addr, dma_addr_t dma_handle)
{
	return dma_free_attrs(dev, size, cpu_addr, dma_handle, 0);
}


static inline u64 dma_get_mask(struct device *dev)
{
	if (dev->dma_mask && *dev->dma_mask)
		return *dev->dma_mask;
	return DMA_BIT_MASK(32);
}

/*
 * Set both the DMA mask and the coherent DMA mask to the same thing.
 * Note that we don't check the return value from dma_set_coherent_mask()
 * as the DMA API guarantees that the coherent DMA mask can be set to
 * the same or smaller than the streaming DMA mask.
 */
static inline int dma_set_mask_and_coherent(struct device *dev, u64 mask)
{
	int rc = dma_set_mask(dev, mask);
	if (rc == 0)
		dma_set_coherent_mask(dev, mask);
	return rc;
}

/*
 * Similar to the above, except it deals with the case where the device
 * does not have dev->dma_mask appropriately setup.
 */
static inline int dma_coerce_mask_and_coherent(struct device *dev, u64 mask)
{
	dev->dma_mask = &dev->coherent_dma_mask;
	return dma_set_mask_and_coherent(dev, mask);
}

/**
 * dma_addressing_limited - return if the device is addressing limited
 * @dev:	device to check
 *
 * Return %true if the devices DMA mask is too small to address all memory in
 * the system, else %false.  Lack of addressing bits is the prime reason for
 * bounce buffering, but might not be the only one.
 */
static inline bool dma_addressing_limited(struct device *dev)
{
	return min_not_zero(dma_get_mask(dev), dev->bus_dma_limit) <
			    dma_get_required_mask(dev);
}

#ifdef CONFIG_ARCH_HAS_SETUP_DMA_OPS
void arch_setup_dma_ops(struct device *dev, u64 dma_base, u64 size,
		const struct iommu_ops *iommu, bool coherent);
#else
static inline void arch_setup_dma_ops(struct device *dev, u64 dma_base,
		u64 size, const struct iommu_ops *iommu, bool coherent)
{
}
#endif /* CONFIG_ARCH_HAS_SETUP_DMA_OPS */

#ifdef CONFIG_ARCH_HAS_TEARDOWN_DMA_OPS
void arch_teardown_dma_ops(struct device *dev);
#else
static inline void arch_teardown_dma_ops(struct device *dev)
{
}
#endif /* CONFIG_ARCH_HAS_TEARDOWN_DMA_OPS */

static inline unsigned int dma_get_max_seg_size(struct device *dev)
{
	if (dev->dma_parms && dev->dma_parms->max_segment_size)
		return dev->dma_parms->max_segment_size;
	return SZ_64K;
}

static inline int dma_set_max_seg_size(struct device *dev, unsigned int size)
{
	if (dev->dma_parms) {
		dev->dma_parms->max_segment_size = size;
		return 0;
	}
	return -EIO;
}

static inline unsigned long dma_get_seg_boundary(struct device *dev)
{
	if (dev->dma_parms && dev->dma_parms->segment_boundary_mask)
		return dev->dma_parms->segment_boundary_mask;
	return DMA_BIT_MASK(32);
}

static inline int dma_set_seg_boundary(struct device *dev, unsigned long mask)
{
	if (dev->dma_parms) {
		dev->dma_parms->segment_boundary_mask = mask;
		return 0;
	}
	return -EIO;
}

static inline int dma_get_cache_alignment(void)
{
#ifdef ARCH_DMA_MINALIGN
	return ARCH_DMA_MINALIGN;
#endif
	return 1;
}

#ifdef CONFIG_DMA_DECLARE_COHERENT
int dma_declare_coherent_memory(struct device *dev, phys_addr_t phys_addr,
				dma_addr_t device_addr, size_t size);
#else
static inline int
dma_declare_coherent_memory(struct device *dev, phys_addr_t phys_addr,
			    dma_addr_t device_addr, size_t size)
{
	return -ENOSYS;
}
#endif /* CONFIG_DMA_DECLARE_COHERENT */

static inline void *dmam_alloc_coherent(struct device *dev, size_t size,
		dma_addr_t *dma_handle, gfp_t gfp)
{
	return dmam_alloc_attrs(dev, size, dma_handle, gfp,
			(gfp & __GFP_NOWARN) ? DMA_ATTR_NO_WARN : 0);
}

static inline void *dma_alloc_wc(struct device *dev, size_t size,
				 dma_addr_t *dma_addr, gfp_t gfp)
{
	unsigned long attrs = DMA_ATTR_WRITE_COMBINE;

	if (gfp & __GFP_NOWARN)
		attrs |= DMA_ATTR_NO_WARN;

	return dma_alloc_attrs(dev, size, dma_addr, gfp, attrs);
}

static inline void dma_free_wc(struct device *dev, size_t size,
			       void *cpu_addr, dma_addr_t dma_addr)
{
	return dma_free_attrs(dev, size, cpu_addr, dma_addr,
			      DMA_ATTR_WRITE_COMBINE);
}

static inline int dma_mmap_wc(struct device *dev,
			      struct vm_area_struct *vma,
			      void *cpu_addr, dma_addr_t dma_addr,
			      size_t size)
{
	return dma_mmap_attrs(dev, vma, cpu_addr, dma_addr, size,
			      DMA_ATTR_WRITE_COMBINE);
}

#ifdef CONFIG_NEED_DMA_MAP_STATE
#define DEFINE_DMA_UNMAP_ADDR(ADDR_NAME)        dma_addr_t ADDR_NAME
#define DEFINE_DMA_UNMAP_LEN(LEN_NAME)          __u32 LEN_NAME
#define dma_unmap_addr(PTR, ADDR_NAME)           ((PTR)->ADDR_NAME)
#define dma_unmap_addr_set(PTR, ADDR_NAME, VAL)  (((PTR)->ADDR_NAME) = (VAL))
#define dma_unmap_len(PTR, LEN_NAME)             ((PTR)->LEN_NAME)
#define dma_unmap_len_set(PTR, LEN_NAME, VAL)    (((PTR)->LEN_NAME) = (VAL))
#else
#define DEFINE_DMA_UNMAP_ADDR(ADDR_NAME)
#define DEFINE_DMA_UNMAP_LEN(LEN_NAME)
#define dma_unmap_addr(PTR, ADDR_NAME)           (0)
#define dma_unmap_addr_set(PTR, ADDR_NAME, VAL)  do { } while (0)
#define dma_unmap_len(PTR, LEN_NAME)             (0)
#define dma_unmap_len_set(PTR, LEN_NAME, VAL)    do { } while (0)
#endif

#endif<|MERGE_RESOLUTION|>--- conflicted
+++ resolved
@@ -11,7 +11,6 @@
 #include <linux/scatterlist.h>
 #include <linux/bug.h>
 #include <linux/mem_encrypt.h>
-#include <linux/genalloc.h>
 
 /**
  * List of possible attributes associated with a DMA mapping. The semantics
@@ -112,7 +111,6 @@
  */
 #define DMA_ATTR_IOMMU_USE_LLC_NWA	(1UL << 17)
 
-#define DMA_ERROR_CODE       (~(dma_addr_t)0)
 
 /*
  * A dma_addr_t can hold any valid DMA or bus address for the platform.
@@ -757,19 +755,9 @@
 			pgprot_t prot, const void *caller);
 void dma_common_free_remap(void *cpu_addr, size_t size);
 
-<<<<<<< HEAD
-struct gen_pool *__init __dma_atomic_pool_init(void);
-bool dma_in_atomic_pool(void *start, size_t size);
-void *__dma_alloc_from_pool(struct gen_pool *pool, size_t size,
-			    struct page **ret_page, gfp_t flags);
-void *dma_alloc_from_pool(size_t size, struct page **ret_page, gfp_t flags);
-bool __dma_free_from_pool(struct gen_pool *pool, void *start, size_t size);
-bool dma_free_from_pool(void *start, size_t size);
-=======
 void *dma_alloc_from_pool(struct device *dev, size_t size,
 			  struct page **ret_page, gfp_t flags);
 bool dma_free_from_pool(struct device *dev, void *start, size_t size);
->>>>>>> 86b41f49
 
 int
 dma_common_get_sgtable(struct device *dev, struct sg_table *sgt, void *cpu_addr,

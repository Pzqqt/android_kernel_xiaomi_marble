/* SPDX-License-Identifier: GPL-2.0-only */
/*
 *  linux/include/linux/mmc/host.h
 *
 *  Host driver specific definitions.
 */
#ifndef LINUX_MMC_HOST_H
#define LINUX_MMC_HOST_H

#include <linux/sched.h>
#include <linux/device.h>
#if defined(CONFIG_SDC_QTI)
#include <linux/devfreq.h>
#endif
#include <linux/fault-inject.h>

#include <linux/mmc/core.h>
#include <linux/mmc/card.h>
#include <linux/mmc/pm.h>
#include <linux/dma-direction.h>

struct mmc_ios {
	unsigned int	clock;			/* clock rate */
	unsigned short	vdd;
	unsigned int	power_delay_ms;		/* waiting for stable power */

/* vdd stores the bit number of the selected voltage range from below. */

	unsigned char	bus_mode;		/* command output mode */

#define MMC_BUSMODE_OPENDRAIN	1
#define MMC_BUSMODE_PUSHPULL	2

	unsigned char	chip_select;		/* SPI chip select */

#define MMC_CS_DONTCARE		0
#define MMC_CS_HIGH		1
#define MMC_CS_LOW		2

	unsigned char	power_mode;		/* power supply mode */

#define MMC_POWER_OFF		0
#define MMC_POWER_UP		1
#define MMC_POWER_ON		2
#define MMC_POWER_UNDEFINED	3

	unsigned char	bus_width;		/* data bus width */

#define MMC_BUS_WIDTH_1		0
#define MMC_BUS_WIDTH_4		2
#define MMC_BUS_WIDTH_8		3

	unsigned char	timing;			/* timing specification used */

#define MMC_TIMING_LEGACY	0
#define MMC_TIMING_MMC_HS	1
#define MMC_TIMING_SD_HS	2
#define MMC_TIMING_UHS_SDR12	3
#define MMC_TIMING_UHS_SDR25	4
#define MMC_TIMING_UHS_SDR50	5
#define MMC_TIMING_UHS_SDR104	6
#define MMC_TIMING_UHS_DDR50	7
#define MMC_TIMING_MMC_DDR52	8
#define MMC_TIMING_MMC_HS200	9
#define MMC_TIMING_MMC_HS400	10

	unsigned char	signal_voltage;		/* signalling voltage (1.8V or 3.3V) */

#define MMC_SIGNAL_VOLTAGE_330	0
#define MMC_SIGNAL_VOLTAGE_180	1
#define MMC_SIGNAL_VOLTAGE_120	2

	unsigned char	drv_type;		/* driver type (A, B, C, D) */

#define MMC_SET_DRIVER_TYPE_B	0
#define MMC_SET_DRIVER_TYPE_A	1
#define MMC_SET_DRIVER_TYPE_C	2
#define MMC_SET_DRIVER_TYPE_D	3

	bool enhanced_strobe;			/* hs400es selection */
};

struct mmc_host;

struct mmc_host_ops {
	/*
	 * It is optional for the host to implement pre_req and post_req in
	 * order to support double buffering of requests (prepare one
	 * request while another request is active).
	 * pre_req() must always be followed by a post_req().
	 * To undo a call made to pre_req(), call post_req() with
	 * a nonzero err condition.
	 */
	void	(*post_req)(struct mmc_host *host, struct mmc_request *req,
			    int err);
	void	(*pre_req)(struct mmc_host *host, struct mmc_request *req);
	void	(*request)(struct mmc_host *host, struct mmc_request *req);
	/* Submit one request to host in atomic context. */
	int	(*request_atomic)(struct mmc_host *host,
				  struct mmc_request *req);

	/*
	 * Avoid calling the next three functions too often or in a "fast
	 * path", since underlaying controller might implement them in an
	 * expensive and/or slow way. Also note that these functions might
	 * sleep, so don't call them in the atomic contexts!
	 */

	/*
	 * Notes to the set_ios callback:
	 * ios->clock might be 0. For some controllers, setting 0Hz
	 * as any other frequency works. However, some controllers
	 * explicitly need to disable the clock. Otherwise e.g. voltage
	 * switching might fail because the SDCLK is not really quiet.
	 */
	void	(*set_ios)(struct mmc_host *host, struct mmc_ios *ios);

	/*
	 * Return values for the get_ro callback should be:
	 *   0 for a read/write card
	 *   1 for a read-only card
	 *   -ENOSYS when not supported (equal to NULL callback)
	 *   or a negative errno value when something bad happened
	 */
	int	(*get_ro)(struct mmc_host *host);

	/*
	 * Return values for the get_cd callback should be:
	 *   0 for a absent card
	 *   1 for a present card
	 *   -ENOSYS when not supported (equal to NULL callback)
	 *   or a negative errno value when something bad happened
	 */
	int	(*get_cd)(struct mmc_host *host);

	void	(*enable_sdio_irq)(struct mmc_host *host, int enable);
	/* Mandatory callback when using MMC_CAP2_SDIO_IRQ_NOTHREAD. */
	void	(*ack_sdio_irq)(struct mmc_host *host);

	/* optional callback for HC quirks */
	void	(*init_card)(struct mmc_host *host, struct mmc_card *card);

	int	(*start_signal_voltage_switch)(struct mmc_host *host, struct mmc_ios *ios);

	/* Check if the card is pulling dat[0:3] low */
	int	(*card_busy)(struct mmc_host *host);

	/* The tuning command opcode value is different for SD and eMMC cards */
	int	(*execute_tuning)(struct mmc_host *host, u32 opcode);

	/* Prepare HS400 target operating frequency depending host driver */
	int	(*prepare_hs400_tuning)(struct mmc_host *host, struct mmc_ios *ios);

	/* Prepare switch to DDR during the HS400 init sequence */
	int	(*hs400_prepare_ddr)(struct mmc_host *host);

	/* Prepare for switching from HS400 to HS200 */
	void	(*hs400_downgrade)(struct mmc_host *host);

	/* Complete selection of HS400 */
	void	(*hs400_complete)(struct mmc_host *host);

	/* Prepare enhanced strobe depending host driver */
	void	(*hs400_enhanced_strobe)(struct mmc_host *host,
					 struct mmc_ios *ios);
	int	(*select_drive_strength)(struct mmc_card *card,
					 unsigned int max_dtr, int host_drv,
					 int card_drv, int *drv_type);
	void	(*hw_reset)(struct mmc_host *host);
	void	(*card_event)(struct mmc_host *host);

	/*
	 * Optional callback to support controllers with HW issues for multiple
	 * I/O. Returns the number of supported blocks for the request.
	 */
	int	(*multi_io_quirk)(struct mmc_card *card,
				  unsigned int direction, int blk_size);
};

struct mmc_cqe_ops {
	/* Allocate resources, and make the CQE operational */
	int	(*cqe_enable)(struct mmc_host *host, struct mmc_card *card);
	/* Free resources, and make the CQE non-operational */
	void	(*cqe_disable)(struct mmc_host *host);
	/*
	 * Issue a read, write or DCMD request to the CQE. Also deal with the
	 * effect of ->cqe_off().
	 */
	int	(*cqe_request)(struct mmc_host *host, struct mmc_request *mrq);
	/* Free resources (e.g. DMA mapping) associated with the request */
	void	(*cqe_post_req)(struct mmc_host *host, struct mmc_request *mrq);
	/*
	 * Prepare the CQE and host controller to accept non-CQ commands. There
	 * is no corresponding ->cqe_on(), instead ->cqe_request() is required
	 * to deal with that.
	 */
	void	(*cqe_off)(struct mmc_host *host);
	/*
	 * Wait for all CQE tasks to complete. Return an error if recovery
	 * becomes necessary.
	 */
	int	(*cqe_wait_for_idle)(struct mmc_host *host);
	/*
	 * Notify CQE that a request has timed out. Return false if the request
	 * completed or true if a timeout happened in which case indicate if
	 * recovery is needed.
	 */
	bool	(*cqe_timeout)(struct mmc_host *host, struct mmc_request *mrq,
			       bool *recovery_needed);
	/*
	 * Stop all CQE activity and prepare the CQE and host controller to
	 * accept recovery commands.
	 */
	void	(*cqe_recovery_start)(struct mmc_host *host);
	/*
	 * Clear the queue and call mmc_cqe_request_done() on all requests.
	 * Requests that errored will have the error set on the mmc_request
	 * (data->error or cmd->error for DCMD).  Requests that did not error
	 * will have zero data bytes transferred.
	 */
	void	(*cqe_recovery_finish)(struct mmc_host *host);
};

struct mmc_async_req {
	/* active mmc request */
	struct mmc_request	*mrq;
	/*
	 * Check error status of completed mmc request.
	 * Returns 0 if success otherwise non zero.
	 */
	enum mmc_blk_status (*err_check)(struct mmc_card *, struct mmc_async_req *);
};

/**
 * struct mmc_slot - MMC slot functions
 *
 * @cd_irq:		MMC/SD-card slot hotplug detection IRQ or -EINVAL
 * @handler_priv:	MMC/SD-card slot context
 *
 * Some MMC/SD host controllers implement slot-functions like card and
 * write-protect detection natively. However, a large number of controllers
 * leave these functions to the CPU. This struct provides a hook to attach
 * such slot-function drivers.
 */
struct mmc_slot {
	int cd_irq;
	bool cd_wake_enabled;
	void *handler_priv;
};

/**
 * mmc_context_info - synchronization details for mmc context
 * @is_done_rcv		wake up reason was done request
 * @is_new_req		wake up reason was new request
 * @is_waiting_last_req	mmc context waiting for single running request
 * @wait		wait queue
 */
struct mmc_context_info {
	bool			is_done_rcv;
	bool			is_new_req;
	bool			is_waiting_last_req;
	wait_queue_head_t	wait;
};

struct regulator;
struct mmc_pwrseq;

struct mmc_supply {
	struct regulator *vmmc;		/* Card power supply */
	struct regulator *vqmmc;	/* Optional Vccq supply */
};

struct mmc_ctx {
	struct task_struct *task;
};

#if defined(CONFIG_SDC_QTI)
enum dev_state {
	DEV_SUSPENDING = 1,
	DEV_SUSPENDED,
	DEV_RESUMED,
};

enum mmc_load {
	MMC_LOAD_HIGH,
	MMC_LOAD_LOW,
};

/**
 * struct mmc_devfeq_clk_scaling - main context for MMC clock scaling logic
 *
 * @lock: spinlock to protect statistics
 * @devfreq: struct that represent mmc-host as a client for devfreq
 * @devfreq_profile: MMC device profile, mostly polling interval and callbacks
 * @ondemand_gov_data: struct supplied to ondemmand governor (thresholds)
 * @state: load state, can be HIGH or LOW. used to notify mmc_host_ops callback
 * @start_busy: timestamped armed once a data request is started
 * @measure_interval_start: timestamped armed once a measure interval started
 * @devfreq_abort: flag to sync between different contexts relevant to devfreq
 * @skip_clk_scale_freq_update: flag that enable/disable frequency change
 * @freq_table_sz: table size of frequencies supplied to devfreq
 * @freq_table: frequencies table supplied to devfreq
 * @curr_freq: current frequency
 * @polling_delay_ms: polling interval for status collection used by devfreq
 * @upthreshold: up-threshold supplied to ondemand governor
 * @downthreshold: down-threshold supplied to ondemand governor
 * @need_freq_change: flag indicating if a frequency change is required
 * @is_busy_started: flag indicating if a request is handled by the HW
 * @enable: flag indicating if the clock scaling logic is enabled for this host
 * @is_suspended: to make devfreq request queued when mmc is suspened
 */
struct mmc_devfeq_clk_scaling {
	spinlock_t	lock;
	struct		devfreq *devfreq;
	struct		devfreq_dev_profile devfreq_profile;
	struct		devfreq_simple_ondemand_data ondemand_gov_data;
	enum mmc_load	state;
	ktime_t		start_busy;
	ktime_t		measure_interval_start;
	atomic_t	devfreq_abort;
	bool		skip_clk_scale_freq_update;
	int		freq_table_sz;
	int		pltfm_freq_table_sz;
	u32		*freq_table;
	u32		*pltfm_freq_table;
	unsigned long	total_busy_time_us;
	unsigned long	target_freq;
	unsigned long	curr_freq;
	unsigned long	polling_delay_ms;
	unsigned int	upthreshold;
	unsigned int	downthreshold;
	unsigned int	lower_bus_speed_mode;
#define MMC_SCALING_LOWER_DDR52_MODE	1
	bool		need_freq_change;
	bool		is_busy_started;
	bool		enable;
	bool		is_suspended;
};
#endif

struct mmc_host {
	struct device		*parent;
	struct device		class_dev;
#if defined(CONFIG_SDC_QTI)
	struct mmc_devfeq_clk_scaling	clk_scaling;
#endif
	int			index;
	const struct mmc_host_ops *ops;
	struct mmc_pwrseq	*pwrseq;
	unsigned int		f_min;
	unsigned int		f_max;
	unsigned int		f_init;
	u32			ocr_avail;
	u32			ocr_avail_sdio;	/* SDIO-specific OCR */
	u32			ocr_avail_sd;	/* SD-specific OCR */
	u32			ocr_avail_mmc;	/* MMC-specific OCR */
#ifdef CONFIG_PM_SLEEP
	struct notifier_block	pm_notify;
#endif
	u32			max_current_330;
	u32			max_current_300;
	u32			max_current_180;

#define MMC_VDD_165_195		0x00000080	/* VDD voltage 1.65 - 1.95 */
#define MMC_VDD_20_21		0x00000100	/* VDD voltage 2.0 ~ 2.1 */
#define MMC_VDD_21_22		0x00000200	/* VDD voltage 2.1 ~ 2.2 */
#define MMC_VDD_22_23		0x00000400	/* VDD voltage 2.2 ~ 2.3 */
#define MMC_VDD_23_24		0x00000800	/* VDD voltage 2.3 ~ 2.4 */
#define MMC_VDD_24_25		0x00001000	/* VDD voltage 2.4 ~ 2.5 */
#define MMC_VDD_25_26		0x00002000	/* VDD voltage 2.5 ~ 2.6 */
#define MMC_VDD_26_27		0x00004000	/* VDD voltage 2.6 ~ 2.7 */
#define MMC_VDD_27_28		0x00008000	/* VDD voltage 2.7 ~ 2.8 */
#define MMC_VDD_28_29		0x00010000	/* VDD voltage 2.8 ~ 2.9 */
#define MMC_VDD_29_30		0x00020000	/* VDD voltage 2.9 ~ 3.0 */
#define MMC_VDD_30_31		0x00040000	/* VDD voltage 3.0 ~ 3.1 */
#define MMC_VDD_31_32		0x00080000	/* VDD voltage 3.1 ~ 3.2 */
#define MMC_VDD_32_33		0x00100000	/* VDD voltage 3.2 ~ 3.3 */
#define MMC_VDD_33_34		0x00200000	/* VDD voltage 3.3 ~ 3.4 */
#define MMC_VDD_34_35		0x00400000	/* VDD voltage 3.4 ~ 3.5 */
#define MMC_VDD_35_36		0x00800000	/* VDD voltage 3.5 ~ 3.6 */

	u32			caps;		/* Host capabilities */

#define MMC_CAP_4_BIT_DATA	(1 << 0)	/* Can the host do 4 bit transfers */
#define MMC_CAP_MMC_HIGHSPEED	(1 << 1)	/* Can do MMC high-speed timing */
#define MMC_CAP_SD_HIGHSPEED	(1 << 2)	/* Can do SD high-speed timing */
#define MMC_CAP_SDIO_IRQ	(1 << 3)	/* Can signal pending SDIO IRQs */
#define MMC_CAP_SPI		(1 << 4)	/* Talks only SPI protocols */
#define MMC_CAP_NEEDS_POLL	(1 << 5)	/* Needs polling for card-detection */
#define MMC_CAP_8_BIT_DATA	(1 << 6)	/* Can the host do 8 bit transfers */
#define MMC_CAP_AGGRESSIVE_PM	(1 << 7)	/* Suspend (e)MMC/SD at idle  */
#define MMC_CAP_NONREMOVABLE	(1 << 8)	/* Nonremovable e.g. eMMC */
#define MMC_CAP_WAIT_WHILE_BUSY	(1 << 9)	/* Waits while card is busy */
#define MMC_CAP_ERASE		(1 << 10)	/* Allow erase/trim commands */
#define MMC_CAP_3_3V_DDR	(1 << 11)	/* Host supports eMMC DDR 3.3V */
#define MMC_CAP_1_8V_DDR	(1 << 12)	/* Host supports eMMC DDR 1.8V */
#define MMC_CAP_1_2V_DDR	(1 << 13)	/* Host supports eMMC DDR 1.2V */
#define MMC_CAP_POWER_OFF_CARD	(1 << 14)	/* Can power off after boot */
#define MMC_CAP_BUS_WIDTH_TEST	(1 << 15)	/* CMD14/CMD19 bus width ok */
#define MMC_CAP_UHS_SDR12	(1 << 16)	/* Host supports UHS SDR12 mode */
#define MMC_CAP_UHS_SDR25	(1 << 17)	/* Host supports UHS SDR25 mode */
#define MMC_CAP_UHS_SDR50	(1 << 18)	/* Host supports UHS SDR50 mode */
#define MMC_CAP_UHS_SDR104	(1 << 19)	/* Host supports UHS SDR104 mode */
#define MMC_CAP_UHS_DDR50	(1 << 20)	/* Host supports UHS DDR50 mode */
#define MMC_CAP_UHS		(MMC_CAP_UHS_SDR12 | MMC_CAP_UHS_SDR25 | \
				 MMC_CAP_UHS_SDR50 | MMC_CAP_UHS_SDR104 | \
				 MMC_CAP_UHS_DDR50)
#define MMC_CAP_SYNC_RUNTIME_PM	(1 << 21)	/* Synced runtime PM suspends. */
#define MMC_CAP_NEED_RSP_BUSY	(1 << 22)	/* Commands with R1B can't use R1. */
#define MMC_CAP_DRIVER_TYPE_A	(1 << 23)	/* Host supports Driver Type A */
#define MMC_CAP_DRIVER_TYPE_C	(1 << 24)	/* Host supports Driver Type C */
#define MMC_CAP_DRIVER_TYPE_D	(1 << 25)	/* Host supports Driver Type D */
#define MMC_CAP_DONE_COMPLETE	(1 << 27)	/* RW reqs can be completed within mmc_request_done() */
#define MMC_CAP_CD_WAKE		(1 << 28)	/* Enable card detect wake */
#define MMC_CAP_CMD_DURING_TFR	(1 << 29)	/* Commands during data transfer */
#define MMC_CAP_CMD23		(1 << 30)	/* CMD23 supported. */
#define MMC_CAP_HW_RESET	(1 << 31)	/* Hardware reset */

	u32			caps2;		/* More host capabilities */

#define MMC_CAP2_BOOTPART_NOACC	(1 << 0)	/* Boot partition no access */
#define MMC_CAP2_FULL_PWR_CYCLE	(1 << 2)	/* Can do full power cycle */
#define MMC_CAP2_HS200_1_8V_SDR	(1 << 5)        /* can support */
#define MMC_CAP2_HS200_1_2V_SDR	(1 << 6)        /* can support */
#define MMC_CAP2_HS200		(MMC_CAP2_HS200_1_8V_SDR | \
				 MMC_CAP2_HS200_1_2V_SDR)
#define MMC_CAP2_CD_ACTIVE_HIGH	(1 << 10)	/* Card-detect signal active high */
#define MMC_CAP2_RO_ACTIVE_HIGH	(1 << 11)	/* Write-protect signal active high */
#define MMC_CAP2_NO_PRESCAN_POWERUP (1 << 14)	/* Don't power up before scan */
#define MMC_CAP2_HS400_1_8V	(1 << 15)	/* Can support HS400 1.8V */
#define MMC_CAP2_HS400_1_2V	(1 << 16)	/* Can support HS400 1.2V */
#define MMC_CAP2_HS400		(MMC_CAP2_HS400_1_8V | \
				 MMC_CAP2_HS400_1_2V)
#define MMC_CAP2_HSX00_1_8V	(MMC_CAP2_HS200_1_8V_SDR | MMC_CAP2_HS400_1_8V)
#define MMC_CAP2_HSX00_1_2V	(MMC_CAP2_HS200_1_2V_SDR | MMC_CAP2_HS400_1_2V)
#define MMC_CAP2_SDIO_IRQ_NOTHREAD (1 << 17)
#define MMC_CAP2_NO_WRITE_PROTECT (1 << 18)	/* No physical write protect pin, assume that card is always read-write */
#define MMC_CAP2_NO_SDIO	(1 << 19)	/* Do not send SDIO commands during initialization */
#define MMC_CAP2_HS400_ES	(1 << 20)	/* Host supports enhanced strobe */
#define MMC_CAP2_NO_SD		(1 << 21)	/* Do not send SD commands during initialization */
#define MMC_CAP2_NO_MMC		(1 << 22)	/* Do not send (e)MMC commands during initialization */
#define MMC_CAP2_CQE		(1 << 23)	/* Has eMMC command queue engine */
#define MMC_CAP2_CQE_DCMD	(1 << 24)	/* CQE can issue a direct command */
#define MMC_CAP2_AVOID_3_3V	(1 << 25)	/* Host must negotiate down from 3.3V */
#define MMC_CAP2_MERGE_CAPABLE	(1 << 26)	/* Host can merge a segment over the segment size */
<<<<<<< HEAD
#if defined(CONFIG_SDC_QTI)
#define MMC_CAP2_CLK_SCALE      (1 << 27)       /* Allow dynamic clk scaling */
#endif
=======
#define MMC_CAP2_CRYPTO		(1 << 27)	/* Host supports inline encryption */

>>>>>>> a9a13eee
	int			fixed_drv_type;	/* fixed driver type for non-removable media */

	mmc_pm_flag_t		pm_caps;	/* supported pm features */

	/* host specific block data */
	unsigned int		max_seg_size;	/* see blk_queue_max_segment_size */
	unsigned short		max_segs;	/* see blk_queue_max_segments */
	unsigned short		unused;
	unsigned int		max_req_size;	/* maximum number of bytes in one req */
	unsigned int		max_blk_size;	/* maximum size of one mmc block */
	unsigned int		max_blk_count;	/* maximum number of blocks in one req */
	unsigned int		max_busy_timeout; /* max busy timeout in ms */

	/* private data */
	spinlock_t		lock;		/* lock for claim and bus ops */

	struct mmc_ios		ios;		/* current io bus settings */

	/* group bitfields together to minimize padding */
	unsigned int		use_spi_crc:1;
	unsigned int		claimed:1;	/* host exclusively claimed */
	unsigned int		bus_dead:1;	/* bus has been released */
	unsigned int		can_retune:1;	/* re-tuning can be used */
	unsigned int		doing_retune:1;	/* re-tuning in progress */
	unsigned int		retune_now:1;	/* do re-tuning at next req */
	unsigned int		retune_paused:1; /* re-tuning is temporarily disabled */
	unsigned int		use_blk_mq:1;	/* use blk-mq */
	unsigned int		retune_crc_disable:1; /* don't trigger retune upon crc */
	unsigned int		can_dma_map_merge:1; /* merging can be used */

	int			rescan_disable;	/* disable card detection */
	int			rescan_entered;	/* used with nonremovable devices */

	int			need_retune;	/* re-tuning is needed */
	int			hold_retune;	/* hold off re-tuning */
	unsigned int		retune_period;	/* re-tuning period in secs */
	struct timer_list	retune_timer;	/* for periodic re-tuning */

	bool			trigger_card_event; /* card_event necessary */

	struct mmc_card		*card;		/* device attached to this host */

	wait_queue_head_t	wq;
	struct mmc_ctx		*claimer;	/* context that has host claimed */
	int			claim_cnt;	/* "claim" nesting count */
	struct mmc_ctx		default_ctx;	/* default context */

	struct delayed_work	detect;
	int			detect_change;	/* card detect flag */
	struct mmc_slot		slot;

	const struct mmc_bus_ops *bus_ops;	/* current bus driver */
	unsigned int		bus_refs;	/* reference counter */

	unsigned int		sdio_irqs;
	struct task_struct	*sdio_irq_thread;
	struct delayed_work	sdio_irq_work;
	bool			sdio_irq_pending;
	atomic_t		sdio_irq_thread_abort;

	mmc_pm_flag_t		pm_flags;	/* requested pm features */

	struct led_trigger	*led;		/* activity led */

#ifdef CONFIG_REGULATOR
	bool			regulator_enabled; /* regulator state */
#endif
	struct mmc_supply	supply;

	struct dentry		*debugfs_root;

	/* Ongoing data transfer that allows commands during transfer */
	struct mmc_request	*ongoing_mrq;

#ifdef CONFIG_FAIL_MMC_REQUEST
	struct fault_attr	fail_mmc_request;
#endif

	unsigned int		actual_clock;	/* Actual HC clock rate */

	unsigned int		slotno;	/* used for sdio acpi binding */

	int			dsr_req;	/* DSR value is valid */
	u32			dsr;	/* optional driver stage (DSR) value */

	/* Command Queue Engine (CQE) support */
	const struct mmc_cqe_ops *cqe_ops;
	void			*cqe_private;
	int			cqe_qdepth;
	bool			cqe_enabled;
	bool			cqe_on;
#ifdef CONFIG_MMC_CRYPTO
	struct keyslot_manager	*ksm;
	void *crypto_DO_NOT_USE[7];
#endif /* CONFIG_MMC_CRYPTO */

	/* Host Software Queue support */
	bool			hsq_enabled;

#if defined(CONFIG_SDC_QTI)
	atomic_t active_reqs;
#endif
	unsigned long		private[0] ____cacheline_aligned;
};

struct device_node;

struct mmc_host *mmc_alloc_host(int extra, struct device *);
int mmc_add_host(struct mmc_host *);
void mmc_remove_host(struct mmc_host *);
void mmc_free_host(struct mmc_host *);
int mmc_of_parse(struct mmc_host *host);
int mmc_of_parse_voltage(struct device_node *np, u32 *mask);

static inline void *mmc_priv(struct mmc_host *host)
{
	return (void *)host->private;
}

static inline struct mmc_host *mmc_from_priv(void *priv)
{
	return container_of(priv, struct mmc_host, private);
}

#define mmc_host_is_spi(host)	((host)->caps & MMC_CAP_SPI)

#define mmc_dev(x)	((x)->parent)
#define mmc_classdev(x)	(&(x)->class_dev)
#define mmc_hostname(x)	(dev_name(&(x)->class_dev))

void mmc_detect_change(struct mmc_host *, unsigned long delay);
void mmc_request_done(struct mmc_host *, struct mmc_request *);
void mmc_command_done(struct mmc_host *host, struct mmc_request *mrq);

void mmc_cqe_request_done(struct mmc_host *host, struct mmc_request *mrq);

/*
 * May be called from host driver's system/runtime suspend/resume callbacks,
 * to know if SDIO IRQs has been claimed.
 */
static inline bool sdio_irq_claimed(struct mmc_host *host)
{
	return host->sdio_irqs > 0;
}

static inline void mmc_signal_sdio_irq(struct mmc_host *host)
{
	host->ops->enable_sdio_irq(host, 0);
	host->sdio_irq_pending = true;
	if (host->sdio_irq_thread)
		wake_up_process(host->sdio_irq_thread);
}

void sdio_signal_irq(struct mmc_host *host);

#ifdef CONFIG_REGULATOR
int mmc_regulator_set_ocr(struct mmc_host *mmc,
			struct regulator *supply,
			unsigned short vdd_bit);
int mmc_regulator_set_vqmmc(struct mmc_host *mmc, struct mmc_ios *ios);
#else
static inline int mmc_regulator_set_ocr(struct mmc_host *mmc,
				 struct regulator *supply,
				 unsigned short vdd_bit)
{
	return 0;
}

static inline int mmc_regulator_set_vqmmc(struct mmc_host *mmc,
					  struct mmc_ios *ios)
{
	return -EINVAL;
}
#endif

int mmc_regulator_get_supply(struct mmc_host *mmc);

static inline int mmc_card_is_removable(struct mmc_host *host)
{
	return !(host->caps & MMC_CAP_NONREMOVABLE);
}

static inline int mmc_card_keep_power(struct mmc_host *host)
{
	return host->pm_flags & MMC_PM_KEEP_POWER;
}

static inline int mmc_card_wake_sdio_irq(struct mmc_host *host)
{
	return host->pm_flags & MMC_PM_WAKE_SDIO_IRQ;
}

/* TODO: Move to private header */
static inline int mmc_card_hs(struct mmc_card *card)
{
	return card->host->ios.timing == MMC_TIMING_SD_HS ||
		card->host->ios.timing == MMC_TIMING_MMC_HS;
}

/* TODO: Move to private header */
static inline int mmc_card_uhs(struct mmc_card *card)
{
	return card->host->ios.timing >= MMC_TIMING_UHS_SDR12 &&
		card->host->ios.timing <= MMC_TIMING_UHS_DDR50;
}

void mmc_retune_timer_stop(struct mmc_host *host);

static inline void mmc_retune_needed(struct mmc_host *host)
{
	if (host->can_retune)
		host->need_retune = 1;
}

static inline bool mmc_can_retune(struct mmc_host *host)
{
	return host->can_retune == 1;
}

static inline bool mmc_doing_retune(struct mmc_host *host)
{
	return host->doing_retune == 1;
}

static inline enum dma_data_direction mmc_get_dma_dir(struct mmc_data *data)
{
	return data->flags & MMC_DATA_WRITE ? DMA_TO_DEVICE : DMA_FROM_DEVICE;
}

int mmc_send_tuning(struct mmc_host *host, u32 opcode, int *cmd_error);
int mmc_abort_tuning(struct mmc_host *host, u32 opcode);

#endif /* LINUX_MMC_HOST_H */<|MERGE_RESOLUTION|>--- conflicted
+++ resolved
@@ -443,14 +443,11 @@
 #define MMC_CAP2_CQE_DCMD	(1 << 24)	/* CQE can issue a direct command */
 #define MMC_CAP2_AVOID_3_3V	(1 << 25)	/* Host must negotiate down from 3.3V */
 #define MMC_CAP2_MERGE_CAPABLE	(1 << 26)	/* Host can merge a segment over the segment size */
-<<<<<<< HEAD
+#define MMC_CAP2_CRYPTO		(1 << 27)	/* Host supports inline encryption */
 #if defined(CONFIG_SDC_QTI)
-#define MMC_CAP2_CLK_SCALE      (1 << 27)       /* Allow dynamic clk scaling */
-#endif
-=======
-#define MMC_CAP2_CRYPTO		(1 << 27)	/* Host supports inline encryption */
-
->>>>>>> a9a13eee
+#define MMC_CAP2_CLK_SCALE      (1 << 28)       /* Allow dynamic clk scaling */
+#endif
+
 	int			fixed_drv_type;	/* fixed driver type for non-removable media */
 
 	mmc_pm_flag_t		pm_caps;	/* supported pm features */

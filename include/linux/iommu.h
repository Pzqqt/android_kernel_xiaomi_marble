/* SPDX-License-Identifier: GPL-2.0-only */
/*
 * Copyright (C) 2007-2008 Advanced Micro Devices, Inc.
 * Author: Joerg Roedel <joerg.roedel@amd.com>
 */

#ifndef __LINUX_IOMMU_H
#define __LINUX_IOMMU_H

#include <linux/scatterlist.h>
#include <linux/device.h>
#include <linux/types.h>
#include <linux/errno.h>
#include <linux/err.h>
#include <linux/of.h>
#include <linux/ioasid.h>
#include <uapi/linux/iommu.h>

#define IOMMU_READ	(1 << 0)
#define IOMMU_WRITE	(1 << 1)
#define IOMMU_CACHE	(1 << 2) /* DMA cache coherency */
#define IOMMU_NOEXEC	(1 << 3)
#define IOMMU_MMIO	(1 << 4) /* e.g. things like MSI doorbells */
/*
 * Where the bus hardware includes a privilege level as part of its access type
 * markings, and certain devices are capable of issuing transactions marked as
 * either 'supervisor' or 'user', the IOMMU_PRIV flag requests that the other
 * given permission flags only apply to accesses at the higher privilege level,
 * and that unprivileged transactions should have as little access as possible.
 * This would usually imply the same permissions as kernel mappings on the CPU,
 * if the IOMMU page table format is equivalent.
 */
#define IOMMU_PRIV	(1 << 5)
/*
 * Non-coherent masters can use this page protection flag to set cacheable
 * memory attributes for only a transparent outer level of cache, also known as
 * the last-level or system cache.
 */
#define IOMMU_SYS_CACHE_ONLY	(1 << 6)
/* Use upstream device's bus attribute */
#define IOMMU_USE_UPSTREAM_HINT	(1 << 7)

/* Use upstream device's bus attribute with no write-allocate cache policy */
#define IOMMU_USE_LLC_NWA	(1 << 8)

struct iommu_ops;
struct iommu_group;
struct bus_type;
struct device;
struct iommu_domain;
struct notifier_block;
struct iommu_sva;
struct iommu_fault_event;

/* iommu fault flags */
#define IOMMU_FAULT_READ                (1 << 0)
#define IOMMU_FAULT_WRITE               (1 << 1)
#define IOMMU_FAULT_TRANSLATION         (1 << 2)
#define IOMMU_FAULT_PERMISSION          (1 << 3)
#define IOMMU_FAULT_EXTERNAL            (1 << 4)
#define IOMMU_FAULT_TRANSACTION_STALLED (1 << 5)

typedef int (*iommu_fault_handler_t)(struct iommu_domain *,
			struct device *, unsigned long, int, void *);
typedef int (*iommu_mm_exit_handler_t)(struct device *dev, struct iommu_sva *,
				       void *);
typedef int (*iommu_dev_fault_handler_t)(struct iommu_fault *, void *);

struct iommu_domain_geometry {
	dma_addr_t aperture_start; /* First address that can be mapped    */
	dma_addr_t aperture_end;   /* Last address that can be mapped     */
	bool force_aperture;       /* DMA only allowed in mappable range? */
};

/* iommu transaction flags */
#define IOMMU_TRANS_WRITE	BIT(0)	/* 1 Write, 0 Read */
#define IOMMU_TRANS_PRIV	BIT(1)	/* 1 Privileged, 0 Unprivileged */
#define IOMMU_TRANS_INST	BIT(2)	/* 1 Instruction fetch, 0 Data access */
#define IOMMU_TRANS_SEC	BIT(3)	/* 1 Secure, 0 Non-secure access*/

/* Non secure unprivileged Data read operation */
#define IOMMU_TRANS_DEFAULT	(0U)

struct iommu_pgtbl_info {
	void *ops;
};

/* Domain feature flags */
#define __IOMMU_DOMAIN_PAGING	(1U << 0)  /* Support for iommu_map/unmap */
#define __IOMMU_DOMAIN_DMA_API	(1U << 1)  /* Domain for use in DMA-API
					      implementation              */
#define __IOMMU_DOMAIN_PT	(1U << 2)  /* Domain is identity mapped   */

/*
 * This are the possible domain-types
 *
 *	IOMMU_DOMAIN_BLOCKED	- All DMA is blocked, can be used to isolate
 *				  devices
 *	IOMMU_DOMAIN_IDENTITY	- DMA addresses are system physical addresses
 *	IOMMU_DOMAIN_UNMANAGED	- DMA mappings managed by IOMMU-API user, used
 *				  for VMs
 *	IOMMU_DOMAIN_DMA	- Internally used for DMA-API implementations.
 *				  This flag allows IOMMU drivers to implement
 *				  certain optimizations for these domains
 */
#define IOMMU_DOMAIN_BLOCKED	(0U)
#define IOMMU_DOMAIN_IDENTITY	(__IOMMU_DOMAIN_PT)
#define IOMMU_DOMAIN_UNMANAGED	(__IOMMU_DOMAIN_PAGING)
#define IOMMU_DOMAIN_DMA	(__IOMMU_DOMAIN_PAGING |	\
				 __IOMMU_DOMAIN_DMA_API)

struct iommu_domain {
	unsigned type;
	const struct iommu_ops *ops;
	unsigned long pgsize_bitmap;	/* Bitmap of page sizes in use */
	iommu_fault_handler_t handler;
	void *handler_token;
	struct iommu_domain_geometry geometry;
	void *iova_cookie;
};

enum iommu_cap {
	IOMMU_CAP_CACHE_COHERENCY,	/* IOMMU can enforce cache coherent DMA
					   transactions */
	IOMMU_CAP_INTR_REMAP,		/* IOMMU supports interrupt isolation */
	IOMMU_CAP_NOEXEC,		/* IOMMU_NOEXEC flag */
};

/*
 * Following constraints are specifc to FSL_PAMUV1:
 *  -aperture must be power of 2, and naturally aligned
 *  -number of windows must be power of 2, and address space size
 *   of each window is determined by aperture size / # of windows
 *  -the actual size of the mapped region of a window must be power
 *   of 2 starting with 4KB and physical address must be naturally
 *   aligned.
 * DOMAIN_ATTR_FSL_PAMUV1 corresponds to the above mentioned contraints.
 * The caller can invoke iommu_domain_get_attr to check if the underlying
 * iommu implementation supports these constraints.
 *
 * DOMAIN_ATTR_NO_CFRE
 * Some bus implementations may enter a bad state if iommu reports an error
 * on context fault. As context faults are not always fatal, this must be
 * avoided.
 */

enum iommu_attr {
	DOMAIN_ATTR_GEOMETRY,
	DOMAIN_ATTR_PAGING,
	DOMAIN_ATTR_WINDOWS,
	DOMAIN_ATTR_FSL_PAMU_STASH,
	DOMAIN_ATTR_FSL_PAMU_ENABLE,
	DOMAIN_ATTR_FSL_PAMUV1,
	DOMAIN_ATTR_NESTING,	/* two stages of translation */
	DOMAIN_ATTR_DMA_USE_FLUSH_QUEUE,
	DOMAIN_ATTR_MAX,
};

#define EXTENDED_ATTR_BASE			(DOMAIN_ATTR_MAX + 16)

#define DOMAIN_ATTR_PT_BASE_ADDR		(EXTENDED_ATTR_BASE + 0)
#define DOMAIN_ATTR_CONTEXT_BANK		(EXTENDED_ATTR_BASE + 1)
#define DOMAIN_ATTR_DYNAMIC			(EXTENDED_ATTR_BASE + 2)
#define DOMAIN_ATTR_TTBR0			(EXTENDED_ATTR_BASE + 3)
#define DOMAIN_ATTR_CONTEXTIDR			(EXTENDED_ATTR_BASE + 4)
#define DOMAIN_ATTR_PROCID			(EXTENDED_ATTR_BASE + 5)
#define DOMAIN_ATTR_NON_FATAL_FAULTS		(EXTENDED_ATTR_BASE + 6)
#define DOMAIN_ATTR_S1_BYPASS			(EXTENDED_ATTR_BASE + 7)
#define DOMAIN_ATTR_ATOMIC			(EXTENDED_ATTR_BASE + 8)
#define DOMAIN_ATTR_SECURE_VMID			(EXTENDED_ATTR_BASE + 9)
#define DOMAIN_ATTR_FAST			(EXTENDED_ATTR_BASE + 10)
#define DOMAIN_ATTR_PGTBL_INFO			(EXTENDED_ATTR_BASE + 11)
#define DOMAIN_ATTR_USE_UPSTREAM_HINT		(EXTENDED_ATTR_BASE + 12)
#define DOMAIN_ATTR_EARLY_MAP			(EXTENDED_ATTR_BASE + 13)
#define DOMAIN_ATTR_PAGE_TABLE_IS_COHERENT	(EXTENDED_ATTR_BASE + 14)
#define DOMAIN_ATTR_PAGE_TABLE_FORCE_COHERENT	(EXTENDED_ATTR_BASE + 15)
#define DOMAIN_ATTR_PAGE_TABLE_FORCE_NON_COHERENT (EXTENDED_ATTR_BASE + 16)
#define DOMAIN_ATTR_CB_STALL_DISABLE		(EXTENDED_ATTR_BASE + 17)
#define DOMAIN_ATTR_USE_LLC_NWA			(EXTENDED_ATTR_BASE + 18)
#define DOMAIN_ATTR_NO_CFRE			(EXTENDED_ATTR_BASE + 19)
#define DOMAIN_ATTR_EXTENDED_MAX		(EXTENDED_ATTR_BASE + 20)

/* These are the possible reserved region types */
enum iommu_resv_type {
	/* Memory regions which must be mapped 1:1 at all times */
	IOMMU_RESV_DIRECT,
	/*
	 * Memory regions which are advertised to be 1:1 but are
	 * commonly considered relaxable in some conditions,
	 * for instance in device assignment use case (USB, Graphics)
	 */
	IOMMU_RESV_DIRECT_RELAXABLE,
	/* Arbitrary "never map this or give it to a device" address ranges */
	IOMMU_RESV_RESERVED,
	/* Hardware MSI region (untranslated) */
	IOMMU_RESV_MSI,
	/* Software-managed MSI translation window */
	IOMMU_RESV_SW_MSI,
};

/**
 * struct iommu_resv_region - descriptor for a reserved memory region
 * @list: Linked list pointers
 * @start: System physical start address of the region
 * @length: Length of the region in bytes
 * @prot: IOMMU Protection flags (READ/WRITE/...)
 * @type: Type of the reserved region
 */
struct iommu_resv_region {
	struct list_head	list;
	phys_addr_t		start;
	size_t			length;
	int			prot;
	enum iommu_resv_type	type;
};

/* Per device IOMMU features */
enum iommu_dev_features {
	IOMMU_DEV_FEAT_AUX,	/* Aux-domain feature */
	IOMMU_DEV_FEAT_SVA,	/* Shared Virtual Addresses */
};

#define IOMMU_PASID_INVALID	(-1U)

/**
 * struct iommu_sva_ops - device driver callbacks for an SVA context
 *
 * @mm_exit: called when the mm is about to be torn down by exit_mmap. After
 *           @mm_exit returns, the device must not issue any more transaction
 *           with the PASID given as argument.
 *
 *           The @mm_exit handler is allowed to sleep. Be careful about the
 *           locks taken in @mm_exit, because they might lead to deadlocks if
 *           they are also held when dropping references to the mm. Consider the
 *           following call chain:
 *           mutex_lock(A); mmput(mm) -> exit_mm() -> @mm_exit() -> mutex_lock(A)
 *           Using mmput_async() prevents this scenario.
 *
 */
struct iommu_sva_ops {
	iommu_mm_exit_handler_t mm_exit;
};

#ifdef CONFIG_IOMMU_API

/**
 * struct iommu_iotlb_gather - Range information for a pending IOTLB flush
 *
 * @start: IOVA representing the start of the range to be flushed
 * @end: IOVA representing the end of the range to be flushed (exclusive)
 * @pgsize: The interval at which to perform the flush
 *
 * This structure is intended to be updated by multiple calls to the
 * ->unmap() function in struct iommu_ops before eventually being passed
 * into ->iotlb_sync().
 */
struct iommu_iotlb_gather {
	unsigned long		start;
	unsigned long		end;
	size_t			pgsize;
};

/**
 * struct iommu_ops - iommu ops and capabilities
 * @capable: check capability
 * @domain_alloc: allocate iommu domain
 * @domain_free: free iommu domain
 * @attach_dev: attach device to an iommu domain
 * @detach_dev: detach device from an iommu domain
 * @map: map a physically contiguous memory region to an iommu domain
 * @unmap: unmap a physically contiguous memory region from an iommu domain
 * @flush_iotlb_all: Synchronously flush all hardware TLBs for this domain
 * @iotlb_sync_map: Sync mappings created recently using @map to the hardware
 * @iotlb_sync: Flush all queued ranges from the hardware TLBs and empty flush
 *            queue
 * @iova_to_phys: translate iova to physical address
 * @add_device: add device to iommu grouping
 * @remove_device: remove device from iommu grouping
 * @device_group: find iommu group for a particular device
 * @domain_get_attr: Query domain attributes
 * @domain_set_attr: Change domain attributes
 * @get_resv_regions: Request list of reserved regions for a device
 * @put_resv_regions: Free list of reserved regions for a device
 * @apply_resv_region: Temporary helper call-back for iova reserved ranges
 * @domain_window_enable: Configure and enable a particular window for a domain
 * @domain_window_disable: Disable a particular window for a domain
 * @of_xlate: add OF master IDs to iommu grouping
 * @is_attach_deferred: Check if domain attach should be deferred from iommu
 *                      driver init to device driver init (default no)
 * @dev_has/enable/disable_feat: per device entries to check/enable/disable
 *                               iommu specific features.
 * @dev_feat_enabled: check enabled feature
 * @aux_attach/detach_dev: aux-domain specific attach/detach entries.
 * @aux_get_pasid: get the pasid given an aux-domain
 * @sva_bind: Bind process address space to device
 * @sva_unbind: Unbind process address space from device
 * @sva_get_pasid: Get PASID associated to a SVA handle
 * @page_response: handle page request response
 * @cache_invalidate: invalidate translation caches
 * @sva_bind_gpasid: bind guest pasid and mm
 * @sva_unbind_gpasid: unbind guest pasid and mm
 * @pgsize_bitmap: bitmap of all possible supported page sizes
 * @owner: Driver module providing these ops
 */
struct iommu_ops {
	bool (*capable)(enum iommu_cap);

	/* Domain allocation and freeing by the iommu driver */
	struct iommu_domain *(*domain_alloc)(unsigned iommu_domain_type);
	void (*domain_free)(struct iommu_domain *);

	int (*attach_dev)(struct iommu_domain *domain, struct device *dev);
	void (*detach_dev)(struct iommu_domain *domain, struct device *dev);
	int (*map)(struct iommu_domain *domain, unsigned long iova,
		   phys_addr_t paddr, size_t size, int prot, gfp_t gfp);
	size_t (*unmap)(struct iommu_domain *domain, unsigned long iova,
		     size_t size, struct iommu_iotlb_gather *iotlb_gather);
	void (*flush_iotlb_all)(struct iommu_domain *domain);
	void (*iotlb_sync_map)(struct iommu_domain *domain);
	void (*iotlb_sync)(struct iommu_domain *domain,
			   struct iommu_iotlb_gather *iotlb_gather);
	phys_addr_t (*iova_to_phys)(struct iommu_domain *domain, dma_addr_t iova);
	int (*add_device)(struct device *dev);
	void (*remove_device)(struct device *dev);
	struct iommu_group *(*device_group)(struct device *dev);
	int (*domain_get_attr)(struct iommu_domain *domain,
			       enum iommu_attr attr, void *data);
	int (*domain_set_attr)(struct iommu_domain *domain,
			       enum iommu_attr attr, void *data);

	/* Request/Free a list of reserved regions for a device */
	void (*get_resv_regions)(struct device *dev, struct list_head *list);
	void (*put_resv_regions)(struct device *dev, struct list_head *list);
	void (*apply_resv_region)(struct device *dev,
				  struct iommu_domain *domain,
				  struct iommu_resv_region *region);

	/* Window handling functions */
	int (*domain_window_enable)(struct iommu_domain *domain, u32 wnd_nr,
				    phys_addr_t paddr, u64 size, int prot);
	void (*domain_window_disable)(struct iommu_domain *domain, u32 wnd_nr);

	int (*of_xlate)(struct device *dev, struct of_phandle_args *args);
	bool (*is_attach_deferred)(struct iommu_domain *domain, struct device *dev);

	/* Per device IOMMU features */
	bool (*dev_has_feat)(struct device *dev, enum iommu_dev_features f);
	bool (*dev_feat_enabled)(struct device *dev, enum iommu_dev_features f);
	int (*dev_enable_feat)(struct device *dev, enum iommu_dev_features f);
	int (*dev_disable_feat)(struct device *dev, enum iommu_dev_features f);

	/* Aux-domain specific attach/detach entries */
	int (*aux_attach_dev)(struct iommu_domain *domain, struct device *dev);
	void (*aux_detach_dev)(struct iommu_domain *domain, struct device *dev);
	int (*aux_get_pasid)(struct iommu_domain *domain, struct device *dev);

	struct iommu_sva *(*sva_bind)(struct device *dev, struct mm_struct *mm,
				      void *drvdata);
	void (*sva_unbind)(struct iommu_sva *handle);
	int (*sva_get_pasid)(struct iommu_sva *handle);

	int (*page_response)(struct device *dev,
			     struct iommu_fault_event *evt,
			     struct iommu_page_response *msg);
	int (*cache_invalidate)(struct iommu_domain *domain, struct device *dev,
				struct iommu_cache_invalidate_info *inv_info);
	int (*sva_bind_gpasid)(struct iommu_domain *domain,
			struct device *dev, struct iommu_gpasid_bind_data *data);

	int (*sva_unbind_gpasid)(struct device *dev, int pasid);

	unsigned long pgsize_bitmap;
	struct module *owner;
};

/**
<<<<<<< HEAD
=======
 * struct msm_iommu_ops - standard iommu ops, as well as additional MSM
 * specific iommu ops
 * @map_sg: map a scatter-gather list of physically contiguous memory chunks
 *          to an iommu domain
 * @iova_to_phys_hard: translate iova to physical address using IOMMU hardware
 * @is_iova_coherent: checks coherency of the given iova
 * @trigger_fault: trigger a fault on the device attached to an iommu domain
 * @tlbi_domain: Invalidate all TLBs covering an iommu domain
 * @enable_config_clocks: Enable all config clocks for this domain's IOMMU
 * @disable_config_clocks: Disable all config clocks for this domain's IOMMU
 * @iova_to_pte: translate iova to Page Table Entry (PTE).
 * @iommu_ops: the standard iommu ops
 */
struct msm_iommu_ops {
	size_t (*map_sg)(struct iommu_domain *domain, unsigned long iova,
			 struct scatterlist *sg, unsigned int nents, int prot);
	phys_addr_t (*iova_to_phys_hard)(struct iommu_domain *domain,
					 dma_addr_t iova,
					 unsigned long trans_flags);
	bool (*is_iova_coherent)(struct iommu_domain *domain, dma_addr_t iova);
	void (*trigger_fault)(struct iommu_domain *domain, unsigned long flags);
	void (*tlbi_domain)(struct iommu_domain *domain);
	int (*enable_config_clocks)(struct iommu_domain *domain);
	void (*disable_config_clocks)(struct iommu_domain *domain);
	uint64_t (*iova_to_pte)(struct iommu_domain *domain, dma_addr_t iova);
	struct iommu_ops iommu_ops;
};

/**
>>>>>>> 0070b55b
 * struct iommu_device - IOMMU core representation of one IOMMU hardware
 *			 instance
 * @list: Used by the iommu-core to keep a list of registered iommus
 * @ops: iommu-ops for talking to this iommu
 * @dev: struct device for sysfs handling
 */
struct iommu_device {
	struct list_head list;
	const struct iommu_ops *ops;
	struct fwnode_handle *fwnode;
	struct device *dev;
};

/**
 * struct iommu_fault_event - Generic fault event
 *
 * Can represent recoverable faults such as a page requests or
 * unrecoverable faults such as DMA or IRQ remapping faults.
 *
 * @fault: fault descriptor
 * @list: pending fault event list, used for tracking responses
 */
struct iommu_fault_event {
	struct iommu_fault fault;
	struct list_head list;
};

/**
 * struct iommu_fault_param - per-device IOMMU fault data
 * @handler: Callback function to handle IOMMU faults at device level
 * @data: handler private data
 * @faults: holds the pending faults which needs response
 * @lock: protect pending faults list
 */
struct iommu_fault_param {
	iommu_dev_fault_handler_t handler;
	void *data;
	struct list_head faults;
	struct mutex lock;
};

/**
 * struct iommu_param - collection of per-device IOMMU data
 *
 * @fault_param: IOMMU detected device fault reporting data
 *
 * TODO: migrate other per device data pointers under iommu_dev_data, e.g.
 *	struct iommu_group	*iommu_group;
 *	struct iommu_fwspec	*iommu_fwspec;
 */
struct iommu_param {
	struct mutex lock;
	struct iommu_fault_param *fault_param;
};

int  iommu_device_register(struct iommu_device *iommu);
void iommu_device_unregister(struct iommu_device *iommu);
int  iommu_device_sysfs_add(struct iommu_device *iommu,
			    struct device *parent,
			    const struct attribute_group **groups,
			    const char *fmt, ...) __printf(4, 5);
void iommu_device_sysfs_remove(struct iommu_device *iommu);
int  iommu_device_link(struct iommu_device   *iommu, struct device *link);
void iommu_device_unlink(struct iommu_device *iommu, struct device *link);

static inline void __iommu_device_set_ops(struct iommu_device *iommu,
					  const struct iommu_ops *ops)
{
	iommu->ops = ops;
}

#define iommu_device_set_ops(iommu, ops)				\
do {									\
	struct iommu_ops *__ops = (struct iommu_ops *)(ops);		\
	__ops->owner = THIS_MODULE;					\
	__iommu_device_set_ops(iommu, __ops);				\
} while (0)

static inline void iommu_device_set_fwnode(struct iommu_device *iommu,
					   struct fwnode_handle *fwnode)
{
	iommu->fwnode = fwnode;
}

static inline struct iommu_device *dev_to_iommu_device(struct device *dev)
{
	return (struct iommu_device *)dev_get_drvdata(dev);
}

static inline void iommu_iotlb_gather_init(struct iommu_iotlb_gather *gather)
{
	*gather = (struct iommu_iotlb_gather) {
		.start	= ULONG_MAX,
	};
}

#define IOMMU_GROUP_NOTIFY_ADD_DEVICE		1 /* Device added */
#define IOMMU_GROUP_NOTIFY_DEL_DEVICE		2 /* Pre Device removed */
#define IOMMU_GROUP_NOTIFY_BIND_DRIVER		3 /* Pre Driver bind */
#define IOMMU_GROUP_NOTIFY_BOUND_DRIVER		4 /* Post Driver bind */
#define IOMMU_GROUP_NOTIFY_UNBIND_DRIVER	5 /* Pre Driver unbind */
#define IOMMU_GROUP_NOTIFY_UNBOUND_DRIVER	6 /* Post Driver unbind */

extern int bus_set_iommu(struct bus_type *bus, const struct iommu_ops *ops);
extern bool iommu_present(struct bus_type *bus);
extern bool iommu_capable(struct bus_type *bus, enum iommu_cap cap);
extern struct iommu_domain *iommu_domain_alloc(struct bus_type *bus);
extern struct iommu_group *iommu_group_get_by_id(int id);
extern void iommu_domain_free(struct iommu_domain *domain);
extern int iommu_attach_device(struct iommu_domain *domain,
			       struct device *dev);
extern void iommu_detach_device(struct iommu_domain *domain,
				struct device *dev);
extern int iommu_cache_invalidate(struct iommu_domain *domain,
				  struct device *dev,
				  struct iommu_cache_invalidate_info *inv_info);
extern int iommu_sva_bind_gpasid(struct iommu_domain *domain,
		struct device *dev, struct iommu_gpasid_bind_data *data);
extern int iommu_sva_unbind_gpasid(struct iommu_domain *domain,
				struct device *dev, ioasid_t pasid);
extern struct iommu_domain *iommu_get_domain_for_dev(struct device *dev);
extern struct iommu_domain *iommu_get_dma_domain(struct device *dev);
extern int iommu_map(struct iommu_domain *domain, unsigned long iova,
		     phys_addr_t paddr, size_t size, int prot);
extern int iommu_map_atomic(struct iommu_domain *domain, unsigned long iova,
			    phys_addr_t paddr, size_t size, int prot);
extern size_t iommu_unmap(struct iommu_domain *domain, unsigned long iova,
			  size_t size);
extern size_t iommu_unmap_fast(struct iommu_domain *domain,
			       unsigned long iova, size_t size,
			       struct iommu_iotlb_gather *iotlb_gather);
extern size_t iommu_map_sg(struct iommu_domain *domain, unsigned long iova,
			   struct scatterlist *sg,unsigned int nents, int prot);
extern size_t iommu_map_sg_atomic(struct iommu_domain *domain,
				  unsigned long iova, struct scatterlist *sg,
				  unsigned int nents, int prot);
extern phys_addr_t iommu_iova_to_phys(struct iommu_domain *domain, dma_addr_t iova);
<<<<<<< HEAD
=======
extern phys_addr_t iommu_iova_to_phys_hard(struct iommu_domain *domain,
				   dma_addr_t iova, unsigned long trans_flags);
extern bool iommu_is_iova_coherent(struct iommu_domain *domain,
				dma_addr_t iova);
>>>>>>> 0070b55b
extern void iommu_set_fault_handler(struct iommu_domain *domain,
			iommu_fault_handler_t handler, void *token);

extern void iommu_get_resv_regions(struct device *dev, struct list_head *list);
extern void iommu_put_resv_regions(struct device *dev, struct list_head *list);
extern void generic_iommu_put_resv_regions(struct device *dev,
					   struct list_head *list);
extern int iommu_request_dm_for_dev(struct device *dev);
extern int iommu_request_dma_domain_for_dev(struct device *dev);
extern void iommu_set_default_passthrough(bool cmd_line);
extern void iommu_set_default_translated(bool cmd_line);
extern bool iommu_default_passthrough(void);
extern struct iommu_resv_region *
iommu_alloc_resv_region(phys_addr_t start, size_t length, int prot,
			enum iommu_resv_type type);
extern int iommu_get_group_resv_regions(struct iommu_group *group,
					struct list_head *head);

extern int iommu_attach_group(struct iommu_domain *domain,
			      struct iommu_group *group);
extern void iommu_detach_group(struct iommu_domain *domain,
			       struct iommu_group *group);
extern struct iommu_group *iommu_group_alloc(void);
extern void *iommu_group_get_iommudata(struct iommu_group *group);
extern void iommu_group_set_iommudata(struct iommu_group *group,
				      void *iommu_data,
				      void (*release)(void *iommu_data));
extern int iommu_group_set_name(struct iommu_group *group, const char *name);
extern int iommu_group_add_device(struct iommu_group *group,
				  struct device *dev);
extern void iommu_group_remove_device(struct device *dev);
extern int iommu_group_for_each_dev(struct iommu_group *group, void *data,
				    int (*fn)(struct device *, void *));
extern struct iommu_group *iommu_group_get(struct device *dev);
extern struct iommu_group *iommu_group_ref_get(struct iommu_group *group);
extern void iommu_group_put(struct iommu_group *group);
extern int iommu_group_register_notifier(struct iommu_group *group,
					 struct notifier_block *nb);
extern int iommu_group_unregister_notifier(struct iommu_group *group,
					   struct notifier_block *nb);
extern int iommu_register_device_fault_handler(struct device *dev,
					iommu_dev_fault_handler_t handler,
					void *data);

extern int iommu_unregister_device_fault_handler(struct device *dev);

extern int iommu_report_device_fault(struct device *dev,
				     struct iommu_fault_event *evt);
extern int iommu_page_response(struct device *dev,
			       struct iommu_page_response *msg);

extern int iommu_group_id(struct iommu_group *group);
extern struct iommu_group *iommu_group_get_for_dev(struct device *dev);
extern struct iommu_domain *iommu_group_default_domain(struct iommu_group *);

extern int iommu_domain_get_attr(struct iommu_domain *domain, enum iommu_attr,
				 void *data);
extern int iommu_domain_set_attr(struct iommu_domain *domain, enum iommu_attr,
				 void *data);

/* Window handling function prototypes */
extern int iommu_domain_window_enable(struct iommu_domain *domain, u32 wnd_nr,
				      phys_addr_t offset, u64 size,
				      int prot);
extern void iommu_domain_window_disable(struct iommu_domain *domain, u32 wnd_nr);

extern int report_iommu_fault(struct iommu_domain *domain, struct device *dev,
			      unsigned long iova, int flags);

static inline void iommu_flush_tlb_all(struct iommu_domain *domain)
{
	if (domain->ops->flush_iotlb_all)
		domain->ops->flush_iotlb_all(domain);
}

static inline void iommu_tlb_sync(struct iommu_domain *domain,
				  struct iommu_iotlb_gather *iotlb_gather)
{
	if (domain->ops->iotlb_sync)
		domain->ops->iotlb_sync(domain, iotlb_gather);

	iommu_iotlb_gather_init(iotlb_gather);
}

static inline void iommu_iotlb_gather_add_page(struct iommu_domain *domain,
					       struct iommu_iotlb_gather *gather,
					       unsigned long iova, size_t size)
{
	unsigned long start = iova, end = start + size;

	/*
	 * If the new page is disjoint from the current range or is mapped at
	 * a different granularity, then sync the TLB so that the gather
	 * structure can be rewritten.
	 */
	if (gather->pgsize != size ||
	    end < gather->start || start > gather->end) {
		if (gather->pgsize)
			iommu_tlb_sync(domain, gather);
		gather->pgsize = size;
	}

	if (gather->end < end)
		gather->end = end;

	if (gather->start > start)
		gather->start = start;
}

/* PCI device grouping function */
extern struct iommu_group *pci_device_group(struct device *dev);
/* Generic device grouping function */
extern struct iommu_group *generic_device_group(struct device *dev);
/* FSL-MC device grouping function */
struct iommu_group *fsl_mc_device_group(struct device *dev);

/**
 * struct iommu_fwspec - per-device IOMMU instance data
 * @ops: ops for this device's IOMMU
 * @iommu_fwnode: firmware handle for this device's IOMMU
 * @iommu_priv: IOMMU driver private data for this device
 * @num_pasid_bits: number of PASID bits supported by this device
 * @num_ids: number of associated device IDs
 * @ids: IDs which this device may present to the IOMMU
 */
struct iommu_fwspec {
	const struct iommu_ops	*ops;
	struct fwnode_handle	*iommu_fwnode;
	void			*iommu_priv;
	u32			flags;
	u32			num_pasid_bits;
	unsigned int		num_ids;
	u32			ids[1];
};

/* ATS is supported */
#define IOMMU_FWSPEC_PCI_RC_ATS			(1 << 0)

/**
 * struct iommu_sva - handle to a device-mm bond
 */
struct iommu_sva {
	struct device			*dev;
	const struct iommu_sva_ops	*ops;
};

int iommu_fwspec_init(struct device *dev, struct fwnode_handle *iommu_fwnode,
		      const struct iommu_ops *ops);
void iommu_fwspec_free(struct device *dev);
int iommu_fwspec_add_ids(struct device *dev, u32 *ids, int num_ids);
const struct iommu_ops *iommu_ops_from_fwnode(struct fwnode_handle *fwnode);

static inline struct iommu_fwspec *dev_iommu_fwspec_get(struct device *dev)
{
	return dev->iommu_fwspec;
}

static inline void dev_iommu_fwspec_set(struct device *dev,
					struct iommu_fwspec *fwspec)
{
	dev->iommu_fwspec = fwspec;
}

int iommu_probe_device(struct device *dev);
void iommu_release_device(struct device *dev);

bool iommu_dev_has_feature(struct device *dev, enum iommu_dev_features f);
int iommu_dev_enable_feature(struct device *dev, enum iommu_dev_features f);
int iommu_dev_disable_feature(struct device *dev, enum iommu_dev_features f);
bool iommu_dev_feature_enabled(struct device *dev, enum iommu_dev_features f);
int iommu_aux_attach_device(struct iommu_domain *domain, struct device *dev);
void iommu_aux_detach_device(struct iommu_domain *domain, struct device *dev);
int iommu_aux_get_pasid(struct iommu_domain *domain, struct device *dev);

struct iommu_sva *iommu_sva_bind_device(struct device *dev,
					struct mm_struct *mm,
					void *drvdata);
void iommu_sva_unbind_device(struct iommu_sva *handle);
int iommu_sva_set_ops(struct iommu_sva *handle,
		      const struct iommu_sva_ops *ops);
int iommu_sva_get_pasid(struct iommu_sva *handle);

#else /* CONFIG_IOMMU_API */

struct iommu_ops {};
struct iommu_group {};
struct iommu_fwspec {};
struct iommu_device {};
struct iommu_fault_param {};
struct iommu_iotlb_gather {};

static inline bool iommu_present(struct bus_type *bus)
{
	return false;
}

static inline bool iommu_capable(struct bus_type *bus, enum iommu_cap cap)
{
	return false;
}

static inline struct iommu_domain *iommu_domain_alloc(struct bus_type *bus)
{
	return NULL;
}

static inline struct iommu_group *iommu_group_get_by_id(int id)
{
	return NULL;
}

static inline void iommu_domain_free(struct iommu_domain *domain)
{
}

static inline int iommu_attach_device(struct iommu_domain *domain,
				      struct device *dev)
{
	return -ENODEV;
}

static inline void iommu_detach_device(struct iommu_domain *domain,
				       struct device *dev)
{
}

static inline struct iommu_domain *iommu_get_domain_for_dev(struct device *dev)
{
	return NULL;
}

static inline int iommu_map(struct iommu_domain *domain, unsigned long iova,
			    phys_addr_t paddr, size_t size, int prot)
{
	return -ENODEV;
}

static inline int iommu_map_atomic(struct iommu_domain *domain,
				   unsigned long iova, phys_addr_t paddr,
				   size_t size, int prot)
{
	return -ENODEV;
}

static inline size_t iommu_unmap(struct iommu_domain *domain,
				 unsigned long iova, size_t size)
{
	return 0;
}

static inline size_t iommu_unmap_fast(struct iommu_domain *domain,
				      unsigned long iova, int gfp_order,
				      struct iommu_iotlb_gather *iotlb_gather)
{
	return 0;
}

static inline size_t iommu_map_sg(struct iommu_domain *domain,
				  unsigned long iova, struct scatterlist *sg,
				  unsigned int nents, int prot)
{
	return 0;
}

static inline size_t iommu_map_sg_atomic(struct iommu_domain *domain,
				  unsigned long iova, struct scatterlist *sg,
				  unsigned int nents, int prot)
{
	return 0;
}

static inline void iommu_flush_tlb_all(struct iommu_domain *domain)
{
}

static inline void iommu_tlb_sync(struct iommu_domain *domain,
				  struct iommu_iotlb_gather *iotlb_gather)
{
}

static inline int iommu_domain_window_enable(struct iommu_domain *domain,
					     u32 wnd_nr, phys_addr_t paddr,
					     u64 size, int prot)
{
	return -ENODEV;
}

static inline void iommu_domain_window_disable(struct iommu_domain *domain,
					       u32 wnd_nr)
{
}

static inline phys_addr_t iommu_iova_to_phys(struct iommu_domain *domain, dma_addr_t iova)
{
	return 0;
}

<<<<<<< HEAD
=======
static inline phys_addr_t iommu_iova_to_phys_hard(struct iommu_domain *domain,
				dma_addr_t iova, unsigned long trans_flags)
{
	return 0;
}

static inline bool iommu_is_iova_coherent(struct iommu_domain *domain,
					  dma_addr_t iova)
{
	return false;
}

>>>>>>> 0070b55b
static inline void iommu_set_fault_handler(struct iommu_domain *domain,
				iommu_fault_handler_t handler, void *token)
{
}

static inline void iommu_get_resv_regions(struct device *dev,
					struct list_head *list)
{
}
static inline void iommu_put_resv_regions(struct device *dev,
					struct list_head *list)
{
}

static inline int iommu_get_group_resv_regions(struct iommu_group *group,
					       struct list_head *head)
{
	return -ENODEV;
}

static inline int iommu_request_dm_for_dev(struct device *dev)
{
	return -ENODEV;
}

static inline int iommu_request_dma_domain_for_dev(struct device *dev)
{
	return -ENODEV;
}

static inline void iommu_set_default_passthrough(bool cmd_line)
{
}

static inline void iommu_set_default_translated(bool cmd_line)
{
}

static inline bool iommu_default_passthrough(void)
{
	return true;
}

static inline int iommu_attach_group(struct iommu_domain *domain,
				     struct iommu_group *group)
{
	return -ENODEV;
}

static inline void iommu_detach_group(struct iommu_domain *domain,
				      struct iommu_group *group)
{
}

static inline struct iommu_group *iommu_group_alloc(void)
{
	return ERR_PTR(-ENODEV);
}

static inline void *iommu_group_get_iommudata(struct iommu_group *group)
{
	return NULL;
}

static inline void iommu_group_set_iommudata(struct iommu_group *group,
					     void *iommu_data,
					     void (*release)(void *iommu_data))
{
}

static inline int iommu_group_set_name(struct iommu_group *group,
				       const char *name)
{
	return -ENODEV;
}

static inline int iommu_group_add_device(struct iommu_group *group,
					 struct device *dev)
{
	return -ENODEV;
}

static inline void iommu_group_remove_device(struct device *dev)
{
}

static inline int iommu_group_for_each_dev(struct iommu_group *group,
					   void *data,
					   int (*fn)(struct device *, void *))
{
	return -ENODEV;
}

static inline struct iommu_group *iommu_group_get(struct device *dev)
{
	return NULL;
}

static inline void iommu_group_put(struct iommu_group *group)
{
}

static inline int iommu_group_register_notifier(struct iommu_group *group,
						struct notifier_block *nb)
{
	return -ENODEV;
}

static inline int iommu_group_unregister_notifier(struct iommu_group *group,
						  struct notifier_block *nb)
{
	return 0;
}

static inline
int iommu_register_device_fault_handler(struct device *dev,
					iommu_dev_fault_handler_t handler,
					void *data)
{
	return -ENODEV;
}

static inline int iommu_unregister_device_fault_handler(struct device *dev)
{
	return 0;
}

static inline
int iommu_report_device_fault(struct device *dev, struct iommu_fault_event *evt)
{
	return -ENODEV;
}

static inline int iommu_page_response(struct device *dev,
				      struct iommu_page_response *msg)
{
	return -ENODEV;
}

static inline int iommu_group_id(struct iommu_group *group)
{
	return -ENODEV;
}

static inline int iommu_domain_get_attr(struct iommu_domain *domain,
					enum iommu_attr attr, void *data)
{
	return -EINVAL;
}

static inline int iommu_domain_set_attr(struct iommu_domain *domain,
					enum iommu_attr attr, void *data)
{
	return -EINVAL;
}

static inline int  iommu_device_register(struct iommu_device *iommu)
{
	return -ENODEV;
}

static inline void iommu_device_set_ops(struct iommu_device *iommu,
					const struct iommu_ops *ops)
{
}

static inline void iommu_device_set_fwnode(struct iommu_device *iommu,
					   struct fwnode_handle *fwnode)
{
}

static inline struct iommu_device *dev_to_iommu_device(struct device *dev)
{
	return NULL;
}

static inline void iommu_iotlb_gather_init(struct iommu_iotlb_gather *gather)
{
}

static inline void iommu_iotlb_gather_add_page(struct iommu_domain *domain,
					       struct iommu_iotlb_gather *gather,
					       unsigned long iova, size_t size)
{
}

static inline void iommu_device_unregister(struct iommu_device *iommu)
{
}

static inline int  iommu_device_sysfs_add(struct iommu_device *iommu,
					  struct device *parent,
					  const struct attribute_group **groups,
					  const char *fmt, ...)
{
	return -ENODEV;
}

static inline void iommu_device_sysfs_remove(struct iommu_device *iommu)
{
}

static inline int iommu_device_link(struct device *dev, struct device *link)
{
	return -EINVAL;
}

static inline void iommu_device_unlink(struct device *dev, struct device *link)
{
}

static inline int iommu_fwspec_init(struct device *dev,
				    struct fwnode_handle *iommu_fwnode,
				    const struct iommu_ops *ops)
{
	return -ENODEV;
}

static inline void iommu_fwspec_free(struct device *dev)
{
}

static inline int iommu_fwspec_add_ids(struct device *dev, u32 *ids,
				       int num_ids)
{
	return -ENODEV;
}

static inline
const struct iommu_ops *iommu_ops_from_fwnode(struct fwnode_handle *fwnode)
{
	return NULL;
}

static inline bool
iommu_dev_has_feature(struct device *dev, enum iommu_dev_features feat)
{
	return false;
}

static inline bool
iommu_dev_feature_enabled(struct device *dev, enum iommu_dev_features feat)
{
	return false;
}

static inline int
iommu_dev_enable_feature(struct device *dev, enum iommu_dev_features feat)
{
	return -ENODEV;
}

static inline int
iommu_dev_disable_feature(struct device *dev, enum iommu_dev_features feat)
{
	return -ENODEV;
}

static inline int
iommu_aux_attach_device(struct iommu_domain *domain, struct device *dev)
{
	return -ENODEV;
}

static inline void
iommu_aux_detach_device(struct iommu_domain *domain, struct device *dev)
{
}

static inline int
iommu_aux_get_pasid(struct iommu_domain *domain, struct device *dev)
{
	return -ENODEV;
}

static inline struct iommu_sva *
iommu_sva_bind_device(struct device *dev, struct mm_struct *mm, void *drvdata)
{
	return NULL;
}

static inline void iommu_sva_unbind_device(struct iommu_sva *handle)
{
}

static inline int iommu_sva_set_ops(struct iommu_sva *handle,
				    const struct iommu_sva_ops *ops)
{
	return -EINVAL;
}

static inline int iommu_sva_get_pasid(struct iommu_sva *handle)
{
	return IOMMU_PASID_INVALID;
}

static inline int
iommu_cache_invalidate(struct iommu_domain *domain,
		       struct device *dev,
		       struct iommu_cache_invalidate_info *inv_info)
{
	return -ENODEV;
}
static inline int iommu_sva_bind_gpasid(struct iommu_domain *domain,
				struct device *dev, struct iommu_gpasid_bind_data *data)
{
	return -ENODEV;
}

static inline int iommu_sva_unbind_gpasid(struct iommu_domain *domain,
					   struct device *dev, int pasid)
{
	return -ENODEV;
}

#endif /* CONFIG_IOMMU_API */

#ifdef CONFIG_IOMMU_DEBUGFS
extern	struct dentry *iommu_debugfs_dir;
void iommu_debugfs_setup(void);
#else
static inline void iommu_debugfs_setup(void) {}
#endif

#endif /* __LINUX_IOMMU_H */<|MERGE_RESOLUTION|>--- conflicted
+++ resolved
@@ -175,10 +175,11 @@
 #define DOMAIN_ATTR_PAGE_TABLE_IS_COHERENT	(EXTENDED_ATTR_BASE + 14)
 #define DOMAIN_ATTR_PAGE_TABLE_FORCE_COHERENT	(EXTENDED_ATTR_BASE + 15)
 #define DOMAIN_ATTR_PAGE_TABLE_FORCE_NON_COHERENT (EXTENDED_ATTR_BASE + 16)
-#define DOMAIN_ATTR_CB_STALL_DISABLE		(EXTENDED_ATTR_BASE + 17)
-#define DOMAIN_ATTR_USE_LLC_NWA			(EXTENDED_ATTR_BASE + 18)
-#define DOMAIN_ATTR_NO_CFRE			(EXTENDED_ATTR_BASE + 19)
-#define DOMAIN_ATTR_EXTENDED_MAX		(EXTENDED_ATTR_BASE + 20)
+#define DOMAIN_ATTR_CB_STALL_DISABLE			(EXTENDED_ATTR_BASE + 17)
+#define DOMAIN_ATTR_USE_LLC_NWA					(EXTENDED_ATTR_BASE + 18)
+#define DOMAIN_ATTR_NO_CFRE						(EXTENDED_ATTR_BASE + 19)
+#define DOMAIN_ATTR_SPLIT_TABLES				(EXTENDED_ATTR_BASE + 20)
+#define DOMAIN_ATTR_EXTENDED_MAX				(EXTENDED_ATTR_BASE + 21)
 
 /* These are the possible reserved region types */
 enum iommu_resv_type {
@@ -374,38 +375,6 @@
 };
 
 /**
-<<<<<<< HEAD
-=======
- * struct msm_iommu_ops - standard iommu ops, as well as additional MSM
- * specific iommu ops
- * @map_sg: map a scatter-gather list of physically contiguous memory chunks
- *          to an iommu domain
- * @iova_to_phys_hard: translate iova to physical address using IOMMU hardware
- * @is_iova_coherent: checks coherency of the given iova
- * @trigger_fault: trigger a fault on the device attached to an iommu domain
- * @tlbi_domain: Invalidate all TLBs covering an iommu domain
- * @enable_config_clocks: Enable all config clocks for this domain's IOMMU
- * @disable_config_clocks: Disable all config clocks for this domain's IOMMU
- * @iova_to_pte: translate iova to Page Table Entry (PTE).
- * @iommu_ops: the standard iommu ops
- */
-struct msm_iommu_ops {
-	size_t (*map_sg)(struct iommu_domain *domain, unsigned long iova,
-			 struct scatterlist *sg, unsigned int nents, int prot);
-	phys_addr_t (*iova_to_phys_hard)(struct iommu_domain *domain,
-					 dma_addr_t iova,
-					 unsigned long trans_flags);
-	bool (*is_iova_coherent)(struct iommu_domain *domain, dma_addr_t iova);
-	void (*trigger_fault)(struct iommu_domain *domain, unsigned long flags);
-	void (*tlbi_domain)(struct iommu_domain *domain);
-	int (*enable_config_clocks)(struct iommu_domain *domain);
-	void (*disable_config_clocks)(struct iommu_domain *domain);
-	uint64_t (*iova_to_pte)(struct iommu_domain *domain, dma_addr_t iova);
-	struct iommu_ops iommu_ops;
-};
-
-/**
->>>>>>> 0070b55b
  * struct iommu_device - IOMMU core representation of one IOMMU hardware
  *			 instance
  * @list: Used by the iommu-core to keep a list of registered iommus
@@ -543,13 +512,6 @@
 				  unsigned long iova, struct scatterlist *sg,
 				  unsigned int nents, int prot);
 extern phys_addr_t iommu_iova_to_phys(struct iommu_domain *domain, dma_addr_t iova);
-<<<<<<< HEAD
-=======
-extern phys_addr_t iommu_iova_to_phys_hard(struct iommu_domain *domain,
-				   dma_addr_t iova, unsigned long trans_flags);
-extern bool iommu_is_iova_coherent(struct iommu_domain *domain,
-				dma_addr_t iova);
->>>>>>> 0070b55b
 extern void iommu_set_fault_handler(struct iommu_domain *domain,
 			iommu_fault_handler_t handler, void *token);
 
@@ -847,21 +809,6 @@
 	return 0;
 }
 
-<<<<<<< HEAD
-=======
-static inline phys_addr_t iommu_iova_to_phys_hard(struct iommu_domain *domain,
-				dma_addr_t iova, unsigned long trans_flags)
-{
-	return 0;
-}
-
-static inline bool iommu_is_iova_coherent(struct iommu_domain *domain,
-					  dma_addr_t iova)
-{
-	return false;
-}
-
->>>>>>> 0070b55b
 static inline void iommu_set_fault_handler(struct iommu_domain *domain,
 				iommu_fault_handler_t handler, void *token)
 {
@@ -871,6 +818,7 @@
 					struct list_head *list)
 {
 }
+
 static inline void iommu_put_resv_regions(struct device *dev,
 					struct list_head *list)
 {

/* SPDX-License-Identifier: GPL-2.0-only */
/*
 * Copyright (C) 2007-2008 Advanced Micro Devices, Inc.
 * Author: Joerg Roedel <joerg.roedel@amd.com>
 */

#ifndef __LINUX_IOMMU_H
#define __LINUX_IOMMU_H

#include <linux/scatterlist.h>
#include <linux/device.h>
#include <linux/types.h>
#include <linux/errno.h>
#include <linux/err.h>
#include <linux/of.h>
#include <linux/ioasid.h>
#include <uapi/linux/iommu.h>

#define IOMMU_READ	(1 << 0)
#define IOMMU_WRITE	(1 << 1)
#define IOMMU_CACHE	(1 << 2) /* DMA cache coherency */
#define IOMMU_NOEXEC	(1 << 3)
#define IOMMU_MMIO	(1 << 4) /* e.g. things like MSI doorbells */
/*
 * Where the bus hardware includes a privilege level as part of its access type
 * markings, and certain devices are capable of issuing transactions marked as
 * either 'supervisor' or 'user', the IOMMU_PRIV flag requests that the other
 * given permission flags only apply to accesses at the higher privilege level,
 * and that unprivileged transactions should have as little access as possible.
 * This would usually imply the same permissions as kernel mappings on the CPU,
 * if the IOMMU page table format is equivalent.
 */
#define IOMMU_PRIV	(1 << 5)
/*
 * Non-coherent masters can use this page protection flag to set cacheable
 * memory attributes for only a transparent outer level of cache, also known as
 * the last-level or system cache.
 */
<<<<<<< HEAD
#define IOMMU_SYS_CACHE_ONLY	(1 << 6)
=======
#define IOMMU_QCOM_SYS_CACHE	(1 << 6)
/* Use upstream device's bus attribute */
#define IOMMU_USE_UPSTREAM_HINT	(1 << 7)

/* Use upstream device's bus attribute with no write-allocate cache policy */
#define IOMMU_USE_LLC_NWA	(1 << 8)
>>>>>>> 69e489fe

struct iommu_ops;
struct iommu_group;
struct bus_type;
struct device;
struct iommu_domain;
struct notifier_block;
struct iommu_sva;
struct iommu_fault_event;

/* iommu fault flags */
#define IOMMU_FAULT_READ                (1 << 0)
#define IOMMU_FAULT_WRITE               (1 << 1)
#define IOMMU_FAULT_TRANSLATION         (1 << 2)
#define IOMMU_FAULT_PERMISSION          (1 << 3)
#define IOMMU_FAULT_EXTERNAL            (1 << 4)
#define IOMMU_FAULT_TRANSACTION_STALLED (1 << 5)

typedef int (*iommu_fault_handler_t)(struct iommu_domain *,
			struct device *, unsigned long, int, void *);
typedef int (*iommu_mm_exit_handler_t)(struct device *dev, struct iommu_sva *,
				       void *);
typedef int (*iommu_dev_fault_handler_t)(struct iommu_fault *, void *);

struct iommu_domain_geometry {
	dma_addr_t aperture_start; /* First address that can be mapped    */
	dma_addr_t aperture_end;   /* Last address that can be mapped     */
	bool force_aperture;       /* DMA only allowed in mappable range? */
};

struct iommu_pgtbl_info {
	void *ops;
};

/* Domain feature flags */
#define __IOMMU_DOMAIN_PAGING	(1U << 0)  /* Support for iommu_map/unmap */
#define __IOMMU_DOMAIN_DMA_API	(1U << 1)  /* Domain for use in DMA-API
					      implementation              */
#define __IOMMU_DOMAIN_PT	(1U << 2)  /* Domain is identity mapped   */

/*
 * This are the possible domain-types
 *
 *	IOMMU_DOMAIN_BLOCKED	- All DMA is blocked, can be used to isolate
 *				  devices
 *	IOMMU_DOMAIN_IDENTITY	- DMA addresses are system physical addresses
 *	IOMMU_DOMAIN_UNMANAGED	- DMA mappings managed by IOMMU-API user, used
 *				  for VMs
 *	IOMMU_DOMAIN_DMA	- Internally used for DMA-API implementations.
 *				  This flag allows IOMMU drivers to implement
 *				  certain optimizations for these domains
 */
#define IOMMU_DOMAIN_BLOCKED	(0U)
#define IOMMU_DOMAIN_IDENTITY	(__IOMMU_DOMAIN_PT)
#define IOMMU_DOMAIN_UNMANAGED	(__IOMMU_DOMAIN_PAGING)
#define IOMMU_DOMAIN_DMA	(__IOMMU_DOMAIN_PAGING |	\
				 __IOMMU_DOMAIN_DMA_API)

#define to_msm_iommu_ops(_iommu_ops) \
	container_of(_iommu_ops, struct msm_iommu_ops, iommu_ops)
#define to_msm_iommu_domain(_iommu_domain) \
	container_of(_iommu_domain, struct msm_iommu_domain, iommu_domain)

#define IOMMU_DOMAIN_NAME_LEN 32
struct iommu_domain {
	unsigned type;
	const struct iommu_ops *ops;
	unsigned long pgsize_bitmap;	/* Bitmap of page sizes in use */
	iommu_fault_handler_t handler;
	void *handler_token;
	struct iommu_domain_geometry geometry;
	void *iova_cookie;
};

struct msm_iommu_domain {
	char name[IOMMU_DOMAIN_NAME_LEN];
	bool is_debug_domain;
	struct iommu_domain iommu_domain;
};

enum iommu_cap {
	IOMMU_CAP_CACHE_COHERENCY,	/* IOMMU can enforce cache coherent DMA
					   transactions */
	IOMMU_CAP_INTR_REMAP,		/* IOMMU supports interrupt isolation */
	IOMMU_CAP_NOEXEC,		/* IOMMU_NOEXEC flag */
};

/*
 * Following constraints are specifc to FSL_PAMUV1:
 *  -aperture must be power of 2, and naturally aligned
 *  -number of windows must be power of 2, and address space size
 *   of each window is determined by aperture size / # of windows
 *  -the actual size of the mapped region of a window must be power
 *   of 2 starting with 4KB and physical address must be naturally
 *   aligned.
 * DOMAIN_ATTR_FSL_PAMUV1 corresponds to the above mentioned contraints.
 * The caller can invoke iommu_domain_get_attr to check if the underlying
 * iommu implementation supports these constraints.
 *
 * DOMAIN_ATTR_NO_CFRE
 * Some bus implementations may enter a bad state if iommu reports an error
 * on context fault. As context faults are not always fatal, this must be
 * avoided.
 */

enum iommu_attr {
	DOMAIN_ATTR_GEOMETRY,
	DOMAIN_ATTR_PAGING,
	DOMAIN_ATTR_WINDOWS,
	DOMAIN_ATTR_FSL_PAMU_STASH,
	DOMAIN_ATTR_FSL_PAMU_ENABLE,
	DOMAIN_ATTR_FSL_PAMUV1,
	DOMAIN_ATTR_NESTING,	/* two stages of translation */
	DOMAIN_ATTR_DMA_USE_FLUSH_QUEUE,
	DOMAIN_ATTR_MAX,
};

#define EXTENDED_ATTR_BASE			(DOMAIN_ATTR_MAX + 16)

#define DOMAIN_ATTR_PT_BASE_ADDR		(EXTENDED_ATTR_BASE + 0)
#define DOMAIN_ATTR_CONTEXT_BANK		(EXTENDED_ATTR_BASE + 1)
#define DOMAIN_ATTR_DYNAMIC			(EXTENDED_ATTR_BASE + 2)
#define DOMAIN_ATTR_TTBR0			(EXTENDED_ATTR_BASE + 3)
#define DOMAIN_ATTR_CONTEXTIDR			(EXTENDED_ATTR_BASE + 4)
#define DOMAIN_ATTR_PROCID			(EXTENDED_ATTR_BASE + 5)
#define DOMAIN_ATTR_NON_FATAL_FAULTS		(EXTENDED_ATTR_BASE + 6)
#define DOMAIN_ATTR_S1_BYPASS			(EXTENDED_ATTR_BASE + 7)
#define DOMAIN_ATTR_ATOMIC			(EXTENDED_ATTR_BASE + 8)
#define DOMAIN_ATTR_SECURE_VMID			(EXTENDED_ATTR_BASE + 9)
#define DOMAIN_ATTR_FAST			(EXTENDED_ATTR_BASE + 10)
#define DOMAIN_ATTR_PGTBL_INFO			(EXTENDED_ATTR_BASE + 11)
#define DOMAIN_ATTR_USE_UPSTREAM_HINT		(EXTENDED_ATTR_BASE + 12)
#define DOMAIN_ATTR_EARLY_MAP			(EXTENDED_ATTR_BASE + 13)
#define DOMAIN_ATTR_PAGE_TABLE_IS_COHERENT	(EXTENDED_ATTR_BASE + 14)
#define DOMAIN_ATTR_PAGE_TABLE_FORCE_COHERENT	(EXTENDED_ATTR_BASE + 15)
#define DOMAIN_ATTR_CB_STALL_DISABLE		(EXTENDED_ATTR_BASE + 16)
#define DOMAIN_ATTR_USE_LLC_NWA			(EXTENDED_ATTR_BASE + 17)
#define DOMAIN_ATTR_NO_CFRE			(EXTENDED_ATTR_BASE + 18)
#define DOMAIN_ATTR_EXTENDED_MAX		(EXTENDED_ATTR_BASE + 19)

/* These are the possible reserved region types */
enum iommu_resv_type {
	/* Memory regions which must be mapped 1:1 at all times */
	IOMMU_RESV_DIRECT,
	/*
	 * Memory regions which are advertised to be 1:1 but are
	 * commonly considered relaxable in some conditions,
	 * for instance in device assignment use case (USB, Graphics)
	 */
	IOMMU_RESV_DIRECT_RELAXABLE,
	/* Arbitrary "never map this or give it to a device" address ranges */
	IOMMU_RESV_RESERVED,
	/* Hardware MSI region (untranslated) */
	IOMMU_RESV_MSI,
	/* Software-managed MSI translation window */
	IOMMU_RESV_SW_MSI,
};

/**
 * struct iommu_resv_region - descriptor for a reserved memory region
 * @list: Linked list pointers
 * @start: System physical start address of the region
 * @length: Length of the region in bytes
 * @prot: IOMMU Protection flags (READ/WRITE/...)
 * @type: Type of the reserved region
 */
struct iommu_resv_region {
	struct list_head	list;
	phys_addr_t		start;
	size_t			length;
	int			prot;
	enum iommu_resv_type	type;
};

extern struct dentry *iommu_debugfs_top;
/* Per device IOMMU features */
enum iommu_dev_features {
	IOMMU_DEV_FEAT_AUX,	/* Aux-domain feature */
	IOMMU_DEV_FEAT_SVA,	/* Shared Virtual Addresses */
};

#define IOMMU_PASID_INVALID	(-1U)

/**
 * struct iommu_sva_ops - device driver callbacks for an SVA context
 *
 * @mm_exit: called when the mm is about to be torn down by exit_mmap. After
 *           @mm_exit returns, the device must not issue any more transaction
 *           with the PASID given as argument.
 *
 *           The @mm_exit handler is allowed to sleep. Be careful about the
 *           locks taken in @mm_exit, because they might lead to deadlocks if
 *           they are also held when dropping references to the mm. Consider the
 *           following call chain:
 *           mutex_lock(A); mmput(mm) -> exit_mm() -> @mm_exit() -> mutex_lock(A)
 *           Using mmput_async() prevents this scenario.
 *
 */
struct iommu_sva_ops {
	iommu_mm_exit_handler_t mm_exit;
};

#ifdef CONFIG_IOMMU_API

/**
 * struct iommu_iotlb_gather - Range information for a pending IOTLB flush
 *
 * @start: IOVA representing the start of the range to be flushed
 * @end: IOVA representing the end of the range to be flushed (exclusive)
 * @pgsize: The interval at which to perform the flush
 *
 * This structure is intended to be updated by multiple calls to the
 * ->unmap() function in struct iommu_ops before eventually being passed
 * into ->iotlb_sync().
 */
struct iommu_iotlb_gather {
	unsigned long		start;
	unsigned long		end;
	size_t			pgsize;
};

/**
 * struct iommu_ops - iommu ops and capabilities
 * @capable: check capability
 * @domain_alloc: allocate iommu domain
 * @domain_free: free iommu domain
 * @attach_dev: attach device to an iommu domain
 * @detach_dev: detach device from an iommu domain
 * @map: map a physically contiguous memory region to an iommu domain
 * @unmap: unmap a physically contiguous memory region from an iommu domain
 * @flush_iotlb_all: Synchronously flush all hardware TLBs for this domain
 * @iotlb_sync_map: Sync mappings created recently using @map to the hardware
 * @iotlb_sync: Flush all queued ranges from the hardware TLBs and empty flush
 *            queue
 * @iova_to_phys: translate iova to physical address
 * @add_device: add device to iommu grouping
 * @remove_device: remove device from iommu grouping
 * @device_group: find iommu group for a particular device
 * @domain_get_attr: Query domain attributes
 * @domain_set_attr: Change domain attributes
 * @get_resv_regions: Request list of reserved regions for a device
 * @put_resv_regions: Free list of reserved regions for a device
 * @apply_resv_region: Temporary helper call-back for iova reserved ranges
 * @domain_window_enable: Configure and enable a particular window for a domain
 * @domain_window_disable: Disable a particular window for a domain
 * @of_xlate: add OF master IDs to iommu grouping
 * @is_attach_deferred: Check if domain attach should be deferred from iommu
 *                      driver init to device driver init (default no)
 * @dev_has/enable/disable_feat: per device entries to check/enable/disable
 *                               iommu specific features.
 * @dev_feat_enabled: check enabled feature
 * @aux_attach/detach_dev: aux-domain specific attach/detach entries.
 * @aux_get_pasid: get the pasid given an aux-domain
 * @sva_bind: Bind process address space to device
 * @sva_unbind: Unbind process address space from device
 * @sva_get_pasid: Get PASID associated to a SVA handle
 * @page_response: handle page request response
 * @cache_invalidate: invalidate translation caches
 * @sva_bind_gpasid: bind guest pasid and mm
 * @sva_unbind_gpasid: unbind guest pasid and mm
 * @pgsize_bitmap: bitmap of all possible supported page sizes
 * @owner: Driver module providing these ops
 */
struct iommu_ops {
	bool (*capable)(enum iommu_cap);

	/* Domain allocation and freeing by the iommu driver */
	struct iommu_domain *(*domain_alloc)(unsigned iommu_domain_type);
	void (*domain_free)(struct iommu_domain *);

	int (*attach_dev)(struct iommu_domain *domain, struct device *dev);
	void (*detach_dev)(struct iommu_domain *domain, struct device *dev);
	int (*map)(struct iommu_domain *domain, unsigned long iova,
		   phys_addr_t paddr, size_t size, int prot, gfp_t gfp);
	size_t (*unmap)(struct iommu_domain *domain, unsigned long iova,
		     size_t size, struct iommu_iotlb_gather *iotlb_gather);
	void (*flush_iotlb_all)(struct iommu_domain *domain);
	void (*iotlb_sync_map)(struct iommu_domain *domain);
	void (*iotlb_sync)(struct iommu_domain *domain,
			   struct iommu_iotlb_gather *iotlb_gather);
	phys_addr_t (*iova_to_phys)(struct iommu_domain *domain, dma_addr_t iova);
	int (*add_device)(struct device *dev);
	void (*remove_device)(struct device *dev);
	struct iommu_group *(*device_group)(struct device *dev);
	int (*domain_get_attr)(struct iommu_domain *domain,
			       enum iommu_attr attr, void *data);
	int (*domain_set_attr)(struct iommu_domain *domain,
			       enum iommu_attr attr, void *data);

	/* Request/Free a list of reserved regions for a device */
	void (*get_resv_regions)(struct device *dev, struct list_head *list);
	void (*put_resv_regions)(struct device *dev, struct list_head *list);
	void (*apply_resv_region)(struct device *dev,
				  struct iommu_domain *domain,
				  struct iommu_resv_region *region);

	/* Window handling functions */
	int (*domain_window_enable)(struct iommu_domain *domain, u32 wnd_nr,
				    phys_addr_t paddr, u64 size, int prot);
	void (*domain_window_disable)(struct iommu_domain *domain, u32 wnd_nr);

	int (*of_xlate)(struct device *dev, struct of_phandle_args *args);
	bool (*is_attach_deferred)(struct iommu_domain *domain, struct device *dev);

	/* Per device IOMMU features */
	bool (*dev_has_feat)(struct device *dev, enum iommu_dev_features f);
	bool (*dev_feat_enabled)(struct device *dev, enum iommu_dev_features f);
	int (*dev_enable_feat)(struct device *dev, enum iommu_dev_features f);
	int (*dev_disable_feat)(struct device *dev, enum iommu_dev_features f);

	/* Aux-domain specific attach/detach entries */
	int (*aux_attach_dev)(struct iommu_domain *domain, struct device *dev);
	void (*aux_detach_dev)(struct iommu_domain *domain, struct device *dev);
	int (*aux_get_pasid)(struct iommu_domain *domain, struct device *dev);

	struct iommu_sva *(*sva_bind)(struct device *dev, struct mm_struct *mm,
				      void *drvdata);
	void (*sva_unbind)(struct iommu_sva *handle);
	int (*sva_get_pasid)(struct iommu_sva *handle);

	int (*page_response)(struct device *dev,
			     struct iommu_fault_event *evt,
			     struct iommu_page_response *msg);
	int (*cache_invalidate)(struct iommu_domain *domain, struct device *dev,
				struct iommu_cache_invalidate_info *inv_info);
	int (*sva_bind_gpasid)(struct iommu_domain *domain,
			struct device *dev, struct iommu_gpasid_bind_data *data);

	int (*sva_unbind_gpasid)(struct device *dev, int pasid);

	unsigned long pgsize_bitmap;
	struct module *owner;
<<<<<<< HEAD
=======
};

/**
 * struct msm_iommu_ops - standard iommu ops, as well as additional MSM
 * specific iommu ops
 * @map_sg: map a scatter-gather list of physically contiguous memory chunks
 *          to an iommu domain
 * @iova_to_phys_hard: translate iova to physical address using IOMMU hardware
 * @is_iova_coherent: checks coherency of the given iova
 * @trigger_fault: trigger a fault on the device attached to an iommu domain
 * @tlbi_domain: Invalidate all TLBs covering an iommu domain
 * @enable_config_clocks: Enable all config clocks for this domain's IOMMU
 * @disable_config_clocks: Disable all config clocks for this domain's IOMMU
 * @iova_to_pte: translate iova to Page Table Entry (PTE).
 * @iommu_ops: the standard iommu ops
 */
struct msm_iommu_ops {
	size_t (*map_sg)(struct iommu_domain *domain, unsigned long iova,
			 struct scatterlist *sg, unsigned int nents, int prot);
	phys_addr_t (*iova_to_phys_hard)(struct iommu_domain *domain,
					 dma_addr_t iova);
	bool (*is_iova_coherent)(struct iommu_domain *domain, dma_addr_t iova);
	void (*trigger_fault)(struct iommu_domain *domain, unsigned long flags);
	void (*tlbi_domain)(struct iommu_domain *domain);
	int (*enable_config_clocks)(struct iommu_domain *domain);
	void (*disable_config_clocks)(struct iommu_domain *domain);
	uint64_t (*iova_to_pte)(struct iommu_domain *domain, dma_addr_t iova);
	struct iommu_ops iommu_ops;
>>>>>>> 69e489fe
};

/**
 * struct iommu_device - IOMMU core representation of one IOMMU hardware
 *			 instance
 * @list: Used by the iommu-core to keep a list of registered iommus
 * @ops: iommu-ops for talking to this iommu
 * @dev: struct device for sysfs handling
 */
struct iommu_device {
	struct list_head list;
	const struct iommu_ops *ops;
	struct fwnode_handle *fwnode;
	struct device *dev;
};

/**
 * struct iommu_fault_event - Generic fault event
 *
 * Can represent recoverable faults such as a page requests or
 * unrecoverable faults such as DMA or IRQ remapping faults.
 *
 * @fault: fault descriptor
 * @list: pending fault event list, used for tracking responses
 */
struct iommu_fault_event {
	struct iommu_fault fault;
	struct list_head list;
};

/**
 * struct iommu_fault_param - per-device IOMMU fault data
 * @handler: Callback function to handle IOMMU faults at device level
 * @data: handler private data
 * @faults: holds the pending faults which needs response
 * @lock: protect pending faults list
 */
struct iommu_fault_param {
	iommu_dev_fault_handler_t handler;
	void *data;
	struct list_head faults;
	struct mutex lock;
};

/**
 * struct iommu_param - collection of per-device IOMMU data
 *
 * @fault_param: IOMMU detected device fault reporting data
 *
 * TODO: migrate other per device data pointers under iommu_dev_data, e.g.
 *	struct iommu_group	*iommu_group;
 *	struct iommu_fwspec	*iommu_fwspec;
 */
struct iommu_param {
	struct mutex lock;
	struct iommu_fault_param *fault_param;
};

int  iommu_device_register(struct iommu_device *iommu);
void iommu_device_unregister(struct iommu_device *iommu);
int  iommu_device_sysfs_add(struct iommu_device *iommu,
			    struct device *parent,
			    const struct attribute_group **groups,
			    const char *fmt, ...) __printf(4, 5);
void iommu_device_sysfs_remove(struct iommu_device *iommu);
int  iommu_device_link(struct iommu_device   *iommu, struct device *link);
void iommu_device_unlink(struct iommu_device *iommu, struct device *link);

static inline void __iommu_device_set_ops(struct iommu_device *iommu,
					  const struct iommu_ops *ops)
{
	iommu->ops = ops;
}

#define iommu_device_set_ops(iommu, ops)				\
do {									\
	struct iommu_ops *__ops = (struct iommu_ops *)(ops);		\
	__ops->owner = THIS_MODULE;					\
	__iommu_device_set_ops(iommu, __ops);				\
} while (0)

static inline void iommu_device_set_fwnode(struct iommu_device *iommu,
					   struct fwnode_handle *fwnode)
{
	iommu->fwnode = fwnode;
}

static inline struct iommu_device *dev_to_iommu_device(struct device *dev)
{
	return (struct iommu_device *)dev_get_drvdata(dev);
}

static inline void iommu_iotlb_gather_init(struct iommu_iotlb_gather *gather)
{
	*gather = (struct iommu_iotlb_gather) {
		.start	= ULONG_MAX,
	};
}

#define IOMMU_GROUP_NOTIFY_ADD_DEVICE		1 /* Device added */
#define IOMMU_GROUP_NOTIFY_DEL_DEVICE		2 /* Pre Device removed */
#define IOMMU_GROUP_NOTIFY_BIND_DRIVER		3 /* Pre Driver bind */
#define IOMMU_GROUP_NOTIFY_BOUND_DRIVER		4 /* Post Driver bind */
#define IOMMU_GROUP_NOTIFY_UNBIND_DRIVER	5 /* Pre Driver unbind */
#define IOMMU_GROUP_NOTIFY_UNBOUND_DRIVER	6 /* Post Driver unbind */

extern int bus_set_iommu(struct bus_type *bus, const struct iommu_ops *ops);
extern bool iommu_present(struct bus_type *bus);
extern bool iommu_capable(struct bus_type *bus, enum iommu_cap cap);
extern struct iommu_domain *iommu_domain_alloc(struct bus_type *bus);
extern struct iommu_group *iommu_group_get_by_id(int id);
extern void iommu_domain_free(struct iommu_domain *domain);
extern int iommu_attach_device(struct iommu_domain *domain,
			       struct device *dev);
extern void iommu_detach_device(struct iommu_domain *domain,
				struct device *dev);
extern int iommu_cache_invalidate(struct iommu_domain *domain,
				  struct device *dev,
				  struct iommu_cache_invalidate_info *inv_info);
extern int iommu_sva_bind_gpasid(struct iommu_domain *domain,
		struct device *dev, struct iommu_gpasid_bind_data *data);
extern int iommu_sva_unbind_gpasid(struct iommu_domain *domain,
				struct device *dev, ioasid_t pasid);
extern struct iommu_domain *iommu_get_domain_for_dev(struct device *dev);
extern size_t iommu_pgsize(unsigned long pgsize_bitmap,
			   unsigned long addr_merge, size_t size);
extern struct iommu_domain *iommu_get_dma_domain(struct device *dev);
extern int iommu_map(struct iommu_domain *domain, unsigned long iova,
		     phys_addr_t paddr, size_t size, int prot);
extern int iommu_map_atomic(struct iommu_domain *domain, unsigned long iova,
			    phys_addr_t paddr, size_t size, int prot);
extern size_t iommu_unmap(struct iommu_domain *domain, unsigned long iova,
			  size_t size);
extern size_t iommu_unmap_fast(struct iommu_domain *domain,
			       unsigned long iova, size_t size,
			       struct iommu_iotlb_gather *iotlb_gather);
extern size_t iommu_map_sg(struct iommu_domain *domain, unsigned long iova,
			   struct scatterlist *sg,unsigned int nents, int prot);
<<<<<<< HEAD
extern size_t iommu_map_sg_atomic(struct iommu_domain *domain,
				  unsigned long iova, struct scatterlist *sg,
				  unsigned int nents, int prot);
=======
extern size_t default_iommu_map_sg(struct iommu_domain *domain,
				   unsigned long iova, struct scatterlist *sg,
				   unsigned int nents, int prot);
>>>>>>> 69e489fe
extern phys_addr_t iommu_iova_to_phys(struct iommu_domain *domain, dma_addr_t iova);
extern phys_addr_t iommu_iova_to_phys_hard(struct iommu_domain *domain,
					   dma_addr_t iova);
extern bool iommu_is_iova_coherent(struct iommu_domain *domain,
				dma_addr_t iova);
extern void iommu_set_fault_handler(struct iommu_domain *domain,
			iommu_fault_handler_t handler, void *token);

extern void iommu_get_resv_regions(struct device *dev, struct list_head *list);
extern void iommu_put_resv_regions(struct device *dev, struct list_head *list);
extern void generic_iommu_put_resv_regions(struct device *dev,
					   struct list_head *list);
extern int iommu_request_dm_for_dev(struct device *dev);
extern int iommu_request_dma_domain_for_dev(struct device *dev);
extern void iommu_set_default_passthrough(bool cmd_line);
extern void iommu_set_default_translated(bool cmd_line);
extern bool iommu_default_passthrough(void);
extern struct iommu_resv_region *
iommu_alloc_resv_region(phys_addr_t start, size_t length, int prot,
			enum iommu_resv_type type);
extern int iommu_get_group_resv_regions(struct iommu_group *group,
					struct list_head *head);

extern int iommu_attach_group(struct iommu_domain *domain,
			      struct iommu_group *group);
extern void iommu_detach_group(struct iommu_domain *domain,
			       struct iommu_group *group);
extern struct iommu_group *iommu_group_alloc(void);
extern void *iommu_group_get_iommudata(struct iommu_group *group);
extern void iommu_group_set_iommudata(struct iommu_group *group,
				      void *iommu_data,
				      void (*release)(void *iommu_data));
extern int iommu_group_set_name(struct iommu_group *group, const char *name);
extern int iommu_group_add_device(struct iommu_group *group,
				  struct device *dev);
extern void iommu_group_remove_device(struct device *dev);
extern int iommu_group_for_each_dev(struct iommu_group *group, void *data,
				    int (*fn)(struct device *, void *));
extern struct iommu_group *iommu_group_get(struct device *dev);
extern struct iommu_group *iommu_group_ref_get(struct iommu_group *group);
extern void iommu_group_put(struct iommu_group *group);
extern int iommu_group_register_notifier(struct iommu_group *group,
					 struct notifier_block *nb);
extern int iommu_group_unregister_notifier(struct iommu_group *group,
					   struct notifier_block *nb);
extern int iommu_register_device_fault_handler(struct device *dev,
					iommu_dev_fault_handler_t handler,
					void *data);

extern int iommu_unregister_device_fault_handler(struct device *dev);

extern int iommu_report_device_fault(struct device *dev,
				     struct iommu_fault_event *evt);
extern int iommu_page_response(struct device *dev,
			       struct iommu_page_response *msg);

extern int iommu_group_id(struct iommu_group *group);
extern struct iommu_group *iommu_group_get_for_dev(struct device *dev);
extern struct iommu_domain *iommu_group_default_domain(struct iommu_group *);

extern int iommu_domain_get_attr(struct iommu_domain *domain, enum iommu_attr,
				 void *data);
extern int iommu_domain_set_attr(struct iommu_domain *domain, enum iommu_attr,
				 void *data);

/* Window handling function prototypes */
extern int iommu_domain_window_enable(struct iommu_domain *domain, u32 wnd_nr,
				      phys_addr_t offset, u64 size,
				      int prot);
extern void iommu_domain_window_disable(struct iommu_domain *domain, u32 wnd_nr);

extern uint64_t iommu_iova_to_pte(struct iommu_domain *domain,
	    dma_addr_t iova);

extern int report_iommu_fault(struct iommu_domain *domain, struct device *dev,
			      unsigned long iova, int flags);

static inline void iommu_flush_tlb_all(struct iommu_domain *domain)
{
	if (domain->ops->flush_iotlb_all)
		domain->ops->flush_iotlb_all(domain);
}

static inline void iommu_tlb_sync(struct iommu_domain *domain,
				  struct iommu_iotlb_gather *iotlb_gather)
{
	if (domain->ops->iotlb_sync)
		domain->ops->iotlb_sync(domain, iotlb_gather);

	iommu_iotlb_gather_init(iotlb_gather);
}

static inline void iommu_iotlb_gather_add_page(struct iommu_domain *domain,
					       struct iommu_iotlb_gather *gather,
					       unsigned long iova, size_t size)
{
	unsigned long start = iova, end = start + size;

	/*
	 * If the new page is disjoint from the current range or is mapped at
	 * a different granularity, then sync the TLB so that the gather
	 * structure can be rewritten.
	 */
	if (gather->pgsize != size ||
	    end < gather->start || start > gather->end) {
		if (gather->pgsize)
			iommu_tlb_sync(domain, gather);
		gather->pgsize = size;
	}

	if (gather->end < end)
		gather->end = end;

	if (gather->start > start)
		gather->start = start;
}

extern void iommu_trigger_fault(struct iommu_domain *domain,
				unsigned long flags);

/* PCI device grouping function */
extern struct iommu_group *pci_device_group(struct device *dev);
/* Generic device grouping function */
extern struct iommu_group *generic_device_group(struct device *dev);
/* FSL-MC device grouping function */
struct iommu_group *fsl_mc_device_group(struct device *dev);

static inline void iommu_tlbiall(struct iommu_domain *domain)
{
	struct msm_iommu_ops *ops = to_msm_iommu_ops(domain->ops);

	if (ops->tlbi_domain)
		ops->tlbi_domain(domain);
}

static inline int iommu_enable_config_clocks(struct iommu_domain *domain)
{
	struct msm_iommu_ops *ops = to_msm_iommu_ops(domain->ops);

	if (ops->enable_config_clocks)
		return ops->enable_config_clocks(domain);
	return 0;
}

static inline void iommu_disable_config_clocks(struct iommu_domain *domain)
{
	struct msm_iommu_ops *ops = to_msm_iommu_ops(domain->ops);

	if (ops->disable_config_clocks)
		ops->disable_config_clocks(domain);
}

/**
 * struct iommu_fwspec - per-device IOMMU instance data
 * @ops: ops for this device's IOMMU
 * @iommu_fwnode: firmware handle for this device's IOMMU
 * @iommu_priv: IOMMU driver private data for this device
 * @num_pasid_bits: number of PASID bits supported by this device
 * @num_ids: number of associated device IDs
 * @ids: IDs which this device may present to the IOMMU
 */
struct iommu_fwspec {
	const struct iommu_ops	*ops;
	struct fwnode_handle	*iommu_fwnode;
	void			*iommu_priv;
	u32			flags;
	u32			num_pasid_bits;
	unsigned int		num_ids;
	u32			ids[1];
};

/* ATS is supported */
#define IOMMU_FWSPEC_PCI_RC_ATS			(1 << 0)

/**
 * struct iommu_sva - handle to a device-mm bond
 */
struct iommu_sva {
	struct device			*dev;
	const struct iommu_sva_ops	*ops;
};

int iommu_fwspec_init(struct device *dev, struct fwnode_handle *iommu_fwnode,
		      const struct iommu_ops *ops);
void iommu_fwspec_free(struct device *dev);
int iommu_fwspec_add_ids(struct device *dev, u32 *ids, int num_ids);
const struct iommu_ops *iommu_ops_from_fwnode(struct fwnode_handle *fwnode);

static inline struct iommu_fwspec *dev_iommu_fwspec_get(struct device *dev)
{
	return dev->iommu_fwspec;
}

static inline void dev_iommu_fwspec_set(struct device *dev,
					struct iommu_fwspec *fwspec)
{
	dev->iommu_fwspec = fwspec;
}

int iommu_probe_device(struct device *dev);
void iommu_release_device(struct device *dev);

bool iommu_dev_has_feature(struct device *dev, enum iommu_dev_features f);
int iommu_dev_enable_feature(struct device *dev, enum iommu_dev_features f);
int iommu_dev_disable_feature(struct device *dev, enum iommu_dev_features f);
bool iommu_dev_feature_enabled(struct device *dev, enum iommu_dev_features f);
int iommu_aux_attach_device(struct iommu_domain *domain, struct device *dev);
void iommu_aux_detach_device(struct iommu_domain *domain, struct device *dev);
int iommu_aux_get_pasid(struct iommu_domain *domain, struct device *dev);

struct iommu_sva *iommu_sva_bind_device(struct device *dev,
					struct mm_struct *mm,
					void *drvdata);
void iommu_sva_unbind_device(struct iommu_sva *handle);
int iommu_sva_set_ops(struct iommu_sva *handle,
		      const struct iommu_sva_ops *ops);
int iommu_sva_get_pasid(struct iommu_sva *handle);

#else /* CONFIG_IOMMU_API */

struct iommu_ops {};
struct iommu_group {};
struct iommu_fwspec {};
struct iommu_device {};
struct iommu_fault_param {};
struct iommu_iotlb_gather {};

static inline bool iommu_present(struct bus_type *bus)
{
	return false;
}

static inline bool iommu_capable(struct bus_type *bus, enum iommu_cap cap)
{
	return false;
}

static inline struct iommu_domain *iommu_domain_alloc(struct bus_type *bus)
{
	return NULL;
}

static inline struct iommu_group *iommu_group_get_by_id(int id)
{
	return NULL;
}

static inline void iommu_domain_free(struct iommu_domain *domain)
{
}

static inline int iommu_attach_device(struct iommu_domain *domain,
				      struct device *dev)
{
	return -ENODEV;
}

static inline void iommu_detach_device(struct iommu_domain *domain,
				       struct device *dev)
{
}

static inline struct iommu_domain *iommu_get_domain_for_dev(struct device *dev)
{
	return NULL;
}

static inline int iommu_map(struct iommu_domain *domain, unsigned long iova,
			    phys_addr_t paddr, size_t size, int prot)
{
	return -ENODEV;
}

static inline int iommu_map_atomic(struct iommu_domain *domain,
				   unsigned long iova, phys_addr_t paddr,
				   size_t size, int prot)
{
	return -ENODEV;
}

static inline size_t iommu_unmap(struct iommu_domain *domain,
				 unsigned long iova, size_t size)
{
	return 0;
}

static inline size_t iommu_unmap_fast(struct iommu_domain *domain,
				      unsigned long iova, int gfp_order,
				      struct iommu_iotlb_gather *iotlb_gather)
{
	return 0;
}

static inline size_t iommu_map_sg(struct iommu_domain *domain,
				  unsigned long iova, struct scatterlist *sg,
				  unsigned int nents, int prot)
{
	return 0;
}

static inline size_t iommu_map_sg_atomic(struct iommu_domain *domain,
				  unsigned long iova, struct scatterlist *sg,
				  unsigned int nents, int prot)
{
	return 0;
}

static inline void iommu_flush_tlb_all(struct iommu_domain *domain)
{
}

static inline void iommu_tlb_sync(struct iommu_domain *domain,
				  struct iommu_iotlb_gather *iotlb_gather)
{
}

static inline int iommu_domain_window_enable(struct iommu_domain *domain,
					     u32 wnd_nr, phys_addr_t paddr,
					     u64 size, int prot)
{
	return -ENODEV;
}

static inline void iommu_domain_window_disable(struct iommu_domain *domain,
					       u32 wnd_nr)
{
}

static inline phys_addr_t iommu_iova_to_phys(struct iommu_domain *domain, dma_addr_t iova)
{
	return 0;
}

static inline phys_addr_t iommu_iova_to_phys_hard(struct iommu_domain *domain,
						  dma_addr_t iova)
{
	return 0;
}

static inline bool iommu_is_iova_coherent(struct iommu_domain *domain,
					  dma_addr_t iova)
{
	return false;
}

static inline void iommu_set_fault_handler(struct iommu_domain *domain,
				iommu_fault_handler_t handler, void *token)
{
}

static inline void iommu_get_resv_regions(struct device *dev,
					struct list_head *list)
{
}

static inline void iommu_put_resv_regions(struct device *dev,
					struct list_head *list)
{
}

static inline int iommu_get_group_resv_regions(struct iommu_group *group,
					       struct list_head *head)
{
	return -ENODEV;
}

static inline int iommu_request_dm_for_dev(struct device *dev)
{
	return -ENODEV;
}

static inline int iommu_request_dma_domain_for_dev(struct device *dev)
{
	return -ENODEV;
}

static inline void iommu_set_default_passthrough(bool cmd_line)
{
}

static inline void iommu_set_default_translated(bool cmd_line)
{
}

static inline bool iommu_default_passthrough(void)
{
	return true;
}

static inline int iommu_attach_group(struct iommu_domain *domain,
				     struct iommu_group *group)
{
	return -ENODEV;
}

static inline void iommu_detach_group(struct iommu_domain *domain,
				      struct iommu_group *group)
{
}

static inline struct iommu_group *iommu_group_alloc(void)
{
	return ERR_PTR(-ENODEV);
}

static inline void *iommu_group_get_iommudata(struct iommu_group *group)
{
	return NULL;
}

static inline void iommu_group_set_iommudata(struct iommu_group *group,
					     void *iommu_data,
					     void (*release)(void *iommu_data))
{
}

static inline int iommu_group_set_name(struct iommu_group *group,
				       const char *name)
{
	return -ENODEV;
}

static inline int iommu_group_add_device(struct iommu_group *group,
					 struct device *dev)
{
	return -ENODEV;
}

static inline void iommu_group_remove_device(struct device *dev)
{
}

static inline int iommu_group_for_each_dev(struct iommu_group *group,
					   void *data,
					   int (*fn)(struct device *, void *))
{
	return -ENODEV;
}

static inline struct iommu_group *iommu_group_get(struct device *dev)
{
	return NULL;
}

static inline void iommu_group_put(struct iommu_group *group)
{
}

static inline int iommu_group_register_notifier(struct iommu_group *group,
						struct notifier_block *nb)
{
	return -ENODEV;
}

static inline int iommu_group_unregister_notifier(struct iommu_group *group,
						  struct notifier_block *nb)
{
	return 0;
}

static inline
int iommu_register_device_fault_handler(struct device *dev,
					iommu_dev_fault_handler_t handler,
					void *data)
{
	return -ENODEV;
}

static inline int iommu_unregister_device_fault_handler(struct device *dev)
{
	return 0;
}

static inline
int iommu_report_device_fault(struct device *dev, struct iommu_fault_event *evt)
{
	return -ENODEV;
}

static inline int iommu_page_response(struct device *dev,
				      struct iommu_page_response *msg)
{
	return -ENODEV;
}

static inline int iommu_group_id(struct iommu_group *group)
{
	return -ENODEV;
}

static inline int iommu_domain_get_attr(struct iommu_domain *domain,
					enum iommu_attr attr, void *data)
{
	return -EINVAL;
}

static inline int iommu_domain_set_attr(struct iommu_domain *domain,
					enum iommu_attr attr, void *data)
{
	return -EINVAL;
}

static inline int  iommu_device_register(struct iommu_device *iommu)
{
	return -ENODEV;
}

static inline void iommu_device_set_ops(struct iommu_device *iommu,
					const struct iommu_ops *ops)
{
}

static inline void iommu_device_set_fwnode(struct iommu_device *iommu,
					   struct fwnode_handle *fwnode)
{
}

static inline struct iommu_device *dev_to_iommu_device(struct device *dev)
{
	return NULL;
}

static inline void iommu_iotlb_gather_init(struct iommu_iotlb_gather *gather)
{
}

static inline void iommu_iotlb_gather_add_page(struct iommu_domain *domain,
					       struct iommu_iotlb_gather *gather,
					       unsigned long iova, size_t size)
{
}

static inline void iommu_device_unregister(struct iommu_device *iommu)
{
}

static inline int  iommu_device_sysfs_add(struct iommu_device *iommu,
					  struct device *parent,
					  const struct attribute_group **groups,
					  const char *fmt, ...)
{
	return -ENODEV;
}

static inline void iommu_device_sysfs_remove(struct iommu_device *iommu)
{
}

static inline int iommu_device_link(struct device *dev, struct device *link)
{
	return -EINVAL;
}

static inline void iommu_device_unlink(struct device *dev, struct device *link)
{
}

static inline void iommu_trigger_fault(struct iommu_domain *domain,
				       unsigned long flags)
{
}

static inline void iommu_tlbiall(struct iommu_domain *domain)
{
}

static inline int iommu_enable_config_clocks(struct iommu_domain *domain)
{
	return 0;
}

static inline void iommu_disable_config_clocks(struct iommu_domain *domain)
{
}

static inline int iommu_fwspec_init(struct device *dev,
				    struct fwnode_handle *iommu_fwnode,
				    const struct iommu_ops *ops)
{
	return -ENODEV;
}

static inline void iommu_fwspec_free(struct device *dev)
{
}

static inline int iommu_fwspec_add_ids(struct device *dev, u32 *ids,
				       int num_ids)
{
	return -ENODEV;
}

static inline
const struct iommu_ops *iommu_ops_from_fwnode(struct fwnode_handle *fwnode)
{
	return NULL;
}

static inline bool
iommu_dev_has_feature(struct device *dev, enum iommu_dev_features feat)
{
	return false;
}

static inline bool
iommu_dev_feature_enabled(struct device *dev, enum iommu_dev_features feat)
{
	return false;
}

static inline int
iommu_dev_enable_feature(struct device *dev, enum iommu_dev_features feat)
{
	return -ENODEV;
}

static inline int
iommu_dev_disable_feature(struct device *dev, enum iommu_dev_features feat)
{
	return -ENODEV;
}

static inline int
iommu_aux_attach_device(struct iommu_domain *domain, struct device *dev)
{
	return -ENODEV;
}

static inline void
iommu_aux_detach_device(struct iommu_domain *domain, struct device *dev)
{
}

static inline int
iommu_aux_get_pasid(struct iommu_domain *domain, struct device *dev)
{
	return -ENODEV;
}

static inline struct iommu_sva *
iommu_sva_bind_device(struct device *dev, struct mm_struct *mm, void *drvdata)
{
	return NULL;
}

static inline void iommu_sva_unbind_device(struct iommu_sva *handle)
{
}

static inline int iommu_sva_set_ops(struct iommu_sva *handle,
				    const struct iommu_sva_ops *ops)
{
	return -EINVAL;
}

static inline int iommu_sva_get_pasid(struct iommu_sva *handle)
{
	return IOMMU_PASID_INVALID;
}

static inline int
iommu_cache_invalidate(struct iommu_domain *domain,
		       struct device *dev,
		       struct iommu_cache_invalidate_info *inv_info)
{
	return -ENODEV;
}
static inline int iommu_sva_bind_gpasid(struct iommu_domain *domain,
				struct device *dev, struct iommu_gpasid_bind_data *data)
{
	return -ENODEV;
}

static inline int iommu_sva_unbind_gpasid(struct iommu_domain *domain,
					   struct device *dev, int pasid)
{
	return -ENODEV;
}

#endif /* CONFIG_IOMMU_API */

#ifdef CONFIG_IOMMU_DEBUGFS
extern	struct dentry *iommu_debugfs_dir;
void iommu_debugfs_setup(void);
#else
static inline void iommu_debugfs_setup(void) {}
#endif

#endif /* __LINUX_IOMMU_H */<|MERGE_RESOLUTION|>--- conflicted
+++ resolved
@@ -36,16 +36,12 @@
  * memory attributes for only a transparent outer level of cache, also known as
  * the last-level or system cache.
  */
-<<<<<<< HEAD
 #define IOMMU_SYS_CACHE_ONLY	(1 << 6)
-=======
-#define IOMMU_QCOM_SYS_CACHE	(1 << 6)
 /* Use upstream device's bus attribute */
 #define IOMMU_USE_UPSTREAM_HINT	(1 << 7)
 
 /* Use upstream device's bus attribute with no write-allocate cache policy */
 #define IOMMU_USE_LLC_NWA	(1 << 8)
->>>>>>> 69e489fe
 
 struct iommu_ops;
 struct iommu_group;
@@ -75,6 +71,15 @@
 	dma_addr_t aperture_end;   /* Last address that can be mapped     */
 	bool force_aperture;       /* DMA only allowed in mappable range? */
 };
+
+/* iommu transaction flags */
+#define IOMMU_TRANS_WRITE	BIT(0)	/* 1 Write, 0 Read */
+#define IOMMU_TRANS_PRIV	BIT(1)	/* 1 Privileged, 0 Unprivileged */
+#define IOMMU_TRANS_INST	BIT(2)	/* 1 Instruction fetch, 0 Data access */
+#define IOMMU_TRANS_SEC	BIT(3)	/* 1 Secure, 0 Non-secure access*/
+
+/* Non secure unprivileged Data read operation */
+#define IOMMU_TRANS_DEFAULT	(0U)
 
 struct iommu_pgtbl_info {
 	void *ops;
@@ -104,12 +109,6 @@
 #define IOMMU_DOMAIN_DMA	(__IOMMU_DOMAIN_PAGING |	\
 				 __IOMMU_DOMAIN_DMA_API)
 
-#define to_msm_iommu_ops(_iommu_ops) \
-	container_of(_iommu_ops, struct msm_iommu_ops, iommu_ops)
-#define to_msm_iommu_domain(_iommu_domain) \
-	container_of(_iommu_domain, struct msm_iommu_domain, iommu_domain)
-
-#define IOMMU_DOMAIN_NAME_LEN 32
 struct iommu_domain {
 	unsigned type;
 	const struct iommu_ops *ops;
@@ -118,12 +117,6 @@
 	void *handler_token;
 	struct iommu_domain_geometry geometry;
 	void *iova_cookie;
-};
-
-struct msm_iommu_domain {
-	char name[IOMMU_DOMAIN_NAME_LEN];
-	bool is_debug_domain;
-	struct iommu_domain iommu_domain;
 };
 
 enum iommu_cap {
@@ -220,7 +213,6 @@
 	enum iommu_resv_type	type;
 };
 
-extern struct dentry *iommu_debugfs_top;
 /* Per device IOMMU features */
 enum iommu_dev_features {
 	IOMMU_DEV_FEAT_AUX,	/* Aux-domain feature */
@@ -378,37 +370,6 @@
 
 	unsigned long pgsize_bitmap;
 	struct module *owner;
-<<<<<<< HEAD
-=======
-};
-
-/**
- * struct msm_iommu_ops - standard iommu ops, as well as additional MSM
- * specific iommu ops
- * @map_sg: map a scatter-gather list of physically contiguous memory chunks
- *          to an iommu domain
- * @iova_to_phys_hard: translate iova to physical address using IOMMU hardware
- * @is_iova_coherent: checks coherency of the given iova
- * @trigger_fault: trigger a fault on the device attached to an iommu domain
- * @tlbi_domain: Invalidate all TLBs covering an iommu domain
- * @enable_config_clocks: Enable all config clocks for this domain's IOMMU
- * @disable_config_clocks: Disable all config clocks for this domain's IOMMU
- * @iova_to_pte: translate iova to Page Table Entry (PTE).
- * @iommu_ops: the standard iommu ops
- */
-struct msm_iommu_ops {
-	size_t (*map_sg)(struct iommu_domain *domain, unsigned long iova,
-			 struct scatterlist *sg, unsigned int nents, int prot);
-	phys_addr_t (*iova_to_phys_hard)(struct iommu_domain *domain,
-					 dma_addr_t iova);
-	bool (*is_iova_coherent)(struct iommu_domain *domain, dma_addr_t iova);
-	void (*trigger_fault)(struct iommu_domain *domain, unsigned long flags);
-	void (*tlbi_domain)(struct iommu_domain *domain);
-	int (*enable_config_clocks)(struct iommu_domain *domain);
-	void (*disable_config_clocks)(struct iommu_domain *domain);
-	uint64_t (*iova_to_pte)(struct iommu_domain *domain, dma_addr_t iova);
-	struct iommu_ops iommu_ops;
->>>>>>> 69e489fe
 };
 
 /**
@@ -533,8 +494,6 @@
 extern int iommu_sva_unbind_gpasid(struct iommu_domain *domain,
 				struct device *dev, ioasid_t pasid);
 extern struct iommu_domain *iommu_get_domain_for_dev(struct device *dev);
-extern size_t iommu_pgsize(unsigned long pgsize_bitmap,
-			   unsigned long addr_merge, size_t size);
 extern struct iommu_domain *iommu_get_dma_domain(struct device *dev);
 extern int iommu_map(struct iommu_domain *domain, unsigned long iova,
 		     phys_addr_t paddr, size_t size, int prot);
@@ -547,20 +506,10 @@
 			       struct iommu_iotlb_gather *iotlb_gather);
 extern size_t iommu_map_sg(struct iommu_domain *domain, unsigned long iova,
 			   struct scatterlist *sg,unsigned int nents, int prot);
-<<<<<<< HEAD
 extern size_t iommu_map_sg_atomic(struct iommu_domain *domain,
 				  unsigned long iova, struct scatterlist *sg,
 				  unsigned int nents, int prot);
-=======
-extern size_t default_iommu_map_sg(struct iommu_domain *domain,
-				   unsigned long iova, struct scatterlist *sg,
-				   unsigned int nents, int prot);
->>>>>>> 69e489fe
 extern phys_addr_t iommu_iova_to_phys(struct iommu_domain *domain, dma_addr_t iova);
-extern phys_addr_t iommu_iova_to_phys_hard(struct iommu_domain *domain,
-					   dma_addr_t iova);
-extern bool iommu_is_iova_coherent(struct iommu_domain *domain,
-				dma_addr_t iova);
 extern void iommu_set_fault_handler(struct iommu_domain *domain,
 			iommu_fault_handler_t handler, void *token);
 
@@ -627,9 +576,6 @@
 				      int prot);
 extern void iommu_domain_window_disable(struct iommu_domain *domain, u32 wnd_nr);
 
-extern uint64_t iommu_iova_to_pte(struct iommu_domain *domain,
-	    dma_addr_t iova);
-
 extern int report_iommu_fault(struct iommu_domain *domain, struct device *dev,
 			      unsigned long iova, int flags);
 
@@ -673,40 +619,12 @@
 		gather->start = start;
 }
 
-extern void iommu_trigger_fault(struct iommu_domain *domain,
-				unsigned long flags);
-
 /* PCI device grouping function */
 extern struct iommu_group *pci_device_group(struct device *dev);
 /* Generic device grouping function */
 extern struct iommu_group *generic_device_group(struct device *dev);
 /* FSL-MC device grouping function */
 struct iommu_group *fsl_mc_device_group(struct device *dev);
-
-static inline void iommu_tlbiall(struct iommu_domain *domain)
-{
-	struct msm_iommu_ops *ops = to_msm_iommu_ops(domain->ops);
-
-	if (ops->tlbi_domain)
-		ops->tlbi_domain(domain);
-}
-
-static inline int iommu_enable_config_clocks(struct iommu_domain *domain)
-{
-	struct msm_iommu_ops *ops = to_msm_iommu_ops(domain->ops);
-
-	if (ops->enable_config_clocks)
-		return ops->enable_config_clocks(domain);
-	return 0;
-}
-
-static inline void iommu_disable_config_clocks(struct iommu_domain *domain)
-{
-	struct msm_iommu_ops *ops = to_msm_iommu_ops(domain->ops);
-
-	if (ops->disable_config_clocks)
-		ops->disable_config_clocks(domain);
-}
 
 /**
  * struct iommu_fwspec - per-device IOMMU instance data
@@ -889,18 +807,6 @@
 	return 0;
 }
 
-static inline phys_addr_t iommu_iova_to_phys_hard(struct iommu_domain *domain,
-						  dma_addr_t iova)
-{
-	return 0;
-}
-
-static inline bool iommu_is_iova_coherent(struct iommu_domain *domain,
-					  dma_addr_t iova)
-{
-	return false;
-}
-
 static inline void iommu_set_fault_handler(struct iommu_domain *domain,
 				iommu_fault_handler_t handler, void *token)
 {
@@ -1110,24 +1016,6 @@
 }
 
 static inline void iommu_device_unlink(struct device *dev, struct device *link)
-{
-}
-
-static inline void iommu_trigger_fault(struct iommu_domain *domain,
-				       unsigned long flags)
-{
-}
-
-static inline void iommu_tlbiall(struct iommu_domain *domain)
-{
-}
-
-static inline int iommu_enable_config_clocks(struct iommu_domain *domain)
-{
-	return 0;
-}
-
-static inline void iommu_disable_config_clocks(struct iommu_domain *domain)
 {
 }
 

// SPDX-License-Identifier: GPL-2.0
/*
 * device.h - generic, centralized driver model
 *
 * Copyright (c) 2001-2003 Patrick Mochel <mochel@osdl.org>
 * Copyright (c) 2004-2009 Greg Kroah-Hartman <gregkh@suse.de>
 * Copyright (c) 2008-2009 Novell Inc.
 *
 * See Documentation/driver-api/driver-model/ for more information.
 */

#ifndef _DEVICE_H_
#define _DEVICE_H_

#include <linux/ioport.h>
#include <linux/kobject.h>
#include <linux/klist.h>
#include <linux/list.h>
#include <linux/lockdep.h>
#include <linux/compiler.h>
#include <linux/types.h>
#include <linux/mutex.h>
#include <linux/pm.h>
#include <linux/atomic.h>
#include <linux/ratelimit.h>
#include <linux/uidgid.h>
#include <linux/gfp.h>
#include <linux/overflow.h>
#include <linux/android_kabi.h>
#include <asm/device.h>

struct device;
struct device_private;
struct device_driver;
struct driver_private;
struct module;
struct class;
struct subsys_private;
struct bus_type;
struct device_node;
struct fwnode_handle;
struct iommu_ops;
struct iommu_group;
struct iommu_fwspec;
struct dev_pin_info;
struct iommu_param;

struct bus_attribute {
	struct attribute	attr;
	ssize_t (*show)(struct bus_type *bus, char *buf);
	ssize_t (*store)(struct bus_type *bus, const char *buf, size_t count);
};

#define BUS_ATTR_RW(_name) \
	struct bus_attribute bus_attr_##_name = __ATTR_RW(_name)
#define BUS_ATTR_RO(_name) \
	struct bus_attribute bus_attr_##_name = __ATTR_RO(_name)
#define BUS_ATTR_WO(_name) \
	struct bus_attribute bus_attr_##_name = __ATTR_WO(_name)

extern int __must_check bus_create_file(struct bus_type *,
					struct bus_attribute *);
extern void bus_remove_file(struct bus_type *, struct bus_attribute *);

/**
 * struct bus_type - The bus type of the device
 *
 * @name:	The name of the bus.
 * @dev_name:	Used for subsystems to enumerate devices like ("foo%u", dev->id).
 * @dev_root:	Default device to use as the parent.
 * @bus_groups:	Default attributes of the bus.
 * @dev_groups:	Default attributes of the devices on the bus.
 * @drv_groups: Default attributes of the device drivers on the bus.
 * @match:	Called, perhaps multiple times, whenever a new device or driver
 *		is added for this bus. It should return a positive value if the
 *		given device can be handled by the given driver and zero
 *		otherwise. It may also return error code if determining that
 *		the driver supports the device is not possible. In case of
 *		-EPROBE_DEFER it will queue the device for deferred probing.
 * @uevent:	Called when a device is added, removed, or a few other things
 *		that generate uevents to add the environment variables.
 * @probe:	Called when a new device or driver add to this bus, and callback
 *		the specific driver's probe to initial the matched device.
 * @sync_state:	Called to sync device state to software state after all the
 *		state tracking consumers linked to this device (present at
 *		the time of late_initcall) have successfully bound to a
 *		driver. If the device has no consumers, this function will
 *		be called at late_initcall_sync level. If the device has
 *		consumers that are never bound to a driver, this function
 *		will never get called until they do.
 * @remove:	Called when a device removed from this bus.
 * @shutdown:	Called at shut-down time to quiesce the device.
 *
 * @online:	Called to put the device back online (after offlining it).
 * @offline:	Called to put the device offline for hot-removal. May fail.
 *
 * @suspend:	Called when a device on this bus wants to go to sleep mode.
 * @resume:	Called to bring a device on this bus out of sleep mode.
 * @num_vf:	Called to find out how many virtual functions a device on this
 *		bus supports.
 * @dma_configure:	Called to setup DMA configuration on a device on
 *			this bus.
 * @pm:		Power management operations of this bus, callback the specific
 *		device driver's pm-ops.
 * @iommu_ops:  IOMMU specific operations for this bus, used to attach IOMMU
 *              driver implementations to a bus and allow the driver to do
 *              bus-specific setup
 * @p:		The private data of the driver core, only the driver core can
 *		touch this.
 * @lock_key:	Lock class key for use by the lock validator
 * @need_parent_lock:	When probing or removing a device on this bus, the
 *			device core should lock the device's parent.
 *
 * A bus is a channel between the processor and one or more devices. For the
 * purposes of the device model, all devices are connected via a bus, even if
 * it is an internal, virtual, "platform" bus. Buses can plug into each other.
 * A USB controller is usually a PCI device, for example. The device model
 * represents the actual connections between buses and the devices they control.
 * A bus is represented by the bus_type structure. It contains the name, the
 * default attributes, the bus' methods, PM operations, and the driver core's
 * private data.
 */
struct bus_type {
	const char		*name;
	const char		*dev_name;
	struct device		*dev_root;
	const struct attribute_group **bus_groups;
	const struct attribute_group **dev_groups;
	const struct attribute_group **drv_groups;

	int (*match)(struct device *dev, struct device_driver *drv);
	int (*uevent)(struct device *dev, struct kobj_uevent_env *env);
	int (*probe)(struct device *dev);
	void (*sync_state)(struct device *dev);
	int (*remove)(struct device *dev);
	void (*shutdown)(struct device *dev);

	int (*online)(struct device *dev);
	int (*offline)(struct device *dev);

	int (*suspend)(struct device *dev, pm_message_t state);
	int (*resume)(struct device *dev);

	int (*num_vf)(struct device *dev);

	int (*dma_configure)(struct device *dev);

	const struct dev_pm_ops *pm;

	const struct iommu_ops *iommu_ops;

	struct subsys_private *p;
	struct lock_class_key lock_key;

	bool need_parent_lock;

	ANDROID_KABI_RESERVE(1);
	ANDROID_KABI_RESERVE(2);
	ANDROID_KABI_RESERVE(3);
	ANDROID_KABI_RESERVE(4);
};

extern int __must_check bus_register(struct bus_type *bus);

extern void bus_unregister(struct bus_type *bus);

extern int __must_check bus_rescan_devices(struct bus_type *bus);

/* iterator helpers for buses */
struct subsys_dev_iter {
	struct klist_iter		ki;
	const struct device_type	*type;
};
void subsys_dev_iter_init(struct subsys_dev_iter *iter,
			 struct bus_type *subsys,
			 struct device *start,
			 const struct device_type *type);
struct device *subsys_dev_iter_next(struct subsys_dev_iter *iter);
void subsys_dev_iter_exit(struct subsys_dev_iter *iter);

int device_match_name(struct device *dev, const void *name);
int device_match_of_node(struct device *dev, const void *np);
int device_match_fwnode(struct device *dev, const void *fwnode);
int device_match_devt(struct device *dev, const void *pdevt);
int device_match_acpi_dev(struct device *dev, const void *adev);
int device_match_any(struct device *dev, const void *unused);

int bus_for_each_dev(struct bus_type *bus, struct device *start, void *data,
		     int (*fn)(struct device *dev, void *data));
struct device *bus_find_device(struct bus_type *bus, struct device *start,
			       const void *data,
			       int (*match)(struct device *dev, const void *data));
/**
 * bus_find_device_by_name - device iterator for locating a particular device
 * of a specific name.
 * @bus: bus type
 * @start: Device to begin with
 * @name: name of the device to match
 */
static inline struct device *bus_find_device_by_name(struct bus_type *bus,
						     struct device *start,
						     const char *name)
{
	return bus_find_device(bus, start, name, device_match_name);
}

/**
 * bus_find_device_by_of_node : device iterator for locating a particular device
 * matching the of_node.
 * @bus: bus type
 * @np: of_node of the device to match.
 */
static inline struct device *
bus_find_device_by_of_node(struct bus_type *bus, const struct device_node *np)
{
	return bus_find_device(bus, NULL, np, device_match_of_node);
}

/**
 * bus_find_device_by_fwnode : device iterator for locating a particular device
 * matching the fwnode.
 * @bus: bus type
 * @fwnode: fwnode of the device to match.
 */
static inline struct device *
bus_find_device_by_fwnode(struct bus_type *bus, const struct fwnode_handle *fwnode)
{
	return bus_find_device(bus, NULL, fwnode, device_match_fwnode);
}

/**
 * bus_find_device_by_devt : device iterator for locating a particular device
 * matching the device type.
 * @bus: bus type
 * @devt: device type of the device to match.
 */
static inline struct device *bus_find_device_by_devt(struct bus_type *bus,
						     dev_t devt)
{
	return bus_find_device(bus, NULL, &devt, device_match_devt);
}

/**
 * bus_find_next_device - Find the next device after a given device in a
 * given bus.
 * @bus: bus type
 * @cur: device to begin the search with.
 */
static inline struct device *
bus_find_next_device(struct bus_type *bus,struct device *cur)
{
	return bus_find_device(bus, cur, NULL, device_match_any);
}

#ifdef CONFIG_ACPI
struct acpi_device;

/**
 * bus_find_device_by_acpi_dev : device iterator for locating a particular device
 * matching the ACPI COMPANION device.
 * @bus: bus type
 * @adev: ACPI COMPANION device to match.
 */
static inline struct device *
bus_find_device_by_acpi_dev(struct bus_type *bus, const struct acpi_device *adev)
{
	return bus_find_device(bus, NULL, adev, device_match_acpi_dev);
}
#else
static inline struct device *
bus_find_device_by_acpi_dev(struct bus_type *bus, const void *adev)
{
	return NULL;
}
#endif

struct device *subsys_find_device_by_id(struct bus_type *bus, unsigned int id,
					struct device *hint);
int bus_for_each_drv(struct bus_type *bus, struct device_driver *start,
		     void *data, int (*fn)(struct device_driver *, void *));
void bus_sort_breadthfirst(struct bus_type *bus,
			   int (*compare)(const struct device *a,
					  const struct device *b));
/*
 * Bus notifiers: Get notified of addition/removal of devices
 * and binding/unbinding of drivers to devices.
 * In the long run, it should be a replacement for the platform
 * notify hooks.
 */
struct notifier_block;

extern int bus_register_notifier(struct bus_type *bus,
				 struct notifier_block *nb);
extern int bus_unregister_notifier(struct bus_type *bus,
				   struct notifier_block *nb);

/* All 4 notifers below get called with the target struct device *
 * as an argument. Note that those functions are likely to be called
 * with the device lock held in the core, so be careful.
 */
#define BUS_NOTIFY_ADD_DEVICE		0x00000001 /* device added */
#define BUS_NOTIFY_DEL_DEVICE		0x00000002 /* device to be removed */
#define BUS_NOTIFY_REMOVED_DEVICE	0x00000003 /* device removed */
#define BUS_NOTIFY_BIND_DRIVER		0x00000004 /* driver about to be
						      bound */
#define BUS_NOTIFY_BOUND_DRIVER		0x00000005 /* driver bound to device */
#define BUS_NOTIFY_UNBIND_DRIVER	0x00000006 /* driver about to be
						      unbound */
#define BUS_NOTIFY_UNBOUND_DRIVER	0x00000007 /* driver is unbound
						      from the device */
#define BUS_NOTIFY_DRIVER_NOT_BOUND	0x00000008 /* driver fails to be bound */

extern struct kset *bus_get_kset(struct bus_type *bus);
extern struct klist *bus_get_device_klist(struct bus_type *bus);

/**
 * enum probe_type - device driver probe type to try
 *	Device drivers may opt in for special handling of their
 *	respective probe routines. This tells the core what to
 *	expect and prefer.
 *
 * @PROBE_DEFAULT_STRATEGY: Used by drivers that work equally well
 *	whether probed synchronously or asynchronously.
 * @PROBE_PREFER_ASYNCHRONOUS: Drivers for "slow" devices which
 *	probing order is not essential for booting the system may
 *	opt into executing their probes asynchronously.
 * @PROBE_FORCE_SYNCHRONOUS: Use this to annotate drivers that need
 *	their probe routines to run synchronously with driver and
 *	device registration (with the exception of -EPROBE_DEFER
 *	handling - re-probing always ends up being done asynchronously).
 *
 * Note that the end goal is to switch the kernel to use asynchronous
 * probing by default, so annotating drivers with
 * %PROBE_PREFER_ASYNCHRONOUS is a temporary measure that allows us
 * to speed up boot process while we are validating the rest of the
 * drivers.
 */
enum probe_type {
	PROBE_DEFAULT_STRATEGY,
	PROBE_PREFER_ASYNCHRONOUS,
	PROBE_FORCE_SYNCHRONOUS,
};

/**
 * struct device_driver - The basic device driver structure
 * @name:	Name of the device driver.
 * @bus:	The bus which the device of this driver belongs to.
 * @owner:	The module owner.
 * @mod_name:	Used for built-in modules.
 * @suppress_bind_attrs: Disables bind/unbind via sysfs.
 * @probe_type:	Type of the probe (synchronous or asynchronous) to use.
 * @of_match_table: The open firmware table.
 * @acpi_match_table: The ACPI match table.
 * @probe:	Called to query the existence of a specific device,
 *		whether this driver can work with it, and bind the driver
 *		to a specific device.
 * @sync_state:	Called to sync device state to software state after all the
 *		state tracking consumers linked to this device (present at
 *		the time of late_initcall) have successfully bound to a
 *		driver. If the device has no consumers, this function will
 *		be called at late_initcall_sync level. If the device has
 *		consumers that are never bound to a driver, this function
 *		will never get called until they do.
 * @remove:	Called when the device is removed from the system to
 *		unbind a device from this driver.
 * @shutdown:	Called at shut-down time to quiesce the device.
 * @suspend:	Called to put the device to sleep mode. Usually to a
 *		low power state.
 * @resume:	Called to bring a device from sleep mode.
 * @groups:	Default attributes that get created by the driver core
 *		automatically.
 * @dev_groups:	Additional attributes attached to device instance once the
 *		it is bound to the driver.
 * @pm:		Power management operations of the device which matched
 *		this driver.
 * @coredump:	Called when sysfs entry is written to. The device driver
 *		is expected to call the dev_coredump API resulting in a
 *		uevent.
 * @p:		Driver core's private data, no one other than the driver
 *		core can touch this.
 *
 * The device driver-model tracks all of the drivers known to the system.
 * The main reason for this tracking is to enable the driver core to match
 * up drivers with new devices. Once drivers are known objects within the
 * system, however, a number of other things become possible. Device drivers
 * can export information and configuration variables that are independent
 * of any specific device.
 */
struct device_driver {
	const char		*name;
	struct bus_type		*bus;

	struct module		*owner;
	const char		*mod_name;	/* used for built-in modules */

	bool suppress_bind_attrs;	/* disables bind/unbind via sysfs */
	enum probe_type probe_type;

	const struct of_device_id	*of_match_table;
	const struct acpi_device_id	*acpi_match_table;

	int (*probe) (struct device *dev);
	void (*sync_state)(struct device *dev);
	int (*remove) (struct device *dev);
	void (*shutdown) (struct device *dev);
	int (*suspend) (struct device *dev, pm_message_t state);
	int (*resume) (struct device *dev);
	const struct attribute_group **groups;
	const struct attribute_group **dev_groups;

	const struct dev_pm_ops *pm;
	void (*coredump) (struct device *dev);

	struct driver_private *p;

	ANDROID_KABI_RESERVE(1);
	ANDROID_KABI_RESERVE(2);
	ANDROID_KABI_RESERVE(3);
	ANDROID_KABI_RESERVE(4);
};


extern int __must_check driver_register(struct device_driver *drv);
extern void driver_unregister(struct device_driver *drv);

extern struct device_driver *driver_find(const char *name,
					 struct bus_type *bus);
extern int driver_probe_done(void);
extern void wait_for_device_probe(void);

/* sysfs interface for exporting driver attributes */

struct driver_attribute {
	struct attribute attr;
	ssize_t (*show)(struct device_driver *driver, char *buf);
	ssize_t (*store)(struct device_driver *driver, const char *buf,
			 size_t count);
};

#define DRIVER_ATTR_RW(_name) \
	struct driver_attribute driver_attr_##_name = __ATTR_RW(_name)
#define DRIVER_ATTR_RO(_name) \
	struct driver_attribute driver_attr_##_name = __ATTR_RO(_name)
#define DRIVER_ATTR_WO(_name) \
	struct driver_attribute driver_attr_##_name = __ATTR_WO(_name)

extern int __must_check driver_create_file(struct device_driver *driver,
					const struct driver_attribute *attr);
extern void driver_remove_file(struct device_driver *driver,
			       const struct driver_attribute *attr);

extern int __must_check driver_for_each_device(struct device_driver *drv,
					       struct device *start,
					       void *data,
					       int (*fn)(struct device *dev,
							 void *));
struct device *driver_find_device(struct device_driver *drv,
				  struct device *start, const void *data,
				  int (*match)(struct device *dev, const void *data));

/**
 * driver_find_device_by_name - device iterator for locating a particular device
 * of a specific name.
 * @drv: the driver we're iterating
 * @name: name of the device to match
 */
static inline struct device *driver_find_device_by_name(struct device_driver *drv,
							const char *name)
{
	return driver_find_device(drv, NULL, name, device_match_name);
}

/**
 * driver_find_device_by_of_node- device iterator for locating a particular device
 * by of_node pointer.
 * @drv: the driver we're iterating
 * @np: of_node pointer to match.
 */
static inline struct device *
driver_find_device_by_of_node(struct device_driver *drv,
			      const struct device_node *np)
{
	return driver_find_device(drv, NULL, np, device_match_of_node);
}

/**
 * driver_find_device_by_fwnode- device iterator for locating a particular device
 * by fwnode pointer.
 * @drv: the driver we're iterating
 * @fwnode: fwnode pointer to match.
 */
static inline struct device *
driver_find_device_by_fwnode(struct device_driver *drv,
			     const struct fwnode_handle *fwnode)
{
	return driver_find_device(drv, NULL, fwnode, device_match_fwnode);
}

/**
 * driver_find_device_by_devt- device iterator for locating a particular device
 * by devt.
 * @drv: the driver we're iterating
 * @devt: devt pointer to match.
 */
static inline struct device *driver_find_device_by_devt(struct device_driver *drv,
							dev_t devt)
{
	return driver_find_device(drv, NULL, &devt, device_match_devt);
}

static inline struct device *driver_find_next_device(struct device_driver *drv,
						     struct device *start)
{
	return driver_find_device(drv, start, NULL, device_match_any);
}

#ifdef CONFIG_ACPI
/**
 * driver_find_device_by_acpi_dev : device iterator for locating a particular
 * device matching the ACPI_COMPANION device.
 * @drv: the driver we're iterating
 * @adev: ACPI_COMPANION device to match.
 */
static inline struct device *
driver_find_device_by_acpi_dev(struct device_driver *drv,
			       const struct acpi_device *adev)
{
	return driver_find_device(drv, NULL, adev, device_match_acpi_dev);
}
#else
static inline struct device *
driver_find_device_by_acpi_dev(struct device_driver *drv, const void *adev)
{
	return NULL;
}
#endif

void driver_deferred_probe_add(struct device *dev);
int driver_deferred_probe_check_state(struct device *dev);
int driver_deferred_probe_check_state_continue(struct device *dev);

/**
 * struct subsys_interface - interfaces to device functions
 * @name:       name of the device function
 * @subsys:     subsytem of the devices to attach to
 * @node:       the list of functions registered at the subsystem
 * @add_dev:    device hookup to device function handler
 * @remove_dev: device hookup to device function handler
 *
 * Simple interfaces attached to a subsystem. Multiple interfaces can
 * attach to a subsystem and its devices. Unlike drivers, they do not
 * exclusively claim or control devices. Interfaces usually represent
 * a specific functionality of a subsystem/class of devices.
 */
struct subsys_interface {
	const char *name;
	struct bus_type *subsys;
	struct list_head node;
	int (*add_dev)(struct device *dev, struct subsys_interface *sif);
	void (*remove_dev)(struct device *dev, struct subsys_interface *sif);
};

int subsys_interface_register(struct subsys_interface *sif);
void subsys_interface_unregister(struct subsys_interface *sif);

int subsys_system_register(struct bus_type *subsys,
			   const struct attribute_group **groups);
int subsys_virtual_register(struct bus_type *subsys,
			    const struct attribute_group **groups);

/**
 * struct class - device classes
 * @name:	Name of the class.
 * @owner:	The module owner.
 * @class_groups: Default attributes of this class.
 * @dev_groups:	Default attributes of the devices that belong to the class.
 * @dev_kobj:	The kobject that represents this class and links it into the hierarchy.
 * @dev_uevent:	Called when a device is added, removed from this class, or a
 *		few other things that generate uevents to add the environment
 *		variables.
 * @devnode:	Callback to provide the devtmpfs.
 * @class_release: Called to release this class.
 * @dev_release: Called to release the device.
 * @shutdown_pre: Called at shut-down time before driver shutdown.
 * @ns_type:	Callbacks so sysfs can detemine namespaces.
 * @namespace:	Namespace of the device belongs to this class.
 * @get_ownership: Allows class to specify uid/gid of the sysfs directories
 *		for the devices belonging to the class. Usually tied to
 *		device's namespace.
 * @pm:		The default device power management operations of this class.
 * @p:		The private data of the driver core, no one other than the
 *		driver core can touch this.
 *
 * A class is a higher-level view of a device that abstracts out low-level
 * implementation details. Drivers may see a SCSI disk or an ATA disk, but,
 * at the class level, they are all simply disks. Classes allow user space
 * to work with devices based on what they do, rather than how they are
 * connected or how they work.
 */
struct class {
	const char		*name;
	struct module		*owner;

	const struct attribute_group	**class_groups;
	const struct attribute_group	**dev_groups;
	struct kobject			*dev_kobj;

	int (*dev_uevent)(struct device *dev, struct kobj_uevent_env *env);
	char *(*devnode)(struct device *dev, umode_t *mode);

	void (*class_release)(struct class *class);
	void (*dev_release)(struct device *dev);

	int (*shutdown_pre)(struct device *dev);

	const struct kobj_ns_type_operations *ns_type;
	const void *(*namespace)(struct device *dev);

	void (*get_ownership)(struct device *dev, kuid_t *uid, kgid_t *gid);

	const struct dev_pm_ops *pm;

	struct subsys_private *p;

	ANDROID_KABI_RESERVE(1);
	ANDROID_KABI_RESERVE(2);
	ANDROID_KABI_RESERVE(3);
	ANDROID_KABI_RESERVE(4);
};

struct class_dev_iter {
	struct klist_iter		ki;
	const struct device_type	*type;
};

extern struct kobject *sysfs_dev_block_kobj;
extern struct kobject *sysfs_dev_char_kobj;
extern int __must_check __class_register(struct class *class,
					 struct lock_class_key *key);
extern void class_unregister(struct class *class);

/* This is a #define to keep the compiler from merging different
 * instances of the __key variable */
#define class_register(class)			\
({						\
	static struct lock_class_key __key;	\
	__class_register(class, &__key);	\
})

struct class_compat;
struct class_compat *class_compat_register(const char *name);
void class_compat_unregister(struct class_compat *cls);
int class_compat_create_link(struct class_compat *cls, struct device *dev,
			     struct device *device_link);
void class_compat_remove_link(struct class_compat *cls, struct device *dev,
			      struct device *device_link);

extern void class_dev_iter_init(struct class_dev_iter *iter,
				struct class *class,
				struct device *start,
				const struct device_type *type);
extern struct device *class_dev_iter_next(struct class_dev_iter *iter);
extern void class_dev_iter_exit(struct class_dev_iter *iter);

extern int class_for_each_device(struct class *class, struct device *start,
				 void *data,
				 int (*fn)(struct device *dev, void *data));
extern struct device *class_find_device(struct class *class,
					struct device *start, const void *data,
					int (*match)(struct device *, const void *));

/**
 * class_find_device_by_name - device iterator for locating a particular device
 * of a specific name.
 * @class: class type
 * @name: name of the device to match
 */
static inline struct device *class_find_device_by_name(struct class *class,
						       const char *name)
{
	return class_find_device(class, NULL, name, device_match_name);
}

/**
 * class_find_device_by_of_node : device iterator for locating a particular device
 * matching the of_node.
 * @class: class type
 * @np: of_node of the device to match.
 */
static inline struct device *
class_find_device_by_of_node(struct class *class, const struct device_node *np)
{
	return class_find_device(class, NULL, np, device_match_of_node);
}

/**
 * class_find_device_by_fwnode : device iterator for locating a particular device
 * matching the fwnode.
 * @class: class type
 * @fwnode: fwnode of the device to match.
 */
static inline struct device *
class_find_device_by_fwnode(struct class *class,
			    const struct fwnode_handle *fwnode)
{
	return class_find_device(class, NULL, fwnode, device_match_fwnode);
}

/**
 * class_find_device_by_devt : device iterator for locating a particular device
 * matching the device type.
 * @class: class type
 * @devt: device type of the device to match.
 */
static inline struct device *class_find_device_by_devt(struct class *class,
						       dev_t devt)
{
	return class_find_device(class, NULL, &devt, device_match_devt);
}

#ifdef CONFIG_ACPI
struct acpi_device;
/**
 * class_find_device_by_acpi_dev : device iterator for locating a particular
 * device matching the ACPI_COMPANION device.
 * @class: class type
 * @adev: ACPI_COMPANION device to match.
 */
static inline struct device *
class_find_device_by_acpi_dev(struct class *class, const struct acpi_device *adev)
{
	return class_find_device(class, NULL, adev, device_match_acpi_dev);
}
#else
static inline struct device *
class_find_device_by_acpi_dev(struct class *class, const void *adev)
{
	return NULL;
}
#endif

struct class_attribute {
	struct attribute attr;
	ssize_t (*show)(struct class *class, struct class_attribute *attr,
			char *buf);
	ssize_t (*store)(struct class *class, struct class_attribute *attr,
			const char *buf, size_t count);
};

#define CLASS_ATTR_RW(_name) \
	struct class_attribute class_attr_##_name = __ATTR_RW(_name)
#define CLASS_ATTR_RO(_name) \
	struct class_attribute class_attr_##_name = __ATTR_RO(_name)
#define CLASS_ATTR_WO(_name) \
	struct class_attribute class_attr_##_name = __ATTR_WO(_name)

extern int __must_check class_create_file_ns(struct class *class,
					     const struct class_attribute *attr,
					     const void *ns);
extern void class_remove_file_ns(struct class *class,
				 const struct class_attribute *attr,
				 const void *ns);

static inline int __must_check class_create_file(struct class *class,
					const struct class_attribute *attr)
{
	return class_create_file_ns(class, attr, NULL);
}

static inline void class_remove_file(struct class *class,
				     const struct class_attribute *attr)
{
	return class_remove_file_ns(class, attr, NULL);
}

/* Simple class attribute that is just a static string */
struct class_attribute_string {
	struct class_attribute attr;
	char *str;
};

/* Currently read-only only */
#define _CLASS_ATTR_STRING(_name, _mode, _str) \
	{ __ATTR(_name, _mode, show_class_attr_string, NULL), _str }
#define CLASS_ATTR_STRING(_name, _mode, _str) \
	struct class_attribute_string class_attr_##_name = \
		_CLASS_ATTR_STRING(_name, _mode, _str)

extern ssize_t show_class_attr_string(struct class *class, struct class_attribute *attr,
                        char *buf);

struct class_interface {
	struct list_head	node;
	struct class		*class;

	int (*add_dev)		(struct device *, struct class_interface *);
	void (*remove_dev)	(struct device *, struct class_interface *);
};

extern int __must_check class_interface_register(struct class_interface *);
extern void class_interface_unregister(struct class_interface *);

extern struct class * __must_check __class_create(struct module *owner,
						  const char *name,
						  struct lock_class_key *key);
extern void class_destroy(struct class *cls);

/* This is a #define to keep the compiler from merging different
 * instances of the __key variable */
#define class_create(owner, name)		\
({						\
	static struct lock_class_key __key;	\
	__class_create(owner, name, &__key);	\
})

/*
 * The type of device, "struct device" is embedded in. A class
 * or bus can contain devices of different types
 * like "partitions" and "disks", "mouse" and "event".
 * This identifies the device type and carries type-specific
 * information, equivalent to the kobj_type of a kobject.
 * If "name" is specified, the uevent will contain it in
 * the DEVTYPE variable.
 */
struct device_type {
	const char *name;
	const struct attribute_group **groups;
	int (*uevent)(struct device *dev, struct kobj_uevent_env *env);
	char *(*devnode)(struct device *dev, umode_t *mode,
			 kuid_t *uid, kgid_t *gid);
	void (*release)(struct device *dev);

	const struct dev_pm_ops *pm;
};

/* interface for exporting device attributes */
struct device_attribute {
	struct attribute	attr;
	ssize_t (*show)(struct device *dev, struct device_attribute *attr,
			char *buf);
	ssize_t (*store)(struct device *dev, struct device_attribute *attr,
			 const char *buf, size_t count);
};

struct dev_ext_attribute {
	struct device_attribute attr;
	void *var;
};

ssize_t device_show_ulong(struct device *dev, struct device_attribute *attr,
			  char *buf);
ssize_t device_store_ulong(struct device *dev, struct device_attribute *attr,
			   const char *buf, size_t count);
ssize_t device_show_int(struct device *dev, struct device_attribute *attr,
			char *buf);
ssize_t device_store_int(struct device *dev, struct device_attribute *attr,
			 const char *buf, size_t count);
ssize_t device_show_bool(struct device *dev, struct device_attribute *attr,
			char *buf);
ssize_t device_store_bool(struct device *dev, struct device_attribute *attr,
			 const char *buf, size_t count);

#define DEVICE_ATTR(_name, _mode, _show, _store) \
	struct device_attribute dev_attr_##_name = __ATTR(_name, _mode, _show, _store)
#define DEVICE_ATTR_PREALLOC(_name, _mode, _show, _store) \
	struct device_attribute dev_attr_##_name = \
		__ATTR_PREALLOC(_name, _mode, _show, _store)
#define DEVICE_ATTR_RW(_name) \
	struct device_attribute dev_attr_##_name = __ATTR_RW(_name)
#define DEVICE_ATTR_RO(_name) \
	struct device_attribute dev_attr_##_name = __ATTR_RO(_name)
#define DEVICE_ATTR_WO(_name) \
	struct device_attribute dev_attr_##_name = __ATTR_WO(_name)
#define DEVICE_ULONG_ATTR(_name, _mode, _var) \
	struct dev_ext_attribute dev_attr_##_name = \
		{ __ATTR(_name, _mode, device_show_ulong, device_store_ulong), &(_var) }
#define DEVICE_INT_ATTR(_name, _mode, _var) \
	struct dev_ext_attribute dev_attr_##_name = \
		{ __ATTR(_name, _mode, device_show_int, device_store_int), &(_var) }
#define DEVICE_BOOL_ATTR(_name, _mode, _var) \
	struct dev_ext_attribute dev_attr_##_name = \
		{ __ATTR(_name, _mode, device_show_bool, device_store_bool), &(_var) }
#define DEVICE_ATTR_IGNORE_LOCKDEP(_name, _mode, _show, _store) \
	struct device_attribute dev_attr_##_name =		\
		__ATTR_IGNORE_LOCKDEP(_name, _mode, _show, _store)

extern int device_create_file(struct device *device,
			      const struct device_attribute *entry);
extern void device_remove_file(struct device *dev,
			       const struct device_attribute *attr);
extern bool device_remove_file_self(struct device *dev,
				    const struct device_attribute *attr);
extern int __must_check device_create_bin_file(struct device *dev,
					const struct bin_attribute *attr);
extern void device_remove_bin_file(struct device *dev,
				   const struct bin_attribute *attr);

/* device resource management */
typedef void (*dr_release_t)(struct device *dev, void *res);
typedef int (*dr_match_t)(struct device *dev, void *res, void *match_data);

#ifdef CONFIG_DEBUG_DEVRES
extern void *__devres_alloc_node(dr_release_t release, size_t size, gfp_t gfp,
				 int nid, const char *name) __malloc;
#define devres_alloc(release, size, gfp) \
	__devres_alloc_node(release, size, gfp, NUMA_NO_NODE, #release)
#define devres_alloc_node(release, size, gfp, nid) \
	__devres_alloc_node(release, size, gfp, nid, #release)
#else
extern void *devres_alloc_node(dr_release_t release, size_t size, gfp_t gfp,
			       int nid) __malloc;
static inline void *devres_alloc(dr_release_t release, size_t size, gfp_t gfp)
{
	return devres_alloc_node(release, size, gfp, NUMA_NO_NODE);
}
#endif

extern void devres_for_each_res(struct device *dev, dr_release_t release,
				dr_match_t match, void *match_data,
				void (*fn)(struct device *, void *, void *),
				void *data);
extern void devres_free(void *res);
extern void devres_add(struct device *dev, void *res);
extern void *devres_find(struct device *dev, dr_release_t release,
			 dr_match_t match, void *match_data);
extern void *devres_get(struct device *dev, void *new_res,
			dr_match_t match, void *match_data);
extern void *devres_remove(struct device *dev, dr_release_t release,
			   dr_match_t match, void *match_data);
extern int devres_destroy(struct device *dev, dr_release_t release,
			  dr_match_t match, void *match_data);
extern int devres_release(struct device *dev, dr_release_t release,
			  dr_match_t match, void *match_data);

/* devres group */
extern void * __must_check devres_open_group(struct device *dev, void *id,
					     gfp_t gfp);
extern void devres_close_group(struct device *dev, void *id);
extern void devres_remove_group(struct device *dev, void *id);
extern int devres_release_group(struct device *dev, void *id);

/* managed devm_k.alloc/kfree for device drivers */
extern void *devm_kmalloc(struct device *dev, size_t size, gfp_t gfp) __malloc;
extern __printf(3, 0)
char *devm_kvasprintf(struct device *dev, gfp_t gfp, const char *fmt,
		      va_list ap) __malloc;
extern __printf(3, 4)
char *devm_kasprintf(struct device *dev, gfp_t gfp, const char *fmt, ...) __malloc;
static inline void *devm_kzalloc(struct device *dev, size_t size, gfp_t gfp)
{
	return devm_kmalloc(dev, size, gfp | __GFP_ZERO);
}
static inline void *devm_kmalloc_array(struct device *dev,
				       size_t n, size_t size, gfp_t flags)
{
	size_t bytes;

	if (unlikely(check_mul_overflow(n, size, &bytes)))
		return NULL;

	return devm_kmalloc(dev, bytes, flags);
}
static inline void *devm_kcalloc(struct device *dev,
				 size_t n, size_t size, gfp_t flags)
{
	return devm_kmalloc_array(dev, n, size, flags | __GFP_ZERO);
}
extern void devm_kfree(struct device *dev, const void *p);
extern char *devm_kstrdup(struct device *dev, const char *s, gfp_t gfp) __malloc;
extern const char *devm_kstrdup_const(struct device *dev,
				      const char *s, gfp_t gfp);
extern void *devm_kmemdup(struct device *dev, const void *src, size_t len,
			  gfp_t gfp);

extern unsigned long devm_get_free_pages(struct device *dev,
					 gfp_t gfp_mask, unsigned int order);
extern void devm_free_pages(struct device *dev, unsigned long addr);

void __iomem *devm_ioremap_resource(struct device *dev,
				    const struct resource *res);

void __iomem *devm_of_iomap(struct device *dev,
			    struct device_node *node, int index,
			    resource_size_t *size);

/* allows to add/remove a custom action to devres stack */
int devm_add_action(struct device *dev, void (*action)(void *), void *data);
void devm_remove_action(struct device *dev, void (*action)(void *), void *data);
void devm_release_action(struct device *dev, void (*action)(void *), void *data);

static inline int devm_add_action_or_reset(struct device *dev,
					   void (*action)(void *), void *data)
{
	int ret;

	ret = devm_add_action(dev, action, data);
	if (ret)
		action(data);

	return ret;
}

/**
 * devm_alloc_percpu - Resource-managed alloc_percpu
 * @dev: Device to allocate per-cpu memory for
 * @type: Type to allocate per-cpu memory for
 *
 * Managed alloc_percpu. Per-cpu memory allocated with this function is
 * automatically freed on driver detach.
 *
 * RETURNS:
 * Pointer to allocated memory on success, NULL on failure.
 */
#define devm_alloc_percpu(dev, type)      \
	((typeof(type) __percpu *)__devm_alloc_percpu((dev), sizeof(type), \
						      __alignof__(type)))

void __percpu *__devm_alloc_percpu(struct device *dev, size_t size,
				   size_t align);
void devm_free_percpu(struct device *dev, void __percpu *pdata);

struct device_dma_parameters {
	/*
	 * a low level driver may set these to teach IOMMU code about
	 * sg limitations.
	 */
	unsigned int max_segment_size;
	unsigned long segment_boundary_mask;
};

/**
 * struct device_connection - Device Connection Descriptor
 * @fwnode: The device node of the connected device
 * @endpoint: The names of the two devices connected together
 * @id: Unique identifier for the connection
 * @list: List head, private, for internal use only
 *
 * NOTE: @fwnode is not used together with @endpoint. @fwnode is used when
 * platform firmware defines the connection. When the connection is registered
 * with device_connection_add() @endpoint is used instead.
 */
struct device_connection {
	struct fwnode_handle	*fwnode;
	const char		*endpoint[2];
	const char		*id;
	struct list_head	list;
};

typedef void *(*devcon_match_fn_t)(struct device_connection *con, int ep,
				   void *data);

void *fwnode_connection_find_match(struct fwnode_handle *fwnode,
				   const char *con_id, void *data,
				   devcon_match_fn_t match);
void *device_connection_find_match(struct device *dev, const char *con_id,
				   void *data, devcon_match_fn_t match);

struct device *device_connection_find(struct device *dev, const char *con_id);

void device_connection_add(struct device_connection *con);
void device_connection_remove(struct device_connection *con);

/**
 * device_connections_add - Add multiple device connections at once
 * @cons: Zero terminated array of device connection descriptors
 */
static inline void device_connections_add(struct device_connection *cons)
{
	struct device_connection *c;

	for (c = cons; c->endpoint[0]; c++)
		device_connection_add(c);
}

/**
 * device_connections_remove - Remove multiple device connections at once
 * @cons: Zero terminated array of device connection descriptors
 */
static inline void device_connections_remove(struct device_connection *cons)
{
	struct device_connection *c;

	for (c = cons; c->endpoint[0]; c++)
		device_connection_remove(c);
}

/**
 * enum device_link_state - Device link states.
 * @DL_STATE_NONE: The presence of the drivers is not being tracked.
 * @DL_STATE_DORMANT: None of the supplier/consumer drivers is present.
 * @DL_STATE_AVAILABLE: The supplier driver is present, but the consumer is not.
 * @DL_STATE_CONSUMER_PROBE: The consumer is probing (supplier driver present).
 * @DL_STATE_ACTIVE: Both the supplier and consumer drivers are present.
 * @DL_STATE_SUPPLIER_UNBIND: The supplier driver is unbinding.
 */
enum device_link_state {
	DL_STATE_NONE = -1,
	DL_STATE_DORMANT = 0,
	DL_STATE_AVAILABLE,
	DL_STATE_CONSUMER_PROBE,
	DL_STATE_ACTIVE,
	DL_STATE_SUPPLIER_UNBIND,
};

/*
 * Device link flags.
 *
 * STATELESS: The core will not remove this link automatically.
 * AUTOREMOVE_CONSUMER: Remove the link automatically on consumer driver unbind.
 * PM_RUNTIME: If set, the runtime PM framework will use this link.
 * RPM_ACTIVE: Run pm_runtime_get_sync() on the supplier during link creation.
 * AUTOREMOVE_SUPPLIER: Remove the link automatically on supplier driver unbind.
 * AUTOPROBE_CONSUMER: Probe consumer driver automatically after supplier binds.
 * MANAGED: The core tracks presence of supplier/consumer drivers (internal).
 * SYNC_STATE_ONLY: Link only affects sync_state() behavior.
 */
#define DL_FLAG_STATELESS		BIT(0)
#define DL_FLAG_AUTOREMOVE_CONSUMER	BIT(1)
#define DL_FLAG_PM_RUNTIME		BIT(2)
#define DL_FLAG_RPM_ACTIVE		BIT(3)
#define DL_FLAG_AUTOREMOVE_SUPPLIER	BIT(4)
#define DL_FLAG_AUTOPROBE_CONSUMER	BIT(5)
#define DL_FLAG_MANAGED			BIT(6)
#define DL_FLAG_SYNC_STATE_ONLY		BIT(7)

/**
 * struct device_link - Device link representation.
 * @supplier: The device on the supplier end of the link.
 * @s_node: Hook to the supplier device's list of links to consumers.
 * @consumer: The device on the consumer end of the link.
 * @c_node: Hook to the consumer device's list of links to suppliers.
 * @status: The state of the link (with respect to the presence of drivers).
 * @flags: Link flags.
 * @rpm_active: Whether or not the consumer device is runtime-PM-active.
 * @kref: Count repeated addition of the same link.
 * @rcu_head: An RCU head to use for deferred execution of SRCU callbacks.
 * @supplier_preactivated: Supplier has been made active before consumer probe.
 */
struct device_link {
	struct device *supplier;
	struct list_head s_node;
	struct device *consumer;
	struct list_head c_node;
	enum device_link_state status;
	u32 flags;
	refcount_t rpm_active;
	struct kref kref;
#ifdef CONFIG_SRCU
	struct rcu_head rcu_head;
#endif
	bool supplier_preactivated; /* Owned by consumer probe. */
};

/**
 * enum dl_dev_state - Device driver presence tracking information.
 * @DL_DEV_NO_DRIVER: There is no driver attached to the device.
 * @DL_DEV_PROBING: A driver is probing.
 * @DL_DEV_DRIVER_BOUND: The driver has been bound to the device.
 * @DL_DEV_UNBINDING: The driver is unbinding from the device.
 */
enum dl_dev_state {
	DL_DEV_NO_DRIVER = 0,
	DL_DEV_PROBING,
	DL_DEV_DRIVER_BOUND,
	DL_DEV_UNBINDING,
};

/**
 * struct dev_links_info - Device data related to device links.
 * @suppliers: List of links to supplier devices.
 * @consumers: List of links to consumer devices.
 * @needs_suppliers: Hook to global list of devices waiting for suppliers.
 * @defer_sync: Hook to global list of devices that have deferred sync_state.
 * @need_for_probe: If needs_suppliers is on a list, this indicates if the
 *		    suppliers are needed for probe or not.
 * @status: Driver status information.
 */
struct dev_links_info {
	struct list_head suppliers;
	struct list_head consumers;
	struct list_head needs_suppliers;
	struct list_head defer_sync;
	bool need_for_probe;
	enum dl_dev_state status;
};

/**
 * struct device - The basic device structure
 * @parent:	The device's "parent" device, the device to which it is attached.
 * 		In most cases, a parent device is some sort of bus or host
 * 		controller. If parent is NULL, the device, is a top-level device,
 * 		which is not usually what you want.
 * @p:		Holds the private data of the driver core portions of the device.
 * 		See the comment of the struct device_private for detail.
 * @kobj:	A top-level, abstract class from which other classes are derived.
 * @init_name:	Initial name of the device.
 * @type:	The type of device.
 * 		This identifies the device type and carries type-specific
 * 		information.
 * @mutex:	Mutex to synchronize calls to its driver.
 * @lockdep_mutex: An optional debug lock that a subsystem can use as a
 * 		peer lock to gain localized lockdep coverage of the device_lock.
 * @bus:	Type of bus device is on.
 * @driver:	Which driver has allocated this
 * @platform_data: Platform data specific to the device.
 * 		Example: For devices on custom boards, as typical of embedded
 * 		and SOC based hardware, Linux often uses platform_data to point
 * 		to board-specific structures describing devices and how they
 * 		are wired.  That can include what ports are available, chip
 * 		variants, which GPIO pins act in what additional roles, and so
 * 		on.  This shrinks the "Board Support Packages" (BSPs) and
 * 		minimizes board-specific #ifdefs in drivers.
 * @driver_data: Private pointer for driver specific info.
 * @links:	Links to suppliers and consumers of this device.
 * @power:	For device power management.
 *		See Documentation/driver-api/pm/devices.rst for details.
 * @pm_domain:	Provide callbacks that are executed during system suspend,
 * 		hibernation, system resume and during runtime PM transitions
 * 		along with subsystem-level and driver-level callbacks.
 * @pins:	For device pin management.
 *		See Documentation/driver-api/pinctl.rst for details.
 * @msi_list:	Hosts MSI descriptors
 * @msi_domain: The generic MSI domain this device is using.
 * @numa_node:	NUMA node this device is close to.
 * @dma_ops:    DMA mapping operations for this device.
 * @dma_mask:	Dma mask (if dma'ble device).
 * @coherent_dma_mask: Like dma_mask, but for alloc_coherent mapping as not all
 * 		hardware supports 64-bit addresses for consistent allocations
 * 		such descriptors.
 * @bus_dma_mask: Mask of an upstream bridge or bus which imposes a smaller DMA
 *		limit than the device itself supports.
 * @dma_pfn_offset: offset of DMA memory range relatively of RAM
 * @dma_parms:	A low level driver may set these to teach IOMMU code about
 * 		segment limitations.
 * @dma_pools:	Dma pools (if dma'ble device).
 * @dma_mem:	Internal for coherent mem override.
 * @cma_area:	Contiguous memory area for dma allocations
 * @archdata:	For arch-specific additions.
 * @of_node:	Associated device tree node.
 * @fwnode:	Associated device node supplied by platform firmware.
 * @devt:	For creating the sysfs "dev".
 * @id:		device instance
 * @devres_lock: Spinlock to protect the resource of the device.
 * @devres_head: The resources list of the device.
 * @knode_class: The node used to add the device to the class list.
 * @class:	The class of the device.
 * @groups:	Optional attribute groups.
 * @release:	Callback to free the device after all references have
 * 		gone away. This should be set by the allocator of the
 * 		device (i.e. the bus driver that discovered the device).
 * @iommu_group: IOMMU group the device belongs to.
 * @iommu_fwspec: IOMMU-specific properties supplied by firmware.
 * @iommu_param: Per device generic IOMMU runtime data
 *
 * @offline_disabled: If set, the device is permanently online.
 * @offline:	Set after successful invocation of bus type's .offline().
 * @of_node_reused: Set if the device-tree node is shared with an ancestor
 *              device.
 * @state_synced: The hardware state of this device has been synced to match
 *		  the software state of this device by calling the driver/bus
 *		  sync_state() callback.
 * @dma_coherent: this particular device is dma coherent, even if the
 *		architecture supports non-coherent devices.
 * @dma_coherent_hint_cached: Tell the framework to try and treat the device
 *			      as DMA coherent when working with CPU cached
 *			      buffers.
 * At the lowest level, every device in a Linux system is represented by an
 * instance of struct device. The device structure contains the information
 * that the device model core needs to model the system. Most subsystems,
 * however, track additional information about the devices they host. As a
 * result, it is rare for devices to be represented by bare device structures;
 * instead, that structure, like kobject structures, is usually embedded within
 * a higher-level representation of the device.
 */
struct device {
	struct kobject kobj;
	struct device		*parent;

	struct device_private	*p;

	const char		*init_name; /* initial name of the device */
	const struct device_type *type;

	struct bus_type	*bus;		/* type of bus device is on */
	struct device_driver *driver;	/* which driver has allocated this
					   device */
	void		*platform_data;	/* Platform specific data, device
					   core doesn't touch it */
	void		*driver_data;	/* Driver data, set and get with
					   dev_set_drvdata/dev_get_drvdata */
#ifdef CONFIG_PROVE_LOCKING
	struct mutex		lockdep_mutex;
#endif
	struct mutex		mutex;	/* mutex to synchronize calls to
					 * its driver.
					 */

	struct dev_links_info	links;
	struct dev_pm_info	power;
	struct dev_pm_domain	*pm_domain;

#ifdef CONFIG_GENERIC_MSI_IRQ_DOMAIN
	struct irq_domain	*msi_domain;
#endif
#ifdef CONFIG_PINCTRL
	struct dev_pin_info	*pins;
#endif
#ifdef CONFIG_GENERIC_MSI_IRQ
	struct list_head	msi_list;
#endif

	const struct dma_map_ops *dma_ops;
	u64		*dma_mask;	/* dma mask (if dma'able device) */
	u64		coherent_dma_mask;/* Like dma_mask, but for
					     alloc_coherent mappings as
					     not all hardware supports
					     64 bit addresses for consistent
					     allocations such descriptors. */
	u64		bus_dma_mask;	/* upstream dma_mask constraint */
	unsigned long	dma_pfn_offset;

	struct device_dma_parameters *dma_parms;

	struct list_head	dma_pools;	/* dma pools (if dma'ble) */

#ifdef CONFIG_DMA_DECLARE_COHERENT
	struct dma_coherent_mem	*dma_mem; /* internal for coherent mem
					     override */
#endif
#ifdef CONFIG_DMA_CMA
	struct cma *cma_area;		/* contiguous memory area for dma
					   allocations */
#endif
	/* arch specific additions */
	struct dev_archdata	archdata;

	struct device_node	*of_node; /* associated device tree node */
	struct fwnode_handle	*fwnode; /* firmware device node */

#ifdef CONFIG_NUMA
	int		numa_node;	/* NUMA node this device is close to */
#endif
	dev_t			devt;	/* dev_t, creates the sysfs "dev" */
	u32			id;	/* device instance */

	spinlock_t		devres_lock;
	struct list_head	devres_head;

	struct class		*class;
	const struct attribute_group **groups;	/* optional groups */

	void	(*release)(struct device *dev);
	struct iommu_group	*iommu_group;
	struct iommu_fwspec	*iommu_fwspec;
	struct iommu_param	*iommu_param;

	bool			offline_disabled:1;
	bool			offline:1;
	bool			of_node_reused:1;
	bool			state_synced:1;
#if defined(CONFIG_ARCH_HAS_SYNC_DMA_FOR_DEVICE) || \
    defined(CONFIG_ARCH_HAS_SYNC_DMA_FOR_CPU) || \
    defined(CONFIG_ARCH_HAS_SYNC_DMA_FOR_CPU_ALL)
	bool			dma_coherent:1;
#endif
<<<<<<< HEAD
#if defined(CONFIG_DMA_COHERENT_HINT_CACHED)
	bool			dma_coherent_hint_cached:1;
#endif

=======
	ANDROID_KABI_RESERVE(1);
	ANDROID_KABI_RESERVE(2);
	ANDROID_KABI_RESERVE(3);
	ANDROID_KABI_RESERVE(4);
	ANDROID_KABI_RESERVE(5);
	ANDROID_KABI_RESERVE(6);
	ANDROID_KABI_RESERVE(7);
	ANDROID_KABI_RESERVE(8);
>>>>>>> 91cb6e1d
};

static inline struct device *kobj_to_dev(struct kobject *kobj)
{
	return container_of(kobj, struct device, kobj);
}

/**
 * device_iommu_mapped - Returns true when the device DMA is translated
 *			 by an IOMMU
 * @dev: Device to perform the check on
 */
static inline bool device_iommu_mapped(struct device *dev)
{
	return (dev->iommu_group != NULL);
}

/* Get the wakeup routines, which depend on struct device */
#include <linux/pm_wakeup.h>

static inline const char *dev_name(const struct device *dev)
{
	/* Use the init name until the kobject becomes available */
	if (dev->init_name)
		return dev->init_name;

	return kobject_name(&dev->kobj);
}

extern __printf(2, 3)
int dev_set_name(struct device *dev, const char *name, ...);

#ifdef CONFIG_NUMA
static inline int dev_to_node(struct device *dev)
{
	return dev->numa_node;
}
static inline void set_dev_node(struct device *dev, int node)
{
	dev->numa_node = node;
}
#else
static inline int dev_to_node(struct device *dev)
{
	return NUMA_NO_NODE;
}
static inline void set_dev_node(struct device *dev, int node)
{
}
#endif

static inline struct irq_domain *dev_get_msi_domain(const struct device *dev)
{
#ifdef CONFIG_GENERIC_MSI_IRQ_DOMAIN
	return dev->msi_domain;
#else
	return NULL;
#endif
}

static inline void dev_set_msi_domain(struct device *dev, struct irq_domain *d)
{
#ifdef CONFIG_GENERIC_MSI_IRQ_DOMAIN
	dev->msi_domain = d;
#endif
}

static inline void *dev_get_drvdata(const struct device *dev)
{
	return dev->driver_data;
}

static inline void dev_set_drvdata(struct device *dev, void *data)
{
	dev->driver_data = data;
}

static inline struct pm_subsys_data *dev_to_psd(struct device *dev)
{
	return dev ? dev->power.subsys_data : NULL;
}

static inline unsigned int dev_get_uevent_suppress(const struct device *dev)
{
	return dev->kobj.uevent_suppress;
}

static inline void dev_set_uevent_suppress(struct device *dev, int val)
{
	dev->kobj.uevent_suppress = val;
}

static inline int device_is_registered(struct device *dev)
{
	return dev->kobj.state_in_sysfs;
}

static inline void device_enable_async_suspend(struct device *dev)
{
	if (!dev->power.is_prepared)
		dev->power.async_suspend = true;
}

static inline void device_disable_async_suspend(struct device *dev)
{
	if (!dev->power.is_prepared)
		dev->power.async_suspend = false;
}

static inline bool device_async_suspend_enabled(struct device *dev)
{
	return !!dev->power.async_suspend;
}

static inline bool device_pm_not_required(struct device *dev)
{
	return dev->power.no_pm;
}

static inline void device_set_pm_not_required(struct device *dev)
{
	dev->power.no_pm = true;
}

static inline void dev_pm_syscore_device(struct device *dev, bool val)
{
#ifdef CONFIG_PM_SLEEP
	dev->power.syscore = val;
#endif
}

static inline void dev_pm_set_driver_flags(struct device *dev, u32 flags)
{
	dev->power.driver_flags = flags;
}

static inline bool dev_pm_test_driver_flags(struct device *dev, u32 flags)
{
	return !!(dev->power.driver_flags & flags);
}

static inline void device_lock(struct device *dev)
{
	mutex_lock(&dev->mutex);
}

static inline int device_lock_interruptible(struct device *dev)
{
	return mutex_lock_interruptible(&dev->mutex);
}

static inline int device_trylock(struct device *dev)
{
	return mutex_trylock(&dev->mutex);
}

static inline void device_unlock(struct device *dev)
{
	mutex_unlock(&dev->mutex);
}

static inline void device_lock_assert(struct device *dev)
{
	lockdep_assert_held(&dev->mutex);
}

static inline struct device_node *dev_of_node(struct device *dev)
{
	if (!IS_ENABLED(CONFIG_OF) || !dev)
		return NULL;
	return dev->of_node;
}

static inline bool dev_has_sync_state(struct device *dev)
{
	if (!dev)
		return false;
	if (dev->driver && dev->driver->sync_state)
		return true;
	if (dev->bus && dev->bus->sync_state)
		return true;
	return false;
}

void driver_init(void);

/*
 * High level routines for use by the bus drivers
 */
extern int __must_check device_register(struct device *dev);
extern void device_unregister(struct device *dev);
extern void device_initialize(struct device *dev);
extern int __must_check device_add(struct device *dev);
extern void device_del(struct device *dev);
extern int device_for_each_child(struct device *dev, void *data,
		     int (*fn)(struct device *dev, void *data));
extern int device_for_each_child_reverse(struct device *dev, void *data,
		     int (*fn)(struct device *dev, void *data));
extern struct device *device_find_child(struct device *dev, void *data,
				int (*match)(struct device *dev, void *data));
extern struct device *device_find_child_by_name(struct device *parent,
						const char *name);
extern int device_rename(struct device *dev, const char *new_name);
extern int device_move(struct device *dev, struct device *new_parent,
		       enum dpm_order dpm_order);
extern const char *device_get_devnode(struct device *dev,
				      umode_t *mode, kuid_t *uid, kgid_t *gid,
				      const char **tmp);

static inline bool device_supports_offline(struct device *dev)
{
	return dev->bus && dev->bus->offline && dev->bus->online;
}

extern void lock_device_hotplug(void);
extern void unlock_device_hotplug(void);
extern int lock_device_hotplug_sysfs(void);
extern void lock_device_hotplug_assert(void);
extern int device_offline(struct device *dev);
extern int device_online(struct device *dev);
extern void set_primary_fwnode(struct device *dev, struct fwnode_handle *fwnode);
extern void set_secondary_fwnode(struct device *dev, struct fwnode_handle *fwnode);
void device_set_of_node_from_dev(struct device *dev, const struct device *dev2);

static inline int dev_num_vf(struct device *dev)
{
	if (dev->bus && dev->bus->num_vf)
		return dev->bus->num_vf(dev);
	return 0;
}

/*
 * Root device objects for grouping under /sys/devices
 */
extern struct device *__root_device_register(const char *name,
					     struct module *owner);

/* This is a macro to avoid include problems with THIS_MODULE */
#define root_device_register(name) \
	__root_device_register(name, THIS_MODULE)

extern void root_device_unregister(struct device *root);

static inline void *dev_get_platdata(const struct device *dev)
{
	return dev->platform_data;
}

/*
 * Manual binding of a device to driver. See drivers/base/bus.c
 * for information on use.
 */
extern int __must_check device_bind_driver(struct device *dev);
extern void device_release_driver(struct device *dev);
extern int  __must_check device_attach(struct device *dev);
extern int __must_check driver_attach(struct device_driver *drv);
extern void device_initial_probe(struct device *dev);
extern int __must_check device_reprobe(struct device *dev);

extern bool device_is_bound(struct device *dev);

/*
 * Easy functions for dynamically creating devices on the fly
 */
extern __printf(5, 0)
struct device *device_create_vargs(struct class *cls, struct device *parent,
				   dev_t devt, void *drvdata,
				   const char *fmt, va_list vargs);
extern __printf(5, 6)
struct device *device_create(struct class *cls, struct device *parent,
			     dev_t devt, void *drvdata,
			     const char *fmt, ...);
extern __printf(6, 7)
struct device *device_create_with_groups(struct class *cls,
			     struct device *parent, dev_t devt, void *drvdata,
			     const struct attribute_group **groups,
			     const char *fmt, ...);
extern void device_destroy(struct class *cls, dev_t devt);

extern int __must_check device_add_groups(struct device *dev,
					const struct attribute_group **groups);
extern void device_remove_groups(struct device *dev,
				 const struct attribute_group **groups);

static inline int __must_check device_add_group(struct device *dev,
					const struct attribute_group *grp)
{
	const struct attribute_group *groups[] = { grp, NULL };

	return device_add_groups(dev, groups);
}

static inline void device_remove_group(struct device *dev,
				       const struct attribute_group *grp)
{
	const struct attribute_group *groups[] = { grp, NULL };

	return device_remove_groups(dev, groups);
}

extern int __must_check devm_device_add_groups(struct device *dev,
					const struct attribute_group **groups);
extern void devm_device_remove_groups(struct device *dev,
				      const struct attribute_group **groups);
extern int __must_check devm_device_add_group(struct device *dev,
					const struct attribute_group *grp);
extern void devm_device_remove_group(struct device *dev,
				     const struct attribute_group *grp);

/*
 * Platform "fixup" functions - allow the platform to have their say
 * about devices and actions that the general device layer doesn't
 * know about.
 */
/* Notify platform of device discovery */
extern int (*platform_notify)(struct device *dev);

extern int (*platform_notify_remove)(struct device *dev);


/*
 * get_device - atomically increment the reference count for the device.
 *
 */
extern struct device *get_device(struct device *dev);
extern void put_device(struct device *dev);
extern bool kill_device(struct device *dev);

#ifdef CONFIG_DEVTMPFS
extern int devtmpfs_create_node(struct device *dev);
extern int devtmpfs_delete_node(struct device *dev);
extern int devtmpfs_mount(const char *mntdir);
#else
static inline int devtmpfs_create_node(struct device *dev) { return 0; }
static inline int devtmpfs_delete_node(struct device *dev) { return 0; }
static inline int devtmpfs_mount(const char *mountpoint) { return 0; }
#endif

/* drivers/base/power/shutdown.c */
extern void device_shutdown(void);

/* debugging and troubleshooting/diagnostic helpers. */
extern const char *dev_driver_string(const struct device *dev);

/* Device links interface. */
struct device_link *device_link_add(struct device *consumer,
				    struct device *supplier, u32 flags);
void device_link_del(struct device_link *link);
void device_link_remove(void *consumer, struct device *supplier);
void device_links_supplier_sync_state_pause(void);
void device_links_supplier_sync_state_resume(void);

#ifndef dev_fmt
#define dev_fmt(fmt) fmt
#endif

#ifdef CONFIG_PRINTK

__printf(3, 0) __cold
int dev_vprintk_emit(int level, const struct device *dev,
		     const char *fmt, va_list args);
__printf(3, 4) __cold
int dev_printk_emit(int level, const struct device *dev, const char *fmt, ...);

__printf(3, 4) __cold
void dev_printk(const char *level, const struct device *dev,
		const char *fmt, ...);
__printf(2, 3) __cold
void _dev_emerg(const struct device *dev, const char *fmt, ...);
__printf(2, 3) __cold
void _dev_alert(const struct device *dev, const char *fmt, ...);
__printf(2, 3) __cold
void _dev_crit(const struct device *dev, const char *fmt, ...);
__printf(2, 3) __cold
void _dev_err(const struct device *dev, const char *fmt, ...);
__printf(2, 3) __cold
void _dev_warn(const struct device *dev, const char *fmt, ...);
__printf(2, 3) __cold
void _dev_notice(const struct device *dev, const char *fmt, ...);
__printf(2, 3) __cold
void _dev_info(const struct device *dev, const char *fmt, ...);

#else

static inline __printf(3, 0)
int dev_vprintk_emit(int level, const struct device *dev,
		     const char *fmt, va_list args)
{ return 0; }
static inline __printf(3, 4)
int dev_printk_emit(int level, const struct device *dev, const char *fmt, ...)
{ return 0; }

static inline void __dev_printk(const char *level, const struct device *dev,
				struct va_format *vaf)
{}
static inline __printf(3, 4)
void dev_printk(const char *level, const struct device *dev,
		 const char *fmt, ...)
{}

static inline __printf(2, 3)
void _dev_emerg(const struct device *dev, const char *fmt, ...)
{}
static inline __printf(2, 3)
void _dev_crit(const struct device *dev, const char *fmt, ...)
{}
static inline __printf(2, 3)
void _dev_alert(const struct device *dev, const char *fmt, ...)
{}
static inline __printf(2, 3)
void _dev_err(const struct device *dev, const char *fmt, ...)
{}
static inline __printf(2, 3)
void _dev_warn(const struct device *dev, const char *fmt, ...)
{}
static inline __printf(2, 3)
void _dev_notice(const struct device *dev, const char *fmt, ...)
{}
static inline __printf(2, 3)
void _dev_info(const struct device *dev, const char *fmt, ...)
{}

#endif

/*
 * #defines for all the dev_<level> macros to prefix with whatever
 * possible use of #define dev_fmt(fmt) ...
 */

#define dev_emerg(dev, fmt, ...)					\
	_dev_emerg(dev, dev_fmt(fmt), ##__VA_ARGS__)
#define dev_crit(dev, fmt, ...)						\
	_dev_crit(dev, dev_fmt(fmt), ##__VA_ARGS__)
#define dev_alert(dev, fmt, ...)					\
	_dev_alert(dev, dev_fmt(fmt), ##__VA_ARGS__)
#define dev_err(dev, fmt, ...)						\
	_dev_err(dev, dev_fmt(fmt), ##__VA_ARGS__)
#define dev_warn(dev, fmt, ...)						\
	_dev_warn(dev, dev_fmt(fmt), ##__VA_ARGS__)
#define dev_notice(dev, fmt, ...)					\
	_dev_notice(dev, dev_fmt(fmt), ##__VA_ARGS__)
#define dev_info(dev, fmt, ...)						\
	_dev_info(dev, dev_fmt(fmt), ##__VA_ARGS__)

#if defined(CONFIG_DYNAMIC_DEBUG)
#define dev_dbg(dev, fmt, ...)						\
	dynamic_dev_dbg(dev, dev_fmt(fmt), ##__VA_ARGS__)
#elif defined(DEBUG)
#define dev_dbg(dev, fmt, ...)						\
	dev_printk(KERN_DEBUG, dev, dev_fmt(fmt), ##__VA_ARGS__)
#else
#define dev_dbg(dev, fmt, ...)						\
({									\
	if (0)								\
		dev_printk(KERN_DEBUG, dev, dev_fmt(fmt), ##__VA_ARGS__); \
})
#endif

#ifdef CONFIG_PRINTK
#define dev_level_once(dev_level, dev, fmt, ...)			\
do {									\
	static bool __print_once __read_mostly;				\
									\
	if (!__print_once) {						\
		__print_once = true;					\
		dev_level(dev, fmt, ##__VA_ARGS__);			\
	}								\
} while (0)
#else
#define dev_level_once(dev_level, dev, fmt, ...)			\
do {									\
	if (0)								\
		dev_level(dev, fmt, ##__VA_ARGS__);			\
} while (0)
#endif

#define dev_emerg_once(dev, fmt, ...)					\
	dev_level_once(dev_emerg, dev, fmt, ##__VA_ARGS__)
#define dev_alert_once(dev, fmt, ...)					\
	dev_level_once(dev_alert, dev, fmt, ##__VA_ARGS__)
#define dev_crit_once(dev, fmt, ...)					\
	dev_level_once(dev_crit, dev, fmt, ##__VA_ARGS__)
#define dev_err_once(dev, fmt, ...)					\
	dev_level_once(dev_err, dev, fmt, ##__VA_ARGS__)
#define dev_warn_once(dev, fmt, ...)					\
	dev_level_once(dev_warn, dev, fmt, ##__VA_ARGS__)
#define dev_notice_once(dev, fmt, ...)					\
	dev_level_once(dev_notice, dev, fmt, ##__VA_ARGS__)
#define dev_info_once(dev, fmt, ...)					\
	dev_level_once(dev_info, dev, fmt, ##__VA_ARGS__)
#define dev_dbg_once(dev, fmt, ...)					\
	dev_level_once(dev_dbg, dev, fmt, ##__VA_ARGS__)

#define dev_level_ratelimited(dev_level, dev, fmt, ...)			\
do {									\
	static DEFINE_RATELIMIT_STATE(_rs,				\
				      DEFAULT_RATELIMIT_INTERVAL,	\
				      DEFAULT_RATELIMIT_BURST);		\
	if (__ratelimit(&_rs))						\
		dev_level(dev, fmt, ##__VA_ARGS__);			\
} while (0)

#define dev_emerg_ratelimited(dev, fmt, ...)				\
	dev_level_ratelimited(dev_emerg, dev, fmt, ##__VA_ARGS__)
#define dev_alert_ratelimited(dev, fmt, ...)				\
	dev_level_ratelimited(dev_alert, dev, fmt, ##__VA_ARGS__)
#define dev_crit_ratelimited(dev, fmt, ...)				\
	dev_level_ratelimited(dev_crit, dev, fmt, ##__VA_ARGS__)
#define dev_err_ratelimited(dev, fmt, ...)				\
	dev_level_ratelimited(dev_err, dev, fmt, ##__VA_ARGS__)
#define dev_warn_ratelimited(dev, fmt, ...)				\
	dev_level_ratelimited(dev_warn, dev, fmt, ##__VA_ARGS__)
#define dev_notice_ratelimited(dev, fmt, ...)				\
	dev_level_ratelimited(dev_notice, dev, fmt, ##__VA_ARGS__)
#define dev_info_ratelimited(dev, fmt, ...)				\
	dev_level_ratelimited(dev_info, dev, fmt, ##__VA_ARGS__)
#if defined(CONFIG_DYNAMIC_DEBUG)
/* descriptor check is first to prevent flooding with "callbacks suppressed" */
#define dev_dbg_ratelimited(dev, fmt, ...)				\
do {									\
	static DEFINE_RATELIMIT_STATE(_rs,				\
				      DEFAULT_RATELIMIT_INTERVAL,	\
				      DEFAULT_RATELIMIT_BURST);		\
	DEFINE_DYNAMIC_DEBUG_METADATA(descriptor, fmt);			\
	if (DYNAMIC_DEBUG_BRANCH(descriptor) &&				\
	    __ratelimit(&_rs))						\
		__dynamic_dev_dbg(&descriptor, dev, dev_fmt(fmt),	\
				  ##__VA_ARGS__);			\
} while (0)
#elif defined(DEBUG)
#define dev_dbg_ratelimited(dev, fmt, ...)				\
do {									\
	static DEFINE_RATELIMIT_STATE(_rs,				\
				      DEFAULT_RATELIMIT_INTERVAL,	\
				      DEFAULT_RATELIMIT_BURST);		\
	if (__ratelimit(&_rs))						\
		dev_printk(KERN_DEBUG, dev, dev_fmt(fmt), ##__VA_ARGS__); \
} while (0)
#else
#define dev_dbg_ratelimited(dev, fmt, ...)				\
do {									\
	if (0)								\
		dev_printk(KERN_DEBUG, dev, dev_fmt(fmt), ##__VA_ARGS__); \
} while (0)
#endif

#ifdef VERBOSE_DEBUG
#define dev_vdbg	dev_dbg
#else
#define dev_vdbg(dev, fmt, ...)						\
({									\
	if (0)								\
		dev_printk(KERN_DEBUG, dev, dev_fmt(fmt), ##__VA_ARGS__); \
})
#endif

/*
 * dev_WARN*() acts like dev_printk(), but with the key difference of
 * using WARN/WARN_ONCE to include file/line information and a backtrace.
 */
#define dev_WARN(dev, format, arg...) \
	WARN(1, "%s %s: " format, dev_driver_string(dev), dev_name(dev), ## arg);

#define dev_WARN_ONCE(dev, condition, format, arg...) \
	WARN_ONCE(condition, "%s %s: " format, \
			dev_driver_string(dev), dev_name(dev), ## arg)

/* Create alias, so I can be autoloaded. */
#define MODULE_ALIAS_CHARDEV(major,minor) \
	MODULE_ALIAS("char-major-" __stringify(major) "-" __stringify(minor))
#define MODULE_ALIAS_CHARDEV_MAJOR(major) \
	MODULE_ALIAS("char-major-" __stringify(major) "-*")

#ifdef CONFIG_SYSFS_DEPRECATED
extern long sysfs_deprecated;
#else
#define sysfs_deprecated 0
#endif

/**
 * module_driver() - Helper macro for drivers that don't do anything
 * special in module init/exit. This eliminates a lot of boilerplate.
 * Each module may only use this macro once, and calling it replaces
 * module_init() and module_exit().
 *
 * @__driver: driver name
 * @__register: register function for this driver type
 * @__unregister: unregister function for this driver type
 * @...: Additional arguments to be passed to __register and __unregister.
 *
 * Use this macro to construct bus specific macros for registering
 * drivers, and do not use it on its own.
 */
#define module_driver(__driver, __register, __unregister, ...) \
static int __init __driver##_init(void) \
{ \
	return __register(&(__driver) , ##__VA_ARGS__); \
} \
module_init(__driver##_init); \
static void __exit __driver##_exit(void) \
{ \
	__unregister(&(__driver) , ##__VA_ARGS__); \
} \
module_exit(__driver##_exit);

/**
 * builtin_driver() - Helper macro for drivers that don't do anything
 * special in init and have no exit. This eliminates some boilerplate.
 * Each driver may only use this macro once, and calling it replaces
 * device_initcall (or in some cases, the legacy __initcall).  This is
 * meant to be a direct parallel of module_driver() above but without
 * the __exit stuff that is not used for builtin cases.
 *
 * @__driver: driver name
 * @__register: register function for this driver type
 * @...: Additional arguments to be passed to __register
 *
 * Use this macro to construct bus specific macros for registering
 * drivers, and do not use it on its own.
 */
#define builtin_driver(__driver, __register, ...) \
static int __init __driver##_init(void) \
{ \
	return __register(&(__driver) , ##__VA_ARGS__); \
} \
device_initcall(__driver##_init);

#endif /* _DEVICE_H_ */<|MERGE_RESOLUTION|>--- conflicted
+++ resolved
@@ -1363,12 +1363,10 @@
     defined(CONFIG_ARCH_HAS_SYNC_DMA_FOR_CPU_ALL)
 	bool			dma_coherent:1;
 #endif
-<<<<<<< HEAD
 #if defined(CONFIG_DMA_COHERENT_HINT_CACHED)
 	bool			dma_coherent_hint_cached:1;
 #endif
 
-=======
 	ANDROID_KABI_RESERVE(1);
 	ANDROID_KABI_RESERVE(2);
 	ANDROID_KABI_RESERVE(3);
@@ -1377,7 +1375,6 @@
 	ANDROID_KABI_RESERVE(6);
 	ANDROID_KABI_RESERVE(7);
 	ANDROID_KABI_RESERVE(8);
->>>>>>> 91cb6e1d
 };
 
 static inline struct device *kobj_to_dev(struct kobject *kobj)
